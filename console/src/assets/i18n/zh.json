{
  "APP_NAME": "ZITADEL",
  "PAGINATOR": {
    "PREVIOUS": "上一页",
    "NEXT": "下一页",
    "COUNT": "总数",
    "MORE": "显示更多"
  },
  "FOOTER": {
    "LINKS": {
      "CONTACT": "联系",
      "TOS": "服务条款",
      "PP": "隐私政策"
    },
    "THEME": {
      "DARK": "深色",
      "LIGHT": "浅色"
    }
  },
  "HOME": {
    "WELCOME": "开始使用 ZITADEL",
    "DISCLAIMER": "ZITADEL 对您的数据进行保密和安全处理。",
    "DISCLAIMERLINK": "更多的信息",
    "DOCUMENTATION": {
      "TITLE": "文档",
      "DESCRIPTION": "快速开始使用 ZITADEL。"
    },
    "GETSTARTED": {
      "TITLE": "开始使用 ZITADEL",
      "DESCRIPTION": "快速开始使用 ZITADEL。"
    },
    "QUICKSTARTS": {
      "LABEL": "第一步",
      "TITLE": "快速入门",
      "DESCRIPTION": "快速开始使用 ZITADEL。"
    },
    "SHORTCUTS": {
      "SHORTCUTS": "快捷方式",
      "SETTINGS": "可用的快捷方式",
      "PROJECTS": "项目",
      "REORDER": "按住并拖动来移动它",
      "ADD": "按住并拖动来添加"
    }
  },
  "ONBOARDING": {
    "DESCRIPTION": "你的入职过程",
    "MOREDESCRIPTION": "更多捷径",
    "COMPLETED": "已完成",
    "DISMISS": "隐藏",
    "CARD": {
      "TITLE": "让你的ZITADEL运转起来",
      "DESCRIPTION": "这份清单有助于设置你的实例，并指导你完成最重要的步骤"
    },
    "EVENTS": {
      "instance.policy.label.added": {
        "title": "设置你的品牌",
        "description": "定义你的登录的颜色和形状，上传你的标志和图标。",
        "action": "设置品牌"
      },
      "instance.smtp.config.added": {
        "title": "SMTP设置",
        "description": "设置你自己的邮件服务器设置",
        "action": "设置 SMTP 设置"
      },
      "project.added": {
        "title": "创建你的第一个项目",
        "description": "添加你的第一个项目并定义其角色和授权。",
        "action": "创建项目"
      },
      "project.application.added": {
        "title": "创建你的第一个应用程序",
        "description": "创建一个web、native、api或saml应用程序并设置你的认证流程。",
        "action": "创建应用程序"
      },
      "user.human.added": {
        "title": "添加用户",
        "description": "添加你的应用程序用户",
        "action": "创建用户"
      },
      "user.grant.added": {
        "title": "授予用户",
        "description": "允许用户访问你的应用程序并设置他们的角色。",
        "action": "创建授权"
      }
    }
  },
  "MENU": {
    "INSTANCE": "实例",
    "DASHBOARD": "首页",
    "PERSONAL_INFO": "个人信息",
    "DOCUMENTATION": "文档",
    "INSTANCEOVERVIEW": "实例",
    "ORGS": "组织",
    "VIEWS": "数据表",
    "EVENTS": "活动",
    "FAILEDEVENTS": "失败事件",
    "ORGANIZATION": "组织",
    "DOMAINS": "域名",
    "PROJECT": "项目",
    "PROJECTOVERVIEW": "概览",
    "PROJECTGRANTS": "授予",
    "ROLES": "角色",
    "GRANTEDPROJECT": "已授予的项目",
    "HUMANUSERS": "用户",
    "MACHINEUSERS": "服务用户",
    "LOGOUT": "退出所有账户",
    "NEWORG": "创建组织",
    "IAMADMIN": "您是 IAM 管理员。请注意您具有扩展权限。",
    "SHOWORGS": "查看所有组织",
    "GRANTS": "授权",
    "ACTIONS": "认证流程",
    "PRIVACY": "隐私",
    "TOS": "服务条款",
    "OPENSHORTCUTSTOOLTIP": "按下 ？键查看快捷键",
    "SETTINGS": "设置",
    "CUSTOMERPORTAL": "客户门户网站"
  },
  "ACTIONS": {
    "ACTIONS": "操作",
    "FILTER": "过滤",
    "RENAME": "重命名",
    "SET": "设置",
    "COPY": "复制到剪切板",
    "COPIED": "已复制到剪切板.",
    "RESET": "重置",
    "RESETDEFAULT": "恢复默认",
    "RESETTO": "重置为: ",
    "RESETCURRENT": "重置当前",
    "SHOW": "展示",
    "HIDE": "隐藏",
    "SAVE": "保存",
    "SAVENOW": "立即保存",
    "NEW": "创建",
    "ADD": "添加",
    "CREATE": "创建",
    "CONTINUE": "继续",
    "BACK": "返回",
    "CLOSE": "关闭",
    "CLEAR": "清除",
    "CANCEL": "取消",
    "INFO": "信息",
    "OK": "确认",
    "SELECT": "选择",
    "VIEW": "展示",
    "SELECTIONDELETE": "删除选中内容",
    "DELETE": "删除",
    "REMOVE": "删除",
    "VERIFY": "Verify",
    "FINISH": "完成",
    "FINISHED": "关闭",
    "CHANGE": "修改",
    "REACTIVATE": "重新启用",
    "ACTIVATE": "启用",
    "DEACTIVATE": "停用",
    "REFRESH": "刷新",
    "LOGIN": "登录",
    "EDIT": "编辑",
    "PIN": "固定 / 取消固定",
    "CONFIGURE": "配置",
    "SEND": "发送",
    "NEWVALUE": "新增值",
    "RESTORE": "恢复",
    "CONTINUEWITHOUTSAVE": "忽略并继续",
    "OF": "of",
    "PREVIOUS": "上一页",
    "NEXT": "下一页",
    "MORE": "更多",
    "STEP": "Step",
    "COMINGSOON": "Coming soon",
    "TABLE": {
      "SHOWUSER": "Show user {{value}}"
    }
  },
  "MEMBERROLES": {
    "IAM_OWNER": "控制整个实例，包括所有组织",
    "IAM_OWNER_VIEWER": "有权审查整个实例，包括所有组织",
    "IAM_ORG_MANAGER": "有权创建和管理组织",
    "IAM_USER_MANAGER": "有权创建和管理用户",
    "ORG_OWNER": "拥有整个组织的权限",
    "ORG_USER_MANAGER": "有权创建和管理组织的用户",
    "ORG_OWNER_VIEWER": "有权审查整个组织",
    "ORG_USER_PERMISSION_EDITOR": "有权管理用户授权",
    "ORG_PROJECT_PERMISSION_EDITOR": "有权管理项目授权",
    "ORG_PROJECT_CREATOR": "有权创建自己的项目和基础设置",
    "PROJECT_OWNER": "拥有整个项目的权限",
    "PROJECT_OWNER_VIEWER": "有权审查整个项目",
    "PROJECT_OWNER_GLOBAL": "拥有整个项目的权限",
    "PROJECT_OWNER_VIEWER_GLOBAL": "有权审查整个项目",
    "PROJECT_GRANT_OWNER": "有权管理项目授权",
    "PROJECT_GRANT_OWNER_VIEWER": "有权审查项目授权"
  },
  "OVERLAYS": {
    "ORGSWITCHER": {
      "TEXT": "控制台中的所有组织设置和表格都基于选定的组织。单击此按钮可切换组织或创建新组织。"
    },
    "INSTANCE": {
      "TEXT": "单击此处进入实例设置。请注意，如果您具有增强的权限，您只能访问此按钮。"
    },
    "PROFILE": {
      "TEXT": "在这里，您可以在您的用户帐户之间切换并管理您的会话和个人资料。"
    },
    "NAV": {
      "TEXT": "此导航会根据您在上面选择的组织或您的实例而改变"
    },
    "CONTEXTCHANGED": {
      "TEXT": "注意！组织环境发生了变化。"
    }
  },
  "FILTER": {
    "TITLE": "过滤",
    "STATE": "状态",
    "DISPLAYNAME": "展示名称",
    "EMAIL": "邮箱",
    "USERNAME": "用户名",
    "ORGNAME": "组织名称",
    "PROJECTNAME": "项目名称",
    "RESOURCEOWNER": "资源所有者",
    "METHODS": {
      "5": "包含",
      "7": "结尾是",
      "1": "等于"
    }
  },
  "KEYBOARDSHORTCUTS": {
    "TITLE": "快捷键",
    "UNDERORGCONTEXT": "在组织管理页面中",
    "SIDEWIDE": "站点快捷方式",
    "SHORTCUTS": {
      "HOME": "前往首页",
      "INSTANCE": "前往实例",
      "ORG": "前往组织",
      "ORGSETTINGS": "前往组织设置",
      "ORGSWITCHER": "更改组织",
      "ME": "前往个人资料",
      "PROJECTS": "前往项目",
      "USERS": "前往用户",
      "USERGRANTS": "前往授权",
      "ACTIONS": "前往认证流程",
      "DOMAINS": "前往域名"
    }
  },
  "RESOURCEID": "资源ID",
  "NAME": "名称",
  "VERSION": "版本",
  "TABLE": {
    "NOROWS": "没有数据"
  },
  "ERRORS": {
    "REQUIRED": "请填写此栏",
    "TOKENINVALID": {
      "TITLE": "您的授权令牌已过期。",
      "DESCRIPTION": "点击下方按钮再次登录。"
    },
    "INVALID_FORMAT": "格式是无效的。",
    "NOTANEMAIL": "给定的值不是合法电子邮件地址。",
    "MINLENGTH": "长度必须至少是{{requiredLength}}字符。",
    "UPPERCASEMISSING": "密码必须包含大写字符。",
    "LOWERCASEMISSING": "密码必须包含小写字符。",
    "SYMBOLERROR": "密码必须包含符号或标点符号。",
    "NUMBERERROR": "密码必须包含数字。",
    "PWNOTEQUAL": "提供的密码不匹配。",
    "PHONE": "电话号码必须以00或+开头。"
  },
  "USER": {
    "SETTINGS": {
      "TITLE": "设置",
      "GENERAL": "通用",
      "IDP": "身份提供者",
      "SECURITY": "密码和安全",
      "KEYS": "秘钥",
      "PAT": "个人访问令牌",
      "USERGRANTS": "授权",
      "MEMBERSHIPS": "成员身份",
      "METADATA": "元数据"
    },
    "TITLE": "个人信息",
    "DESCRIPTION": "管理您的信息和安全设置。",
    "PAGES": {
      "LIST": "用户列表",
      "TITLE": "用户",
      "DESCRIPTION": "在您的组织中创建新用户并管理现有用户。",
      "LISTMACHINE": "服务用户",
      "DESCRIPTIONMACHINE": "创建和管理组织的服务用户",
      "DETAIL": "详情",
      "CREATE": "创建",
      "MY": "我的信息",
      "LOGINNAMES": "登录名称",
      "LOGINMETHODS": "登录方式",
      "LOGINNAMESDESC": "这些是您的登录名:",
      "NOUSER": "没有关联的用户。",
      "REACTIVATE": "重新启用",
      "DEACTIVATE": "停用",
      "FILTER": "过滤",
      "STATE": "状态",
      "DELETE": "删除用户",
      "UNLOCK": "解锁用户",
      "GENERATESECRET": "生成客户密匙",
      "REMOVESECRET": "删除客户密匙",
      "LOCKEDDESCRIPTION": "此用户因超过最大登录尝试次数而被锁定，必须解锁才能再次使用。",
      "DELETEACCOUNT": "删除账户",
      "DELETEACCOUNT_DESC": "如果您执行此操作，您将被注销并且无法再访问您的帐户。此操作不可逆，因此请谨慎操作。",
      "DELETEACCOUNT_BTN": "删除账户",
      "DELETEACCOUNT_SUCCESS": "账号删除成功！"
    },
    "DETAILS": {
      "DATECREATED": "创建于",
      "DATECHANGED": "修改于"
    },
    "DIALOG": {
      "DELETE_TITLE": "删除用户",
      "DELETE_SELF_TITLE": "删除帐户",
      "DELETE_DESCRIPTION": "您即将永久删除用户。你确定吗？",
      "DELETE_SELF_DESCRIPTION": "您即将永久删除您的个人帐户。这将使您注销并删除您的用户。此操作无法撤消！",
      "DELETE_AUTH_DESCRIPTION": "您即将永久删除您的个人帐户。你确定吗？",
      "TYPEUSERNAME": "输入 '{{value}}'，确认并删除该用户。",
      "USERNAME": "登录名",
      "DELETE_BTN": "永久删除"
    },
    "SENDEMAILDIALOG": {
      "TITLE": "发送电子邮件通知",
      "DESCRIPTION": "单击下面的按钮可向当前电子邮件地址发送通知或更改电子邮件地址。",
      "NEWEMAIL": "新的电子邮件地址"
    },
    "SECRETDIALOG": {
      "CLIENTSECRET": "客户端秘钥",
      "CLIENTSECRET_DESCRIPTION": "将您的客户保密在一个安全的地方，因为一旦对话框关闭，便无法再次查看。"
    },
    "TABLE": {
      "DEACTIVATE": "停用",
      "ACTIVATE": "启用",
      "CHANGEDATE": "最后修改于",
      "CREATIONDATE": "创建于",
      "TYPES": {
        "HUMAN": "用户",
        "MACHINE": "服务用户"
      },
      "FILTER": {
        "0": "筛选展示名称",
        "1": "筛选用户名",
        "2": "筛选展示名称",
        "3": "筛选用户名",
        "4": "筛选邮件地址",
        "5": "筛选展示名称",
        "10": "筛选组织名称",
        "12": "筛选项目名称"
      },
      "EMPTY": "没有条目"
    },
    "PASSWORDLESS": {
      "SEND": "发送注册链接",
      "TABLETYPE": "类型",
      "TABLESTATE": "状态",
      "NAME": "名称",
      "EMPTY": "没有可用的设备",
      "TITLE": "无密码身份验证",
      "DESCRIPTION": "添加基于 WebAuthn 的身份验证方法以无密码登录 ZITADEL。",
      "MANAGE_DESCRIPTION": "管理用户的第二因素认证方式。",
      "U2F": "添加方法",
      "U2F_DIALOG_TITLE": "身份验证器",
      "U2F_DIALOG_DESCRIPTION": "输入您使用的无密码登录名",
      "U2F_SUCCESS": "无密码验证创建成功！",
      "U2F_ERROR": "安装过程中发生错误！",
      "U2F_NAME": "身份验证器名称",
      "TYPE": {
        "0": "未定义 MFA",
        "1": "一次性密码 (OTP)",
        "2": "指纹、安全密钥、Face ID 等"
      },
      "STATE": {
        "0": "无状态",
        "1": "不可用",
        "2": "可使用",
        "3": "已删除"
      },
      "DIALOG": {
        "DELETE_TITLE": "删除无密码身份验证方式",
        "DELETE_DESCRIPTION": "您即将删除无密码身份验证方法。你确定吗？",
        "ADD_TITLE": "无密码身份验证",
        "ADD_DESCRIPTION": "选择用于创建无密码身份验证方法的可用选项之一。",
        "SEND_DESCRIPTION": "将无密码身份认证方式注册链接发送到您的电子邮件地址。",
        "SEND": "发送注册链接",
        "SENT": "电子邮件已成功发送。检查您的邮箱以继续设置。",
        "QRCODE_DESCRIPTION": "生成二维码以使用其他设备进行扫描。",
        "QRCODE": "生成二维码",
        "QRCODE_SCAN": "扫描此 QR 码以继续在您的设备上进行设置。",
        "NEW_DESCRIPTION": "使用此设备设置无密码身份验证。",
        "NEW": "添加"
      }
    },
    "MFA": {
      "TABLETYPE": "类型",
      "TABLESTATE": "状态",
      "NAME": "名称",
      "EMPTY": "无多因素认证方式",
      "TITLE": "多因素身份验证",
      "DESCRIPTION": "添加第二个因素以确保您帐户的最佳安全性。",
      "MANAGE_DESCRIPTION": "管理用户的第二因素身份认证方式。",
      "ADD": "添加因子",
      "OTP": "用于 OTP 的身份验证器应用程序",
      "OTP_DIALOG_TITLE": "添加 OTP",
      "OTP_DIALOG_DESCRIPTION": "使用验证器应用程序扫描二维码并输入下面的代码以验证并激活 OTP 方法。",
      "U2F": "指纹、安全密钥、Face ID 等",
      "U2F_DIALOG_TITLE": "验证因子",
      "U2F_DIALOG_DESCRIPTION": "输入您使用的通用 Multifactor 的名称。",
      "U2F_SUCCESS": "身份验证因子添加成功！",
      "U2F_ERROR": "安装过程中发生错误！",
      "U2F_NAME": "身份验证器名称",
      "TYPE": {
        "0": "未定义 MFA",
        "1": "一次性密码 (OTP)",
        "2": "指纹、安全密钥、Face ID 等"
      },
      "STATE": {
        "0": "无状态",
        "1": "不可用",
        "2": "可使用",
        "3": "已删除"
      },
      "DIALOG": {
        "MFA_DELETE_TITLE": "删除第二因素身份验证",
        "MFA_DELETE_DESCRIPTION": "您即将删除第二因素身份验证。你确定吗？",
        "ADD_MFA_TITLE": "添加第二身份验证因素",
        "ADD_MFA_DESCRIPTION": "从下面的选项中选择一个。"
      }
    },
    "EXTERNALIDP": {
      "TITLE": "外部身份提供者",
      "DESC": "",
      "IDPCONFIGID": "身份提供者 ID",
      "IDPNAME": "身份提供者名称",
      "USERDISPLAYNAME": "外部名称",
      "EXTERNALUSERID": "外部用户 ID",
      "EMPTY": "未找到外部身份提供者",
      "DIALOG": {
        "DELETE_TITLE": "删除外部身份提供者",
        "DELETE_DESCRIPTION": "您即将从用户中删除身份提供者。你真的要继续吗？"
      }
    },
    "CREATE": {
      "TITLE": "创建一个新用户",
      "DESCRIPTION": "请提供必要的信息。",
      "NAMEANDEMAILSECTION": "姓名和电子邮件",
      "GENDERLANGSECTION": "性别和语言",
      "PHONESECTION": "手机号码",
      "PASSWORDSECTION": "初始密码",
      "ADDRESSANDPHONESECTION": "手机号码",
      "INITMAILDESCRIPTION": "如果选择了这两个选项，则不会发送初始化电子邮件。如果只选择了其中一个选项，将发送一封提供/验证数据的邮件。"
    },
    "CODEDIALOG": {
      "TITLE": "验证手机号码",
      "DESCRIPTION": "输入您通过短信收到的验证码以验证您的手机号码。",
      "CODE": "验证码"
    },
    "DATA": {
      "STATE": "状态",
      "STATE0": "未知",
      "STATE1": "启用",
      "STATE2": "停用",
      "STATE3": "已删除",
      "STATE4": "已锁定",
      "STATE5": "已暂停",
      "STATE6": "初始化"
    },
    "PROFILE": {
      "TITLE": "信息",
      "EMAIL": "电子邮件",
      "PHONE": "手机号码",
      "PHONE_HINT": "使用 00 或 + 符号后跟呼叫者的国家代码，或从下拉列表中选择国家，最后输入电话号码",
      "USERNAME": "用户名",
      "CHANGEUSERNAME": "修改",
      "CHANGEUSERNAME_TITLE": "修改用户名称",
      "CHANGEUSERNAME_DESC": "在下面的字段中输入新名称。",
      "FIRSTNAME": "名字",
      "LASTNAME": "姓",
      "NICKNAME": "昵称",
      "DISPLAYNAME": "展示名称",
      "PREFERRED_LANGUAGE": "语言",
      "GENDER": "性别",
      "PASSWORD": "密码",
      "AVATAR": {
        "UPLOADTITLE": "上传您的头像",
        "UPLOADBTN": "选择文件",
        "UPLOAD": "上传",
        "CURRENT": "当前图片",
        "PREVIEW": "预览",
        "DELETESUCCESS": "删除成功！",
        "CROPPERERROR": "上传文件时出错。如有必要，请尝试不同的格式和大小。"
      },
      "COUNTRY": "国家"
    },
    "MACHINE": {
      "TITLE": "服务用户详情",
      "USERNAME": "用户名",
      "NAME": "名称",
      "DESCRIPTION": "描述",
      "KEYSTITLE": "秘钥",
      "KEYSDESC": "定义您的密钥并添加可选的到期日期。",
      "TOKENSTITLE": "个人访问令牌",
      "TOKENSDESC": "个人访问令牌的功能类似于普通的 OAuth 访问令牌。",
      "ID": "秘钥 ID",
      "TYPE": "类型",
      "EXPIRATIONDATE": "截止日期",
      "CHOOSEDATEAFTER": "输入一个有效的过期时间",
      "CHOOSEEXPIRY": "选择过期时间",
      "CREATIONDATE": "创建于",
      "KEYDETAILS": "秘钥详情",
      "ACCESSTOKENTYPE": "访问令牌类型 ",
      "ACCESSTOKENTYPES": {
        "0": "Bearer",
        "1": "JWT"
      },
      "ADD": {
        "TITLE": "添加秘钥",
        "DESCRIPTION": "选择您的密钥类型并选择一个可选的到期日期。"
      },
      "ADDED": {
        "TITLE": "密钥已创建",
        "DESCRIPTION": "您必须下载并保存密钥，因为关闭此对话框后将无法再查看！"
      },
      "KEYTYPES": {
        "1": "JSON"
      },
      "DIALOG": {
        "DELETE_KEY": {
          "TITLE": "删除秘钥",
          "DESCRIPTION": "是否要删除选定的密钥？这不能被撤消。"
        }
      }
    },
    "PASSWORD": {
      "TITLE": "密码",
      "LABEL": "安全密码有助于保护帐户",
      "DESCRIPTION": "根据以下策略输入新密码。",
      "OLD": "当前密码",
      "NEW": "新密码",
      "CONFIRM": "确认新密码",
      "NEWINITIAL": "密码",
      "CONFIRMINITIAL": "确认密码",
      "RESET": "重置当前密码",
      "SET": "设置新密码",
      "RESENDNOTIFICATION": "发送重置密码链接",
      "REQUIRED": "缺少必填字段。",
      "MINLENGTHERROR": "密码长度必须至少为 {{value}} 个字符。"
    },
    "ID": "ID",
    "EMAIL": "电子邮件",
    "PHONE": "手机号码",
    "PHONEEMPTY": "未定义手机号码",
    "PHONEVERIFIED": "手机号码已验证。",
    "EMAILVERIFIED": "电子邮件已验证",
    "NOTVERIFIED": "未验证",
    "PREFERRED_LOGINNAME": "首选登录名",
    "ISINITIAL": "用户尚未激活。",
    "LOGINMETHODS": {
      "TITLE": "联系信息",
      "DESCRIPTION": "提供的信息用于向您发送重要信息，例如密码重置电子邮件。",
      "EMAIL": {
        "TITLE": "电子邮件",
        "VALID": "已验证",
        "ISVERIFIED": "电子邮件已验证",
        "ISVERIFIEDDESC": "如果电子邮件显示为已验证，则不会发出电子邮件验证请求。",
        "RESEND": "重新发送验证电子邮件",
        "EDITTITLE": "更改电子邮件",
        "EDITDESC": "在下面的字段中输入新电子邮件。"
      },
      "PHONE": {
        "TITLE": "手机号码",
        "VALID": "已验证",
        "RESEND": "重新发送验证短信",
        "EDITTITLE": "更改手机号码",
        "EDITVALUE": "手机号码",
        "EDITDESC": "在下面的字段中输入新的手机号码。",
        "DELETETITLE": "删除手机号码",
        "DELETEDESC": "你真的要删除手机号码吗"
      },
      "RESENDCODE": "重新发送验证码",
      "ENTERCODE": "验证",
      "ENTERCODE_DESC": "验证码"
    },
    "GRANTS": {
      "TITLE": "用户授权",
      "DESCRIPTION": "授予此用户对某些项目的访问权限",
      "CREATE": {
        "TITLE": "创建用户授权",
        "DESCRIPTION": "搜索组织、项目和相应的项目角色。"
      },
      "PROJECTNAME": "项目名称",
      "PROJECT-OWNED": "项目",
      "PROJECT-GRANTED": "已授权项目",
      "FILTER": {
        "0": "过滤用户",
        "1": "过滤域名",
        "2": "过滤项目名称",
        "3": "过滤角色名称"
      }
    },
    "STATE": {
      "0": "未知",
      "1": "启用",
      "2": "停用",
      "3": "已删除",
      "4": "已锁定",
      "5": "已暂停",
      "6": "初始化"
    },
    "SEARCH": {
      "ADDITIONAL": "登录名 (当前组织)",
      "ADDITIONAL-EXTERNAL": "登录名 (外部组织)"
    },
    "TARGET": {
      "SELF": "如果您想授予其他组织的用户",
      "EXTERNAL": "授予您组织的用户",
      "CLICKHERE": "点击这里"
    },
    "SIGNEDOUT": "您已退出登录。 点击 \"登录\" 按钮再次登录。",
    "SIGNEDOUT_BTN": "登录",
    "EDITACCOUNT": "编辑账户",
    "ADDACCOUNT": "登录其他账户",
    "RESENDINITIALEMAIL": "重新发送激活邮件",
    "RESENDEMAILNOTIFICATION": "重新发送电子邮件通知",
    "TOAST": {
      "CREATED": "用户创建成功。",
      "SAVED": "用户信息已成功保存。",
      "USERNAMECHANGED": "用户名已更改。",
      "EMAILSAVED": "电子邮件已成功保存。",
      "INITEMAILSENT": "初始化邮件已发送。",
      "PHONESAVED": "手机号码保存成功。",
      "PHONEREMOVED": "手机号码已被移除。",
      "PHONEVERIFIED": "手机号码验证成功。",
      "PHONEVERIFICATIONSENT": "手机验证码已发送。",
      "EMAILVERIFICATIONSENT": "电子邮件验证码已发送。",
      "OTPREMOVED": "OTP (一次性密码) 已删除。",
      "U2FREMOVED": "认证因子已删除。",
      "PASSWORDLESSREMOVED": "无密码登录设备已删除。",
      "INITIALPASSWORDSET": "初始密码已设置。",
      "PASSWORDNOTIFICATIONSENT": "已发送密码更改通知。",
      "PASSWORDCHANGED": "密码修改成功。",
      "REACTIVATED": "用户已重新激活。",
      "DEACTIVATED": "用户已停用。",
      "SELECTEDREACTIVATED": "选中的用户已被重新激活。",
      "SELECTEDDEACTIVATED": "选中的用户已被停用。",
      "SELECTEDKEYSDELETED": "选中的 Keys 已被删除。",
      "KEYADDED": "Key 已添加！",
      "MACHINEADDED": "服务用户已创建成功!",
      "DELETED": "用户删除成功!",
      "UNLOCKED": "用户解锁成功!",
      "PASSWORDLESSREGISTRATIONSENT": "注册链接发送成功。",
      "SECRETGENERATED": "秘密成功生成!",
      "SECRETREMOVED": "秘密被成功删除!"
    },
    "MEMBERSHIPS": {
      "TITLE": "CITADEL 管理角色",
      "DESCRIPTION": "这些都是用户成员授权。您还可以在组织、项目或 IAM 详细信息页面上修改它们。",
      "ORGCONTEXT": "您会看到与当前所选组织相关的所有组织和项目。",
      "USERCONTEXT": "您会看到您被授权的所有组织和项目。包括其他组织。",
      "CREATIONDATE": "创建于",
      "CHANGEDATE": "最后修改于",
      "DISPLAYNAME": "展示名称",
      "REMOVE": "删除",
      "TYPE": "类型",
      "ORGID": "组织 ID",
      "UPDATED": "成员授权已更新。",
      "NOPERMISSIONTOEDIT": "您缺少编辑角色所需的权限！",
      "TYPES": {
        "UNKNOWN": "未知",
        "ORG": "组织",
        "PROJECT": "项目",
        "GRANTEDPROJECT": "授权项目"
      }
    },
    "PERSONALACCESSTOKEN": {
      "ID": "ID",
      "TOKEN": "令牌",
      "ADD": {
        "TITLE": "生成新的个人访问令牌",
        "DESCRIPTION": "为令牌定义自定义过期时间。",
        "CHOOSEEXPIRY": "选择到期日期",
        "CHOOSEDATEAFTER": "输入一个有效的过期时间"
      },
      "ADDED": {
        "TITLE": "个人访问令牌",
        "DESCRIPTION": "请确保复制您的个人访问令牌并保存。关闭后将不在展示!"
      },
      "DELETE": {
        "TITLE": "删除访问令牌",
        "DESCRIPTION": "您即将删除个人访问令牌。你确定吗？"
      },
      "DELETED": "成功删除令牌。"
    }
  },
  "METADATA": {
    "TITLE": "元数据",
    "DESCRIPTION": "",
    "KEY": "键",
    "VALUE": "值",
    "ADD": "新条目",
    "SAVE": "保存",
    "EMPTY": "暂无元数据",
    "SETSUCCESS": "键值对保存成功",
    "REMOVESUCCESS": "键值对删除成功"
  },
  "FLOWS": {
    "TITLE": "动作和流程",
    "DESCRIPTION": "定义要在特定事件上需要执行的脚本。",
    "ACTIONSTITLE": "动作",
    "ACTIONSDESCRIPTION": "这些是您可以在流程中运行的脚本。",
    "FLOWSTITLE": "流程",
    "FLOWSDESCRIPTION": "某种类型的流在触发时执行动作。",
    "ID": "ID",
    "NAME": "名称",
    "STATE": "状态",
    "STATES": {
      "0": "无状态",
      "1": "停用",
      "2": "激活"
    },
    "ADDTRIGGER": "添加触发器",
    "FLOWCHANGED": "流量已成功更改",
    "FLOWCLEARED": "流已成功删除",
    "TIMEOUT": "超时时间",
    "TIMEOUTINSEC": "以秒为单位的超时时间",
    "ALLOWEDTOFAIL": "允许失败",
    "SCRIPT": "脚本",
    "FLOWTYPE": "流程类型",
    "TRIGGERTYPE": "触发器类型",
    "ACTIONS": "动作",
    "ACTIONSMAX": "根据您的等级，您可以使用有限数量的动作 ({{value}})。确保停用您不需要的那些或考虑升级您的等级。",
    "DIALOG": {
      "ADD": {
        "TITLE": "创建动作"
      },
      "UPDATE": {
        "TITLE": "更新动作"
      },
      "DELETEACTION": {
        "TITLE": "删除动作？",
        "DESCRIPTION": "您将要删除一个动作。这是无法恢复的。你确定吗？",
        "DELETE_SUCCESS": "动作已成功删除。"
      },
      "CLEAR": {
        "TITLE": "清理流程？",
        "DESCRIPTION": "您即将重置流程及其触发器和动作。此更改无法恢复。你确定吗？"
      },
      "REMOVEACTIONSLIST": {
        "TITLE": "删除选定的操作？",
        "DESCRIPTION": "您确定要从流中删除选定的操作吗？"
      }
    },
    "TOAST": {
      "ACTIONSSET": "动作设置",
      "ACTIONREACTIVATED": "动作已被重新激活",
      "ACTIONDEACTIVATED": "动作已被停用"
    }
  },
  "IAM": {
    "TITLE": "实例",
    "DESCRIPTION": "管理您的实例设置和组织",
    "POLICIES": {
      "TITLE": "系统策略和访问设置",
      "DESCRIPTION": "管理您的全局策略和管理访问设置。"
    },
    "EVENTSTORE": {
      "TITLE": "IAM 存储管理",
      "DESCRIPTION": "管理您的 ZITADEL 视图和失败的事件。"
    },
    "MEMBER": {
      "TITLE": "管理者",
      "DESCRIPTION": "这些管理者可以在您的实例中进行更改。"
    },
    "PAGES": {
      "STATE": "状态",
      "DOMAINLIST": "域名"
    },
    "STATE": {
      "0": "未指定",
      "1": "创建中",
      "2": "运行中",
      "3": "停止中",
      "4": "已停止"
    },
    "VIEWS": {
      "TITLE": "数据表",
      "DESCRIPTION": "此卡片显示您的 ZITADEL 数据表。",
      "VIEWNAME": "名称",
      "DATABASE": "数据库",
      "SEQUENCE": "序列",
      "EVENTTIMESTAMP": "时间",
      "LASTSPOOL": "成功的 spool",
      "ACTIONS": "操作",
      "CLEAR": "清理",
      "CLEARED": "视图已成功清除！",
      "DIALOG": {
        "VIEW_CLEAR_TITLE": "清除视图",
        "VIEW_CLEAR_DESCRIPTION": "您即将清除视图。清除视图会创建一个过程，在此过程中数据可能对最终用户不可用。你真的确定吗？"
      }
    },
    "FAILEDEVENTS": {
      "TITLE": "失败事件",
      "DESCRIPTION": "这里显示了你失败的事件。",
      "VIEWNAME": "名称",
      "DATABASE": "数据库",
      "FAILEDSEQUENCE": "失败的序列",
      "FAILURECOUNT": "失败计数",
      "LASTFAILED": "最后一次失败是在",
      "ERRORMESSAGE": "错误消息",
      "ACTIONS": "操作",
      "DELETE": "删除",
      "DELETESUCCESS": "失败的事件被移除。"
    },
    "EVENTS": {
      "TITLE": "活动",
      "DESCRIPTION": "该视图显示所有传入的事件",
      "EDITOR": "编辑",
      "EDITORID": "编者号",
      "AGGREGATE": "总数",
      "AGGREGATEID": "汇总的ID",
      "AGGREGATETYPE": "骨料类型",
      "RESOURCEOWNER": "所有者",
      "SEQUENCE": "序列",
      "CREATIONDATE": "创建日期",
      "TYPE": "类型",
      "PAYLOAD": "有效载荷",
      "FILTERS": {
        "BTN": "过滤器",
        "USER": {
          "IDLABEL": "ID",
          "CHECKBOX": "按用户过滤"
        },
        "AGGREGATE": {
          "TYPELABEL": "骨料类型",
          "IDLABEL": "ID",
          "CHECKBOX": "按总量过滤"
        },
        "TYPE": {
          "TYPELABEL": "类型",
          "CHECKBOX": "按类型过滤"
        },
        "RESOURCEOWNER": {
          "LABEL": "ID",
          "CHECKBOX": "按资源所有者过滤"
        },
        "SEQUENCE": {
          "LABEL": "序列",
          "CHECKBOX": "按顺序过滤",
          "SORT": "分拣",
          "ASC": "上升中",
          "DESC": "下降"
        },
        "CREATIONDATE": {
          "LABEL": "创建日期",
          "CHECKBOX": "按创建日期过滤"
        },
        "OTHER": "其他",
        "OTHERS": "其他"
      },
      "DIALOG": {
        "TITLE": "事件的细节"
      }
    },
    "TOAST": {
      "MEMBERREMOVED": "管理者已删除。",
      "MEMBERSADDED": "已添加多个管理者。",
      "MEMBERADDED": "管理者已添加。",
      "MEMBERCHANGED": "管理者已改变。",
      "ROLEREMOVED": "角色已删除。",
      "ROLECHANGED": "角色已更改。",
      "REACTIVATED": "重新激活",
      "DEACTIVATED": "已停用"
    }
  },
  "ORG": {
    "PAGES": {
      "NAME": "名称",
      "ID": "ID",
      "CREATIONDATE": "创建于",
      "DATECHANGED": "修改于",
      "FILTER": "筛选",
      "FILTERPLACEHOLDER": "筛选名称",
      "LIST": "组织",
      "LISTDESCRIPTION": "选择一个组织。",
      "ACTIVE": "启用",
      "CREATE": "创建组织",
      "DEACTIVATE": "停用组织",
      "REACTIVATE": "重新启用组织",
      "NOPERMISSION": "您没有访问组织设置的权限。",
      "USERSELFACCOUNT": "使用您的个人帐户作为组织所有者",
      "ORGDETAIL_TITLE": "输入新组织的名称和域名。",
      "ORGDETAIL_TITLE_WITHOUT_DOMAIN": "输入新组织的名称。",
      "ORGDETAILUSER_TITLE": "配置组织所有者",
      "DELETE": "删除组织",
      "DEFAULTLABEL": "默认情况下",
      "SETASDEFAULT": "设置为默认组织",
      "DEFAULTORGSET": "默认的组织已经改变",
      "RENAME": {
        "ACTION": "改名",
        "TITLE": "重命名组织",
        "DESCRIPTION": "输入组织的新名称",
        "BTN": "改名"
      },
      "ORGDOMAIN": {
        "TITLE": "组织域所有权验证",
        "VERIFICATION": "要验证您对域的所有权，您需要下载验证文件并将其上传到下面列出的提供的 URL，或者为提供的域名添加一条类型为TXT的DNS解析记录。完成后请单击按钮进行验证。",
        "VERIFICATION_SKIP": "您现在可以跳过验证并继续创建您的组织，但要使用您的组织，必须完成此步骤！",
        "VERIFICATION_VALIDATION_DESC": "定期检查令牌以确保您仍然是域的所有者。",
        "VERIFICATION_NEWTOKEN_TITLE": "请求新令牌",
        "VERIFICATION_NEWTOKEN_DESC": "如果您想请求新令牌，请选择您喜欢的方法。如果要验证持久性令牌，请单击上面的按钮。",
        "VERIFICATION_VALIDATION_ONGOING": "已请求验证令牌，单击按钮以触发验证检查。",
        "VERIFICATION_VALIDATION_ONGOING_TYPE": "输入令牌：",
        "VERIFICATION_SUCCESSFUL": "域名验证成功！",
        "REQUESTNEWTOKEN": "请求新令牌",
        "TYPES": {
          "1": "HTTP",
          "2": "DNS"
        }
      },
      "DOWNLOAD_FILE": "下载文件",
      "SELECTORGTOOLTIP": "选择此组织。",
      "PRIMARYDOMAIN": "主域名",
      "STATE": "状态",
      "USEPASSWORD": "设置初始密码",
      "USEPASSWORDDESC": "用户初始化时无需设置密码。"
    },
    "LIST": {
      "TITLE": "组织",
      "DESCRIPTION": "这些是您实例上的组织"
    },
    "DOMAINS": {
      "NEW": "添加域名",
      "TITLE": "域名",
      "DESCRIPTION": "配置您的域名。此域名可用于您的用户登录。",
      "SETPRIMARY": "设置为主域名",
      "DELETE": {
        "TITLE": "删除域名",
        "DESCRIPTION": "您即将删除您的一个域名。请注意，您的用户不能再使用此域进行登录。"
      },
      "ADD": {
        "TITLE": "添加域名",
        "DESCRIPTION": "您即将为您的组织添加一个域名。成功完成后，您的用户将能够使用该域进行登录。"
      }
    },
    "STATE": {
      "0": "未定义",
      "1": "启用",
      "2": "停用",
      "3": "移除"
    },
    "MEMBER": {
      "TITLE": "组织管理者",
      "DESCRIPTION": "定义可以更改组织首选项的用户。"
    },
    "TOAST": {
      "UPDATED": "组织已更新",
      "DEACTIVATED": "组织已停用。",
      "REACTIVATED": "组织重新启用。",
      "DOMAINADDED": "域名已添加。",
      "DOMAINREMOVED": "域名已删除。",
      "MEMBERADDED": "管理者已添加。",
      "MEMBERREMOVED": "管理者已删除。",
      "MEMBERCHANGED": "管理者以改变。",
      "SETPRIMARY": "已设为主域名。",
      "DELETED": "成功删除的组织",
      "ORG_WAS_DELETED": "组织被删除"
    },
    "DIALOG": {
      "DEACTIVATE": {
        "TITLE": "停用组织",
        "DESCRIPTION": "您即将停用您的组织。之后用户将无法登录。你确定要继续吗？"
      },
      "REACTIVATE": {
        "TITLE": "重新启用组织",
        "DESCRIPTION": "您即将重新启用您的组织。用户将能够再次登录。你确定要继续吗？"
      },
      "DELETE": {
        "TITLE": "删除组织",
        "DESCRIPTION": "你即将删除你的组织。这将启动一个过程，所有与组织有关的数据将被删除。你现在还不能恢复这一行动。",
        "TYPENAME": "键入'{价值}'，以删除您的组织。",
        "ORGNAME": "组织名称",
        "BTN": "删除"
      }
    }
  },
  "SETTINGS": {
    "INSTANCE": {
      "TITLE": "实例设置",
      "DESCRIPTION": "这些设置将应用于您的所有组织，除非它们已被覆盖。"
    },
    "ORG": {
      "TITLE": "组织设置",
      "DESCRIPTION": "这些设置将扩展或覆盖您的实例设置。"
    },
    "LIST": {
      "GENERAL": "通用",
      "LOGIN": "登录行为和安全",
      "LOCKOUT": "安全锁策略",
      "COMPLEXITY": "密码复杂性",
      "NOTIFICATIONS": "通知设置",
      "NOTIFICATIONS_DESC": "SMTP 和 SMS 设置",
      "MESSAGETEXTS": "消息文本",
      "IDP": "身份提供者",
      "DOMAIN": "域名设置",
      "LOGINTEXTS": "登录界面文本",
      "BRANDING": "品牌标识",
      "PRIVACYPOLICY": "隐私政策",
      "OIDC": "OIDC 令牌有效期和过期时间",
      "SECRETS": "验证码外观",
      "SECURITY": "安全设置"
    },
    "GROUPS": {
      "NOTIFICATIONS": "通知",
      "LOGIN": "登录和访问",
      "DOMAIN": "域名",
      "TEXTS": "文本和语言",
      "APPEARANCE": "外观",
      "OTHER": "其他"
    }
  },
  "SETTING": {
    "DEFAULTLANGUAGE": "默认语言",
    "LANGUAGE": {
      "de": "Deutsch",
      "en": "English",
      "fr": "Français",
      "it": "Italiano",
      "ja": "日本語",
      "pl": "Polski",
      "zh": "简体中文"
    },
    "SMTP": {
      "TITLE": "SMTP 设置",
      "SENDERADDRESS": "发件人地址",
      "SENDERNAME": "发件人名称",
      "HOSTANDPORT": "主机和端口",
      "USER": "用户名",
      "PASSWORD": "密码",
      "SETPASSWORD": "设置 SMTP 密码",
      "PASSWORDSET": "SMTP 密码设置成功。",
      "TLS": "使用安全传输层 (TLS)",
      "SAVED": "保存成功！",
      "REQUIREDWARN": "要从您的域发送通知，您必须输入您的 SMTP 数据。"
    },
    "SMS": {
      "TITLE": "SMS 设置",
      "PROVIDERS": "服务商",
      "PROVIDER": "SMS 服务商",
      "ADDPROVIDER": "添加 SMS 服务商",
      "ADDPROVIDERDESCRIPTION": "选择可用的提供商之一并输入所需的数据。",
      "REMOVEPROVIDER": "移除提供者",
      "REMOVEPROVIDER_DESC": "您即将删除服务商的配置。你想继续吗？",
      "SMSPROVIDERSTATE": {
        "0": "未指定",
        "1": "启用",
        "2": "停用"
      },
      "ACTIVATED": "服务商已激活。",
      "DEACTIVATED": "服务商已停用。",
      "TWILIO": {
        "SID": "Sid",
        "TOKEN": "令牌",
        "SENDERNUMBER": "发件人号码",
        "ADDED": "Twilio 添加成功。",
        "REMOVED": "Twilio 已删除",
        "CHANGETOKEN": "更改令牌",
        "SETTOKEN": "设置令牌",
        "TOKENSET": "令牌设置成功。"
      }
    },
    "OIDC": {
      "TITLE": "OIDC 设置",
      "ACCESSTOKENLIFETIME": "访问令牌有效时间",
      "IDTOKENLIFETIME": "Id Token 有效时间",
      "REFRESHTOKENEXPIRATION": "Refresh Token 有效期",
      "REFRESHTOKENIDLEEXPIRATION": "Refresh Token 闲置有效期",
      "INHOURS": "小时",
      "INDAYS": "天"
    },
    "SECRETS": {
      "TITLE": "验证码外观",
      "TYPES": "验证码类型",
      "TYPE": {
        "1": "初始化邮件",
        "2": "电子邮件验证",
        "3": "电话号码验证",
        "4": "重置密码",
        "5": "无密码认证初始化",
        "6": "App 验证"
      },
      "ADDGENERATOR": "定义验证码外观",
      "GENERATORTYPE": "类型",
      "EXPIRY": "过期时间 (in hours)",
      "INCLUDEDIGITS": "包含数字",
      "INCLUDESYMBOLS": "包含特殊符号",
      "INCLUDELOWERLETTERS": "包含小写字母",
      "INCLUDEUPPERLETTERS": "包含大写字母",
      "LENGTH": "长度",
      "UPDATED": "设置已更新。"
    },
    "SECURITY": {
      "DESCRIPTION": "此设置将CSP设置为允许来自一组允许的域的框架。请注意，通过启用iFrames的使用，你会有允许点击劫持的风险。",
      "IFRAMEENABLED": "允许 iFrame",
      "ALLOWEDORIGINS": "允许的来源 URL"
    },
    "DIALOG": {
      "RESET": {
        "DEFAULTTITLE": "重置设置",
        "DEFAULTDESCRIPTION": "您即将将设置重置为实例的默认配置。你确定你要继续吗？",
        "LOGINPOLICY_DESCRIPTION": "警告：如果您继续，身份提供程序设置也将重置为实例设置。"
      }
    }
  },
  "POLICY": {
    "TITLE": "探索设置",
    "DESCRIPTION": "增强安全性的预设置。",
    "APPLIEDTO": "应用于",
    "PWD_COMPLEXITY": {
      "TITLE": "密码复杂性",
      "DESCRIPTION": "确保所有设置的密码对应于特定模式",
      "SYMBOLANDNUMBERERROR": "密码必须由数字和符号/标点符号组成。",
      "SYMBOLERROR": "密码必须包含符号/标点符号。",
      "NUMBERERROR": "密码必须包含数字。",
      "PATTERNERROR": "密码不符合要求。"
    },
    "NOTIFICATION": {
      "TITLE": "通知",
      "DESCRIPTION": "确定将发送哪些更改、通知",
      "PASSWORDCHANGE": "更改密码"
    },
    "PRIVATELABELING": {
      "TITLE": "品牌标识",
      "DESCRIPTION": "为登录提供您的个性化风格并修改其行为。",
      "PREVIEW_DESCRIPTION": "策略的更改将自动部署到预览环境。",
      "BTN": "选择文件",
      "ACTIVATEPREVIEW": "应用配置",
      "DARK": "深色模式",
      "LIGHT": "浅色模式",
      "CHANGEVIEW": "改变视图",
      "ACTIVATED": "策略变更现已生效",
      "THEME": "主题",
      "COLORS": "颜色",
      "FONT": "字体",
      "ADVANCEDBEHAVIOR": "高级行为",
      "DROP": "将图像拖放到此处或",
      "RELEASE": "Release",
      "DROPFONT": "将字体文件放入这里",
      "RELEASEFONT": "Release",
      "USEOFLOGO": "您的徽标将用于登录和电子邮件，而图标用于较小的 UI 元素，例如控制台中的组织切换器",
      "MAXSIZE": "图片最大支持 524kB",
      "EMAILNOSVG": "电子邮件不支持 SVG 文件格式。因此建议以 PNG 或其他支持的格式上传您的 Logo。",
      "MAXSIZEEXCEEDED": "文件大小超过了 524kB。",
      "FONTINLOGINONLY": "该字体仅在当前登录界面中显示。",
      "BACKGROUNDCOLOR": "背景颜色",
      "PRIMARYCOLOR": "原色",
      "WARNCOLOR": "警示色",
      "FONTCOLOR": "字体颜色",
      "VIEWS": {
        "PREVIEW": "预览",
        "CURRENT": "当前配置"
      },
      "PREVIEW": {
        "TITLE": "登录",
        "SECOND": "使用您的 ZITADEL 帐户登录。",
        "ERROR": "找不到用户！",
        "PRIMARYBUTTON": "下一步",
        "SECONDARYBUTTON": "注册"
      }
    },
    "PWD_AGE": {
      "TITLE": "密码过期",
      "DESCRIPTION": "您可以设置密码过期策略。此策略会在特定过期时间过后发出警告。"
    },
    "PWD_LOCKOUT": {
      "TITLE": "锁定策略",
      "DESCRIPTION": "设置密码重试的最大次数，之后帐户将被阻止。"
    },
    "DOMAIN_POLICY": {
      "TITLE": "域设置"
    },
    "PRIVATELABELING_POLICY": {
      "TITLE": "品牌标识",
      "BTN": "选择文件",
      "DESCRIPTION": "自定义登录界面的外观",
      "ACTIVATEPREVIEW": "激活配置"
    },
    "LOGIN_POLICY": {
      "TITLE": "登录设置",
      "DESCRIPTION": "定义如何对用户进行身份验证和配置身份提供者",
      "DESCRIPTIONCREATEADMIN": "用户可以从以下可用的身份提供者中进行选择。",
      "DESCRIPTIONCREATEMGMT": "用户可以从以下可用的身份提供者中进行选择。注意：您可为系统设置提供者也可以仅为您的组织单独设置提供者。",
      "ADVANCED": "高级设置",
      "LIFETIMEDURATIONS": "登录状态有效期",
      "SAVED": "保存成功！"
    },
    "PRIVACY_POLICY": {
      "TITLE": "隐私政策和服务条款",
      "DESCRIPTION": "设置您的隐私政策和服务条款链接",
      "TOSLINK": "链接到服务条款",
      "POLICYLINK": "链接到隐私政策",
      "HELPLINK": "链接到帮助",
      "SUPPORTEMAIL": "支持邮箱",
      "SAVED": "保存成功！",
      "RESET_TITLE": "恢复默认值",
      "RESET_DESCRIPTION": "您即将恢复 TOS 和隐私政策的默认链接。你真的要继续吗？"
    },
    "LOGIN_TEXTS": {
      "TITLE": "登录界面文本",
      "DESCRIPTION": "定义登录界面的文本。如果文本为空，将使用显示为占位符的默认值。",
      "DESCRIPTION_SHORT": "定义登录界面的文本。",
      "NEWERVERSIONEXISTS": "存在较新版本",
      "CURRENTDATE": "当前配置",
      "CHANGEDATE": "较新版本来自",
      "KEYNAME": "登录屏幕/界面",
      "RESET_TITLE": "恢复默认值",
      "RESET_DESCRIPTION": "您即将恢复所有默认值。您所做的所有更改都将被永久删除。你真的要继续吗？",
      "UNSAVED_TITLE": "继续但不保存？",
      "UNSAVED_DESCRIPTION": "您在未保存的情况下进行了更改。您现在要保存吗？",
      "LOCALE": "本地化",
      "LOCALES": {
        "de": "Deutsch",
        "en": "English",
        "fr": "Français",
        "it": "Italiano",
        "ja": "日本語",
        "pl": "Polski",
        "zh": "简体中文"
      },
      "KEYS": {
        "emailVerificationDoneText": "电子邮件验证完成",
        "emailVerificationText": "电子邮件验证",
        "externalUserNotFoundText": "未找到外部用户",
        "footerText": "页脚",
        "initMfaDoneText": "初始化 MFA 完成",
        "initMfaOtpText": "初始化 MFA",
        "initMfaPromptText": "初始化 MFA 提示",
        "initMfaU2fText": "初始化通用第二身份验证因子",
        "initPasswordDoneText": "初始化密码完成",
        "initPasswordText": "初始化密码",
        "initializeDoneText": "初始化用户完成",
        "initializeUserText": "初始化用户",
        "linkingUserDoneText": "链接用户完成",
        "loginText": "登录",
        "logoutText": "登出",
        "mfaProvidersText": "MFA 提供者",
        "passwordChangeDoneText": "密码修改完成",
        "passwordChangeText": "更改密码",
        "passwordResetDoneText": "密码重置完成",
        "passwordText": "密码",
        "registrationOptionText": "注册选项",
        "registrationOrgText": "注册组织",
        "registrationUserText": "注册用户",
        "selectAccountText": "选择账户",
        "successLoginText": "登录成功",
        "usernameChangeDoneText": "用户名更改完成",
        "usernameChangeText": "更改用户名",
        "verifyMfaOtpText": "OTP 验证",
        "verifyMfaU2fText": "通用第二身份因素验证",
        "passwordlessPromptText": "无密码身份验证提示",
        "passwordlessRegistrationDoneText": "无密码身份验证注册完成",
        "passwordlessRegistrationText": "无密码身份验证注册",
        "passwordlessText": "无密码身份验证",
        "externalRegistrationUserOverviewText": "外部注册用户概述"
      }
    },
    "MESSAGE_TEXTS": {
      "TITLE": "消息文本",
      "DESCRIPTION": "定义通知邮件的文本。",
      "TYPE": "通知",
      "TYPES": {
        "INIT": "初始化",
        "VE": "验证电子邮箱",
        "VP": "验证手机号码",
        "PR": "重置密码",
        "DC": "域名声明",
        "PL": "无密码身份验证",
        "PC": "修改密码"
      },
      "CHIPS": {
        "firstname": "名",
        "lastname": "姓",
        "code": "Code",
        "preferredLoginName": "首选登录名",
        "displayName": "展示名称",
        "nickName": "昵称",
        "loginnames": "登录名",
        "domain": "域名",
        "lastEmail": "电子邮箱",
        "lastPhone": "手机号码",
        "verifiedEmail": "已验证的电子邮件",
        "verifiedPhone": "已验证的手机号码",
        "changedate": "修改于",
        "username": "用户名",
        "tempUsername": "临时用户名"
      },
      "TOAST": {
        "UPDATED": "自定义文本已保存。"
      }
    },
    "DEFAULTLABEL": "当前设置与您的实例的标准相对应。",
    "BTN_INSTALL": "设置",
    "BTN_EDIT": "修改",
    "DATA": {
      "DESCRIPTION": "描述",
      "MINLENGTH": "最小长度",
      "HASNUMBER": "包含数字",
      "HASSYMBOL": "包含符号",
      "HASLOWERCASE": "包含小写字母",
      "HASUPPERCASE": "包含大写字母",
      "SHOWLOCKOUTFAILURES": "显示锁定失败",
      "MAXATTEMPTS": "密码最大尝试次数",
      "EXPIREWARNDAYS": "密码过期警告",
      "MAXAGEDAYS": "Max Age in days",
      "USERLOGINMUSTBEDOMAIN": "用户名必须包含组织域名",
      "USERLOGINMUSTBEDOMAIN_DESCRIPTION": "如果启用此设置，所有登录名都将以组织域为后缀。如果禁用此设置，您必须确保用户名在所有组织中都是唯一的。",
      "VALIDATEORGDOMAINS": "验证组织域名",
      "SMTPSENDERADDRESSMATCHESINSTANCEDOMAIN": "SMTP 发件人地址与实例域名匹配",
      "ALLOWUSERNAMEPASSWORD": "允许用户名密码",
      "ALLOWEXTERNALIDP": "允许外部身份提供者",
      "ALLOWREGISTER": "允许注册",
      "ALLOWUSERNAMEPASSWORD_DESC": "允许使用用户名和密码进行登录。",
      "ALLOWEXTERNALIDP_DESC": "允许外部身份提供者进行登录",
      "ALLOWREGISTER_DESC": "如果选择了该选项，登录中会出现一个用于注册用户的附加步骤。",
      "FORCEMFA": "强制使用 MFA",
      "FORCEMFA_DESC": "如果选择该选项，用户必须配置第二身份认证登录因素。",
      "HIDEPASSWORDRESET": "隐藏密码重置按钮",
      "HIDEPASSWORDRESET_DESC": "如果选择该选项，则用户无法在登录过程中重置其密码。",
      "HIDELOGINNAMESUFFIX": "隐藏登录名后缀",
      "HIDELOGINNAMESUFFIX_DESC": "在登录界面隐藏登录名后缀",
      "IGNOREUNKNOWNUSERNAMES": "忽略未知用户名",
      "IGNOREUNKNOWNUSERNAMES_DESC": "如果选择该选项，即使未找到用户，登录过程中也会显示密码屏幕。如果用户名或密码错误，密码检查的错误不会透露。",
      "ALLOWDOMAINDISCOVERY": "允许域名发现",
      "ALLOWDOMAINDISCOVERY_DESC": "如果选择该选项，在登录屏幕上输入的未知用户名的后缀（@domain.com）将与组织的域名进行匹配，成功后将重定向到组织的注册。",
      "DISABLELOGINWITHEMAIL": "禁止用电子邮件地址登录",
      "DISABLELOGINWITHPHONE": "禁止用电话号码登录",
      "DEFAULTREDIRECTURI": "默认重定向 URI",
      "DEFAULTREDIRECTURI_DESC": "定义如果在没有应用程序上下文的情况下开始登录（例如来自邮件），用户将被重定向到哪里。",
      "ERRORMSGPOPUP": "在对话框中显示错误",
      "DISABLEWATERMARK": "隐藏水印",
      "DISABLEWATERMARK_DESC": "登录界面隐藏 Powered by ZITADEL 水印",
      "PASSWORDCHECKLIFETIME": "密码登录状态有效期",
      "EXTERNALLOGINCHECKLIFETIME": "外部身份提供者登录状态有效期",
      "MFAINITSKIPLIFETIME": "多因素身份认证初始化有效期",
      "SECONDFACTORCHECKLIFETIME": "第二因素身份认证有效期",
      "MULTIFACTORCHECKLIFETIME": "多因素身份认证有效期",
      "INHOURS": "小时"
    },
    "RESET": "重置为实例默认值",
    "CREATECUSTOM": "创建自定义策略",
    "TOAST": {
      "SET": "策略设置成功！",
      "RESETSUCCESS": "策略重置成功！",
      "UPLOADSUCCESS": "上传成功！",
      "DELETESUCCESS": "删除成功！",
      "UPLOADFAILED": "上传失败！"
    }
  },
  "ORG_DETAIL": {
    "TITLE": "组织",
    "DESCRIPTION": "您可以在此处编辑组织的配置并管理成员。",
    "DETAIL": {
      "TITLE": "详情",
      "NAME": "名称",
      "DOMAIN": "域名",
      "STATE": {
        "0": "未定义",
        "1": "启用",
        "2": "停用"
      }
    },
    "MEMBER": {
      "TITLE": "成员",
      "USERNAME": "用户名",
      "DISPLAYNAME": "展示名称",
      "LOGINNAME": "登录名称",
      "EMAIL": "电子邮件",
      "ROLES": "角色",
      "ADD": "添加成员",
      "ADDDESCRIPTION": "输入要添加的用户的名称。"
    },
    "TABLE": {
      "TOTAL": "条目总数",
      "SELECTION": "选中条目",
      "DEACTIVATE": "停用用户",
      "ACTIVATE": "激活用户",
      "DELETE": "删除用户",
      "CLEAR": "清空选择"
    }
  },
  "PROJECT": {
    "PAGES": {
      "TITLE": "项目",
      "DESCRIPTION": "在这里，您可以定义应用程序、管理角色并授权其他组织使用您的项目。",
      "DELETE": "删除项目",
      "LIST": "项目列表",
      "LISTDESCRIPTION": "如果找不到项目，请联系项目所有者或具有相应权限的人员以获取项目访问权限。",
      "DETAIL": "详情",
      "CREATE": "创建项目",
      "CREATE_DESC": "插入您的项目名称。",
      "ROLE": "角色",
      "NOITEMS": "没有项目",
      "ZITADELPROJECT": "这属于 ZITADEL 项目。注意：如果您修改了设置，ZITADEL 可能无法正常运行。",
      "TYPE": {
        "OWNED": "拥有的项目",
        "GRANTED": "被授权的项目",
        "OWNED_SINGULAR": "拥有项目",
        "GRANTED_SINGULAR": "被授予的项目"
      },
      "PRIVATELABEL": {
        "TITLE": "品牌标识设置",
        "0": {
          "TITLE": "未指定",
          "DESC": "识别用户后，将显示已识别用户的组织品牌，然后显示系统默认值。"
        },
        "1": {
          "TITLE": "使用项目设置",
          "DESC": "将显示拥有该项目的组织的品牌。"
        },
        "2": {
          "TITLE": "使用用户组织设置",
          "DESC": "将显示项目组织的品牌，但一旦识别用户，将显示已识别用户的组织设置。"
        },
        "DIALOG": {
          "TITLE": "品牌标识设置",
          "DESCRIPTION": "选择项目登录时使用的行为。"
        }
      },
      "PINNED": "固定",
      "ALL": "所有",
      "CREATEDON": "创建于",
      "LASTMODIFIED": "最后更改于",
      "ADDNEW": "创建新项目",
      "DIALOG": {
        "REACTIVATE": {
          "TITLE": "重新启用项目",
          "DESCRIPTION": "您真的要重新启用您的项目吗？"
        },
        "DEACTIVATE": {
          "TITLE": "停用项目",
          "DESCRIPTION": "您真的要停用您的项目吗？"
        },
        "DELETE": {
          "TITLE": "删除项目",
          "DESCRIPTION": "您真的要删除您的项目吗？",
          "TYPENAME": "键入项目的名称以将其永久删除。"
        }
      }
    },
    "SETTINGS": {
      "TITLE": "设置",
      "DESCRIPTION": ""
    },
    "STATE": {
      "TITLE": "状态",
      "0": "未定义",
      "1": "启用",
      "2": "停用"
    },
    "TYPE": {
      "TITLE": "类型",
      "0": "未知类型",
      "1": "拥有的",
      "2": "被授权的"
    },
    "NAME": "名称",
    "NAMEDIALOG": {
      "TITLE": "重命名项目",
      "DESCRIPTION": "输入项目的新名称",
      "NAME": "新名称"
    },
    "MEMBER": {
      "TITLE": "管理者",
      "TITLEDESC": "管理者可以根据他们的角色对此项目进行更改。",
      "DESCRIPTION": "这些管理者可能能够编辑您的项目。",
      "USERNAME": "用户名",
      "DISPLAYNAME": "展示名称",
      "LOGINNAME": "登录名称",
      "EMAIL": "电子邮件",
      "ROLES": "角色",
      "USERID": "用户 ID"
    },
    "GRANT": {
      "EMPTY": "没有被授权的组织。",
      "TITLE": "项目授权",
      "DESCRIPTION": "允许其他组织使用您的项目。",
      "EDITTITLE": "编辑角色",
      "CREATE": {
        "TITLE": "创建组织授权",
        "SEL_USERS": "选择您要授予访问权限的用户",
        "SEL_PROJECT": "搜索项目",
        "SEL_ROLES": "选择要添加到授权中的角色",
        "SEL_USER": "选择一个或多个用户",
        "SEL_ORG": "选择一个组织",
        "SEL_ORG_DESC": "输入完整的域以指定要授予的组织。",
        "ORG_TITLE": "组织",
        "ORG_DESCRIPTION": "您即将授予组织 {{name}} 的用户。",
        "ORG_DESCRIPTION_DESC": "切换上面标题中的上下文以授予另一个组织的用户。",
        "SEL_ORG_FORMFIELD": "完整域名",
        "SEL_ORG_BUTTON": "搜索组织",
        "FOR_ORG": "授予组织:"
      },
      "DETAIL": {
        "TITLE": "项目授权",
        "DESC": "您可以选择指定组织可以使用哪些角色，并选择管理者",
        "MEMBERTITLE": "管理者",
        "MEMBERDESC": "这些是被授予组织的管理者。在此处添加应有权编辑项目数据的用户。",
        "PROJECTNAME": "项目名称",
        "GRANTEDORG": "授予组织",
        "RESOURCEOWNER": "资源所有者"
      },
      "STATE": "状态",
      "STATES": {
        "1": "启用",
        "2": "停用"
      },
      "ALL": "所有",
      "SHOWDETAIL": "显示详细资料",
      "USER": "用户",
      "MEMBERS": "管理者",
      "ORG": "组织",
      "PROJECTNAME": "项目名称",
      "GRANTEDORG": "授予组织",
      "GRANTEDORGDOMAIN": "域名",
      "RESOURCEOWNER": "资源所有者",
      "GRANTEDORGNAME": "组织名称",
      "GRANTID": "授权编号",
      "CREATIONDATE": "创建于",
      "CHANGEDATE": "最后更新于",
      "DATES": "日期",
      "ROLENAMESLIST": "角色",
      "NOROLES": "没有角色",
      "TYPE": "类型",
      "TOAST": {
        "PROJECTGRANTUSERGRANTADDED": "项目授权已创建。",
        "PROJECTGRANTADDED": "项目授权已创建。",
        "PROJECTGRANTCHANGED": "项目授权已更改",
        "PROJECTGRANTMEMBERADDED": "授权管理者已添加",
        "PROJECTGRANTMEMBERCHANGED": "授权管理者已更改。",
        "PROJECTGRANTMEMBERREMOVED": "授权管理者已删除。",
        "PROJECTGRANTUPDATED": "项目授权已更新。"
      },
      "DIALOG": {
        "DELETE_TITLE": "删除项目授权",
        "DELETE_DESCRIPTION": "您即将删除项目授权。你确定吗？"
      },
      "ROLES": "项目角色"
    },
    "APP": {
      "TITLE": "应用",
      "NAME": "名称",
      "NAMEREQUIRED": "应用名称是必需的。"
    },
    "ROLE": {
      "EMPTY": "尚未创建任何角色。",
      "ADDNEWLINE": "添加角色",
      "KEY": "关键字",
      "TITLE": "角色",
      "DESCRIPTION": "定义一些可用于创建项目授权的角色。",
      "NAME": "名称",
      "DISPLAY_NAME": "展示名称",
      "GROUP": "组名",
      "ACTIONS": "操作",
      "ADDTITLE": "创建角色",
      "ADDDESCRIPTION": "输入新角色的数据。",
      "EDITTITLE": "编辑角色",
      "EDITDESCRIPTION": "输入角色的新数据。",
      "DELETE": "删除角色",
      "CREATIONDATE": "创建于",
      "CHANGEDATE": "最后修改于",
      "SELECTGROUPTOOLTIP": "选择组 {{group}} 的所有角色。",
      "OPTIONS": "选项",
      "ASSERTION": "身份验证时附加角色信息",
      "ASSERTION_DESCRIPTION": "角色信息将包含在用户信息中，具体取决于令牌类型和应用程序设置。",
      "CHECK": "身份验证时检查用户授权",
      "CHECK_DESCRIPTION": "如果设置，则只有在为其帐户分配了任何角色时才允许用户进行身份验证。",
      "DIALOG": {
        "DELETE_TITLE": "删除角色",
        "DELETE_DESCRIPTION": "您即将删除项目角色。你确定吗？"
      }
    },
    "HAS_PROJECT": "身份验证时检查是否拥有项目",
    "HAS_PROJECT_DESCRIPTION": "检查用户或组织是否有这个项目。如果没有则用户身份验证失败。",
    "TABLE": {
      "TOTAL": "条目总数:",
      "SELECTION": "选定条目",
      "DEACTIVATE": "停用项目",
      "ACTIVATE": "启用项目",
      "DELETE": "删除项目",
      "ORGNAME": "组织名称",
      "ORGDOMAIN": "组织域名",
      "STATE": "状态",
      "TYPE": "类型",
      "CREATIONDATE": "创建于",
      "CHANGEDATE": "最后更改于",
      "RESOURCEOWNER": "所有者",
      "SHOWTABLE": "表视图",
      "SHOWGRID": "网格视图",
      "EMPTY": "未找到项目"
    },
    "TOAST": {
      "MEMBERREMOVED": "管理者已删除。",
      "MEMBERSADDED": "管理者已添加。",
      "MEMBERADDED": "管理者已添加。",
      "MEMBERCHANGED": "管理者已更改。",
      "ROLESCREATED": "角色已创建。",
      "ROLEREMOVED": "角色已删除。",
      "ROLECHANGED": "角色已更改。",
      "REACTIVATED": "已重新启用。",
      "DEACTIVATED": "已停用。",
      "CREATED": "项目已创建。",
      "UPDATED": "项目已修改。",
      "GRANTUPDATED": "授权已更新。",
      "DELETED": "项目已删除"
    }
  },
  "ROLES": {
    "DIALOG": {
      "DELETE_TITLE": "删除角色",
      "DELETE_DESCRIPTION": "您即将删除一个角色。你确定吗？"
    }
  },
  "NEXTSTEPS": {
    "TITLE": "下一步"
  },
  "IDP": {
    "LIST": {
      "TITLE": "身份提供者",
      "DESCRIPTION": "管理您的身份提供者配置，然后可以在您的登录设置中激活。",
      "ACTIVETITLE": "启用的身份提供者"
    },
    "CREATE": {
      "TITLE": "创建供应商",
      "DESCRIPTION": "选择以下一个或多个供应商。",
      "STEPPERTITLE": "创建供应商",
      "OIDC": {
        "TITLE": "OIDC供应商",
        "DESCRIPTION": "输入你的OIDC供应商的必要数据。"
      },
      "OAUTH": {
        "TITLE": "OAuth供应商",
        "DESCRIPTION": "输入你的OAuth供应商的必要数据。"
      },
      "JWT": {
        "TITLE": "JWT供应商",
        "DESCRIPTION": "输入你的JWT供应商所需的数据。"
      },
      "GOOGLE": {
        "TITLE": "Google 身份提供者",
        "DESCRIPTION": "输入您的 Google 身份提供商的凭据"
      },
      "GITLAB": {
        "TITLE": "Gitlab身份提供商",
        "DESCRIPTION": "输入您的Gitlab身份提供者的凭据"
      },
      "GITLABSELFHOSTED": {
        "TITLE": "Gitlab自我托管供应商",
        "DESCRIPTION": "输入您的Gitlab自我托管身份提供商的凭据"
      },
      "GITHUBES": {
        "TITLE": "Github Enterprise Server 身份提供者",
        "DESCRIPTION": "输入您的GitHubEnterpriseServer身份提供者的凭据"
      },
      "GITHUB": {
        "TITLE": "Github 身份提供者",
        "DESCRIPTION": "输入您的 Github 身份提供商的凭据"
      },
      "AZUREAD": {
        "TITLE": "Microsoft 身份提供者",
        "DESCRIPTION": "输入您的 Microsoft 身份提供商的凭据"
      },
      "LDAP": {
        "TITLE": "LDAP 身份提供者",
        "DESCRIPTION": "输入您的 LDAP 身份提供商的凭据"
      }
    },
    "DETAIL": {
      "TITLE": "身份提供者",
      "DESCRIPTION": "更新你的供应商配置",
      "DATECREATED": "已创建",
      "DATECHANGED": "已更新"
    },
    "OPTIONS": {
      "ISAUTOCREATION": "是自动创建",
      "ISAUTOCREATION_DESC": "如果选择了，如果账户还不存在，就会创建一个账户。",
      "ISAUTOUPDATE": "正在自动更新",
      "ISAUTOUPDATE_DESC": "如果选择，账户将在重新认证时更新。",
      "ISCREATIONALLOWED": "是否允许创作",
      "ISCREATIONALLOWED_DESC": "确定是否可以创建账户。",
      "ISLINKINGALLOWED": "是否允许连接",
      "ISLINKINGALLOWED_DESC": "确定一个身份是否可以与一个现有的账户相联系。"
    },
    "OWNERTYPES": {
      "0": "未知",
      "1": "实例",
      "2": "组织"
    },
    "TYPES": {
      "0": "未知",
      "1": "OIDC",
      "3": "JWT"
    },
    "STATES": {
      "1": "启用",
      "2": "停用"
    },
    "AZUREADTENANTTYPES": {
      "0": "Common",
      "1": "Organizations",
<<<<<<< HEAD
      "2": "Consumer"
=======
      "2": "Consumers"
>>>>>>> 2ec36bd6
    },
    "AZUREADTENANTTYPE": "租户类型",
    "AZUREADTENANTID": "租户编号",
    "EMAILVERIFIED": "电子邮件已验证",
    "NAMEHINT": "如果指定，它将显示在登录界面。",
    "OPTIONAL": "可选",
    "LDAPATTRIBUTES": "LDAP 属性",
    "UPDATEBINDPASSWORD": "更新绑定密码",
    "UPDATECLIENTSECRET": "更新客户秘密",
    "ADD": "添加身份提供者",
    "TYPE": "类型",
    "OWNER": "所有者",
    "ID": "ID",
    "NAME": "名称",
    "AUTHORIZATIONENDPOINT": "授权端点",
    "TOKENENDPOINT": "令牌端点",
    "USERENDPOINT": "用户端点",
    "IDATTRIBUTE": "标识属性",
    "AVAILABILITY": "可用性",
    "AVAILABLE": "可用的",
    "AVAILABLEBUTINACTIVE": "可用但已停用",
    "SETAVAILABLE": "设置为可用",
    "SETUNAVAILABLE": "设置为不可用",
    "CONFIG": "配置",
    "STATE": "状态",
    "ISSUER": "Issuer",
    "SCOPESLIST": "Scopes List",
    "CLIENTID": "Client ID",
    "CLIENTSECRET": "Client Secret",
    "LDAPCONNECTION": "联系",
    "LDAPUSERBINDING": "用户绑定",
    "BASEDN": "BaseDn",
    "BINDDN": "BindDn",
    "BINDPASSWORD": "Bind Password",
    "SERVERS": "Servers",
    "STARTTLS": "Start TLS",
    "TIMEOUT": "Timeout in seconds",
    "USERBASE": "Userbase",
    "USERFILTERS": "User filters",
    "USEROBJECTCLASSES": "User Object Classes",
    "REQUIRED": "必需的",
    "LDAPIDATTRIBUTE": "ID attribute",
    "AVATARURLATTRIBUTE": "Avatar Url attribute",
    "DISPLAYNAMEATTRIBUTE": "Displayname attribute",
    "EMAILATTRIBUTEATTRIBUTE": "Email attribute",
    "EMAILVERIFIEDATTRIBUTE": "Email verified attribute",
    "FIRSTNAMEATTRIBUTE": "Firstname attribute",
    "LASTNAMEATTRIBUTE": "Lastname attribute",
    "NICKNAMEATTRIBUTE": "Nickname attribute",
    "PHONEATTRIBUTE": "Phone attribute",
    "PHONEVERIFIEDATTRIBUTE": "Phone verified attribute",
    "PREFERREDLANGUAGEATTRIBUTE": "Preferred language attribute",
    "PREFERREDUSERNAMEATTRIBUTE": "Preferred username attribute",
    "PROFILEATTRIBUTE": "Profile attribute",
    "IDPDISPLAYNAMMAPPING": "IDP 展示名称映射",
    "USERNAMEMAPPING": "用户名映射",
    "DATES": "日期",
    "CREATIONDATE": "创建于",
    "CHANGEDATE": "最后修改于",
    "DEACTIVATE": "停用",
    "ACTIVATE": "启用",
    "DELETE": "删除",
    "DELETE_TITLE": "删除 IDP",
    "DELETE_DESCRIPTION": "您即将删除身份提供者。由此产生的变化是不可撤销的。你真的想这样做吗？",
    "DELETE_SELECTION_TITLE": "删除 IDP",
    "DELETE_SELECTION_DESCRIPTION": "您即将删除身份提供者。由此产生的变化是不可撤销的。你真的想这样做吗？",
    "EMPTY": "没有可用的 IDP",
    "OIDC": {
      "GENERAL": "通用信息",
      "TITLE": "OIDC 配置",
      "DESCRIPTION": "输入 OIDC 身份提供者的数据。"
    },
    "JWT": {
      "TITLE": "JWT 配置",
      "DESCRIPTION": "输入 JWT 身份提供者的数据。",
      "HEADERNAME": "请求头名称",
      "JWTENDPOINT": "JWT 端点",
      "JWTKEYSENDPOINT": "JWT Keys 端点"
    },
    "TOAST": {
      "SAVED": "成功保存。",
      "REACTIVATED": "IDP 已重新启用.",
      "DEACTIVATED": "IDP 已停用.",
      "SELECTEDREACTIVATED": "选定的 IDPs 已重新启用。",
      "SELECTEDDEACTIVATED": "选定的 IDPs 已停用。",
      "SELECTEDKEYSDELETED": "已删除选定的 IDPs。",
      "DELETED": "IDP 删除成功！",
      "ADDED": "添加成功。",
      "REMOVED": "成功删除。"
    }
  },
  "MFA": {
    "LIST": {
      "MULTIFACTORTITLE": "无密码身份认证",
      "MULTIFACTORDESCRIPTION": "在此处为您的无密码身份认证定义多因素。",
      "SECONDFACTORTITLE": "多因素身份认证",
      "SECONDFACTORDESCRIPTION": "进一步定义您可以用来保护您的密码身份认证的可能因素。"
    },
    "CREATE": {
      "TITLE": "创建身份认证因素",
      "DESCRIPTION": "选择您的新身份认证因素类型。"
    },
    "DELETE": {
      "TITLE": "删除身份认证因素 Factor",
      "DESCRIPTION": "您即将从登录设置中删除一个身份认证因素。你确定吗？"
    },
    "TOAST": {
      "ADDED": "添加成功。",
      "SAVED": "保存成功。",
      "DELETED": "成功移除。"
    },
    "TYPE": "类型",
    "MULTIFACTORTYPES": {
      "0": "未知",
      "1": "指纹、安全密钥、Face ID 等"
    },
    "SECONDFACTORTYPES": {
      "0": "未知",
      "1": "一次性密码 (OTP)",
      "2": "指纹、安全密钥、Face ID 等"
    }
  },
  "LOGINPOLICY": {
    "CREATE": {
      "TITLE": "登录设置",
      "DESCRIPTION": "定义如何在您的组织中对您的用户进行身份验证。"
    },
    "IDPS": "身份提供者",
    "ADDIDP": {
      "TITLE": "添加身份提供者",
      "DESCRIPTION": "您可以选择预定义或自行创建的提供程序进行身份验证。",
      "SELECTIDPS": "身份提供者"
    },
    "PASSWORDLESS": "无密码登录",
    "PASSWORDLESSTYPE": {
      "0": "不允许",
      "1": "允许"
    }
  },
  "APP": {
    "LIST": "应用",
    "COMPLIANCE": "OIDC 兼容性",
    "URLS": "URLs",
    "CONFIGURATION": "配置",
    "TOKEN": "令牌设置",
    "PAGES": {
      "TITLE": "应用",
      "ID": "ID",
      "DESCRIPTION": "在这里您可以编辑您的应用程序数据及其配置。",
      "CREATE": "OIDC 应用",
      "CREATE_SELECT_PROJECT": "首先选择你的项目",
      "CREATE_NEW_PROJECT": "或创建一个新的<a href='{url}}' title='创建项目'>这里</a>。",
      "CREATE_DESC_TITLE": "逐步输入您的应用详情",
      "CREATE_DESC_SUB": "将自动生成推荐的配置。",
      "STATE": "状态",
      "DATECREATED": "创建于",
      "DATECHANGED": "修改于",
      "URLS": "URLs",
      "DELETE": "删除应用",
      "DETAIL": {
        "TITLE": "详情",
        "STATE": {
          "0": "未定义",
          "1": "启用",
          "2": "停用"
        }
      },
      "DIALOG": {
        "CONFIG": {
          "TITLE": "变更OIDC配置"
        },
        "DELETE": {
          "TITLE": "删除应用",
          "DESCRIPTION": "您真的要删除此应用程序吗？"
        }
      },
      "NEXTSTEPS": {
        "TITLE": "下一步",
        "0": {
          "TITLE": "添加角色",
          "DESC": "输入您的项目角色"
        },
        "1": {
          "TITLE": "添加用户",
          "DESC": "为添加新用户"
        },
        "2": {
          "TITLE": "帮助支持",
          "DESC": "阅读我们关于创建应用程序的文档或联系我们的支持"
        }
      }
    },
    "NAMEDIALOG": {
      "TITLE": "重命名应用",
      "DESCRIPTION": "为您的应用输入新名称",
      "NAME": "新名称"
    },
    "NAME": "名称",
    "TYPE": "应用类型",
    "AUTHMETHOD": "身份验证方式",
    "AUTHMETHODSECTION": "身份验证方式",
    "GRANT": "授权类型",
    "ADDITIONALORIGINS": "其他来源",
    "ADDITIONALORIGINSDESC": "如果您想向您的应用程序添加不用作重定向的其他来源，您可以在此处执行此操作。",
    "ORIGINS": "其他来源",
    "NOTANORIGIN": "输入的值不是有效来源",
    "OIDC": {
      "WELLKNOWN": "欲了解更多信息，请看<a href='{url}}' title='发现端点' target='_blank'>发现端点</a>。",
      "INFO": {
        "ISSUER": "Issuer",
        "CLIENTID": "Client Id"
      },
      "CURRENT": "当前配置",
      "TOKENSECTIONTITLE": "AuthToken 选项",
      "REDIRECTSECTIONTITLE": "重定向设置",
      "PROSWITCH": "我是专业人士。跳过此向导。",
      "NAMEANDTYPESECTION": "名称和类型",
      "TITLEFIRST": "先录入一个名字。",
      "TYPETITLE": "您要创建什么类型的应用程序？",
      "REDIRECTTITLE": "指定登录将重定向到的 URL。",
      "POSTREDIRECTTITLE": "这是退出登录后的重定向 URL。",
      "REDIRECTDESCRIPTIONWEB": "重定向 URI 必须以 https:// 开头。 http:// 仅对启用的开发模式有效。",
      "REDIRECTDESCRIPTIONNATIVE": "重定向 URI 必须以您自己的协议、http://127.0.0.1、http://[::1] 或 http://localhost 开头。",
      "REDIRECTNOTVALID": "此重定向 URL 无效。",
      "COMMAORENTERSEPERATION": "separate with ↵",
      "TYPEREQUIRED": "类型是必填的。",
      "TITLE": "OIDC 配置",
      "CLIENTID": "客户端 ID",
      "CLIENTSECRET": "客户端秘钥",
      "CLIENTSECRET_NOSECRET": "使用您选择的身份验证流程，不需要任何秘密，因此不可用。",
      "CLIENTSECRET_DESCRIPTION": "将您的客户保密在一个安全的地方，因为一旦对话框关闭，便无法再次查看。",
      "REGENERATESECRET": "重新生成客户端密钥",
      "DEVMODE": "开发模式",
      "DEVMODEDESC": "注意：启用开发模式的重定向 URI 将不会被验证。",
      "SKIPNATIVEAPPSUCCESSPAGE": "登录后跳过成功页面",
      "SKIPNATIVEAPPSUCCESSPAGE_DESCRIPTION": "登录后跳过本机应用的成功页面",
      "REDIRECT": "重定向 URLs",
      "REDIRECTSECTION": "重定向 URLs",
      "POSTLOGOUTREDIRECT": "退出登录重定向 URLs",
      "RESPONSESECTION": "响应类型",
      "GRANTSECTION": "授权类型",
      "GRANTTITLE": "选择您的授权类型。注意：隐式仅适用于基于浏览器的应用程序。",
      "APPTYPE": {
        "0": "Web",
        "1": "User Agent",
        "2": "Native"
      },
      "RESPONSETYPE": "响应类型",
      "RESPONSE": {
        "0": "Code",
        "1": "ID Token",
        "2": "Token-ID Token"
      },
      "REFRESHTOKEN": "Refresh Token",
      "GRANTTYPE": "授权类型",
      "GRANT": {
        "0": "Authorization Code",
        "1": "Implicit",
        "2": "Refresh Token"
      },
      "AUTHMETHOD": {
        "0": "Basic",
        "1": "Post",
        "2": "None",
        "3": "Private Key JWT"
      },
      "TOKENTYPE": "身份验证令牌类型",
      "TOKENTYPE0": "Bearer Token",
      "TOKENTYPE1": "JWT",
      "UNSECUREREDIRECT": "我当然希望你知道你在做什么。",
      "OVERVIEWSECTION": "概览",
      "OVERVIEWTITLE": "你现在完成了。检查您的配置。",
      "ACCESSTOKENROLEASSERTION": "将用户角色添加到访问令牌",
      "ACCESSTOKENROLEASSERTION_DESCRIPTION": "如果勾选，则将经过身份验证的用户的请求角色添加到访问令牌中。",
      "IDTOKENROLEASSERTION": "在 ID Token 中包含用户角色",
      "IDTOKENROLEASSERTION_DESCRIPTION": "如果勾选，则已验证用户的请求角色将添加到 ID Token 中。",
      "IDTOKENUSERINFOASSERTION": "在 ID Token 中包含用户信息",
      "IDTOKENUSERINFOASSERTION_DESCRIPTION": "使客户端能够从 ID Token 中读取个人资料、电子邮件、电话和地址声明。",
      "CLOCKSKEW": "使客户端能够处理 OP 和客户端的时钟偏差。持续时间（0-5 秒）将添加到 exp 声明中，并从 iats、auth_time 和 nbf 中减去。",
      "RECOMMENDED": "推荐的",
      "NOTRECOMMENDED": "不推荐的",
      "SELECTION": {
        "APPTYPE": {
          "WEB": {
            "TITLE": "Web",
            "DESCRIPTION": "常规 Web 应用程序，如：.net，PHP，Node.js，Java 等。"
          },
          "NATIVE": {
            "TITLE": "Native",
            "DESCRIPTION": "移动端应用, 桌面应用, 智能终端设备等"
          },
          "USERAGENT": {
            "TITLE": "User Agent",
            "DESCRIPTION": "单页应用程序 (SPA) 以及通常在浏览器中执行的所有 JS 框架"
          }
        }
      }
    },
    "API": {
      "INFO": {
        "CLIENTID": "Client Id"
      },
      "REGENERATESECRET": "重新生成客户端密钥",
      "SELECTION": {
        "TITLE": "API",
        "DESCRIPTION": "通用的 APIs 服务"
      },
      "AUTHMETHOD": {
        "0": "Basic",
        "1": "Private Key JWT"
      }
    },
    "AUTHMETHODS": {
      "CODE": {
        "TITLE": "Code",
        "DESCRIPTION": "交换访问令牌的授权码"
      },
      "PKCE": {
        "TITLE": "PKCE",
        "DESCRIPTION": "使用随机哈希而不是静态客户端密码以提高安全性"
      },
      "POST": {
        "TITLE": "POST",
        "DESCRIPTION": "发送 client_id 和 client_secret 作为表单的一部分"
      },
      "PK_JWT": {
        "TITLE": "Private Key JWT",
        "DESCRIPTION": "使用私钥授权您的应用程序"
      },
      "BASIC": {
        "TITLE": "Basic",
        "DESCRIPTION": "使用用户名和密码进行身份验证"
      },
      "IMPLICIT": {
        "TITLE": "Implicit",
        "DESCRIPTION": "直接从授权端点获取令牌"
      },
      "CUSTOM": {
        "TITLE": "Custom",
        "DESCRIPTION": "您的设置与任何其他选项都不对应。"
      }
    },
    "TOAST": {
      "REACTIVATED": "应用程序已重新启用。",
      "DEACTIVATED": "应用程序已停用。",
      "OIDCUPDATED": "应用已更新。",
      "APIUPDATED": "应用已更新。",
      "UPDATED": "应用已更新。",
      "CREATED": "应用已创建。",
      "CLIENTSECRETREGENERATED": "客户端秘钥已生成。",
      "DELETED": "应用已删除。",
      "CONFIGCHANGED": "检测到变化！"
    }
  },
  "GENDERS": {
    "0": "未知",
    "1": "女性",
    "2": "男性",
    "3": "其他"
  },
  "LANGUAGES": {
    "de": "Deutsch",
    "en": "English",
    "fr": "Français",
    "it": "Italiano",
    "ja": "日本語",
    "pl": "Polski",
    "zh": "简体中文"
  },
  "MEMBER": {
    "ADD": "添加管理者",
    "CREATIONTYPE": "创建类型",
    "CREATIONTYPES": {
      "3": "IAM",
      "2": "Organization",
      "0": "Owned Project",
      "1": "Granted Project",
      "4": "Project"
    },
    "EDITROLE": "编辑角色",
    "EDITFOR": "编辑用户：{{value}} 的角色",
    "DIALOG": {
      "DELETE_TITLE": "删除管理者",
      "DELETE_DESCRIPTION": "您即将删除管理者。你确定吗？"
    }
  },
  "ROLESLABEL": "角色",
  "GRANTS": {
    "TITLE": "授权",
    "DESC": "这里列出的是当前组织已授权的用户列表",
    "DELETE": "删除授权",
    "EMPTY": "没有用户授权数据",
    "ADD": "创建用户授权",
    "ADD_BTN": "创建",
    "PROJECT": {
      "TITLE": "授权",
      "DESCRIPTION": "为指定项目定义授权。请注意：您只能查看您拥有权限的项目和用户的条目。"
    },
    "USER": {
      "TITLE": "授权",
      "DESCRIPTION": "为指定用户定义授权。请注意，您只能查看您拥有权限的项目和用户的条目。"
    },
    "CREATE": {
      "TITLE": "创建授权",
      "DESCRIPTION": "搜索组织、项目和相应的角色。"
    },
    "EDIT": {
      "TITLE": "更改授权"
    },
    "DETAIL": {
      "TITLE": "授权详情",
      "DESCRIPTION": "在这里您可以看到授权的所有详细信息。"
    },
    "TOAST": {
      "UPDATED": "授权已更新。",
      "REMOVED": "已移除授权。",
      "BULKREMOVED": "已移除授权。"
    },
    "DIALOG": {
      "DELETE_TITLE": "删除授权",
      "DELETE_DESCRIPTION": "您即将删除授权。你想继续吗？",
      "BULK_DELETE_TITLE": "删除授权",
      "BULK_DELETE_DESCRIPTION": "您将要删除多个授权。你想继续吗？"
    }
  },
  "CHANGES": {
    "LISTTITLE": "最后变更",
    "BOTTOM": "您已到达列表的末尾。",
    "LOADMORE": "加载更多",
    "ORG": {
      "TITLE": "当前组织事件",
      "DESCRIPTION": "在这里您可以看到组织变更的最新事件。"
    },
    "PROJECT": {
      "TITLE": "当前项目事件",
      "DESCRIPTION": "在这里您可以看到项目变更的最新事件。"
    },
    "USER": {
      "TITLE": "当前用户事件",
      "DESCRIPTION": "在这里您可以看到用户变更的最新事件。"
    }
  }
}<|MERGE_RESOLUTION|>--- conflicted
+++ resolved
@@ -1702,11 +1702,7 @@
     "AZUREADTENANTTYPES": {
       "0": "Common",
       "1": "Organizations",
-<<<<<<< HEAD
-      "2": "Consumer"
-=======
       "2": "Consumers"
->>>>>>> 2ec36bd6
     },
     "AZUREADTENANTTYPE": "租户类型",
     "AZUREADTENANTID": "租户编号",
