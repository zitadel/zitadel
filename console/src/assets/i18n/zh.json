{
  "APP_NAME": "ZITADEL",
  "PAGINATOR": {
    "PREVIOUS": "上一页",
    "NEXT": "下一页",
    "COUNT": "总数",
    "MORE": "显示更多"
  },
  "FOOTER": {
    "LINKS": {
      "CONTACT": "联系",
      "TOS": "服务条款",
      "PP": "隐私政策"
    },
    "THEME": {
      "DARK": "深色",
      "LIGHT": "浅色"
    }
  },
  "HOME": {
    "WELCOME": "开始使用 ZITADEL",
    "DISCLAIMER": "ZITADEL 对您的数据进行保密和安全处理。",
    "DISCLAIMERLINK": "更多的信息",
    "DOCUMENTATION": {
      "TITLE": "文档",
      "DESCRIPTION": "快速开始使用 ZITADEL。"
    },
    "GETSTARTED": {
      "TITLE": "开始使用 ZITADEL",
      "DESCRIPTION": "快速开始使用 ZITADEL。"
    },
    "QUICKSTARTS": {
      "LABEL": "第一步",
      "TITLE": "快速入门",
      "DESCRIPTION": "快速开始使用 ZITADEL。"
    },
    "SHORTCUTS": {
      "SHORTCUTS": "快捷方式",
      "SETTINGS": "可用的快捷方式",
      "PROJECTS": "项目",
      "REORDER": "按住并拖动来移动它",
      "ADD": "按住并拖动来添加"
    }
  },
  "ONBOARDING": {
    "DESCRIPTION": "你的入职过程",
    "MOREDESCRIPTION": "更多捷径",
    "COMPLETED": "已完成",
    "DISMISS": "隐藏",
    "CARD": {
      "TITLE": "让你的ZITADEL运转起来",
      "DESCRIPTION": "这份清单有助于设置你的实例，并指导你完成最重要的步骤"
    },
    "MILESTONES": {
      "instance.policy.label.added": {
        "title": "设置你的品牌",
        "description": "定义你的登录的颜色和形状，上传你的标志和图标。",
        "action": "设置品牌"
      },
      "instance.smtp.config.added": {
        "title": "SMTP设置",
        "description": "设置你自己的邮件服务器设置",
        "action": "设置 SMTP 设置"
      },
      "PROJECT_CREATED": {
        "title": "创建你的第一个项目",
        "description": "添加你的第一个项目并定义其角色和授权。",
        "action": "创建项目"
      },
      "APPLICATION_CREATED": {
        "title": "注册你的应用程序",
        "description": "创建一个web、native、api或saml应用程序并设置你的认证流程。",
        "action": "创建应用程序"
      },
      "AUTHENTICATION_SUCCEEDED_ON_APPLICATION": {
        "title": "登录你的应用程序",
        "description": "将你的应用程序与 ZITADEL 集成以进行身份验证，并通过使用管理员用户登录来测试它。",
        "action": "登录"
      },
      "user.human.added": {
        "title": "添加用户",
        "description": "添加你的应用程序用户",
        "action": "创建用户"
      },
      "user.grant.added": {
        "title": "授予用户",
        "description": "允许用户访问你的应用程序并设置他们的角色。",
        "action": "创建授权"
      }
    }
  },
  "MENU": {
    "INSTANCE": "实例",
    "DASHBOARD": "首页",
    "PERSONAL_INFO": "个人信息",
    "DOCUMENTATION": "文档",
    "INSTANCEOVERVIEW": "实例",
    "ORGS": "组织",
    "VIEWS": "数据表",
    "EVENTS": "活动",
    "FAILEDEVENTS": "失败事件",
    "ORGANIZATION": "组织",
    "PROJECT": "项目",
    "PROJECTOVERVIEW": "概览",
    "PROJECTGRANTS": "授予",
    "ROLES": "角色",
    "GRANTEDPROJECT": "已授予的项目",
    "HUMANUSERS": "用户",
    "MACHINEUSERS": "服务用户",
    "LOGOUT": "退出所有账户",
    "NEWORG": "创建组织",
    "IAMADMIN": "您是 IAM 管理员。请注意您具有扩展权限。",
    "SHOWORGS": "查看所有组织",
    "GRANTS": "授权",
    "ACTIONS": "认证流程",
    "PRIVACY": "隐私",
    "TOS": "服务条款",
    "OPENSHORTCUTSTOOLTIP": "按下 ？键查看快捷键",
    "SETTINGS": "设置",
    "CUSTOMERPORTAL": "客户门户网站"
  },
  "ACTIONS": {
    "ACTIONS": "操作",
    "FILTER": "过滤",
    "RENAME": "重命名",
    "SET": "设置",
    "COPY": "复制到剪切板",
    "COPIED": "已复制到剪切板.",
    "RESET": "重置",
    "RESETDEFAULT": "恢复默认",
    "RESETTO": "重置为: ",
    "RESETCURRENT": "重置当前",
    "SHOW": "展示",
    "HIDE": "隐藏",
    "SAVE": "保存",
    "SAVENOW": "立即保存",
    "NEW": "创建",
    "ADD": "添加",
    "CREATE": "创建",
    "CONTINUE": "继续",
    "BACK": "返回",
    "CLOSE": "关闭",
    "CLEAR": "清除",
    "CANCEL": "取消",
    "INFO": "信息",
    "OK": "确认",
    "SELECT": "选择",
    "VIEW": "展示",
    "SELECTIONDELETE": "删除选中内容",
    "DELETE": "删除",
    "REMOVE": "删除",
    "VERIFY": "Verify",
    "FINISH": "完成",
    "FINISHED": "关闭",
    "CHANGE": "修改",
    "REACTIVATE": "重新启用",
    "ACTIVATE": "启用",
    "DEACTIVATE": "停用",
    "REFRESH": "刷新",
    "LOGIN": "登录",
    "EDIT": "编辑",
    "PIN": "固定 / 取消固定",
    "CONFIGURE": "配置",
    "SEND": "发送",
    "NEWVALUE": "新增值",
    "RESTORE": "恢复",
    "CONTINUEWITHOUTSAVE": "忽略并继续",
    "OF": "of",
    "PREVIOUS": "上一页",
    "NEXT": "下一页",
    "MORE": "更多",
    "STEP": "步",
    "UNSAVEDCHANGES": "未保存的更改",
    "UNSAVED": {
      "DIALOG": {
        "DESCRIPTION": "您确定要放弃此新操作吗？你的行动将会失败",
        "CANCEL": "取消",
        "DISCARD": "丢弃"
      }
    },
    "TABLE": {
      "SHOWUSER": "Show user {{value}}"
    }
  },
  "MEMBERROLES": {
    "IAM_OWNER": "控制整个实例，包括所有组织",
    "IAM_OWNER_VIEWER": "有权审查整个实例，包括所有组织",
    "IAM_ORG_MANAGER": "有权创建和管理组织",
    "IAM_USER_MANAGER": "有权创建和管理用户",
    "ORG_OWNER": "拥有整个组织的权限",
    "ORG_USER_MANAGER": "有权创建和管理组织的用户",
    "ORG_OWNER_VIEWER": "有权审查整个组织",
    "ORG_USER_PERMISSION_EDITOR": "有权管理用户授权",
    "ORG_PROJECT_PERMISSION_EDITOR": "有权管理项目授权",
    "ORG_PROJECT_CREATOR": "有权创建自己的项目和基础设置",
    "PROJECT_OWNER": "拥有整个项目的权限",
    "PROJECT_OWNER_VIEWER": "有权审查整个项目",
    "PROJECT_OWNER_GLOBAL": "拥有整个项目的权限",
    "PROJECT_OWNER_VIEWER_GLOBAL": "有权审查整个项目",
    "PROJECT_GRANT_OWNER": "有权管理项目授权",
    "PROJECT_GRANT_OWNER_VIEWER": "有权审查项目授权"
  },
  "OVERLAYS": {
    "ORGSWITCHER": {
      "TEXT": "控制台中的所有组织设置和表格都基于选定的组织。单击此按钮可切换组织或创建新组织。"
    },
    "INSTANCE": {
      "TEXT": "单击此处进入实例设置。请注意，如果您具有增强的权限，您只能访问此按钮。"
    },
    "PROFILE": {
      "TEXT": "在这里，您可以在您的用户帐户之间切换并管理您的会话和个人资料。"
    },
    "NAV": {
      "TEXT": "此导航会根据您在上面选择的组织或您的实例而改变"
    },
    "CONTEXTCHANGED": {
      "TEXT": "注意！组织环境发生了变化。"
    },
    "SWITCHEDTOINSTANCE": {
      "TEXT": "视图刚刚更改为实例！"
    }
  },
  "FILTER": {
    "TITLE": "过滤",
    "STATE": "状态",
    "DISPLAYNAME": "展示名称",
    "EMAIL": "邮箱",
    "USERNAME": "用户名",
    "ORGNAME": "组织名称",
    "PROJECTNAME": "项目名称",
    "RESOURCEOWNER": "资源所有者",
    "METHODS": {
      "5": "包含",
      "7": "结尾是",
      "1": "等于"
    }
  },
  "KEYBOARDSHORTCUTS": {
    "TITLE": "快捷键",
    "UNDERORGCONTEXT": "在组织管理页面中",
    "SIDEWIDE": "站点快捷方式",
    "SHORTCUTS": {
      "HOME": "前往首页",
      "INSTANCE": "前往实例",
      "ORG": "前往组织",
      "ORGSETTINGS": "前往组织设置",
      "ORGSWITCHER": "更改组织",
      "ME": "前往个人资料",
      "PROJECTS": "前往项目",
      "USERS": "前往用户",
      "USERGRANTS": "前往授权",
      "ACTIONS": "前往认证流程",
      "DOMAINS": "前往域名"
    }
  },
  "RESOURCEID": "资源ID",
  "NAME": "名称",
  "VERSION": "版本",
  "TABLE": {
    "NOROWS": "没有数据"
  },
  "ERRORS": {
    "REQUIRED": "请填写此栏",
    "ATLEASTONE": "P至少提供一个值。",
    "TOKENINVALID": {
      "TITLE": "您的授权令牌已过期。",
      "DESCRIPTION": "点击下方按钮再次登录。"
    },
    "EXHAUSTED": {
      "TITLE": "你的认证请求配额已用完.",
      "DESCRIPTION": "删除或增加这个ZITADEL实例的限制。"
    },
    "INVALID_FORMAT": "格式是无效的。",
    "NOTANEMAIL": "给定的值不是合法电子邮件地址。",
    "MINLENGTH": "长度必须至少是{{requiredLength}}字符。",
    "UPPERCASEMISSING": "密码必须包含大写字符。",
    "LOWERCASEMISSING": "密码必须包含小写字符。",
    "SYMBOLERROR": "密码必须包含符号或标点符号。",
    "NUMBERERROR": "密码必须包含数字。",
    "PWNOTEQUAL": "提供的密码不匹配。",
    "PHONE": "电话号码必须以 + 开头。"
  },
  "USER": {
    "SETTINGS": {
      "TITLE": "设置",
      "GENERAL": "通用",
      "IDP": "身份提供者",
      "SECURITY": "密码和安全",
      "KEYS": "秘钥",
      "PAT": "个人访问令牌",
      "USERGRANTS": "授权",
      "MEMBERSHIPS": "成员身份",
      "METADATA": "元数据"
    },
    "TITLE": "个人信息",
    "DESCRIPTION": "管理您的信息和安全设置。",
    "PAGES": {
      "LIST": "用户列表",
      "TITLE": "用户",
      "DESCRIPTION": "在您的组织中创建新用户并管理现有用户。",
      "LISTMACHINE": "服务用户",
      "DESCRIPTIONMACHINE": "创建和管理组织的服务用户",
      "DETAIL": "详情",
      "CREATE": "创建",
      "MY": "我的信息",
      "LOGINNAMES": "登录名称",
      "LOGINMETHODS": "登录方式",
      "LOGINNAMESDESC": "这些是您的登录名:",
      "NOUSER": "没有关联的用户。",
      "REACTIVATE": "重新启用",
      "DEACTIVATE": "停用",
      "FILTER": "过滤",
      "STATE": "状态",
      "DELETE": "删除用户",
      "UNLOCK": "解锁用户",
      "GENERATESECRET": "生成客户密匙",
      "REMOVESECRET": "删除客户密匙",
      "LOCKEDDESCRIPTION": "此用户因超过最大登录尝试次数而被锁定，必须解锁才能再次使用。",
      "DELETEACCOUNT": "删除账户",
      "DELETEACCOUNT_DESC": "如果您执行此操作，您将被注销并且无法再访问您的帐户。此操作不可逆，因此请谨慎操作。",
      "DELETEACCOUNT_BTN": "删除账户",
      "DELETEACCOUNT_SUCCESS": "账号删除成功！"
    },
    "DETAILS": {
      "DATECREATED": "创建于",
      "DATECHANGED": "修改于"
    },
    "DIALOG": {
      "DELETE_TITLE": "删除用户",
      "DELETE_SELF_TITLE": "删除帐户",
      "DELETE_DESCRIPTION": "您即将永久删除用户。你确定吗？",
      "DELETE_SELF_DESCRIPTION": "您即将永久删除您的个人帐户。这将使您注销并删除您的用户。此操作无法撤消！",
      "DELETE_AUTH_DESCRIPTION": "您即将永久删除您的个人帐户。你确定吗？",
      "TYPEUSERNAME": "输入 '{{value}}'，确认并删除该用户。",
      "USERNAME": "登录名",
      "DELETE_BTN": "永久删除"
    },
    "SENDEMAILDIALOG": {
      "TITLE": "发送电子邮件通知",
      "DESCRIPTION": "单击下面的按钮可向当前电子邮件地址发送通知或更改电子邮件地址。",
      "NEWEMAIL": "新的电子邮件地址"
    },
    "SECRETDIALOG": {
      "CLIENTSECRET": "客户端秘钥",
      "CLIENTSECRET_DESCRIPTION": "将您的客户保密在一个安全的地方，因为一旦对话框关闭，便无法再次查看。"
    },
    "TABLE": {
      "DEACTIVATE": "停用",
      "ACTIVATE": "启用",
      "CHANGEDATE": "最后修改于",
      "CREATIONDATE": "创建于",
      "TYPES": {
        "HUMAN": "用户",
        "MACHINE": "服务用户"
      },
      "FILTER": {
        "0": "筛选展示名称",
        "1": "筛选用户名",
        "2": "筛选展示名称",
        "3": "筛选用户名",
        "4": "筛选邮件地址",
        "5": "筛选展示名称",
        "10": "筛选组织名称",
        "12": "筛选项目名称"
      },
      "EMPTY": "没有条目"
    },
    "PASSWORDLESS": {
      "SEND": "发送注册链接",
      "TABLETYPE": "类型",
      "TABLESTATE": "状态",
      "NAME": "名称",
      "EMPTY": "没有可用的设备",
      "TITLE": "无密码身份验证",
      "DESCRIPTION": "添加基于 WebAuthn 的身份验证方法以无密码登录 ZITADEL。",
      "MANAGE_DESCRIPTION": "管理用户的第二因素认证方式。",
      "U2F": "添加方法",
      "U2F_DIALOG_TITLE": "身份验证器",
      "U2F_DIALOG_DESCRIPTION": "输入您使用的无密码登录名",
      "U2F_SUCCESS": "无密码验证创建成功！",
      "U2F_ERROR": "安装过程中发生错误！",
      "U2F_NAME": "身份验证器名称",
      "TYPE": {
        "0": "未定义 MFA",
        "1": "一次性密码 (OTP)",
        "2": "指纹、安全密钥、Face ID 等"
      },
      "STATE": {
        "0": "无状态",
        "1": "不可用",
        "2": "可使用",
        "3": "已删除"
      },
      "DIALOG": {
        "DELETE_TITLE": "删除无密码身份验证方式",
        "DELETE_DESCRIPTION": "您即将删除无密码身份验证方法。你确定吗？",
        "ADD_TITLE": "无密码身份验证",
        "ADD_DESCRIPTION": "选择用于创建无密码身份验证方法的可用选项之一。",
        "SEND_DESCRIPTION": "将无密码身份认证方式注册链接发送到您的电子邮件地址。",
        "SEND": "发送注册链接",
        "SENT": "电子邮件已成功发送。检查您的邮箱以继续设置。",
        "QRCODE_DESCRIPTION": "生成二维码以使用其他设备进行扫描。",
        "QRCODE": "生成二维码",
        "QRCODE_SCAN": "扫描此 QR 码以继续在您的设备上进行设置。",
        "NEW_DESCRIPTION": "使用此设备设置无密码身份验证。",
        "NEW": "添加"
      }
    },
    "MFA": {
      "TABLETYPE": "类型",
      "TABLESTATE": "状态",
      "NAME": "名称",
      "EMPTY": "无多因素认证方式",
      "TITLE": "多因素身份验证",
      "DESCRIPTION": "添加第二个因素以确保您帐户的最佳安全性。",
      "MANAGE_DESCRIPTION": "管理用户的第二因素身份认证方式。",
      "ADD": "添加因子",
      "OTP": "用于 TOTP 的身份验证器应用程序",
      "OTP_DIALOG_TITLE": "添加 OTP",
      "OTP_DIALOG_DESCRIPTION": "使用验证器应用程序扫描二维码并输入下面的代码以验证并激活 OTP 方法。",
      "U2F": "指纹、安全密钥、Face ID 等",
      "U2F_DIALOG_TITLE": "验证因子",
      "U2F_DIALOG_DESCRIPTION": "输入您使用的通用 Multifactor 的名称。",
      "U2F_SUCCESS": "身份验证因子添加成功！",
      "U2F_ERROR": "安装过程中发生错误！",
      "U2F_NAME": "身份验证器名称",
      "OTPSMS": "带短信的 OTP（一次性密码）",
      "OTPEMAIL": "带电子邮件的 OTP（一次性密码）",
      "SETUPOTPSMSDESCRIPTION": "您想将此电话号码设置为 OTP（一次性密码）第二因素吗？",
      "OTPSMSSUCCESS": "OTP 因子设置成功。",
      "OTPSMSPHONEMUSTBEVERIFIED": "您的手机必须经过验证才能使用此方法。",
      "OTPEMAILSUCCESS": "OTP 因子设置成功。",
      "TYPE": {
        "0": "未定义 MFA",
        "1": "一次性密码 (OTP)",
        "2": "指纹、安全密钥、Face ID 等"
      },
      "STATE": {
        "0": "无状态",
        "1": "不可用",
        "2": "可使用",
        "3": "已删除"
      },
      "DIALOG": {
        "MFA_DELETE_TITLE": "删除第二因素身份验证",
        "MFA_DELETE_DESCRIPTION": "您即将删除第二因素身份验证。你确定吗？",
        "ADD_MFA_TITLE": "添加第二身份验证因素",
        "ADD_MFA_DESCRIPTION": "从下面的选项中选择一个。"
      }
    },
    "EXTERNALIDP": {
      "TITLE": "外部身份提供者",
      "DESC": "",
      "IDPCONFIGID": "身份提供者 ID",
      "IDPNAME": "身份提供者名称",
      "USERDISPLAYNAME": "外部名称",
      "EXTERNALUSERID": "外部用户 ID",
      "EMPTY": "未找到外部身份提供者",
      "DIALOG": {
        "DELETE_TITLE": "删除外部身份提供者",
        "DELETE_DESCRIPTION": "您即将从用户中删除身份提供者。你真的要继续吗？"
      }
    },
    "CREATE": {
      "TITLE": "创建一个新用户",
      "DESCRIPTION": "请提供必要的信息。",
      "NAMEANDEMAILSECTION": "姓名和电子邮件",
      "GENDERLANGSECTION": "性别和语言",
      "PHONESECTION": "手机号码",
      "PASSWORDSECTION": "初始密码",
      "ADDRESSANDPHONESECTION": "手机号码",
      "INITMAILDESCRIPTION": "如果选择了这两个选项，则不会发送初始化电子邮件。如果只选择了其中一个选项，将发送一封提供/验证数据的邮件。"
    },
    "CODEDIALOG": {
      "TITLE": "验证手机号码",
      "DESCRIPTION": "输入您通过短信收到的验证码以验证您的手机号码。",
      "CODE": "验证码"
    },
    "DATA": {
      "STATE": "状态",
      "STATE0": "未知",
      "STATE1": "启用",
      "STATE2": "停用",
      "STATE3": "已删除",
      "STATE4": "已锁定",
      "STATE5": "已暂停",
      "STATE6": "初始化"
    },
    "PROFILE": {
      "TITLE": "信息",
      "EMAIL": "电子邮件",
      "PHONE": "手机号码",
      "PHONE_HINT": "使用+号，后跟呼叫者的国家/地区代码，或从下拉列表中选择国家/地区，最后输入电话号码",
      "USERNAME": "用户名",
      "CHANGEUSERNAME": "修改",
      "CHANGEUSERNAME_TITLE": "修改用户名称",
      "CHANGEUSERNAME_DESC": "在下面的字段中输入新名称。",
      "FIRSTNAME": "名字",
      "LASTNAME": "姓",
      "NICKNAME": "昵称",
      "DISPLAYNAME": "展示名称",
      "PREFERREDLOGINNAME": "首选登录名",
      "PREFERRED_LANGUAGE": "语言",
      "GENDER": "性别",
      "PASSWORD": "密码",
      "AVATAR": {
        "UPLOADTITLE": "上传您的头像",
        "UPLOADBTN": "选择文件",
        "UPLOAD": "上传",
        "CURRENT": "当前图片",
        "PREVIEW": "预览",
        "DELETESUCCESS": "删除成功！",
        "CROPPERERROR": "上传文件时出错。如有必要，请尝试不同的格式和大小。"
      },
      "COUNTRY": "国家"
    },
    "MACHINE": {
      "TITLE": "服务用户详情",
      "USERNAME": "用户名",
      "NAME": "名称",
      "DESCRIPTION": "描述",
      "KEYSTITLE": "秘钥",
      "KEYSDESC": "定义您的密钥并添加可选的到期日期。",
      "TOKENSTITLE": "个人访问令牌",
      "TOKENSDESC": "个人访问令牌的功能类似于普通的 OAuth 访问令牌。",
      "ID": "秘钥 ID",
      "TYPE": "类型",
      "EXPIRATIONDATE": "截止日期",
      "CHOOSEDATEAFTER": "输入一个有效的过期时间",
      "CHOOSEEXPIRY": "选择过期时间",
      "CREATIONDATE": "创建于",
      "KEYDETAILS": "秘钥详情",
      "ACCESSTOKENTYPE": "访问令牌类型 ",
      "ACCESSTOKENTYPES": {
        "0": "Bearer",
        "1": "JWT"
      },
      "ADD": {
        "TITLE": "添加秘钥",
        "DESCRIPTION": "选择您的密钥类型并选择一个可选的到期日期。"
      },
      "ADDED": {
        "TITLE": "密钥已创建",
        "DESCRIPTION": "您必须下载并保存密钥，因为关闭此对话框后将无法再查看！"
      },
      "KEYTYPES": {
        "1": "JSON"
      },
      "DIALOG": {
        "DELETE_KEY": {
          "TITLE": "删除秘钥",
          "DESCRIPTION": "是否要删除选定的密钥？这不能被撤消。"
        }
      }
    },
    "PASSWORD": {
      "TITLE": "密码",
      "LABEL": "安全密码有助于保护帐户",
      "DESCRIPTION": "根据以下策略输入新密码。",
      "OLD": "当前密码",
      "NEW": "新密码",
      "CONFIRM": "确认新密码",
      "NEWINITIAL": "密码",
      "CONFIRMINITIAL": "确认密码",
      "RESET": "重置当前密码",
      "SET": "设置新密码",
      "RESENDNOTIFICATION": "发送重置密码链接",
      "REQUIRED": "缺少必填字段。",
      "MINLENGTHERROR": "密码长度必须至少为 {{value}} 个字符。"
    },
    "ID": "ID",
    "EMAIL": "电子邮件",
    "PHONE": "手机号码",
    "PHONEEMPTY": "未定义手机号码",
    "PHONEVERIFIED": "手机号码已验证。",
    "EMAILVERIFIED": "电子邮件已验证",
    "NOTVERIFIED": "未验证",
    "PREFERRED_LOGINNAME": "首选登录名",
    "ISINITIAL": "用户尚未激活。",
    "LOGINMETHODS": {
      "TITLE": "联系信息",
      "DESCRIPTION": "提供的信息用于向您发送重要信息，例如密码重置电子邮件。",
      "EMAIL": {
        "TITLE": "电子邮件",
        "VALID": "已验证",
        "ISVERIFIED": "电子邮件已验证",
        "ISVERIFIEDDESC": "如果电子邮件显示为已验证，则不会发出电子邮件验证请求。",
        "RESEND": "重新发送验证电子邮件",
        "EDITTITLE": "更改电子邮件",
        "EDITDESC": "在下面的字段中输入新电子邮件。"
      },
      "PHONE": {
        "TITLE": "手机号码",
        "VALID": "已验证",
        "RESEND": "重新发送验证短信",
        "EDITTITLE": "更改手机号码",
        "EDITVALUE": "手机号码",
        "EDITDESC": "在下面的字段中输入新的手机号码。",
        "DELETETITLE": "删除手机号码",
        "DELETEDESC": "你真的要删除手机号码吗",
        "OTPSMSREMOVALWARNING": "此帐户使用此电话号码作为第二因素。继续后您将无法使用它。"
      },
      "RESENDCODE": "重新发送验证码",
      "ENTERCODE": "验证",
      "ENTERCODE_DESC": "验证码"
    },
    "GRANTS": {
      "TITLE": "用户授权",
      "DESCRIPTION": "授予此用户对某些项目的访问权限",
      "CREATE": {
        "TITLE": "创建用户授权",
        "DESCRIPTION": "搜索组织、项目和相应的项目角色。"
      },
      "PROJECTNAME": "项目名称",
      "PROJECT-OWNED": "项目",
      "PROJECT-GRANTED": "已授权项目",
      "FILTER": {
        "0": "过滤用户",
        "1": "过滤域名",
        "2": "过滤项目名称",
        "3": "过滤角色名称"
      }
    },
    "STATE": {
      "0": "未知",
      "1": "启用",
      "2": "停用",
      "3": "已删除",
      "4": "已锁定",
      "5": "已暂停",
      "6": "初始化"
    },
    "SEARCH": {
      "ADDITIONAL": "登录名 (当前组织)",
      "ADDITIONAL-EXTERNAL": "登录名 (外部组织)"
    },
    "TARGET": {
      "SELF": "如果您想授予其他组织的用户",
      "EXTERNAL": "授予您组织的用户",
      "CLICKHERE": "点击这里"
    },
    "SIGNEDOUT": "您已退出登录。 点击 \"登录\" 按钮再次登录。",
    "SIGNEDOUT_BTN": "登录",
    "EDITACCOUNT": "编辑账户",
    "ADDACCOUNT": "登录其他账户",
    "RESENDINITIALEMAIL": "重新发送激活邮件",
    "RESENDEMAILNOTIFICATION": "重新发送电子邮件通知",
    "TOAST": {
      "CREATED": "用户创建成功。",
      "SAVED": "用户信息已成功保存。",
      "USERNAMECHANGED": "用户名已更改。",
      "EMAILSAVED": "电子邮件已成功保存。",
      "INITEMAILSENT": "初始化邮件已发送。",
      "PHONESAVED": "手机号码保存成功。",
      "PHONEREMOVED": "手机号码已被移除。",
      "PHONEVERIFIED": "手机号码验证成功。",
      "PHONEVERIFICATIONSENT": "手机验证码已发送。",
      "EMAILVERIFICATIONSENT": "电子邮件验证码已发送。",
      "OTPREMOVED": "OTP (一次性密码) 已删除。",
      "U2FREMOVED": "认证因子已删除。",
      "PASSWORDLESSREMOVED": "无密码登录设备已删除。",
      "INITIALPASSWORDSET": "初始密码已设置。",
      "PASSWORDNOTIFICATIONSENT": "已发送密码更改通知。",
      "PASSWORDCHANGED": "密码修改成功。",
      "REACTIVATED": "用户已重新激活。",
      "DEACTIVATED": "用户已停用。",
      "SELECTEDREACTIVATED": "选中的用户已被重新激活。",
      "SELECTEDDEACTIVATED": "选中的用户已被停用。",
      "SELECTEDKEYSDELETED": "选中的 Keys 已被删除。",
      "KEYADDED": "Key 已添加！",
      "MACHINEADDED": "服务用户已创建成功!",
      "DELETED": "用户删除成功!",
      "UNLOCKED": "用户解锁成功!",
      "PASSWORDLESSREGISTRATIONSENT": "注册链接发送成功。",
      "SECRETGENERATED": "秘密成功生成!",
      "SECRETREMOVED": "秘密被成功删除!"
    },
    "MEMBERSHIPS": {
      "TITLE": "CITADEL 管理角色",
      "DESCRIPTION": "这些都是用户成员授权。您还可以在组织、项目或 IAM 详细信息页面上修改它们。",
      "ORGCONTEXT": "您会看到与当前所选组织相关的所有组织和项目。",
      "USERCONTEXT": "您会看到您被授权的所有组织和项目。包括其他组织。",
      "CREATIONDATE": "创建于",
      "CHANGEDATE": "最后修改于",
      "DISPLAYNAME": "展示名称",
      "REMOVE": "删除",
      "TYPE": "类型",
      "ORGID": "组织 ID",
      "UPDATED": "成员授权已更新。",
      "NOPERMISSIONTOEDIT": "您缺少编辑角色所需的权限！",
      "TYPES": {
        "UNKNOWN": "未知",
        "ORG": "组织",
        "PROJECT": "项目",
        "GRANTEDPROJECT": "授权项目"
      }
    },
    "PERSONALACCESSTOKEN": {
      "ID": "ID",
      "TOKEN": "令牌",
      "ADD": {
        "TITLE": "生成新的个人访问令牌",
        "DESCRIPTION": "为令牌定义自定义过期时间。",
        "CHOOSEEXPIRY": "选择到期日期",
        "CHOOSEDATEAFTER": "输入一个有效的过期时间"
      },
      "ADDED": {
        "TITLE": "个人访问令牌",
        "DESCRIPTION": "请确保复制您的个人访问令牌并保存。关闭后将不在展示!"
      },
      "DELETE": {
        "TITLE": "删除访问令牌",
        "DESCRIPTION": "您即将删除个人访问令牌。你确定吗？"
      },
      "DELETED": "成功删除令牌。"
    }
  },
  "METADATA": {
    "TITLE": "元数据",
    "KEY": "键",
    "VALUE": "值",
    "ADD": "新条目",
    "SAVE": "保存",
    "EMPTY": "暂无元数据",
    "SETSUCCESS": "键值对保存成功",
    "REMOVESUCCESS": "键值对删除成功"
  },
  "FLOWS": {
    "TITLE": "动作和流程",
    "DESCRIPTION": "定义要在特定事件上需要执行的脚本。",
    "ACTIONSTITLE": "动作",
    "ACTIONSDESCRIPTION": "这些是您可以在流程中运行的脚本。",
    "FLOWSTITLE": "流程",
    "FLOWSDESCRIPTION": "某种类型的流在触发时执行动作。",
    "ID": "ID",
    "NAME": "名称",
    "STATE": "状态",
    "STATES": {
      "0": "无状态",
      "1": "停用",
      "2": "激活"
    },
    "ADDTRIGGER": "添加触发器",
    "FLOWCHANGED": "流量已成功更改",
    "FLOWCLEARED": "流已成功删除",
    "TIMEOUT": "超时时间",
    "TIMEOUTINSEC": "以秒为单位的超时时间",
    "ALLOWEDTOFAIL": "允许失败",
    "ALLOWEDTOFAILWARN": {
      "TITLE": "警告",
      "DESCRIPTION": "如果您禁用此设置，可能会导致您的组织中的用户无法登录。此外，您将无法再访问控制台以禁用该操作。我们建议您在单独的组织中创建管理员用户，或在开发环境或开发组织中先测试脚本。"
    },
    "SCRIPT": "脚本",
    "FLOWTYPE": "流程类型",
    "TRIGGERTYPE": "触发器类型",
    "ACTIONS": "动作",
    "ACTIONSMAX": "根据您的等级，您可以使用有限数量的动作 ({{value}})。确保停用您不需要的那些或考虑升级您的等级。",
    "DIALOG": {
      "ADD": {
        "TITLE": "创建动作"
      },
      "UPDATE": {
        "TITLE": "更新动作"
      },
      "DELETEACTION": {
        "TITLE": "删除动作？",
        "DESCRIPTION": "您将要删除一个动作。这是无法恢复的。你确定吗？",
        "DELETE_SUCCESS": "动作已成功删除。"
      },
      "CLEAR": {
        "TITLE": "清理流程？",
        "DESCRIPTION": "您即将重置流程及其触发器和动作。此更改无法恢复。你确定吗？"
      },
      "REMOVEACTIONSLIST": {
        "TITLE": "删除选定的操作？",
        "DESCRIPTION": "您确定要从流中删除选定的操作吗？"
      }
    },
    "TOAST": {
      "ACTIONSSET": "动作设置",
      "ACTIONREACTIVATED": "动作已被重新激活",
      "ACTIONDEACTIVATED": "动作已被停用"
    }
  },
  "IAM": {
    "TITLE": "实例",
    "DESCRIPTION": "管理您的实例设置和组织",
    "POLICIES": {
      "TITLE": "系统策略和访问设置",
      "DESCRIPTION": "管理您的全局策略和管理访问设置。"
    },
    "EVENTSTORE": {
      "TITLE": "IAM 存储管理",
      "DESCRIPTION": "管理您的 ZITADEL 视图和失败的事件。"
    },
    "MEMBER": {
      "TITLE": "管理者",
      "DESCRIPTION": "这些管理者可以在您的实例中进行更改。"
    },
    "PAGES": {
      "STATE": "状态",
      "DOMAINLIST": "自定义域名"
    },
    "STATE": {
      "0": "未指定",
      "1": "创建中",
      "2": "运行中",
      "3": "停止中",
      "4": "已停止"
    },
    "VIEWS": {
      "TITLE": "数据表",
      "DESCRIPTION": "此卡片显示您的 ZITADEL 数据表。",
      "VIEWNAME": "名称",
      "DATABASE": "数据库",
      "SEQUENCE": "序列",
      "EVENTTIMESTAMP": "时间",
      "LASTSPOOL": "成功的 spool",
      "ACTIONS": "操作",
      "CLEAR": "清理",
      "CLEARED": "视图已成功清除！",
      "DIALOG": {
        "VIEW_CLEAR_TITLE": "清除视图",
        "VIEW_CLEAR_DESCRIPTION": "您即将清除视图。清除视图会创建一个过程，在此过程中数据可能对最终用户不可用。你真的确定吗？"
      }
    },
    "FAILEDEVENTS": {
      "TITLE": "失败事件",
      "DESCRIPTION": "这里显示了你失败的事件。",
      "VIEWNAME": "名称",
      "DATABASE": "数据库",
      "FAILEDSEQUENCE": "失败的序列",
      "FAILURECOUNT": "失败计数",
      "LASTFAILED": "最后一次失败是在",
      "ERRORMESSAGE": "错误消息",
      "ACTIONS": "操作",
      "DELETE": "删除",
      "DELETESUCCESS": "失败的事件被移除。"
    },
    "EVENTS": {
      "TITLE": "活动",
      "DESCRIPTION": "该视图显示所有传入的事件",
      "EDITOR": "编辑",
      "EDITORID": "编者号",
      "AGGREGATE": "总数",
      "AGGREGATEID": "汇总的ID",
      "AGGREGATETYPE": "骨料类型",
      "RESOURCEOWNER": "所有者",
      "SEQUENCE": "序列",
      "CREATIONDATE": "创建日期",
      "TYPE": "类型",
      "PAYLOAD": "有效载荷",
      "FILTERS": {
        "BTN": "过滤器",
        "USER": {
          "IDLABEL": "ID",
          "CHECKBOX": "按用户过滤"
        },
        "AGGREGATE": {
          "TYPELABEL": "骨料类型",
          "IDLABEL": "ID",
          "CHECKBOX": "按总量过滤"
        },
        "TYPE": {
          "TYPELABEL": "类型",
          "CHECKBOX": "按类型过滤"
        },
        "RESOURCEOWNER": {
          "LABEL": "ID",
          "CHECKBOX": "按资源所有者过滤"
        },
        "SEQUENCE": {
          "LABEL": "序列",
          "CHECKBOX": "按顺序过滤",
          "SORT": "分拣",
          "ASC": "上升中",
          "DESC": "下降"
        },
        "CREATIONDATE": {
          "LABEL": "创建日期",
          "CHECKBOX": "按创建日期过滤"
        },
        "OTHER": "其他",
        "OTHERS": "其他"
      },
      "DIALOG": {
        "TITLE": "事件的细节"
      }
    },
    "TOAST": {
      "MEMBERREMOVED": "管理者已删除。",
      "MEMBERSADDED": "已添加多个管理者。",
      "MEMBERADDED": "管理者已添加。",
      "MEMBERCHANGED": "管理者已改变。",
      "ROLEREMOVED": "角色已删除。",
      "ROLECHANGED": "角色已更改。",
      "REACTIVATED": "重新激活",
      "DEACTIVATED": "已停用"
    }
  },
  "ORG": {
    "PAGES": {
      "NAME": "名称",
      "ID": "ID",
      "CREATIONDATE": "创建于",
      "DATECHANGED": "修改于",
      "FILTER": "筛选",
      "FILTERPLACEHOLDER": "筛选名称",
      "LIST": "组织",
      "LISTDESCRIPTION": "选择一个组织。",
      "ACTIVE": "启用",
      "CREATE": "创建组织",
      "DEACTIVATE": "停用组织",
      "REACTIVATE": "重新启用组织",
      "NOPERMISSION": "您没有访问组织设置的权限。",
      "USERSELFACCOUNT": "使用您的个人帐户作为组织所有者",
      "ORGDETAIL_TITLE": "输入新组织的名称和域名。",
      "ORGDETAIL_TITLE_WITHOUT_DOMAIN": "输入新组织的名称。",
      "ORGDETAILUSER_TITLE": "配置组织所有者",
      "DELETE": "删除组织",
      "DEFAULTLABEL": "默认情况下",
      "SETASDEFAULT": "设置为默认组织",
      "DEFAULTORGSET": "默认的组织已经改变",
      "RENAME": {
        "ACTION": "改名",
        "TITLE": "重命名组织",
        "DESCRIPTION": "输入组织的新名称",
        "BTN": "改名"
      },
      "ORGDOMAIN": {
        "TITLE": "组织域所有权验证",
        "VERIFICATION": "要验证您对域的所有权，您需要下载验证文件并将其上传到下面列出的提供的 URL，或者为提供的域名添加一条类型为TXT的DNS解析记录。完成后请单击按钮进行验证。",
        "VERIFICATION_SKIP": "您现在可以跳过验证并继续创建您的组织，但要使用您的组织，必须完成此步骤！",
        "VERIFICATION_VALIDATION_DESC": "定期检查令牌以确保您仍然是域的所有者。",
        "VERIFICATION_NEWTOKEN_TITLE": "请求新令牌",
        "VERIFICATION_NEWTOKEN_DESC": "如果您想请求新令牌，请选择您喜欢的方法。如果要验证持久性令牌，请单击上面的按钮。",
        "VERIFICATION_VALIDATION_ONGOING": "已请求验证令牌，单击按钮以触发验证检查。",
        "VERIFICATION_VALIDATION_ONGOING_TYPE": "输入令牌：",
        "VERIFICATION_SUCCESSFUL": "域名验证成功！",
        "REQUESTNEWTOKEN": "请求新令牌",
        "TYPES": {
          "1": "HTTP",
          "2": "DNS"
        }
      },
      "DOWNLOAD_FILE": "下载文件",
      "SELECTORGTOOLTIP": "选择此组织。",
      "PRIMARYDOMAIN": "主域名",
      "STATE": "状态",
      "USEPASSWORD": "设置初始密码",
      "USEPASSWORDDESC": "用户初始化时无需设置密码。"
    },
    "LIST": {
      "TITLE": "组织",
      "DESCRIPTION": "这些是您实例上的组织"
    },
    "DOMAINS": {
      "NEW": "添加域名",
      "TITLE": "已验证的域名",
      "DESCRIPTION": "配置您的域名。此域名可用于您的用户登录。",
      "SETPRIMARY": "设置为主域名",
      "DELETE": {
        "TITLE": "删除域名",
        "DESCRIPTION": "您即将删除您的一个域名。请注意，您的用户不能再使用此域进行登录。"
      },
      "ADD": {
        "TITLE": "添加域名",
        "DESCRIPTION": "您即将为您的组织添加一个域名。成功完成后，您的用户将能够使用该域进行登录。"
      }
    },
    "STATE": {
      "0": "未定义",
      "1": "启用",
      "2": "停用"
    },
    "MEMBER": {
      "TITLE": "组织管理者",
      "DESCRIPTION": "定义可以更改组织首选项的用户。"
    },
    "TOAST": {
      "UPDATED": "组织已更新",
      "DEACTIVATED": "组织已停用。",
      "REACTIVATED": "组织重新启用。",
      "DOMAINADDED": "域名已添加。",
      "DOMAINREMOVED": "域名已删除。",
      "MEMBERADDED": "管理者已添加。",
      "MEMBERREMOVED": "管理者已删除。",
      "MEMBERCHANGED": "管理者以改变。",
      "SETPRIMARY": "已设为主域名。",
      "DELETED": "成功删除的组织",
      "ORG_WAS_DELETED": "组织被删除"
    },
    "DIALOG": {
      "DEACTIVATE": {
        "TITLE": "停用组织",
        "DESCRIPTION": "您即将停用您的组织。之后用户将无法登录。你确定要继续吗？"
      },
      "REACTIVATE": {
        "TITLE": "重新启用组织",
        "DESCRIPTION": "您即将重新启用您的组织。用户将能够再次登录。你确定要继续吗？"
      },
      "DELETE": {
        "TITLE": "删除组织",
        "DESCRIPTION": "你即将删除你的组织。这将启动一个过程，所有与组织有关的数据将被删除。你现在还不能恢复这一行动。",
        "TYPENAME": "键入'{价值}'，以删除您的组织。",
        "ORGNAME": "组织名称",
        "BTN": "删除"
      }
    }
  },
  "SETTINGS": {
    "INSTANCE": {
      "TITLE": "实例设置",
      "DESCRIPTION": "这些设置将应用于您的所有组织，除非它们已被覆盖。"
    },
    "ORG": {
      "TITLE": "组织设置",
      "DESCRIPTION": "这些设置将扩展或覆盖您的实例设置。"
    },
    "LIST": {
      "GENERAL": "通用",
      "LOGIN": "登录行为和安全",
      "LOCKOUT": "安全锁策略",
      "COMPLEXITY": "密码复杂性",
      "NOTIFICATIONS": "通知设置",
      "SMTP_PROVIDER": "SMTP 提供商",
      "SMS_PROVIDER": "短信/电话提供商",
      "NOTIFICATIONS_DESC": "SMTP 和 SMS 设置",
      "MESSAGETEXTS": "消息文本",
      "IDP": "身份提供者",
      "VERIFIED_DAMAINS": "已验证的域名",
      "DOMAIN": "域名设置",
      "LOGINTEXTS": "登录界面文本",
      "BRANDING": "品牌标识",
      "PRIVACYPOLICY": "隐私政策",
      "OIDC": "OIDC 令牌有效期和过期时间",
      "SECRETS": "验证码外观",
      "SECURITY": "安全设置"
    },
    "GROUPS": {
      "NOTIFICATIONS": "通知",
      "LOGIN": "登录和访问",
      "DOMAIN": "域名",
      "TEXTS": "文本和语言",
      "APPEARANCE": "外观",
      "OTHER": "其他"
    }
  },
  "SETTING": {
    "DEFAULTLANGUAGE": "默认语言",
    "LANGUAGE": {
      "de": "Deutsch",
      "en": "English",
      "es": "Español",
      "fr": "Français",
      "it": "Italiano",
      "ja": "日本語",
      "pl": "Polski",
      "zh": "简体中文",
      "bg": "Български",
      "pt": "Portuguese",
      "mk": "Македонски",
<<<<<<< HEAD
      "ru": "Русский"
=======
      "cs": "Čeština"
>>>>>>> e839f03f
    },
    "SMTP": {
      "TITLE": "SMTP 设置",
      "SENDERADDRESS": "发件人地址",
      "SENDERNAME": "发件人名称",
      "REPLYTOADDRESS": "Reply-to 地址",
      "HOSTANDPORT": "主机和端口",
      "USER": "用户名",
      "PASSWORD": "密码",
      "SETPASSWORD": "设置 SMTP 密码",
      "PASSWORDSET": "SMTP 密码设置成功。",
      "TLS": "使用安全传输层 (TLS)",
      "SAVED": "保存成功！",
      "REQUIREDWARN": "要从您的域发送通知，您必须输入您的 SMTP 数据。"
    },
    "SMS": {
      "TITLE": "SMS 设置",
      "PROVIDERS": "服务商",
      "PROVIDER": "SMS 服务商",
      "ADDPROVIDER": "添加 SMS 服务商",
      "ADDPROVIDERDESCRIPTION": "选择可用的提供商之一并输入所需的数据。",
      "REMOVEPROVIDER": "移除提供者",
      "REMOVEPROVIDER_DESC": "您即将删除服务商的配置。你想继续吗？",
      "SMSPROVIDERSTATE": {
        "0": "未指定",
        "1": "启用",
        "2": "停用"
      },
      "ACTIVATED": "服务商已激活。",
      "DEACTIVATED": "服务商已停用。",
      "TWILIO": {
        "SID": "Sid",
        "TOKEN": "令牌",
        "SENDERNUMBER": "发件人号码",
        "ADDED": "Twilio 添加成功。",
        "UPDATED": "Twilio 更新成功。",
        "REMOVED": "Twilio 已删除",
        "CHANGETOKEN": "更改令牌",
        "SETTOKEN": "设置令牌",
        "TOKENSET": "令牌设置成功。"
      }
    },
    "OIDC": {
      "TITLE": "OIDC 设置",
      "ACCESSTOKENLIFETIME": "访问令牌有效时间",
      "IDTOKENLIFETIME": "Id Token 有效时间",
      "REFRESHTOKENEXPIRATION": "Refresh Token 有效期",
      "REFRESHTOKENIDLEEXPIRATION": "Refresh Token 闲置有效期",
      "INHOURS": "小时",
      "INDAYS": "天"
    },
    "SECRETS": {
      "TITLE": "验证码外观",
      "TYPES": "验证码类型",
      "TYPE": {
        "1": "初始化邮件",
        "2": "电子邮件验证",
        "3": "电话号码验证",
        "4": "重置密码",
        "5": "无密码认证初始化",
        "6": "App 验证",
        "7": "一次性密码 (OTP) - SMS",
        "8": "一次性密码 (OTP) - 电子邮件"
      },
      "ADDGENERATOR": "定义验证码外观",
      "GENERATORTYPE": "类型",
      "EXPIRY": "过期时间 (in hours)",
      "INCLUDEDIGITS": "包含数字",
      "INCLUDESYMBOLS": "包含特殊符号",
      "INCLUDELOWERLETTERS": "包含小写字母",
      "INCLUDEUPPERLETTERS": "包含大写字母",
      "LENGTH": "长度",
      "UPDATED": "设置已更新。"
    },
    "SECURITY": {
      "DESCRIPTION": "此设置将CSP设置为允许来自一组允许的域的框架。请注意，通过启用iFrames的使用，你会有允许点击劫持的风险。",
      "IFRAMEENABLED": "允许 iFrame",
      "ALLOWEDORIGINS": "允许的来源 URL"
    },
    "DIALOG": {
      "RESET": {
        "DEFAULTTITLE": "重置设置",
        "DEFAULTDESCRIPTION": "您即将将设置重置为实例的默认配置。你确定你要继续吗？",
        "LOGINPOLICY_DESCRIPTION": "警告：如果您继续，身份提供程序设置也将重置为实例设置。"
      }
    }
  },
  "POLICY": {
    "TITLE": "探索设置",
    "DESCRIPTION": "增强安全性的预设置。",
    "APPLIEDTO": "应用于",
    "PWD_COMPLEXITY": {
      "TITLE": "密码复杂性",
      "DESCRIPTION": "确保所有设置的密码对应于特定模式",
      "SYMBOLANDNUMBERERROR": "密码必须由数字和符号/标点符号组成。",
      "SYMBOLERROR": "密码必须包含符号/标点符号。",
      "NUMBERERROR": "密码必须包含数字。",
      "PATTERNERROR": "密码不符合要求。"
    },
    "NOTIFICATION": {
      "TITLE": "通知",
      "DESCRIPTION": "确定将发送哪些更改、通知",
      "PASSWORDCHANGE": "更改密码"
    },
    "PRIVATELABELING": {
      "TITLE": "品牌标识",
      "DESCRIPTION": "为登录提供您的个性化风格并修改其行为。",
      "PREVIEW_DESCRIPTION": "策略的更改将自动部署到预览环境。",
      "BTN": "选择文件",
      "ACTIVATEPREVIEW": "应用配置",
      "DARK": "深色模式",
      "LIGHT": "浅色模式",
      "CHANGEVIEW": "改变视图",
      "ACTIVATED": "策略变更现已生效",
      "THEME": "主题",
      "COLORS": "颜色",
      "FONT": "字体",
      "ADVANCEDBEHAVIOR": "高级行为",
      "DROP": "将图像拖放到此处或",
      "RELEASE": "Release",
      "DROPFONT": "将字体文件放入这里",
      "RELEASEFONT": "Release",
      "USEOFLOGO": "您的徽标将用于登录和电子邮件，而图标用于较小的 UI 元素，例如控制台中的组织切换器",
      "MAXSIZE": "图片最大支持 524kB",
      "EMAILNOSVG": "电子邮件不支持 SVG 文件格式。因此建议以 PNG 或其他支持的格式上传您的 Logo。",
      "MAXSIZEEXCEEDED": "文件大小超过了 524kB。",
      "FONTINLOGINONLY": "该字体仅在当前登录界面中显示。",
      "BACKGROUNDCOLOR": "背景颜色",
      "PRIMARYCOLOR": "原色",
      "WARNCOLOR": "警示色",
      "FONTCOLOR": "字体颜色",
      "VIEWS": {
        "PREVIEW": "预览",
        "CURRENT": "当前配置"
      },
      "PREVIEW": {
        "TITLE": "登录",
        "SECOND": "使用您的 ZITADEL 帐户登录。",
        "ERROR": "找不到用户！",
        "PRIMARYBUTTON": "下一步",
        "SECONDARYBUTTON": "注册"
      },
      "THEMEMODE": {
        "THEME_MODE_AUTO": "自动模式",
        "THEME_MODE_LIGHT": "仅限灯光模式",
        "THEME_MODE_DARK": "仅限深色模式"
      }
    },
    "PWD_AGE": {
      "TITLE": "密码过期",
      "DESCRIPTION": "您可以设置密码过期策略。此策略会在特定过期时间过后发出警告。"
    },
    "PWD_LOCKOUT": {
      "TITLE": "锁定策略",
      "DESCRIPTION": "设置密码重试的最大次数，之后帐户将被阻止。"
    },
    "DOMAIN_POLICY": {
      "TITLE": "域设置"
    },
    "PRIVATELABELING_POLICY": {
      "TITLE": "品牌标识",
      "BTN": "选择文件",
      "DESCRIPTION": "自定义登录界面的外观",
      "ACTIVATEPREVIEW": "激活配置"
    },
    "LOGIN_POLICY": {
      "TITLE": "登录设置",
      "DESCRIPTION": "定义如何对用户进行身份验证和配置身份提供者",
      "DESCRIPTIONCREATEADMIN": "用户可以从以下可用的身份提供者中进行选择。",
      "DESCRIPTIONCREATEMGMT": "用户可以从以下可用的身份提供者中进行选择。注意：您可为系统设置提供者也可以仅为您的组织单独设置提供者。",
      "ADVANCED": "高级设置",
      "LIFETIMEDURATIONS": "登录状态有效期",
      "SAVED": "保存成功！"
    },
    "PRIVACY_POLICY": {
      "TITLE": "隐私政策和服务条款",
      "DESCRIPTION": "设置您的隐私政策和服务条款链接",
      "TOSLINK": "链接到服务条款",
      "POLICYLINK": "链接到隐私政策",
      "HELPLINK": "链接到帮助",
      "SUPPORTEMAIL": "支持邮箱",
      "SAVED": "保存成功！",
      "RESET_TITLE": "恢复默认值",
      "RESET_DESCRIPTION": "您即将恢复 TOS 和隐私政策的默认链接。你真的要继续吗？"
    },
    "LOGIN_TEXTS": {
      "TITLE": "登录界面文本",
      "DESCRIPTION": "定义登录界面的文本。如果文本为空，将使用显示为占位符的默认值。",
      "DESCRIPTION_SHORT": "定义登录界面的文本。",
      "NEWERVERSIONEXISTS": "存在较新版本",
      "CURRENTDATE": "当前配置",
      "CHANGEDATE": "较新版本来自",
      "KEYNAME": "登录屏幕/界面",
      "RESET_TITLE": "恢复默认值",
      "RESET_DESCRIPTION": "您即将恢复所有默认值。您所做的所有更改都将被永久删除。你真的要继续吗？",
      "UNSAVED_TITLE": "继续但不保存？",
      "UNSAVED_DESCRIPTION": "您在未保存的情况下进行了更改。您现在要保存吗？",
      "LOCALE": "本地化",
      "LOCALES": {
        "de": "Deutsch",
        "en": "English",
        "es": "Español",
        "fr": "Français",
        "it": "Italiano",
        "ja": "日本語",
        "pl": "Polski",
        "zh": "简体中文",
        "bg": "Български",
        "pt": "Portuguese",
        "mk": "Македонски",
<<<<<<< HEAD
        "ru": "Русский"
=======
        "cs": "Čeština"
>>>>>>> e839f03f
      },
      "KEYS": {
        "emailVerificationDoneText": "电子邮件验证完成",
        "emailVerificationText": "电子邮件验证",
        "externalUserNotFoundText": "未找到外部用户",
        "footerText": "页脚",
        "initMfaDoneText": "初始化 MFA 完成",
        "initMfaOtpText": "初始化 MFA",
        "initMfaPromptText": "初始化 MFA 提示",
        "initMfaU2fText": "初始化通用第二身份验证因子",
        "initPasswordDoneText": "初始化密码完成",
        "initPasswordText": "初始化密码",
        "initializeDoneText": "初始化用户完成",
        "initializeUserText": "初始化用户",
        "linkingUserDoneText": "链接用户完成",
        "loginText": "登录",
        "logoutText": "登出",
        "mfaProvidersText": "MFA 提供者",
        "passwordChangeDoneText": "密码修改完成",
        "passwordChangeText": "更改密码",
        "passwordResetDoneText": "密码重置完成",
        "passwordText": "密码",
        "registrationOptionText": "注册选项",
        "registrationOrgText": "注册组织",
        "registrationUserText": "注册用户",
        "selectAccountText": "选择账户",
        "successLoginText": "登录成功",
        "usernameChangeDoneText": "用户名更改完成",
        "usernameChangeText": "更改用户名",
        "verifyMfaOtpText": "OTP 验证",
        "verifyMfaU2fText": "通用第二身份因素验证",
        "passwordlessPromptText": "无密码身份验证提示",
        "passwordlessRegistrationDoneText": "无密码身份验证注册完成",
        "passwordlessRegistrationText": "无密码身份验证注册",
        "passwordlessText": "无密码身份验证",
        "externalRegistrationUserOverviewText": "外部注册用户概述"
      }
    },
    "MESSAGE_TEXTS": {
      "TITLE": "消息文本",
      "DESCRIPTION": "定义通知邮件的文本。",
      "TYPE": "通知",
      "TYPES": {
        "INIT": "初始化",
        "VE": "验证电子邮箱",
        "VP": "验证手机号码",
        "VSO": "验证短信一次性密码",
        "VEO": "验证电子邮件一次性密码",
        "PR": "重置密码",
        "DC": "域名声明",
        "PL": "无密码身份验证",
        "PC": "修改密码"
      },
      "CHIPS": {
        "firstname": "名",
        "lastname": "姓",
        "code": "Code",
        "preferredLoginName": "首选登录名",
        "displayName": "展示名称",
        "nickName": "昵称",
        "loginnames": "登录名",
        "domain": "域名",
        "lastEmail": "电子邮箱",
        "lastPhone": "手机号码",
        "verifiedEmail": "已验证的电子邮件",
        "verifiedPhone": "已验证的手机号码",
        "changedate": "修改于",
        "username": "用户名",
        "tempUsername": "临时用户名",
        "otp": "一次性密码",
        "verifyUrl": "验证一次性密码的URL"
      },
      "TOAST": {
        "UPDATED": "自定义文本已保存。"
      }
    },
    "DEFAULTLABEL": "当前设置与您的实例的标准相对应。",
    "BTN_INSTALL": "设置",
    "BTN_EDIT": "修改",
    "DATA": {
      "DESCRIPTION": "描述",
      "MINLENGTH": "最小长度",
      "HASNUMBER": "包含数字",
      "HASSYMBOL": "包含符号",
      "HASLOWERCASE": "包含小写字母",
      "HASUPPERCASE": "包含大写字母",
      "SHOWLOCKOUTFAILURES": "显示锁定失败",
      "MAXATTEMPTS": "密码最大尝试次数",
      "EXPIREWARNDAYS": "密码过期警告",
      "MAXAGEDAYS": "Max Age in days",
      "USERLOGINMUSTBEDOMAIN": "用户名必须包含组织域名",
      "USERLOGINMUSTBEDOMAIN_DESCRIPTION": "如果启用此设置，所有登录名都将以组织域为后缀。如果禁用此设置，您必须确保用户名在所有组织中都是唯一的。",
      "VALIDATEORGDOMAINS": "组织域名验证需要 (DNS 或 HTTP 挑战)",
      "SMTPSENDERADDRESSMATCHESINSTANCEDOMAIN": "SMTP 发件人地址与实例域名匹配",
      "ALLOWUSERNAMEPASSWORD": "允许用户名密码",
      "ALLOWEXTERNALIDP": "允许外部身份提供者",
      "ALLOWREGISTER": "允许注册",
      "ALLOWUSERNAMEPASSWORD_DESC": "允许使用用户名和密码进行登录。",
      "ALLOWEXTERNALIDP_DESC": "允许外部身份提供者进行登录",
      "ALLOWREGISTER_DESC": "如果选择了该选项，登录中会出现一个用于注册用户的附加步骤。",
      "FORCEMFA": "强制使用 MFA",
      "FORCEMFA_DESC": "如果选择该选项，用户必须配置第二身份认证登录因素。",
      "FORCEMFALOCALONLY": "对本地用户强制执行 MFA",
      "FORCEMFALOCALONLY_DESC": "如果选择该选项，本地经过身份验证的用户必须配置第二个登录因素。",
      "HIDEPASSWORDRESET": "隐藏密码重置按钮",
      "HIDEPASSWORDRESET_DESC": "如果选择该选项，则用户无法在登录过程中重置其密码。",
      "HIDELOGINNAMESUFFIX": "隐藏登录名后缀",
      "HIDELOGINNAMESUFFIX_DESC": "在登录界面隐藏登录名后缀",
      "IGNOREUNKNOWNUSERNAMES": "忽略未知用户名",
      "IGNOREUNKNOWNUSERNAMES_DESC": "如果选择该选项，即使未找到用户，登录过程中也会显示密码屏幕。如果用户名或密码错误，密码检查的错误不会透露。",
      "ALLOWDOMAINDISCOVERY": "允许域名发现",
      "ALLOWDOMAINDISCOVERY_DESC": "如果选择该选项，在登录屏幕上输入的未知用户名的后缀（@domain.com）将与组织的域名进行匹配，成功后将重定向到组织的注册。",
      "DISABLELOGINWITHEMAIL": "禁止用电子邮件地址登录",
      "DISABLELOGINWITHPHONE": "禁止用电话号码登录",
      "DEFAULTREDIRECTURI": "默认重定向 URI",
      "DEFAULTREDIRECTURI_DESC": "定义如果在没有应用程序上下文的情况下开始登录（例如来自邮件），用户将被重定向到哪里。",
      "ERRORMSGPOPUP": "在对话框中显示错误",
      "DISABLEWATERMARK": "隐藏水印",
      "DISABLEWATERMARK_DESC": "登录界面隐藏 Powered by ZITADEL 水印",
      "PASSWORDCHECKLIFETIME": "密码登录状态有效期",
      "EXTERNALLOGINCHECKLIFETIME": "外部身份提供者登录状态有效期",
      "MFAINITSKIPLIFETIME": "多因素身份认证初始化有效期",
      "SECONDFACTORCHECKLIFETIME": "第二因素身份认证有效期",
      "MULTIFACTORCHECKLIFETIME": "多因素身份认证有效期",
      "INHOURS": "小时"
    },
    "RESET": "重置为实例默认值",
    "CREATECUSTOM": "创建自定义策略",
    "TOAST": {
      "SET": "策略设置成功！",
      "RESETSUCCESS": "策略重置成功！",
      "UPLOADSUCCESS": "上传成功！",
      "DELETESUCCESS": "删除成功！",
      "UPLOADFAILED": "上传失败！"
    }
  },
  "ORG_DETAIL": {
    "TITLE": "组织",
    "DESCRIPTION": "您可以在此处编辑组织的配置并管理成员。",
    "DETAIL": {
      "TITLE": "详情",
      "NAME": "名称",
      "DOMAIN": "域名",
      "STATE": {
        "0": "未定义",
        "1": "启用",
        "2": "停用"
      }
    },
    "MEMBER": {
      "TITLE": "成员",
      "USERNAME": "用户名",
      "DISPLAYNAME": "展示名称",
      "LOGINNAME": "登录名称",
      "EMAIL": "电子邮件",
      "ROLES": "角色",
      "ADD": "添加成员",
      "ADDDESCRIPTION": "输入要添加的用户的名称。"
    },
    "TABLE": {
      "TOTAL": "条目总数",
      "SELECTION": "选中条目",
      "DEACTIVATE": "停用用户",
      "ACTIVATE": "激活用户",
      "DELETE": "删除用户",
      "CLEAR": "清空选择"
    }
  },
  "PROJECT": {
    "PAGES": {
      "TITLE": "项目",
      "DESCRIPTION": "在这里，您可以定义应用程序、管理角色并授权其他组织使用您的项目。",
      "DELETE": "删除项目",
      "LIST": "项目列表",
      "LISTDESCRIPTION": "如果找不到项目，请联系项目所有者或具有相应权限的人员以获取项目访问权限。",
      "DETAIL": "详情",
      "CREATE": "创建项目",
      "CREATE_DESC": "插入您的项目名称。",
      "ROLE": "角色",
      "NOITEMS": "没有项目",
      "ZITADELPROJECT": "这属于 ZITADEL 项目。注意：如果您修改了设置，ZITADEL 可能无法正常运行。",
      "TYPE": {
        "OWNED": "拥有的项目",
        "GRANTED": "被授权的项目",
        "OWNED_SINGULAR": "拥有项目",
        "GRANTED_SINGULAR": "被授予的项目"
      },
      "PRIVATELABEL": {
        "TITLE": "品牌标识设置",
        "0": {
          "TITLE": "未指定",
          "DESC": "识别用户后，将显示已识别用户的组织品牌，然后显示系统默认值。"
        },
        "1": {
          "TITLE": "使用项目设置",
          "DESC": "将显示拥有该项目的组织的品牌。"
        },
        "2": {
          "TITLE": "使用用户组织设置",
          "DESC": "将显示项目组织的品牌，但一旦识别用户，将显示已识别用户的组织设置。"
        },
        "DIALOG": {
          "TITLE": "品牌标识设置",
          "DESCRIPTION": "选择项目登录时使用的行为。"
        }
      },
      "PINNED": "固定",
      "ALL": "所有",
      "CREATEDON": "创建于",
      "LASTMODIFIED": "最后更改于",
      "ADDNEW": "创建新项目",
      "DIALOG": {
        "REACTIVATE": {
          "TITLE": "重新启用项目",
          "DESCRIPTION": "您真的要重新启用您的项目吗？"
        },
        "DEACTIVATE": {
          "TITLE": "停用项目",
          "DESCRIPTION": "您真的要停用您的项目吗？"
        },
        "DELETE": {
          "TITLE": "删除项目",
          "DESCRIPTION": "您真的要删除您的项目吗？",
          "TYPENAME": "键入项目的名称以将其永久删除。"
        }
      }
    },
    "SETTINGS": {
      "TITLE": "设置",
      "DESCRIPTION": ""
    },
    "STATE": {
      "TITLE": "状态",
      "0": "未定义",
      "1": "启用",
      "2": "停用"
    },
    "TYPE": {
      "TITLE": "类型",
      "0": "未知类型",
      "1": "拥有的",
      "2": "被授权的"
    },
    "NAME": "名称",
    "NAMEDIALOG": {
      "TITLE": "重命名项目",
      "DESCRIPTION": "输入项目的新名称",
      "NAME": "新名称"
    },
    "MEMBER": {
      "TITLE": "管理者",
      "TITLEDESC": "管理者可以根据他们的角色对此项目进行更改。",
      "DESCRIPTION": "这些管理者可能能够编辑您的项目。",
      "USERNAME": "用户名",
      "DISPLAYNAME": "展示名称",
      "LOGINNAME": "登录名称",
      "EMAIL": "电子邮件",
      "ROLES": "角色",
      "USERID": "用户 ID"
    },
    "GRANT": {
      "EMPTY": "没有被授权的组织。",
      "TITLE": "项目授权",
      "DESCRIPTION": "允许其他组织使用您的项目。",
      "EDITTITLE": "编辑角色",
      "CREATE": {
        "TITLE": "创建组织授权",
        "SEL_USERS": "选择您要授予访问权限的用户",
        "SEL_PROJECT": "搜索项目",
        "SEL_ROLES": "选择要添加到授权中的角色",
        "SEL_USER": "选择一个或多个用户",
        "SEL_ORG": "搜索组织",
        "SEL_ORG_DESC": "搜索要授予的组织",
        "ORG_DESCRIPTION": "您即将授予组织 {{name}} 的用户。",
        "ORG_DESCRIPTION_DESC": "切换上面标题中的上下文以授予另一个组织的用户。",
        "SEL_ORG_FORMFIELD": "组织",
        "FOR_ORG": "授予组织:"
      },
      "DETAIL": {
        "TITLE": "项目授权",
        "DESC": "您可以选择指定组织可以使用哪些角色，并选择管理者",
        "MEMBERTITLE": "管理者",
        "MEMBERDESC": "这些是被授予组织的管理者。在此处添加应有权编辑项目数据的用户。",
        "PROJECTNAME": "项目名称",
        "GRANTEDORG": "授予组织",
        "RESOURCEOWNER": "资源所有者"
      },
      "STATE": "状态",
      "STATES": {
        "1": "启用",
        "2": "停用"
      },
      "ALL": "所有",
      "SHOWDETAIL": "显示详细资料",
      "USER": "用户",
      "MEMBERS": "管理者",
      "ORG": "组织",
      "PROJECTNAME": "项目名称",
      "GRANTEDORG": "授予组织",
      "GRANTEDORGDOMAIN": "域名",
      "RESOURCEOWNER": "资源所有者",
      "GRANTEDORGNAME": "组织名称",
      "GRANTID": "授权编号",
      "CREATIONDATE": "创建于",
      "CHANGEDATE": "最后更新于",
      "DATES": "日期",
      "ROLENAMESLIST": "角色",
      "NOROLES": "没有角色",
      "TYPE": "类型",
      "TOAST": {
        "PROJECTGRANTUSERGRANTADDED": "项目授权已创建。",
        "PROJECTGRANTADDED": "项目授权已创建。",
        "PROJECTGRANTCHANGED": "项目授权已更改",
        "PROJECTGRANTMEMBERADDED": "授权管理者已添加",
        "PROJECTGRANTMEMBERCHANGED": "授权管理者已更改。",
        "PROJECTGRANTMEMBERREMOVED": "授权管理者已删除。",
        "PROJECTGRANTUPDATED": "项目授权已更新。"
      },
      "DIALOG": {
        "DELETE_TITLE": "删除项目授权",
        "DELETE_DESCRIPTION": "您即将删除项目授权。你确定吗？"
      },
      "ROLES": "项目角色"
    },
    "APP": {
      "TITLE": "应用",
      "NAME": "名称",
      "NAMEREQUIRED": "应用名称是必需的。"
    },
    "ROLE": {
      "EMPTY": "尚未创建任何角色。",
      "ADDNEWLINE": "添加角色",
      "KEY": "关键字",
      "TITLE": "角色",
      "DESCRIPTION": "定义一些可用于创建项目授权的角色。",
      "NAME": "名称",
      "DISPLAY_NAME": "展示名称",
      "GROUP": "组名",
      "ACTIONS": "操作",
      "ADDTITLE": "创建角色",
      "ADDDESCRIPTION": "输入新角色的数据。",
      "EDITTITLE": "编辑角色",
      "EDITDESCRIPTION": "输入角色的新数据。",
      "DELETE": "删除角色",
      "CREATIONDATE": "创建于",
      "CHANGEDATE": "最后修改于",
      "SELECTGROUPTOOLTIP": "选择组 {{group}} 的所有角色。",
      "OPTIONS": "选项",
      "ASSERTION": "身份验证时附加角色信息",
      "ASSERTION_DESCRIPTION": "角色信息将包含在用户信息中，具体取决于令牌类型和应用程序设置。",
      "CHECK": "身份验证时检查用户授权",
      "CHECK_DESCRIPTION": "如果设置，则只有在为其帐户分配了任何角色时才允许用户进行身份验证。",
      "DIALOG": {
        "DELETE_TITLE": "删除角色",
        "DELETE_DESCRIPTION": "您即将删除项目角色。你确定吗？"
      }
    },
    "HAS_PROJECT": "身份验证时检查是否拥有项目",
    "HAS_PROJECT_DESCRIPTION": "检查用户或组织是否有这个项目。如果没有则用户身份验证失败。",
    "TABLE": {
      "TOTAL": "条目总数:",
      "SELECTION": "选定条目",
      "DEACTIVATE": "停用项目",
      "ACTIVATE": "启用项目",
      "DELETE": "删除项目",
      "ORGNAME": "组织名称",
      "ORGDOMAIN": "组织域名",
      "STATE": "状态",
      "TYPE": "类型",
      "CREATIONDATE": "创建于",
      "CHANGEDATE": "最后更改于",
      "RESOURCEOWNER": "所有者",
      "SHOWTABLE": "表视图",
      "SHOWGRID": "网格视图",
      "EMPTY": "未找到项目"
    },
    "TOAST": {
      "MEMBERREMOVED": "管理者已删除。",
      "MEMBERSADDED": "管理者已添加。",
      "MEMBERADDED": "管理者已添加。",
      "MEMBERCHANGED": "管理者已更改。",
      "ROLESCREATED": "角色已创建。",
      "ROLEREMOVED": "角色已删除。",
      "ROLECHANGED": "角色已更改。",
      "REACTIVATED": "已重新启用。",
      "DEACTIVATED": "已停用。",
      "CREATED": "项目已创建。",
      "UPDATED": "项目已修改。",
      "GRANTUPDATED": "授权已更新。",
      "DELETED": "项目已删除"
    }
  },
  "ROLES": {
    "DIALOG": {
      "DELETE_TITLE": "删除角色",
      "DELETE_DESCRIPTION": "您即将删除一个角色。你确定吗？"
    }
  },
  "NEXTSTEPS": {
    "TITLE": "下一步"
  },
  "IDP": {
    "LIST": {
      "TITLE": "身份提供者",
      "DESCRIPTION": "管理您的身份提供者配置，然后可以在您的登录设置中激活。",
      "ACTIVETITLE": "启用的身份提供者"
    },
    "CREATE": {
      "TITLE": "创建供应商",
      "DESCRIPTION": "选择以下一个或多个供应商。",
      "STEPPERTITLE": "创建供应商",
      "OIDC": {
        "TITLE": "OIDC供应商",
        "DESCRIPTION": "输入你的OIDC供应商的必要数据。"
      },
      "OAUTH": {
        "TITLE": "OAuth供应商",
        "DESCRIPTION": "输入你的OAuth供应商的必要数据。"
      },
      "JWT": {
        "TITLE": "JWT供应商",
        "DESCRIPTION": "输入你的JWT供应商所需的数据。"
      },
      "GOOGLE": {
        "TITLE": "Google 身份提供者",
        "DESCRIPTION": "输入您的 Google 身份提供商的凭据"
      },
      "GITLAB": {
        "TITLE": "Gitlab身份提供商",
        "DESCRIPTION": "输入您的Gitlab身份提供者的凭据"
      },
      "GITLABSELFHOSTED": {
        "TITLE": "Gitlab自我托管供应商",
        "DESCRIPTION": "输入您的Gitlab自我托管身份提供商的凭据"
      },
      "GITHUBES": {
        "TITLE": "Github Enterprise Server 身份提供者",
        "DESCRIPTION": "输入您的GitHubEnterpriseServer身份提供者的凭据"
      },
      "GITHUB": {
        "TITLE": "Github 身份提供者",
        "DESCRIPTION": "输入您的 Github 身份提供商的凭据"
      },
      "AZUREAD": {
        "TITLE": "Microsoft 身份提供者",
        "DESCRIPTION": "输入您的 Microsoft 身份提供商的凭据"
      },
      "LDAP": {
        "TITLE": "LDAP 身份提供者",
        "DESCRIPTION": "输入您的 LDAP 身份提供商的凭据"
      }
    },
    "DETAIL": {
      "TITLE": "身份提供者",
      "DESCRIPTION": "更新你的供应商配置",
      "DATECREATED": "已创建",
      "DATECHANGED": "已更新"
    },
    "OPTIONS": {
      "ISAUTOCREATION": "是自动创建",
      "ISAUTOCREATION_DESC": "如果选择了，如果账户还不存在，就会创建一个账户。",
      "ISAUTOUPDATE": "正在自动更新",
      "ISAUTOUPDATE_DESC": "如果选择，账户将在重新认证时更新。",
      "ISCREATIONALLOWED": "是否允许创作",
      "ISCREATIONALLOWED_DESC": "确定是否可以创建账户。",
      "ISLINKINGALLOWED": "是否允许连接",
      "ISLINKINGALLOWED_DESC": "确定一个身份是否可以与一个现有的账户相联系。"
    },
    "OWNERTYPES": {
      "0": "未知",
      "1": "实例",
      "2": "组织"
    },
    "TYPES": {
      "0": "未知",
      "1": "OIDC",
      "3": "JWT"
    },
    "STATES": {
      "1": "启用",
      "2": "停用"
    },
    "AZUREADTENANTTYPES": {
      "3": "Tenant ID",
      "0": "Common",
      "1": "Organizations",
      "2": "Consumers"
    },
    "AZUREADTENANTTYPE": "租户类型",
    "AZUREADTENANTID": "租户编号",
    "EMAILVERIFIED": "电子邮件已验证",
    "NAMEHINT": "如果指定，它将显示在登录界面。",
    "OPTIONAL": "可选",
    "LDAPATTRIBUTES": "LDAP 属性",
    "UPDATEBINDPASSWORD": "更新绑定密码",
    "UPDATECLIENTSECRET": "更新客户秘密",
    "ADD": "添加身份提供者",
    "TYPE": "类型",
    "OWNER": "所有者",
    "ID": "ID",
    "NAME": "名称",
    "AUTHORIZATIONENDPOINT": "授权端点",
    "TOKENENDPOINT": "令牌端点",
    "USERENDPOINT": "用户端点",
    "IDATTRIBUTE": "标识属性",
    "AVAILABILITY": "可用性",
    "AVAILABLE": "可用的",
    "AVAILABLEBUTINACTIVE": "可用但已停用",
    "SETAVAILABLE": "设置为可用",
    "SETUNAVAILABLE": "设置为不可用",
    "CONFIG": "配置",
    "STATE": "状态",
    "ISSUER": "Issuer",
    "SCOPESLIST": "Scopes List",
    "CLIENTID": "Client ID",
    "CLIENTSECRET": "Client Secret",
    "LDAPCONNECTION": "联系",
    "LDAPUSERBINDING": "用户绑定",
    "BASEDN": "BaseDn",
    "BINDDN": "BindDn",
    "BINDPASSWORD": "Bind Password",
    "SERVERS": "Servers",
    "STARTTLS": "Start TLS",
    "TIMEOUT": "Timeout in seconds",
    "USERBASE": "Userbase",
    "USERFILTERS": "User filters",
    "USEROBJECTCLASSES": "User Object Classes",
    "REQUIRED": "必需的",
    "LDAPIDATTRIBUTE": "ID attribute",
    "AVATARURLATTRIBUTE": "Avatar Url attribute",
    "DISPLAYNAMEATTRIBUTE": "Displayname attribute",
    "EMAILATTRIBUTEATTRIBUTE": "Email attribute",
    "EMAILVERIFIEDATTRIBUTE": "Email verified attribute",
    "FIRSTNAMEATTRIBUTE": "Firstname attribute",
    "LASTNAMEATTRIBUTE": "Lastname attribute",
    "NICKNAMEATTRIBUTE": "Nickname attribute",
    "PHONEATTRIBUTE": "Phone attribute",
    "PHONEVERIFIEDATTRIBUTE": "Phone verified attribute",
    "PREFERREDLANGUAGEATTRIBUTE": "Preferred language attribute",
    "PREFERREDUSERNAMEATTRIBUTE": "Preferred username attribute",
    "PROFILEATTRIBUTE": "Profile attribute",
    "IDPDISPLAYNAMMAPPING": "IDP 展示名称映射",
    "USERNAMEMAPPING": "用户名映射",
    "DATES": "日期",
    "CREATIONDATE": "创建于",
    "CHANGEDATE": "最后修改于",
    "DEACTIVATE": "停用",
    "ACTIVATE": "启用",
    "DELETE": "删除",
    "DELETE_TITLE": "删除 IDP",
    "DELETE_DESCRIPTION": "您即将删除身份提供者。由此产生的变化是不可撤销的。你真的想这样做吗？",
    "REMOVE_WARN_TITLE": "删除国内流离失所者",
    "REMOVE_WARN_DESCRIPTION": "您即将删除身份提供者。这将为您的用户删除可用 IDP 的选择，并且已经注册的用户将无法再次登录。您确定要继续吗？",
    "DELETE_SELECTION_TITLE": "删除 IDP",
    "DELETE_SELECTION_DESCRIPTION": "您即将删除身份提供者。由此产生的变化是不可撤销的。你真的想这样做吗？",
    "EMPTY": "没有可用的 IDP",
    "OIDC": {
      "GENERAL": "通用信息",
      "TITLE": "OIDC 配置",
      "DESCRIPTION": "输入 OIDC 身份提供者的数据。"
    },
    "JWT": {
      "TITLE": "JWT 配置",
      "DESCRIPTION": "输入 JWT 身份提供者的数据。",
      "HEADERNAME": "请求头名称",
      "JWTENDPOINT": "JWT 端点",
      "JWTKEYSENDPOINT": "JWT Keys 端点"
    },
    "TOAST": {
      "SAVED": "成功保存。",
      "REACTIVATED": "IDP 已重新启用.",
      "DEACTIVATED": "IDP 已停用.",
      "SELECTEDREACTIVATED": "选定的 IDPs 已重新启用。",
      "SELECTEDDEACTIVATED": "选定的 IDPs 已停用。",
      "SELECTEDKEYSDELETED": "已删除选定的 IDPs。",
      "DELETED": "IDP 删除成功！",
      "ADDED": "添加成功。",
      "REMOVED": "成功删除。"
    },
    "ISIDTOKENMAPPING": "从ID令牌映射",
    "ISIDTOKENMAPPING_DESC": "如果选中，提供商信息将从ID令牌映射，而不是从userinfo端点。"
  },
  "MFA": {
    "LIST": {
      "MULTIFACTORTITLE": "无密码身份认证",
      "MULTIFACTORDESCRIPTION": "在此处为您的无密码身份认证定义多因素。",
      "SECONDFACTORTITLE": "多因素身份认证",
      "SECONDFACTORDESCRIPTION": "进一步定义您可以用来保护您的密码身份认证的可能因素。"
    },
    "CREATE": {
      "TITLE": "创建身份认证因素",
      "DESCRIPTION": "选择您的新身份认证因素类型。"
    },
    "DELETE": {
      "TITLE": "删除身份认证因素 Factor",
      "DESCRIPTION": "您即将从登录设置中删除一个身份认证因素。你确定吗？"
    },
    "TOAST": {
      "ADDED": "添加成功。",
      "SAVED": "保存成功。",
      "DELETED": "成功移除。"
    },
    "TYPE": "类型",
    "MULTIFACTORTYPES": {
      "0": "未知",
      "1": "指纹、安全密钥、Face ID 等"
    },
    "SECONDFACTORTYPES": {
      "0": "未知",
      "1": "身份验证应用程序的一次性密码（TOTP）",
      "2": "指纹、安全密钥、Face ID 等",
      "3": "电子邮件一次性密码（email OTP）",
      "4": "短信一次性密码（SMS OTP）"
    }
  },
  "LOGINPOLICY": {
    "CREATE": {
      "TITLE": "登录设置",
      "DESCRIPTION": "定义如何在您的组织中对您的用户进行身份验证。"
    },
    "IDPS": "身份提供者",
    "ADDIDP": {
      "TITLE": "添加身份提供者",
      "DESCRIPTION": "您可以选择预定义或自行创建的提供程序进行身份验证。",
      "SELECTIDPS": "身份提供者"
    },
    "PASSWORDLESS": "无密码登录",
    "PASSWORDLESSTYPE": {
      "0": "不允许",
      "1": "允许"
    }
  },
  "APP": {
    "LIST": "应用",
    "COMPLIANCE": "OIDC 兼容性",
    "URLS": "URLs",
    "CONFIGURATION": "配置",
    "TOKEN": "令牌设置",
    "PAGES": {
      "TITLE": "应用",
      "ID": "ID",
      "DESCRIPTION": "在这里您可以编辑您的应用程序数据及其配置。",
      "CREATE": "OIDC 应用",
      "CREATE_SELECT_PROJECT": "首先选择你的项目",
      "CREATE_NEW_PROJECT": "或创建一个新的<a href='{url}}' title='创建项目'>这里</a>。",
      "CREATE_DESC_TITLE": "逐步输入您的应用详情",
      "CREATE_DESC_SUB": "将自动生成推荐的配置。",
      "STATE": "状态",
      "DATECREATED": "创建于",
      "DATECHANGED": "修改于",
      "URLS": "URLs",
      "DELETE": "删除应用",
      "DETAIL": {
        "TITLE": "详情",
        "STATE": {
          "0": "未定义",
          "1": "启用",
          "2": "停用"
        }
      },
      "DIALOG": {
        "CONFIG": {
          "TITLE": "变更OIDC配置"
        },
        "DELETE": {
          "TITLE": "删除应用",
          "DESCRIPTION": "您真的要删除此应用程序吗？"
        }
      },
      "NEXTSTEPS": {
        "TITLE": "下一步",
        "0": {
          "TITLE": "添加角色",
          "DESC": "输入您的项目角色"
        },
        "1": {
          "TITLE": "添加用户",
          "DESC": "为添加新用户"
        },
        "2": {
          "TITLE": "帮助支持",
          "DESC": "阅读我们关于创建应用程序的文档或联系我们的支持"
        }
      }
    },
    "NAMEDIALOG": {
      "TITLE": "重命名应用",
      "DESCRIPTION": "为您的应用输入新名称",
      "NAME": "新名称"
    },
    "NAME": "名称",
    "TYPE": "应用类型",
    "AUTHMETHOD": "身份验证方式",
    "AUTHMETHODSECTION": "身份验证方式",
    "GRANT": "授权类型",
    "ADDITIONALORIGINS": "其他来源",
    "ADDITIONALORIGINSDESC": "如果您想向您的应用程序添加不用作重定向的其他来源，您可以在此处执行此操作。",
    "ORIGINS": "其他来源",
    "NOTANORIGIN": "输入的值不是有效来源",
    "OIDC": {
      "WELLKNOWN": "欲了解更多信息，请看<a href='{url}}' title='发现端点' target='_blank'>发现端点</a>。",
      "INFO": {
        "ISSUER": "Issuer",
        "CLIENTID": "Client Id"
      },
      "CURRENT": "当前配置",
      "TOKENSECTIONTITLE": "AuthToken 选项",
      "REDIRECTSECTIONTITLE": "重定向设置",
      "PROSWITCH": "我是专业人士。跳过此向导。",
      "NAMEANDTYPESECTION": "名称和类型",
      "TITLEFIRST": "先录入一个名字。",
      "TYPETITLE": "您要创建什么类型的应用程序？",
      "REDIRECTTITLE": "指定登录将重定向到的 URL。",
      "POSTREDIRECTTITLE": "这是退出登录后的重定向 URL。",
      "REDIRECTDESCRIPTIONWEB": "重定向 URI 必须以 https:// 开头。 http:// 仅对启用的开发模式有效。",
      "REDIRECTDESCRIPTIONNATIVE": "重定向 URI 必须以您自己的协议、http://127.0.0.1、http://[::1] 或 http://localhost 开头。",
      "REDIRECTNOTVALID": "此重定向 URL 无效。",
      "COMMAORENTERSEPERATION": "separate with ↵",
      "TYPEREQUIRED": "类型是必填的。",
      "TITLE": "OIDC 配置",
      "CLIENTID": "客户端 ID",
      "CLIENTSECRET": "客户端秘钥",
      "CLIENTSECRET_NOSECRET": "使用您选择的身份验证流程，不需要任何秘密，因此不可用。",
      "CLIENTSECRET_DESCRIPTION": "将您的客户保密在一个安全的地方，因为一旦对话框关闭，便无法再次查看。",
      "REGENERATESECRET": "重新生成客户端密钥",
      "DEVMODE": "开发模式",
      "DEVMODE_ENABLED": "活性",
      "DEVMODE_DISABLED": "已停用",
      "DEVMODEDESC": "注意：启用开发模式的重定向 URI 将不会被验证。",
      "SKIPNATIVEAPPSUCCESSPAGE": "登录后跳过成功页面",
      "SKIPNATIVEAPPSUCCESSPAGE_DESCRIPTION": "登录后跳过本机应用的成功页面",
      "REDIRECT": "重定向 URLs",
      "REDIRECTSECTION": "重定向 URLs",
      "POSTLOGOUTREDIRECT": "退出登录重定向 URLs",
      "RESPONSESECTION": "响应类型",
      "GRANTSECTION": "授权类型",
      "GRANTTITLE": "选择您的授权类型。注意：隐式仅适用于基于浏览器的应用程序。",
      "APPTYPE": {
        "0": "Web",
        "1": "User Agent",
        "2": "Native"
      },
      "RESPONSETYPE": "响应类型",
      "RESPONSE": {
        "0": "Code",
        "1": "ID Token",
        "2": "Token-ID Token"
      },
      "REFRESHTOKEN": "Refresh Token",
      "GRANTTYPE": "授权类型",
      "GRANT": {
        "0": "Authorization Code",
        "1": "Implicit",
        "2": "Refresh Token",
        "3": "Device Code"
      },
      "AUTHMETHOD": {
        "0": "Basic",
        "1": "Post",
        "2": "None",
        "3": "Private Key JWT"
      },
      "TOKENTYPE": "身份验证令牌类型",
      "TOKENTYPE0": "Bearer Token",
      "TOKENTYPE1": "JWT",
      "UNSECUREREDIRECT": "我当然希望你知道你在做什么。",
      "OVERVIEWSECTION": "概览",
      "OVERVIEWTITLE": "你现在完成了。检查您的配置。",
      "ACCESSTOKENROLEASSERTION": "将用户角色添加到访问令牌",
      "ACCESSTOKENROLEASSERTION_DESCRIPTION": "如果勾选，则将经过身份验证的用户的请求角色添加到访问令牌中。",
      "IDTOKENROLEASSERTION": "在 ID Token 中包含用户角色",
      "IDTOKENROLEASSERTION_DESCRIPTION": "如果勾选，则已验证用户的请求角色将添加到 ID Token 中。",
      "IDTOKENUSERINFOASSERTION": "在 ID Token 中包含用户信息",
      "IDTOKENUSERINFOASSERTION_DESCRIPTION": "使客户端能够从 ID Token 中读取个人资料、电子邮件、电话和地址声明。",
      "CLOCKSKEW": "使客户端能够处理 OP 和客户端的时钟偏差。持续时间（0-5 秒）将添加到 exp 声明中，并从 iats、auth_time 和 nbf 中减去。",
      "RECOMMENDED": "推荐的",
      "NOTRECOMMENDED": "不推荐的",
      "SELECTION": {
        "APPTYPE": {
          "WEB": {
            "TITLE": "Web",
            "DESCRIPTION": "常规 Web 应用程序，如：.net，PHP，Node.js，Java 等。"
          },
          "NATIVE": {
            "TITLE": "Native",
            "DESCRIPTION": "移动端应用, 桌面应用, 智能终端设备等"
          },
          "USERAGENT": {
            "TITLE": "User Agent",
            "DESCRIPTION": "单页应用程序 (SPA) 以及通常在浏览器中执行的所有 JS 框架"
          }
        }
      }
    },
    "API": {
      "INFO": {
        "CLIENTID": "Client Id"
      },
      "REGENERATESECRET": "重新生成客户端密钥",
      "SELECTION": {
        "TITLE": "API",
        "DESCRIPTION": "通用的 APIs 服务"
      },
      "AUTHMETHOD": {
        "0": "Basic",
        "1": "Private Key JWT"
      }
    },
    "SAML": {
      "SELECTION": {
        "TITLE": "SAML",
        "DESCRIPTION": "SAML 应用"
      },
      "CONFIGSECTION": "SAML 配置",
      "CHOOSEMETADATASOURCE": "使用以下选项之一提供您的 SAML 配置：",
      "METADATAOPT1": "选项 1.指定元数据文件所在的 url",
      "METADATAOPT2": "选项 2. 上传包含元数据 XML 的文件",
      "METADATAOPT3": "选项 3. 动态创建最小元数据文件，提供 ENTITYID 和 ACS URL",
      "UPLOAD": "上传 XML 文件",
      "METADATA": "元数据",
      "METADATAFROMFILE": "文件中的元数据",
      "CREATEMETADATA": "创建元数据",
      "ENTITYID": "Entity ID",
      "ACSURL": "ACS endpoint URL"
    },
    "AUTHMETHODS": {
      "CODE": {
        "TITLE": "Code",
        "DESCRIPTION": "交换访问令牌的授权码"
      },
      "PKCE": {
        "TITLE": "PKCE",
        "DESCRIPTION": "使用随机哈希而不是静态客户端密码以提高安全性"
      },
      "POST": {
        "TITLE": "POST",
        "DESCRIPTION": "发送 client_id 和 client_secret 作为表单的一部分"
      },
      "PK_JWT": {
        "TITLE": "Private Key JWT",
        "DESCRIPTION": "使用私钥授权您的应用程序"
      },
      "BASIC": {
        "TITLE": "Basic",
        "DESCRIPTION": "使用用户名和密码进行身份验证"
      },
      "IMPLICIT": {
        "TITLE": "Implicit",
        "DESCRIPTION": "直接从授权端点获取令牌"
      },
      "DEVICECODE": {
        "TITLE": "Device Code",
        "DESCRIPTION": "在计算机或智能手机上授权设备。"
      },
      "CUSTOM": {
        "TITLE": "Custom",
        "DESCRIPTION": "您的设置与任何其他选项都不对应。"
      }
    },
    "TOAST": {
      "REACTIVATED": "应用程序已重新启用。",
      "DEACTIVATED": "应用程序已停用。",
      "OIDCUPDATED": "应用已更新。",
      "APIUPDATED": "应用已更新。",
      "UPDATED": "应用已更新。",
      "CREATED": "应用已创建。",
      "CLIENTSECRETREGENERATED": "客户端秘钥已生成。",
      "DELETED": "应用已删除。",
      "CONFIGCHANGED": "检测到变化！"
    }
  },
  "GENDERS": {
    "0": "未知",
    "1": "女性",
    "2": "男性",
    "3": "其他"
  },
  "LANGUAGES": {
    "de": "Deutsch",
    "en": "English",
    "es": "Español",
    "fr": "Français",
    "it": "Italiano",
    "ja": "日本語",
    "pl": "Polski",
    "zh": "简体中文",
    "bg": "Български",
    "pt": "Portuguese",
    "mk": "Македонски",
<<<<<<< HEAD
    "ru": "Русский"
=======
    "cs": "Čeština"
>>>>>>> e839f03f
  },
  "MEMBER": {
    "ADD": "添加管理者",
    "CREATIONTYPE": "创建类型",
    "CREATIONTYPES": {
      "3": "IAM",
      "2": "Organization",
      "0": "Owned Project",
      "1": "Granted Project",
      "4": "Project"
    },
    "EDITROLE": "编辑角色",
    "EDITFOR": "编辑用户：{{value}} 的角色",
    "DIALOG": {
      "DELETE_TITLE": "删除管理者",
      "DELETE_DESCRIPTION": "您即将删除管理者。你确定吗？"
    }
  },
  "ROLESLABEL": "角色",
  "GRANTS": {
    "TITLE": "授权",
    "DESC": "这里列出的是当前组织已授权的用户列表",
    "DELETE": "删除授权",
    "EMPTY": "没有用户授权数据",
    "ADD": "创建用户授权",
    "ADD_BTN": "创建",
    "PROJECT": {
      "TITLE": "授权",
      "DESCRIPTION": "为指定项目定义授权。请注意：您只能查看您拥有权限的项目和用户的条目。"
    },
    "USER": {
      "TITLE": "授权",
      "DESCRIPTION": "为指定用户定义授权。请注意，您只能查看您拥有权限的项目和用户的条目。"
    },
    "CREATE": {
      "TITLE": "创建授权",
      "DESCRIPTION": "搜索组织、项目和相应的角色。"
    },
    "EDIT": {
      "TITLE": "更改授权"
    },
    "DETAIL": {
      "TITLE": "授权详情",
      "DESCRIPTION": "在这里您可以看到授权的所有详细信息。"
    },
    "TOAST": {
      "UPDATED": "授权已更新。",
      "REMOVED": "已移除授权。",
      "BULKREMOVED": "已移除授权。"
    },
    "DIALOG": {
      "DELETE_TITLE": "删除授权",
      "DELETE_DESCRIPTION": "您即将删除授权。你想继续吗？",
      "BULK_DELETE_TITLE": "删除授权",
      "BULK_DELETE_DESCRIPTION": "您将要删除多个授权。你想继续吗？"
    }
  },
  "CHANGES": {
    "LISTTITLE": "最后变更",
    "BOTTOM": "您已到达列表的末尾。",
    "LOADMORE": "加载更多",
    "ORG": {
      "TITLE": "当前组织事件",
      "DESCRIPTION": "在这里您可以看到组织变更的最新事件。"
    },
    "PROJECT": {
      "TITLE": "当前项目事件",
      "DESCRIPTION": "在这里您可以看到项目变更的最新事件。"
    },
    "USER": {
      "TITLE": "当前用户事件",
      "DESCRIPTION": "在这里您可以看到用户变更的最新事件。"
    }
  }
}<|MERGE_RESOLUTION|>--- conflicted
+++ resolved
@@ -1060,11 +1060,8 @@
       "bg": "Български",
       "pt": "Portuguese",
       "mk": "Македонски",
-<<<<<<< HEAD
+      "cs": "Čeština",
       "ru": "Русский"
-=======
-      "cs": "Čeština"
->>>>>>> e839f03f
     },
     "SMTP": {
       "TITLE": "SMTP 设置",
@@ -1275,11 +1272,8 @@
         "bg": "Български",
         "pt": "Portuguese",
         "mk": "Македонски",
-<<<<<<< HEAD
+        "cs": "Čeština",
         "ru": "Русский"
-=======
-        "cs": "Čeština"
->>>>>>> e839f03f
       },
       "KEYS": {
         "emailVerificationDoneText": "电子邮件验证完成",
@@ -2169,11 +2163,8 @@
     "bg": "Български",
     "pt": "Portuguese",
     "mk": "Македонски",
-<<<<<<< HEAD
+    "cs": "Čeština",
     "ru": "Русский"
-=======
-    "cs": "Čeština"
->>>>>>> e839f03f
   },
   "MEMBER": {
     "ADD": "添加管理者",
