{
  "APP_NAME": "ZITADEL",
  "PAGINATOR": {
    "PREVIOUS": "上一页",
    "NEXT": "下一页",
    "COUNT": "总数",
    "MORE": "显示更多"
  },
  "FOOTER": {
    "LINKS": {
      "CONTACT": "联系",
      "TOS": "服务条款",
      "PP": "隐私政策"
    },
    "THEME": {
      "DARK": "深色",
      "LIGHT": "浅色"
    }
  },
  "HOME": {
    "WELCOME": "开始使用 ZITADEL",
    "DISCLAIMER": "ZITADEL 对您的数据进行保密和安全处理。",
    "DISCLAIMERLINK": "更多的信息",
    "DOCUMENTATION": {
      "TITLE": "文档",
      "DESCRIPTION": "快速开始使用 ZITADEL。"
    },
    "GETSTARTED": {
      "TITLE": "开始使用 ZITADEL",
      "DESCRIPTION": "快速开始使用 ZITADEL。"
    },
    "QUICKSTARTS": {
      "LABEL": "第一步",
      "TITLE": "快速入门",
      "DESCRIPTION": "快速开始使用 ZITADEL。"
    },
    "SHORTCUTS": {
      "SHORTCUTS": "快捷方式",
      "SETTINGS": "可用的快捷方式",
      "PROJECTS": "项目",
      "REORDER": "按住并拖动来移动它",
      "ADD": "按住并拖动来添加"
    }
  },
  "ONBOARDING": {
    "DESCRIPTION": "你的入职过程",
    "COMPLETED": "已完成",
    "DISMISS": "隐藏",
    "CARD": {
      "TITLE": "让你的ZITADEL运转起来",
      "DESCRIPTION": "这份清单有助于设置你的实例，并指导你完成最重要的步骤"
    },
    "EVENTS": {
      "instance.policy.label.added": {
        "title": "设置你的品牌",
        "description": "定义你的登录的颜色和形状，上传你的标志和图标。"
      },
      "instance.smtp.config.added": {
        "title": "SMTP设置",
        "description": "设置你自己的邮件服务器设置"
      },
      "project.added": {
        "title": "创建你的第一个项目",
        "description": "添加你的第一个项目并定义其角色和授权。"
      },
      "project.application.added": {
        "title": "创建你的第一个应用程序",
        "description": "创建一个web、native、api或saml应用程序并设置你的认证流程。"
      },
      "user.human.added": {
        "title": "添加用户",
        "description": "添加你的应用程序用户"
      },
      "user.grant.added": {
        "title": "授予用户",
        "description": "允许用户访问你的应用程序并设置他们的角色。"
      }
    }
  },
  "MENU": {
    "INSTANCE": "实例",
    "DASHBOARD": "首页",
    "PERSONAL_INFO": "个人信息",
    "DOCUMENTATION": "文档",
    "INSTANCEOVERVIEW": "实例",
    "ORGS": "组织",
    "VIEWS": "数据表",
    "EVENTS": "活动",
    "FAILEDEVENTS": "失败事件",
    "ORGANIZATION": "组织",
    "DOMAINS": "域名",
    "PROJECT": "项目",
    "PROJECTOVERVIEW": "概览",
    "PROJECTGRANTS": "授予",
    "ROLES": "角色",
    "GRANTEDPROJECT": "已授予的项目",
    "HUMANUSERS": "用户",
    "MACHINEUSERS": "服务用户",
    "LOGOUT": "退出所有账户",
    "NEWORG": "创建组织",
    "IAMADMIN": "您是 IAM 管理员。请注意您具有扩展权限。",
    "SHOWORGS": "查看所有组织",
    "GRANTS": "授权",
    "ACTIONS": "认证流程",
    "PRIVACY": "隐私",
    "TOS": "服务条款",
    "OPENSHORTCUTSTOOLTIP": "按下 ？键查看快捷键",
    "SETTINGS": "设置",
    "CUSTOMERPORTAL": "客户门户网站"
  },
  "ACTIONS": {
    "ACTIONS": "操作",
    "FILTER": "过滤",
    "RENAME": "重命名",
    "SET": "设置",
    "COPY": "复制到剪切板",
    "COPIED": "已复制到剪切板.",
    "RESET": "重置",
    "RESETDEFAULT": "恢复默认",
    "RESETTO": "重置为: ",
    "RESETCURRENT": "重置当前",
    "SHOW": "展示",
    "HIDE": "隐藏",
    "SAVE": "保存",
    "SAVENOW": "立即保存",
    "NEW": "创建",
    "ADD": "添加",
    "CREATE": "创建",
    "CONTINUE": "继续",
    "BACK": "返回",
    "CLOSE": "关闭",
    "CLEAR": "清除",
    "CANCEL": "取消",
    "INFO": "信息",
    "OK": "确认",
    "SELECT": "选择",
    "VIEW": "展示",
    "SELECTIONDELETE": "删除选中内容",
    "DELETE": "删除",
    "REMOVE": "删除",
    "VERIFY": "Verify",
    "FINISH": "完成",
    "FINISHED": "关闭",
    "CHANGE": "修改",
    "REACTIVATE": "重新启用",
    "ACTIVATE": "启用",
    "DEACTIVATE": "停用",
    "REFRESH": "刷新",
    "LOGIN": "登录",
    "EDIT": "编辑",
    "PIN": "固定 / 取消固定",
    "CONFIGURE": "配置",
    "SEND": "发送",
    "NEWVALUE": "新增值",
    "RESTORE": "恢复",
    "CONTINUEWITHOUTSAVE": "忽略并继续",
    "OF": "of",
    "PREVIOUS": "上一页",
    "NEXT": "下一页",
    "MORE": "更多",
    "STEP": "Step",
    "COMINGSOON": "Coming soon",
    "TABLE": {
      "SHOWUSER": "Show user {{value}}"
    }
  },
  "MEMBERROLES": {
    "IAM_OWNER": "控制整个实例，包括所有组织",
    "IAM_OWNER_VIEWER": "有权审查整个实例，包括所有组织",
    "IAM_ORG_MANAGER": "有权创建和管理组织",
    "IAM_USER_MANAGER": "有权创建和管理用户",
    "ORG_OWNER": "拥有整个组织的权限",
    "ORG_USER_MANAGER": "有权创建和管理组织的用户",
    "ORG_OWNER_VIEWER": "有权审查整个组织",
    "ORG_USER_PERMISSION_EDITOR": "有权管理用户授权",
    "ORG_PROJECT_PERMISSION_EDITOR": "有权管理项目授权",
    "ORG_PROJECT_CREATOR": "有权创建自己的项目和基础设置",
    "PROJECT_OWNER": "拥有整个项目的权限",
    "PROJECT_OWNER_VIEWER": "有权审查整个项目",
    "PROJECT_OWNER_GLOBAL": "拥有整个项目的权限",
    "PROJECT_OWNER_VIEWER_GLOBAL": "有权审查整个项目",
    "PROJECT_GRANT_OWNER": "有权管理项目授权",
    "PROJECT_GRANT_OWNER_VIEWER": "有权审查项目授权"
  },
  "OVERLAYS": {
    "ORGSWITCHER": {
      "TEXT": "控制台中的所有组织设置和表格都基于选定的组织。单击此按钮可切换组织或创建新组织。"
    },
    "INSTANCE": {
      "TEXT": "单击此处进入实例设置。请注意，如果您具有增强的权限，您只能访问此按钮。"
    },
    "PROFILE": {
      "TEXT": "在这里，您可以在您的用户帐户之间切换并管理您的会话和个人资料。"
    },
    "NAV": {
      "TEXT": "此导航会根据您在上面选择的组织或您的实例而改变"
    },
    "CONTEXTCHANGED": {
      "TEXT": "注意！组织环境发生了变化。"
    }
  },
  "FILTER": {
    "TITLE": "过滤",
    "STATE": "状态",
    "DISPLAYNAME": "展示名称",
    "EMAIL": "邮箱",
    "USERNAME": "用户名",
    "ORGNAME": "组织名称",
    "PROJECTNAME": "项目名称",
    "RESOURCEOWNER": "资源所有者",
    "METHODS": {
      "5": "包含",
      "7": "结尾是",
      "1": "等于"
    }
  },
  "KEYBOARDSHORTCUTS": {
    "TITLE": "快捷键",
    "UNDERORGCONTEXT": "在组织管理页面中",
    "SIDEWIDE": "站点快捷方式",
    "SHORTCUTS": {
      "HOME": "前往首页",
      "INSTANCE": "前往实例",
      "ORG": "前往组织",
      "ORGSETTINGS": "前往组织设置",
      "ORGSWITCHER": "更改组织",
      "ME": "前往个人资料",
      "PROJECTS": "前往项目",
      "USERS": "前往用户",
      "USERGRANTS": "前往授权",
      "ACTIONS": "前往认证流程",
      "DOMAINS": "前往域名"
    }
  },
  "RESOURCEID": "资源ID",
  "NAME": "名称",
  "VERSION": "版本",
  "TABLE": {
    "NOROWS": "没有数据"
  },
  "ERRORS": {
    "REQUIRED": "缺少一些必填字段。",
    "TOKENINVALID": {
      "TITLE": "您的授权令牌已过期。",
      "DESCRIPTION": "点击下方按钮再次登录。"
    }
  },
  "USER": {
    "SETTINGS": {
      "TITLE": "设置",
      "GENERAL": "通用",
      "IDP": "身份提供者",
      "SECURITY": "密码和安全",
      "KEYS": "秘钥",
      "PAT": "个人访问令牌",
      "USERGRANTS": "授权",
      "MEMBERSHIPS": "成员身份",
      "METADATA": "元数据"
    },
    "TITLE": "个人信息",
    "DESCRIPTION": "管理您的信息和安全设置。",
    "PAGES": {
      "LIST": "用户列表",
      "TITLE": "用户",
      "DESCRIPTION": "在您的组织中创建新用户并管理现有用户。",
      "LISTMACHINE": "服务用户",
      "DESCRIPTIONMACHINE": "创建和管理组织的服务用户",
      "DETAIL": "详情",
      "CREATE": "创建",
      "MY": "我的信息",
      "LOGINNAMES": "登录名称",
      "LOGINMETHODS": "登录方式",
      "LOGINNAMESDESC": "这些是您的登录名:",
      "NOUSER": "没有关联的用户。",
      "REACTIVATE": "重新启用",
      "DEACTIVATE": "停用",
      "FILTER": "过滤",
      "STATE": "状态",
      "DELETE": "删除用户",
      "UNLOCK": "解锁用户",
      "GENERATESECRET": "生成客户密匙",
      "REMOVESECRET": "删除客户密匙",
      "LOCKEDDESCRIPTION": "此用户因超过最大登录尝试次数而被锁定，必须解锁才能再次使用。",
      "DELETEACCOUNT": "删除账户",
      "DELETEACCOUNT_DESC": "如果您执行此操作，您将被注销并且无法再访问您的帐户。此操作不可逆，因此请谨慎操作。",
      "DELETEACCOUNT_BTN": "删除账户",
      "DELETEACCOUNT_SUCCESS": "账号删除成功！"
    },
    "DETAILS": {
      "DATECREATED": "创建于",
      "DATECHANGED": "修改于"
    },
    "DIALOG": {
      "DELETE_TITLE": "删除用户",
      "DELETE_SELF_TITLE": "删除帐户",
      "DELETE_DESCRIPTION": "您即将永久删除用户。你确定吗？",
      "DELETE_SELF_DESCRIPTION": "您即将永久删除您的个人帐户。这将使您注销并删除您的用户。此操作无法撤消！",
      "DELETE_AUTH_DESCRIPTION": "您即将永久删除您的个人帐户。你确定吗？",
      "TYPEUSERNAME": "输入 '{{value}}'，确认并删除该用户。",
      "USERNAME": "登录名",
      "DELETE_BTN": "永久删除"
    },
    "SENDEMAILDIALOG": {
      "TITLE": "发送电子邮件通知",
      "DESCRIPTION": "单击下面的按钮可向当前电子邮件地址发送通知或更改电子邮件地址。",
      "NEWEMAIL": "新的电子邮件地址"
    },
    "SECRETDIALOG": {
      "CLIENTSECRET": "客户端秘钥",
      "CLIENTSECRET_DESCRIPTION": "将您的客户保密在一个安全的地方，因为一旦对话框关闭，便无法再次查看。"
    },
    "TABLE": {
      "DEACTIVATE": "停用",
      "ACTIVATE": "启用",
      "CHANGEDATE": "最后修改于",
      "CREATIONDATE": "创建于",
      "TYPES": {
        "HUMAN": "用户",
        "MACHINE": "服务用户"
      },
      "FILTER": {
        "0": "筛选展示名称",
        "1": "筛选用户名",
        "2": "筛选展示名称",
        "3": "筛选用户名",
        "4": "筛选邮件地址",
        "5": "筛选展示名称",
        "10": "筛选组织名称",
        "12": "筛选项目名称"
      },
      "EMPTY": "没有条目"
    },
    "PASSWORDLESS": {
      "SEND": "发送注册链接",
      "TABLETYPE": "类型",
      "TABLESTATE": "状态",
      "NAME": "名称",
      "EMPTY": "没有可用的设备",
      "TITLE": "无密码身份验证",
      "DESCRIPTION": "添加基于 WebAuthn 的身份验证方法以无密码登录 ZITADEL。",
      "MANAGE_DESCRIPTION": "管理用户的第二因素认证方式。",
      "U2F": "添加方法",
      "U2F_DIALOG_TITLE": "身份验证器",
      "U2F_DIALOG_DESCRIPTION": "输入您使用的无密码登录名",
      "U2F_SUCCESS": "无密码验证创建成功！",
      "U2F_ERROR": "安装过程中发生错误！",
      "U2F_NAME": "身份验证器名称",
      "TYPE": {
        "0": "未定义 MFA",
        "1": "一次性密码 (OTP)",
        "2": "指纹、安全密钥、Face ID 等"
      },
      "STATE": {
        "0": "无状态",
        "1": "不可用",
        "2": "可使用",
        "3": "已删除"
      },
      "DIALOG": {
        "DELETE_TITLE": "删除无密码身份验证方式",
        "DELETE_DESCRIPTION": "您即将删除无密码身份验证方法。你确定吗？",
        "ADD_TITLE": "无密码身份验证",
        "ADD_DESCRIPTION": "选择用于创建无密码身份验证方法的可用选项之一。",
        "SEND_DESCRIPTION": "将无密码身份认证方式注册链接发送到您的电子邮件地址。",
        "SEND": "发送注册链接",
        "SENT": "电子邮件已成功发送。检查您的邮箱以继续设置。",
        "QRCODE_DESCRIPTION": "生成二维码以使用其他设备进行扫描。",
        "QRCODE": "生成二维码",
        "QRCODE_SCAN": "扫描此 QR 码以继续在您的设备上进行设置。",
        "NEW_DESCRIPTION": "使用此设备设置无密码身份验证。",
        "NEW": "添加"
      }
    },
    "MFA": {
      "TABLETYPE": "类型",
      "TABLESTATE": "状态",
      "NAME": "名称",
      "EMPTY": "无多因素认证方式",
      "TITLE": "多因素身份验证",
      "DESCRIPTION": "添加第二个因素以确保您帐户的最佳安全性。",
      "MANAGE_DESCRIPTION": "管理用户的第二因素身份认证方式。",
      "ADD": "添加因子",
      "OTP": "用于 OTP 的身份验证器应用程序",
      "OTP_DIALOG_TITLE": "添加 OTP",
      "OTP_DIALOG_DESCRIPTION": "使用验证器应用程序扫描二维码并输入下面的代码以验证并激活 OTP 方法。",
      "U2F": "指纹、安全密钥、Face ID 等",
      "U2F_DIALOG_TITLE": "验证因子",
      "U2F_DIALOG_DESCRIPTION": "输入您使用的通用 Multifactor 的名称。",
      "U2F_SUCCESS": "身份验证因子添加成功！",
      "U2F_ERROR": "安装过程中发生错误！",
      "U2F_NAME": "身份验证器名称",
      "TYPE": {
        "0": "未定义 MFA",
        "1": "一次性密码 (OTP)",
        "2": "指纹、安全密钥、Face ID 等"
      },
      "STATE": {
        "0": "无状态",
        "1": "不可用",
        "2": "可使用",
        "3": "已删除"
      },
      "DIALOG": {
        "MFA_DELETE_TITLE": "删除第二因素身份验证",
        "MFA_DELETE_DESCRIPTION": "您即将删除第二因素身份验证。你确定吗？",
        "ADD_MFA_TITLE": "添加第二身份验证因素",
        "ADD_MFA_DESCRIPTION": "从下面的选项中选择一个。"
      }
    },
    "EXTERNALIDP": {
      "TITLE": "外部身份提供者",
      "DESC": "",
      "IDPCONFIGID": "身份提供者 ID",
      "IDPNAME": "身份提供者名称",
      "USERDISPLAYNAME": "外部名称",
      "EXTERNALUSERID": "外部用户 ID",
      "EMPTY": "未找到外部身份提供者",
      "DIALOG": {
        "DELETE_TITLE": "删除外部身份提供者",
        "DELETE_DESCRIPTION": "您即将从用户中删除身份提供者。你真的要继续吗？"
      }
    },
    "CREATE": {
      "TITLE": "创建一个新用户",
      "DESCRIPTION": "请提供必要的信息。",
      "NAMEANDEMAILSECTION": "姓名和电子邮件",
      "GENDERLANGSECTION": "性别和语言",
      "PHONESECTION": "手机号码",
      "PASSWORDSECTION": "初始密码",
      "ADDRESSANDPHONESECTION": "手机号码",
      "INITMAILDESCRIPTION": "如果选择了这两个选项，则不会发送初始化电子邮件。如果只选择了其中一个选项，将发送一封提供/验证数据的邮件。"
    },
    "CODEDIALOG": {
      "TITLE": "验证手机号码",
      "DESCRIPTION": "输入您通过短信收到的验证码以验证您的手机号码。",
      "CODE": "验证码"
    },
    "DATA": {
      "STATE": "状态",
      "STATE0": "未知",
      "STATE1": "启用",
      "STATE2": "停用",
      "STATE3": "已删除",
      "STATE4": "已锁定",
      "STATE5": "已暂停",
      "STATE6": "初始化"
    },
    "PROFILE": {
      "TITLE": "信息",
      "EMAIL": "电子邮件",
      "PHONE": "手机号码",
      "PHONE_HINT": "使用 00 或 + 符号后跟呼叫者的国家代码，或从下拉列表中选择国家，最后输入电话号码",
      "USERNAME": "用户名",
      "CHANGEUSERNAME": "修改",
      "CHANGEUSERNAME_TITLE": "修改用户名称",
      "CHANGEUSERNAME_DESC": "在下面的字段中输入新名称。",
      "FIRSTNAME": "名字",
      "LASTNAME": "姓",
      "NICKNAME": "昵称",
      "DISPLAYNAME": "展示名称",
      "PREFERRED_LANGUAGE": "语言",
      "GENDER": "性别",
      "PASSWORD": "密码",
      "AVATAR": {
        "UPLOADTITLE": "上传您的头像",
        "UPLOADBTN": "选择文件",
        "UPLOAD": "上传",
        "CURRENT": "当前图片",
        "PREVIEW": "预览",
        "DELETESUCCESS": "删除成功！",
        "CROPPERERROR": "上传文件时出错。如有必要，请尝试不同的格式和大小。"
      },
      "COUNTRY": "国家"
    },
    "MACHINE": {
      "TITLE": "服务用户详情",
      "USERNAME": "用户名",
      "NAME": "名称",
      "DESCRIPTION": "描述",
      "KEYSTITLE": "秘钥",
      "KEYSDESC": "定义您的密钥并添加可选的到期日期。",
      "TOKENSTITLE": "个人访问令牌",
      "TOKENSDESC": "个人访问令牌的功能类似于普通的 OAuth 访问令牌。",
      "ID": "秘钥 ID",
      "TYPE": "类型",
      "EXPIRATIONDATE": "截止日期",
      "CHOOSEDATEAFTER": "输入一个有效的过期时间",
      "CHOOSEEXPIRY": "选择过期时间",
      "CREATIONDATE": "创建于",
      "KEYDETAILS": "秘钥详情",
      "ACCESSTOKENTYPE": "访问令牌类型 ",
      "ACCESSTOKENTYPES": {
        "0": "Bearer",
        "1": "JWT"
      },
      "ADD": {
        "TITLE": "添加秘钥",
        "DESCRIPTION": "选择您的密钥类型并选择一个可选的到期日期。"
      },
      "ADDED": {
        "TITLE": "密钥已创建",
        "DESCRIPTION": "您必须下载并保存密钥，因为关闭此对话框后将无法再查看！"
      },
      "KEYTYPES": {
        "1": "JSON"
      },
      "DIALOG": {
        "DELETE_KEY": {
          "TITLE": "删除秘钥",
          "DESCRIPTION": "是否要删除选定的密钥？这不能被撤消。"
        }
      }
    },
    "PASSWORD": {
      "TITLE": "密码",
      "LABEL": "安全密码有助于保护帐户",
      "DESCRIPTION": "根据以下策略输入新密码。",
      "OLD": "当前密码",
      "NEW": "新密码",
      "CONFIRM": "确认新密码",
      "NEWINITIAL": "密码",
      "CONFIRMINITIAL": "确认密码",
      "RESET": "重置当前密码",
      "SET": "设置新密码",
      "RESENDNOTIFICATION": "发送重置密码链接",
      "REQUIRED": "缺少必填字段。",
      "MINLENGTHERROR": "密码长度必须至少为 {{value}} 个字符。",
      "NOTEQUAL": "提供的密码不匹配。"
    },
    "ID": "ID",
    "EMAIL": "电子邮件",
    "PHONE": "手机号码",
    "PHONEEMPTY": "未定义手机号码",
    "PHONEVERIFIED": "手机号码已验证。",
    "EMAILVERIFIED": "电子邮件已验证",
    "NOTVERIFIED": "未验证",
    "PREFERRED_LOGINNAME": "首选登录名",
    "ISINITIAL": "用户尚未激活。",
    "LOGINMETHODS": {
      "TITLE": "联系信息",
      "DESCRIPTION": "提供的信息用于向您发送重要信息，例如密码重置电子邮件。",
      "EMAIL": {
        "TITLE": "电子邮件",
        "VALID": "已验证",
        "ISVERIFIED": "电子邮件已验证",
        "ISVERIFIEDDESC": "如果电子邮件显示为已验证，则不会发出电子邮件验证请求。",
        "RESEND": "重新发送验证电子邮件",
        "EDITTITLE": "更改电子邮件",
        "EDITDESC": "在下面的字段中输入新电子邮件。"
      },
      "PHONE": {
        "TITLE": "手机号码",
        "VALID": "已验证",
        "RESEND": "重新发送验证短信",
        "EDITTITLE": "更改手机号码",
        "EDITVALUE": "手机号码",
        "EDITDESC": "在下面的字段中输入新的手机号码。",
        "DELETETITLE": "删除手机号码",
        "DELETEDESC": "你真的要删除手机号码吗"
      },
      "RESENDCODE": "重新发送验证码",
      "ENTERCODE": "验证",
      "ENTERCODE_DESC": "验证码"
    },
    "GRANTS": {
      "TITLE": "用户授权",
      "DESCRIPTION": "授予此用户对某些项目的访问权限",
      "CREATE": {
        "TITLE": "创建用户授权",
        "DESCRIPTION": "搜索组织、项目和相应的项目角色。"
      },
      "PROJECTNAME": "项目名称",
      "PROJECT-OWNED": "项目",
      "PROJECT-GRANTED": "已授权项目",
      "FILTER": {
        "0": "过滤用户",
        "1": "过滤域名",
        "2": "过滤项目名称",
        "3": "过滤角色名称"
      }
    },
    "VALIDATION": {
      "INVALIDPATTERN": "密码不符合定义的规则。",
      "NOTANEMAIL": "给定的值不是合法电子邮件地址",
      "REQUIRED": "输入字段为空。",
      "MINLENGTH": "密码长度必须至少为 {{requiredLength}} 个字符。",
      "NOEMAIL": "用户名不能是电子邮件地址。",
      "UPPERCASEMISSING": "密码必须包含大写字符。",
      "LOWERCASEMISSING": "密码必须包含小写字符。",
      "SYMBOLERROR": "密码必须包含符号或标点符号。",
      "NUMBERERROR": "密码必须包含数字。"
    },
    "STATE": {
      "0": "未知",
      "1": "启用",
      "2": "停用",
      "3": "已删除",
      "4": "已锁定",
      "5": "已暂停",
      "6": "初始化"
    },
    "SEARCH": {
      "ADDITIONAL": "登录名 (当前组织)",
      "ADDITIONAL-EXTERNAL": "登录名 (外部组织)"
    },
    "TARGET": {
      "SELF": "如果您想授予其他组织的用户",
      "EXTERNAL": "授予您组织的用户",
      "CLICKHERE": "点击这里"
    },
    "SIGNEDOUT": "您已退出登录。 点击 \"登录\" 按钮再次登录。",
    "SIGNEDOUT_BTN": "登录",
    "EDITACCOUNT": "编辑账户",
    "ADDACCOUNT": "登录其他账户",
    "RESENDINITIALEMAIL": "重新发送激活邮件",
    "RESENDEMAILNOTIFICATION": "重新发送电子邮件通知",
    "TOAST": {
      "CREATED": "用户创建成功。",
      "SAVED": "用户信息已成功保存。",
      "USERNAMECHANGED": "用户名已更改。",
      "EMAILSAVED": "电子邮件已成功保存。",
      "INITEMAILSENT": "初始化邮件已发送。",
      "PHONESAVED": "手机号码保存成功。",
      "PHONEREMOVED": "手机号码已被移除。",
      "PHONEVERIFIED": "手机号码验证成功。",
      "PHONEVERIFICATIONSENT": "手机验证码已发送。",
      "EMAILVERIFICATIONSENT": "电子邮件验证码已发送。",
      "OTPREMOVED": "OTP (一次性密码) 已删除。",
      "U2FREMOVED": "认证因子已删除。",
      "PASSWORDLESSREMOVED": "无密码登录设备已删除。",
      "INITIALPASSWORDSET": "初始密码已设置。",
      "PASSWORDNOTIFICATIONSENT": "已发送密码更改通知。",
      "PASSWORDCHANGED": "密码修改成功。",
      "REACTIVATED": "用户已重新激活。",
      "DEACTIVATED": "用户已停用。",
      "SELECTEDREACTIVATED": "选中的用户已被重新激活。",
      "SELECTEDDEACTIVATED": "选中的用户已被停用。",
      "SELECTEDKEYSDELETED": "选中的 Keys 已被删除。",
      "KEYADDED": "Key 已添加！",
      "MACHINEADDED": "服务用户已创建成功!",
      "DELETED": "用户删除成功!",
      "UNLOCKED": "用户解锁成功!",
      "PASSWORDLESSREGISTRATIONSENT": "注册链接发送成功。",
      "SECRETGENERATED": "秘密成功生成!",
      "SECRETREMOVED": "秘密被成功删除!"
    },
    "MEMBERSHIPS": {
      "TITLE": "CITADEL 管理角色",
      "DESCRIPTION": "这些都是用户成员授权。您还可以在组织、项目或 IAM 详细信息页面上修改它们。",
      "ORGCONTEXT": "您会看到与当前所选组织相关的所有组织和项目。",
      "USERCONTEXT": "您会看到您被授权的所有组织和项目。包括其他组织。",
      "CREATIONDATE": "创建于",
      "CHANGEDATE": "最后修改于",
      "DISPLAYNAME": "展示名称",
      "REMOVE": "删除",
      "TYPE": "类型",
      "ORGID": "组织 ID",
      "UPDATED": "成员授权已更新。",
      "NOPERMISSIONTOEDIT": "您缺少编辑角色所需的权限！",
      "TYPES": {
        "UNKNOWN": "未知",
        "ORG": "组织",
        "PROJECT": "项目",
        "GRANTEDPROJECT": "授权项目"
      }
    },
    "PERSONALACCESSTOKEN": {
      "ID": "ID",
      "TOKEN": "令牌",
      "ADD": {
        "TITLE": "生成新的个人访问令牌",
        "DESCRIPTION": "为令牌定义自定义过期时间。",
        "CHOOSEEXPIRY": "选择到期日期",
        "CHOOSEDATEAFTER": "输入一个有效的过期时间"
      },
      "ADDED": {
        "TITLE": "个人访问令牌",
        "DESCRIPTION": "请确保复制您的个人访问令牌并保存。关闭后将不在展示!"
      },
      "DELETE": {
        "TITLE": "删除访问令牌",
        "DESCRIPTION": "您即将删除个人访问令牌。你确定吗？"
      },
      "DELETED": "成功删除令牌。"
    }
  },
  "METADATA": {
    "TITLE": "元数据",
    "DESCRIPTION": "",
    "KEY": "键",
    "VALUE": "值",
    "ADD": "新条目",
    "SAVE": "保存",
    "EMPTY": "暂无元数据",
    "SETSUCCESS": "键值对保存成功",
    "REMOVESUCCESS": "键值对删除成功"
  },
  "FLOWS": {
    "TITLE": "动作和流程",
    "DESCRIPTION": "定义要在特定事件上需要执行的脚本。",
    "ACTIONSTITLE": "动作",
    "ACTIONSDESCRIPTION": "这些是您可以在流程中运行的脚本。",
    "FLOWSTITLE": "流程",
    "FLOWSDESCRIPTION": "某种类型的流在触发时执行动作。",
    "ID": "ID",
    "NAME": "名称",
    "STATE": "状态",
    "STATES": {
      "0": "无状态",
      "1": "停用",
      "2": "激活"
    },
    "ADDTRIGGER": "添加触发器",
    "FLOWCHANGED": "流量已成功更改",
    "FLOWCLEARED": "流已成功删除",
    "TIMEOUT": "超时时间",
    "TIMEOUTINSEC": "以秒为单位的超时时间",
    "ALLOWEDTOFAIL": "允许失败",
    "SCRIPT": "脚本",
    "FLOWTYPE": "流程类型",
    "TRIGGERTYPE": "触发器类型",
    "ACTIONS": "动作",
    "ACTIONSMAX": "根据您的等级，您可以使用有限数量的动作 ({{value}})。确保停用您不需要的那些或考虑升级您的等级。",
    "DIALOG": {
      "ADD": {
        "TITLE": "创建动作"
      },
      "UPDATE": {
        "TITLE": "更新动作"
      },
      "DELETEACTION": {
        "TITLE": "删除动作？",
        "DESCRIPTION": "您将要删除一个动作。这是无法恢复的。你确定吗？",
        "DELETE_SUCCESS": "动作已成功删除。"
      },
      "CLEAR": {
        "TITLE": "清理流程？",
        "DESCRIPTION": "您即将重置流程及其触发器和动作。此更改无法恢复。你确定吗？"
      },
      "REMOVEACTIONSLIST": {
        "TITLE": "删除选定的操作？",
        "DESCRIPTION": "您确定要从流中删除选定的操作吗？"
      }
    },
    "TOAST": {
      "ACTIONSSET": "动作设置",
      "ACTIONREACTIVATED": "动作已被重新激活",
      "ACTIONDEACTIVATED": "动作已被停用"
    }
  },
  "IAM": {
    "TITLE": "实例",
    "DESCRIPTION": "管理您的实例设置和组织",
    "POLICIES": {
      "TITLE": "系统策略和访问设置",
      "DESCRIPTION": "管理您的全局策略和管理访问设置。"
    },
    "EVENTSTORE": {
      "TITLE": "IAM 存储管理",
      "DESCRIPTION": "管理您的 ZITADEL 视图和失败的事件。"
    },
    "MEMBER": {
      "TITLE": "管理者",
      "DESCRIPTION": "这些管理者可以在您的实例中进行更改。"
    },
    "PAGES": {
      "STATE": "状态",
      "DOMAINLIST": "域名"
    },
    "STATE": {
      "0": "未指定",
      "1": "创建中",
      "2": "运行中",
      "3": "停止中",
      "4": "已停止"
    },
    "VIEWS": {
      "TITLE": "数据表",
      "DESCRIPTION": "此卡片显示您的 ZITADEL 数据表。",
      "VIEWNAME": "名称",
      "DATABASE": "数据库",
      "SEQUENCE": "序列",
      "EVENTTIMESTAMP": "时间",
      "LASTSPOOL": "成功的 spool",
      "ACTIONS": "操作",
      "CLEAR": "清理",
      "CLEARED": "视图已成功清除！",
      "DIALOG": {
        "VIEW_CLEAR_TITLE": "清除视图",
        "VIEW_CLEAR_DESCRIPTION": "您即将清除视图。清除视图会创建一个过程，在此过程中数据可能对最终用户不可用。你真的确定吗？"
      }
    },
    "FAILEDEVENTS": {
      "TITLE": "失败事件",
      "DESCRIPTION": "这里显示了你失败的事件。",
      "VIEWNAME": "名称",
      "DATABASE": "数据库",
      "FAILEDSEQUENCE": "失败的序列",
      "FAILURECOUNT": "失败计数",
      "LASTFAILED": "最后一次失败是在",
      "ERRORMESSAGE": "错误消息",
      "ACTIONS": "操作",
      "DELETE": "删除",
      "DELETESUCCESS": "失败的事件被移除。"
    },
    "EVENTS": {
      "TITLE": "活动",
      "DESCRIPTION": "该视图显示所有传入的事件",
      "EDITOR": "编辑",
      "EDITORID": "编者号",
      "AGGREGATE": "总数",
      "AGGREGATEID": "汇总的ID",
      "AGGREGATETYPE": "骨料类型",
      "RESOURCEOWNER": "所有者",
      "SEQUENCE": "序列",
      "CREATIONDATE": "创建日期",
      "TYPE": "类型",
      "PAYLOAD": "有效载荷",
      "FILTERS": {
        "BTN": "过滤器",
        "USER": {
          "IDLABEL": "ID",
          "CHECKBOX": "按用户过滤"
        },
        "AGGREGATE": {
          "TYPELABEL": "骨料类型",
          "IDLABEL": "ID",
          "CHECKBOX": "按总量过滤"
        },
        "TYPE": {
          "TYPELABEL": "类型",
          "CHECKBOX": "按类型过滤"
        },
        "RESOURCEOWNER": {
          "LABEL": "ID",
          "CHECKBOX": "按资源所有者过滤"
        },
        "SEQUENCE": {
          "LABEL": "序列",
          "CHECKBOX": "按顺序过滤",
          "SORT": "分拣",
          "ASC": "上升中",
          "DESC": "下降"
        },
        "CREATIONDATE": {
          "LABEL": "创建日期",
          "CHECKBOX": "按创建日期过滤"
        },
        "OTHER": "其他",
        "OTHERS": "其他"
      },
      "DIALOG": {
        "TITLE": "事件的细节"
      }
    },
    "TOAST": {
      "MEMBERREMOVED": "管理者已删除。",
      "MEMBERSADDED": "已添加多个管理者。",
      "MEMBERADDED": "管理者已添加。",
      "MEMBERCHANGED": "管理者已改变。",
      "ROLEREMOVED": "角色已删除。",
      "ROLECHANGED": "角色已更改。",
      "REACTIVATED": "重新激活",
      "DEACTIVATED": "已停用"
    }
  },
  "ORG": {
    "PAGES": {
      "NAME": "名称",
      "ID": "ID",
      "CREATIONDATE": "创建于",
      "DATECHANGED": "修改于",
      "FILTER": "筛选",
      "FILTERPLACEHOLDER": "筛选名称",
      "LIST": "组织",
      "LISTDESCRIPTION": "选择一个组织。",
      "ACTIVE": "启用",
      "CREATE": "创建组织",
      "DEACTIVATE": "停用组织",
      "REACTIVATE": "重新启用组织",
      "NOPERMISSION": "您没有访问组织设置的权限。",
      "USERSELFACCOUNT": "使用您的个人帐户作为组织所有者",
      "ORGDETAIL_TITLE": "输入新组织的名称和域名。",
      "ORGDETAIL_TITLE_WITHOUT_DOMAIN": "输入新组织的名称。",
      "ORGDETAILUSER_TITLE": "配置组织所有者",
      "DELETE": "删除组织",
      "DEFAULTLABEL": "默认情况下",
      "SETASDEFAULT": "设置为默认组织",
      "DEFAULTORGSET": "默认的组织已经改变",
      "RENAME": {
        "ACTION": "改名",
        "TITLE": "重命名组织",
        "DESCRIPTION": "输入组织的新名称",
        "BTN": "改名"
      },
      "ORGDOMAIN": {
        "TITLE": "组织域所有权验证",
        "VERIFICATION": "要验证您对域的所有权，您需要下载验证文件并将其上传到下面列出的提供的 URL，或者为提供的域名添加一条类型为TXT的DNS解析记录。完成后请单击按钮进行验证。",
        "VERIFICATION_SKIP": "您现在可以跳过验证并继续创建您的组织，但要使用您的组织，必须完成此步骤！",
        "VERIFICATION_VALIDATION_DESC": "定期检查令牌以确保您仍然是域的所有者。",
        "VERIFICATION_NEWTOKEN_TITLE": "请求新令牌",
        "VERIFICATION_NEWTOKEN_DESC": "如果您想请求新令牌，请选择您喜欢的方法。如果要验证持久性令牌，请单击上面的按钮。",
        "VERIFICATION_VALIDATION_ONGOING": "已请求验证令牌，单击按钮以触发验证检查。",
        "VERIFICATION_VALIDATION_ONGOING_TYPE": "输入令牌：",
        "VERIFICATION_SUCCESSFUL": "域名验证成功！",
        "REQUESTNEWTOKEN": "请求新令牌",
        "TYPES": {
          "1": "HTTP",
          "2": "DNS"
        }
      },
      "DOWNLOAD_FILE": "下载文件",
      "SELECTORGTOOLTIP": "选择此组织。",
      "PRIMARYDOMAIN": "主域名",
      "STATE": "状态",
      "USEPASSWORD": "设置初始密码",
      "USEPASSWORDDESC": "用户初始化时无需设置密码。"
    },
    "LIST": {
      "TITLE": "组织",
      "DESCRIPTION": "这些是您实例上的组织"
    },
    "DOMAINS": {
      "NEW": "添加域名",
      "TITLE": "域名",
      "DESCRIPTION": "配置您的域名。此域名可用于您的用户登录。",
      "SETPRIMARY": "设置为主域名",
      "DELETE": {
        "TITLE": "删除域名",
        "DESCRIPTION": "您即将删除您的一个域名。请注意，您的用户不能再使用此域进行登录。"
      },
      "ADD": {
        "TITLE": "添加域名",
        "DESCRIPTION": "您即将为您的组织添加一个域名。成功完成后，您的用户将能够使用该域进行登录。"
      }
    },
    "STATE": {
      "0": "未定义",
      "1": "启用",
      "2": "停用",
      "3": "移除"
    },
    "MEMBER": {
      "TITLE": "组织管理者",
      "DESCRIPTION": "定义可以更改组织首选项的用户。"
    },
    "TOAST": {
      "UPDATED": "组织已更新",
      "DEACTIVATED": "组织已停用。",
      "REACTIVATED": "组织重新启用。",
      "DOMAINADDED": "域名已添加。",
      "DOMAINREMOVED": "域名已删除。",
      "MEMBERADDED": "管理者已添加。",
      "MEMBERREMOVED": "管理者已删除。",
      "MEMBERCHANGED": "管理者以改变。",
      "SETPRIMARY": "已设为主域名。",
      "DELETED": "成功删除的组织",
      "ORG_WAS_DELETED": "组织被删除"
    },
    "DIALOG": {
      "DEACTIVATE": {
        "TITLE": "停用组织",
        "DESCRIPTION": "您即将停用您的组织。之后用户将无法登录。你确定要继续吗？"
      },
      "REACTIVATE": {
        "TITLE": "重新启用组织",
        "DESCRIPTION": "您即将重新启用您的组织。用户将能够再次登录。你确定要继续吗？"
      },
      "DELETE": {
        "TITLE": "删除组织",
        "DESCRIPTION": "你即将删除你的组织。这将启动一个过程，所有与组织有关的数据将被删除。你现在还不能恢复这一行动。",
        "TYPENAME": "键入'{价值}'，以删除您的组织。",
        "ORGNAME": "组织名称",
        "BTN": "删除"
      }
    }
  },
  "SETTINGS": {
    "INSTANCE": {
      "TITLE": "实例设置",
      "DESCRIPTION": "这些设置将应用于您的所有组织，除非它们已被覆盖。"
    },
    "ORG": {
      "TITLE": "组织设置",
      "DESCRIPTION": "这些设置将扩展或覆盖您的实例设置。"
    },
    "LIST": {
      "GENERAL": "通用",
      "LOGIN": "登录行为和安全",
      "LOCKOUT": "安全锁策略",
      "COMPLEXITY": "密码复杂性",
      "NOTIFICATIONS": "通知设置",
      "NOTIFICATIONS_DESC": "SMTP 和 SMS 设置",
      "MESSAGETEXTS": "消息文本",
      "IDP": "身份提供者",
      "DOMAIN": "域名设置",
      "LOGINTEXTS": "登录界面文本",
      "BRANDING": "品牌标识",
      "PRIVACYPOLICY": "隐私政策",
      "OIDC": "OIDC 令牌有效期和过期时间",
      "SECRETS": "验证码外观",
      "SECURITY": "安全设置"
    },
    "GROUPS": {
      "NOTIFICATIONS": "通知",
      "LOGIN": "登录和访问",
      "DOMAIN": "域名",
      "TEXTS": "文本和语言",
      "APPEARANCE": "外观",
      "OTHER": "其他"
    }
  },
  "SETTING": {
    "DEFAULTLANGUAGE": "默认语言",
    "LANGUAGE": {
      "de": "Deutsch",
      "it": "Italiano",
      "en": "English",
      "fr": "Français",
      "zh": "简体中文",
      "pl": "Polski"
    },
    "SMTP": {
      "TITLE": "SMTP 设置",
      "SENDERADDRESS": "发件人地址",
      "SENDERNAME": "发件人名称",
      "HOSTANDPORT": "主机和端口",
      "USER": "用户名",
      "PASSWORD": "密码",
      "SETPASSWORD": "设置 SMTP 密码",
      "PASSWORDSET": "SMTP 密码设置成功。",
      "TLS": "使用安全传输层 (TLS)",
      "SAVED": "保存成功！",
      "REQUIREDWARN": "要从您的域发送通知，您必须输入您的 SMTP 数据。"
    },
    "SMS": {
      "TITLE": "SMS 设置",
      "PROVIDERS": "服务商",
      "PROVIDER": "SMS 服务商",
      "ADDPROVIDER": "添加 SMS 服务商",
      "ADDPROVIDERDESCRIPTION": "选择可用的提供商之一并输入所需的数据。",
      "REMOVEPROVIDER": "移除提供者",
      "REMOVEPROVIDER_DESC": "您即将删除服务商的配置。你想继续吗？",
      "SMSPROVIDERSTATE": {
        "0": "未指定",
        "1": "启用",
        "2": "停用"
      },
      "ACTIVATED": "服务商已激活。",
      "DEACTIVATED": "服务商已停用。",
      "TWILIO": {
        "SID": "Sid",
        "TOKEN": "令牌",
        "SENDERNUMBER": "发件人号码",
        "ADDED": "Twilio 添加成功。",
        "REMOVED": "Twilio 已删除",
        "CHANGETOKEN": "更改令牌",
        "SETTOKEN": "设置令牌",
        "TOKENSET": "令牌设置成功。"
      }
    },
    "OIDC": {
      "TITLE": "OIDC 设置",
      "ACCESSTOKENLIFETIME": "访问令牌有效时间",
      "IDTOKENLIFETIME": "Id Token 有效时间",
      "REFRESHTOKENEXPIRATION": "Refresh Token 有效期",
      "REFRESHTOKENIDLEEXPIRATION": "Refresh Token 闲置有效期",
      "INHOURS": "小时",
      "INDAYS": "天"
    },
    "SECRETS": {
      "TITLE": "验证码外观",
      "TYPES": "验证码类型",
      "TYPE": {
        "1": "初始化邮件",
        "2": "电子邮件验证",
        "3": "电话号码验证",
        "4": "重置密码",
        "5": "无密码认证初始化",
        "6": "App 验证"
      },
      "ADDGENERATOR": "定义验证码外观",
      "GENERATORTYPE": "类型",
      "EXPIRY": "过期时间 (in hours)",
      "INCLUDEDIGITS": "包含数字",
      "INCLUDESYMBOLS": "包含特殊符号",
      "INCLUDELOWERLETTERS": "包含小写字母",
      "INCLUDEUPPERLETTERS": "包含大写字母",
      "LENGTH": "长度",
      "UPDATED": "设置已更新。"
    },
    "SECURITY": {
      "DESCRIPTION": "此设置将CSP设置为允许来自一组允许的域的框架。请注意，通过启用iFrames的使用，你会有允许点击劫持的风险。",
      "IFRAMEENABLED": "允许 iFrame",
      "ALLOWEDORIGINS": "允许的来源 URL"
    },
    "DIALOG": {
      "RESET": {
        "DEFAULTTITLE": "重置设置",
        "DEFAULTDESCRIPTION": "您即将将设置重置为实例的默认配置。你确定你要继续吗？",
        "LOGINPOLICY_DESCRIPTION": "警告：如果您继续，身份提供程序设置也将重置为实例设置。"
      }
    }
  },
  "POLICY": {
    "TITLE": "探索设置",
    "DESCRIPTION": "增强安全性的预设置。",
    "APPLIEDTO": "应用于",
    "PWD_COMPLEXITY": {
      "TITLE": "密码复杂性",
      "DESCRIPTION": "确保所有设置的密码对应于特定模式",
      "SYMBOLANDNUMBERERROR": "密码必须由数字和符号/标点符号组成。",
      "SYMBOLERROR": "密码必须包含符号/标点符号。",
      "NUMBERERROR": "密码必须包含数字。",
      "PATTERNERROR": "密码不符合要求。"
    },
    "NOTIFICATION": {
      "TITLE": "通知",
      "DESCRIPTION": "确定将发送哪些更改、通知",
      "PASSWORDCHANGE": "更改密码"
    },
    "PRIVATELABELING": {
      "TITLE": "品牌标识",
      "DESCRIPTION": "为登录提供您的个性化风格并修改其行为。",
      "PREVIEW_DESCRIPTION": "策略的更改将自动部署到预览环境。",
      "BTN": "选择文件",
      "ACTIVATEPREVIEW": "应用配置",
      "DARK": "深色模式",
      "LIGHT": "浅色模式",
      "CHANGEVIEW": "改变视图",
      "ACTIVATED": "策略变更现已生效",
      "THEME": "主题",
      "COLORS": "颜色",
      "FONT": "字体",
      "ADVANCEDBEHAVIOR": "高级行为",
      "DROP": "将图像拖放到此处或",
      "RELEASE": "Release",
      "DROPFONT": "将字体文件放入这里",
      "RELEASEFONT": "Release",
      "USEOFLOGO": "您的徽标将用于登录和电子邮件，而图标用于较小的 UI 元素，例如控制台中的组织切换器",
      "MAXSIZE": "图片最大支持 524kB",
      "EMAILNOSVG": "电子邮件不支持 SVG 文件格式。因此建议以 PNG 或其他支持的格式上传您的 Logo。",
      "MAXSIZEEXCEEDED": "文件大小超过了 524kB。",
      "FONTINLOGINONLY": "该字体仅在当前登录界面中显示。",
      "VIEWS": {
        "PREVIEW": "预览",
        "CURRENT": "当前配置"
      },
      "PREVIEW": {
        "TITLE": "登录",
        "SECOND": "使用您的 ZITADEL 帐户登录。",
        "ERROR": "找不到用户！",
        "PRIMARYBUTTON": "下一步",
        "SECONDARYBUTTON": "注册"
      }
    },
    "PWD_AGE": {
      "TITLE": "密码过期",
      "DESCRIPTION": "您可以设置密码过期策略。此策略会在特定过期时间过后发出警告。"
    },
    "PWD_LOCKOUT": {
      "TITLE": "锁定策略",
      "DESCRIPTION": "设置密码重试的最大次数，之后帐户将被阻止。"
    },
    "DOMAIN_POLICY": {
      "TITLE": "域设置"
    },
    "PRIVATELABELING_POLICY": {
      "TITLE": "品牌标识",
      "BTN": "选择文件",
      "DESCRIPTION": "自定义登录界面的外观",
      "ACTIVATEPREVIEW": "激活配置"
    },
    "LOGIN_POLICY": {
      "TITLE": "登录设置",
      "DESCRIPTION": "定义如何对用户进行身份验证和配置身份提供者",
      "DESCRIPTIONCREATEADMIN": "用户可以从以下可用的身份提供者中进行选择。",
      "DESCRIPTIONCREATEMGMT": "用户可以从以下可用的身份提供者中进行选择。注意：您可为系统设置提供者也可以仅为您的组织单独设置提供者。",
      "ADVANCED": "高级设置",
      "LIFETIMEDURATIONS": "登录状态有效期",
      "SAVED": "保存成功！"
    },
    "PRIVACY_POLICY": {
      "TITLE": "隐私政策和服务条款",
      "DESCRIPTION": "设置您的隐私政策和服务条款链接",
      "TOSLINK": "链接到服务条款",
      "POLICYLINK": "链接到隐私政策",
      "HELPLINK": "链接到帮助",
      "SAVED": "保存成功！",
      "RESET_TITLE": "恢复默认值",
      "RESET_DESCRIPTION": "您即将恢复 TOS 和隐私政策的默认链接。你真的要继续吗？"
    },
    "LOGIN_TEXTS": {
      "TITLE": "登录界面文本",
      "DESCRIPTION": "定义登录界面的文本。如果文本为空，将使用显示为占位符的默认值。",
      "DESCRIPTION_SHORT": "定义登录界面的文本。",
      "NEWERVERSIONEXISTS": "存在较新版本",
      "CURRENTDATE": "当前配置",
      "CHANGEDATE": "较新版本来自",
      "KEYNAME": "登录屏幕/界面",
      "RESET_TITLE": "恢复默认值",
      "RESET_DESCRIPTION": "您即将恢复所有默认值。您所做的所有更改都将被永久删除。你真的要继续吗？",
      "UNSAVED_TITLE": "继续但不保存？",
      "UNSAVED_DESCRIPTION": "您在未保存的情况下进行了更改。您现在要保存吗？",
      "LOCALE": "本地化",
      "LOCALES": {
        "de": "Deutsch",
        "en": "English",
        "it": "Italiano",
        "fr": "Français",
        "zh": "简体中文",
        "pl": "Polski"
      },
      "KEYS": {
        "emailVerificationDoneText": "电子邮件验证完成",
        "emailVerificationText": "电子邮件验证",
        "externalUserNotFoundText": "未找到外部用户",
        "footerText": "页脚",
        "initMfaDoneText": "初始化 MFA 完成",
        "initMfaOtpText": "初始化 MFA",
        "initMfaPromptText": "初始化 MFA 提示",
        "initMfaU2fText": "初始化通用第二身份验证因子",
        "initPasswordDoneText": "初始化密码完成",
        "initPasswordText": "初始化密码",
        "initializeDoneText": "初始化用户完成",
        "initializeUserText": "初始化用户",
        "linkingUserDoneText": "链接用户完成",
        "loginText": "登录",
        "logoutText": "登出",
        "mfaProvidersText": "MFA 提供者",
        "passwordChangeDoneText": "密码修改完成",
        "passwordChangeText": "更改密码",
        "passwordResetDoneText": "密码重置完成",
        "passwordText": "密码",
        "registrationOptionText": "注册选项",
        "registrationOrgText": "注册组织",
        "registrationUserText": "注册用户",
        "selectAccountText": "选择账户",
        "successLoginText": "登录成功",
        "usernameChangeDoneText": "用户名更改完成",
        "usernameChangeText": "更改用户名",
        "verifyMfaOtpText": "OTP 验证",
        "verifyMfaU2fText": "通用第二身份因素验证",
        "passwordlessPromptText": "无密码身份验证提示",
        "passwordlessRegistrationDoneText": "无密码身份验证注册完成",
        "passwordlessRegistrationText": "无密码身份验证注册",
        "passwordlessText": "无密码身份验证",
        "externalRegistrationUserOverviewText": "外部注册用户概述"
      }
    },
    "MESSAGE_TEXTS": {
      "TITLE": "消息文本",
      "DESCRIPTION": "定义通知邮件的文本。",
      "TYPE": "通知",
      "TYPES": {
        "INIT": "初始化",
        "VE": "验证电子邮箱",
        "VP": "验证手机号码",
        "PR": "重置密码",
        "DC": "域名声明",
        "PL": "无密码身份验证",
        "PC": "修改密码"
      },
      "CHIPS": {
        "firstname": "名",
        "lastname": "姓",
        "code": "Code",
        "preferredLoginName": "首选登录名",
        "displayName": "展示名称",
        "nickName": "昵称",
        "loginnames": "登录名",
        "domain": "域名",
        "lastEmail": "电子邮箱",
        "lastPhone": "手机号码",
        "verifiedEmail": "已验证的电子邮件",
        "verifiedPhone": "已验证的手机号码",
        "changedate": "修改于",
        "username": "用户名",
        "tempUsername": "临时用户名"
      },
      "TOAST": {
        "UPDATED": "自定义文本已保存。"
      }
    },
    "DEFAULTLABEL": "当前设置与您的实例的标准相对应。",
    "BTN_INSTALL": "设置",
    "BTN_EDIT": "修改",
    "DATA": {
      "DESCRIPTION": "描述",
      "MINLENGTH": "最小长度",
      "HASNUMBER": "包含数字",
      "HASSYMBOL": "包含符号",
      "HASLOWERCASE": "包含小写字母",
      "HASUPPERCASE": "包含大写字母",
      "SHOWLOCKOUTFAILURES": "显示锁定失败",
      "MAXATTEMPTS": "密码最大尝试次数",
      "EXPIREWARNDAYS": "密码过期警告",
      "MAXAGEDAYS": "Max Age in days",
      "USERLOGINMUSTBEDOMAIN": "用户名必须包含组织域名",
      "USERLOGINMUSTBEDOMAIN_DESCRIPTION": "如果启用此设置，所有登录名都将以组织域为后缀。如果禁用此设置，您必须确保用户名在所有组织中都是唯一的。",
      "VALIDATEORGDOMAINS": "验证组织域名",
      "SMTPSENDERADDRESSMATCHESINSTANCEDOMAIN": "SMTP 发件人地址与实例域名匹配",
      "ALLOWUSERNAMEPASSWORD": "允许用户名密码",
      "ALLOWEXTERNALIDP": "允许外部身份提供者",
      "ALLOWREGISTER": "允许注册",
      "ALLOWUSERNAMEPASSWORD_DESC": "允许使用用户名和密码进行登录。",
      "ALLOWEXTERNALIDP_DESC": "允许外部身份提供者进行登录",
      "ALLOWREGISTER_DESC": "如果选择了该选项，登录中会出现一个用于注册用户的附加步骤。",
      "FORCEMFA": "强制使用 MFA",
      "FORCEMFA_DESC": "如果选择该选项，用户必须配置第二身份认证登录因素。",
      "HIDEPASSWORDRESET": "隐藏密码重置按钮",
      "HIDEPASSWORDRESET_DESC": "如果选择该选项，则用户无法在登录过程中重置其密码。",
      "HIDELOGINNAMESUFFIX": "隐藏登录名后缀",
      "HIDELOGINNAMESUFFIX_DESC": "在登录界面隐藏登录名后缀",
      "IGNOREUNKNOWNUSERNAMES": "忽略未知用户名",
      "IGNOREUNKNOWNUSERNAMES_DESC": "如果选择该选项，即使未找到用户，登录过程中也会显示密码屏幕。如果用户名或密码错误，密码检查的错误不会透露。",
      "ALLOWDOMAINDISCOVERY": "允许域名发现",
      "ALLOWDOMAINDISCOVERY_DESC": "如果选择该选项，在登录屏幕上输入的未知用户名的后缀（@domain.com）将与组织的域名进行匹配，成功后将重定向到组织的注册。",
      "DISABLELOGINWITHEMAIL": "禁止用电子邮件地址登录",
      "DISABLELOGINWITHPHONE": "禁止用电话号码登录",
      "DEFAULTREDIRECTURI": "默认重定向 URI",
      "DEFAULTREDIRECTURI_DESC": "定义如果在没有应用程序上下文的情况下开始登录（例如来自邮件），用户将被重定向到哪里。",
      "ERRORMSGPOPUP": "在对话框中显示错误",
      "DISABLEWATERMARK": "隐藏水印",
      "DISABLEWATERMARK_DESC": "登录界面隐藏 Powered by ZITADEL 水印",
      "PASSWORDCHECKLIFETIME": "密码登录状态有效期",
      "EXTERNALLOGINCHECKLIFETIME": "外部身份提供者登录状态有效期",
      "MFAINITSKIPLIFETIME": "多因素身份认证初始化有效期",
      "SECONDFACTORCHECKLIFETIME": "第二因素身份认证有效期",
      "MULTIFACTORCHECKLIFETIME": "多因素身份认证有效期",
      "INHOURS": "小时"
    },
    "RESET": "重置为实例默认值",
    "CREATECUSTOM": "创建自定义策略",
    "TOAST": {
      "SET": "策略设置成功！",
      "RESETSUCCESS": "策略重置成功！",
      "UPLOADSUCCESS": "上传成功！",
      "DELETESUCCESS": "删除成功！",
      "UPLOADFAILED": "上传失败！"
    }
  },
  "ORG_DETAIL": {
    "TITLE": "组织",
    "DESCRIPTION": "您可以在此处编辑组织的配置并管理成员。",
    "DETAIL": {
      "TITLE": "详情",
      "NAME": "名称",
      "DOMAIN": "域名",
      "STATE": {
        "0": "未定义",
        "1": "启用",
        "2": "停用"
      }
    },
    "MEMBER": {
      "TITLE": "成员",
      "USERNAME": "用户名",
      "DISPLAYNAME": "展示名称",
      "LOGINNAME": "登录名称",
      "EMAIL": "电子邮件",
      "ROLES": "角色",
      "ADD": "添加成员",
      "ADDDESCRIPTION": "输入要添加的用户的名称。"
    },
    "TABLE": {
      "TOTAL": "条目总数",
      "SELECTION": "选中条目",
      "DEACTIVATE": "停用用户",
      "ACTIVATE": "激活用户",
      "DELETE": "删除用户",
      "CLEAR": "清空选择"
    }
  },
  "PROJECT": {
    "PAGES": {
      "TITLE": "项目",
      "DESCRIPTION": "在这里，您可以定义应用程序、管理角色并授权其他组织使用您的项目。",
      "DELETE": "删除项目",
      "LIST": "项目列表",
      "LISTDESCRIPTION": "如果找不到项目，请联系项目所有者或具有相应权限的人员以获取项目访问权限。",
      "DETAIL": "详情",
      "CREATE": "创建项目",
      "CREATE_DESC": "插入您的项目名称。",
      "ROLE": "角色",
      "NOITEMS": "没有项目",
      "ZITADELPROJECT": "这属于 ZITADEL 项目。注意：如果您修改了设置，ZITADEL 可能无法正常运行。",
      "TYPE": {
        "OWNED": "拥有的项目",
        "GRANTED": "被授权的项目",
        "OWNED_SINGULAR": "拥有项目",
        "GRANTED_SINGULAR": "被授予的项目"
      },
      "PRIVATELABEL": {
        "TITLE": "品牌标识设置",
        "0": {
          "TITLE": "未指定",
          "DESC": "识别用户后，将显示已识别用户的组织品牌，然后显示系统默认值。"
        },
        "1": {
          "TITLE": "使用项目设置",
          "DESC": "将显示拥有该项目的组织的品牌。"
        },
        "2": {
          "TITLE": "使用用户组织设置",
          "DESC": "将显示项目组织的品牌，但一旦识别用户，将显示已识别用户的组织设置。"
        },
        "DIALOG": {
          "TITLE": "品牌标识设置",
          "DESCRIPTION": "选择项目登录时使用的行为。"
        }
      },
      "PINNED": "固定",
      "ALL": "所有",
      "CREATEDON": "创建于",
      "LASTMODIFIED": "最后更改于",
      "ADDNEW": "创建新项目",
      "DIALOG": {
        "REACTIVATE": {
          "TITLE": "重新启用项目",
          "DESCRIPTION": "您真的要重新启用您的项目吗？"
        },
        "DEACTIVATE": {
          "TITLE": "停用项目",
          "DESCRIPTION": "您真的要停用您的项目吗？"
        },
        "DELETE": {
          "TITLE": "删除项目",
          "DESCRIPTION": "您真的要删除您的项目吗？",
          "TYPENAME": "键入项目的名称以将其永久删除。"
        }
      }
    },
    "SETTINGS": {
      "TITLE": "设置",
      "DESCRIPTION": ""
    },
    "STATE": {
      "TITLE": "状态",
      "0": "未定义",
      "1": "启用",
      "2": "停用"
    },
    "TYPE": {
      "TITLE": "类型",
      "0": "未知类型",
      "1": "拥有的",
      "2": "被授权的"
    },
    "NAME": "名称",
    "NAMEDIALOG": {
      "TITLE": "重命名项目",
      "DESCRIPTION": "输入项目的新名称",
      "NAME": "新名称"
    },
    "MEMBER": {
      "TITLE": "管理者",
      "TITLEDESC": "管理者可以根据他们的角色对此项目进行更改。",
      "DESCRIPTION": "这些管理者可能能够编辑您的项目。",
      "USERNAME": "用户名",
      "DISPLAYNAME": "展示名称",
      "LOGINNAME": "登录名称",
      "EMAIL": "电子邮件",
      "ROLES": "角色",
      "USERID": "用户 ID"
    },
    "GRANT": {
      "EMPTY": "没有被授权的组织。",
      "TITLE": "项目授权",
      "DESCRIPTION": "允许其他组织使用您的项目。",
      "EDITTITLE": "编辑角色",
      "CREATE": {
        "TITLE": "创建组织授权",
        "SEL_USERS": "选择您要授予访问权限的用户",
        "SEL_PROJECT": "搜索项目",
        "SEL_ROLES": "选择要添加到授权中的角色",
        "SEL_USER": "选择一个或多个用户",
        "SEL_ORG": "选择一个组织",
        "SEL_ORG_DESC": "输入完整的域以指定要授予的组织。",
        "ORG_TITLE": "组织",
        "ORG_DESCRIPTION": "您即将授予组织 {{name}} 的用户。",
        "ORG_DESCRIPTION_DESC": "切换上面标题中的上下文以授予另一个组织的用户。",
        "SEL_ORG_FORMFIELD": "完整域名",
        "SEL_ORG_BUTTON": "搜索组织",
        "FOR_ORG": "授予组织:"
      },
      "DETAIL": {
        "TITLE": "项目授权",
        "DESC": "您可以选择指定组织可以使用哪些角色，并选择管理者",
        "MEMBERTITLE": "管理者",
        "MEMBERDESC": "这些是被授予组织的管理者。在此处添加应有权编辑项目数据的用户。",
        "PROJECTNAME": "项目名称",
        "GRANTEDORG": "授予组织",
        "RESOURCEOWNER": "资源所有者"
      },
      "STATE": "状态",
      "STATES": {
        "1": "启用",
        "2": "停用"
      },
      "ALL": "所有",
      "SHOWDETAIL": "显示详细资料",
      "USER": "用户",
      "MEMBERS": "管理者",
      "ORG": "组织",
      "PROJECTNAME": "项目名称",
      "GRANTEDORG": "授予组织",
      "GRANTEDORGDOMAIN": "域名",
      "RESOURCEOWNER": "资源所有者",
      "GRANTEDORGNAME": "组织名称",
      "GRANTID": "授权编号",
      "CREATIONDATE": "创建于",
      "CHANGEDATE": "最后更新于",
      "DATES": "日期",
      "ROLENAMESLIST": "角色",
      "NOROLES": "没有角色",
      "TYPE": "类型",
      "TOAST": {
        "PROJECTGRANTUSERGRANTADDED": "项目授权已创建。",
        "PROJECTGRANTADDED": "项目授权已创建。",
        "PROJECTGRANTCHANGED": "项目授权已更改",
        "PROJECTGRANTMEMBERADDED": "授权管理者已添加",
        "PROJECTGRANTMEMBERCHANGED": "授权管理者已更改。",
        "PROJECTGRANTMEMBERREMOVED": "授权管理者已删除。",
        "PROJECTGRANTUPDATED": "项目授权已更新。"
      },
      "DIALOG": {
        "DELETE_TITLE": "删除项目授权",
        "DELETE_DESCRIPTION": "您即将删除项目授权。你确定吗？"
      },
      "ROLES": "项目角色"
    },
    "APP": {
      "TITLE": "应用",
      "NAME": "名称",
      "NAMEREQUIRED": "应用名称是必需的。"
    },
    "ROLE": {
      "EMPTY": "尚未创建任何角色。",
      "ADDNEWLINE": "添加角色",
      "KEY": "关键字",
      "TITLE": "角色",
      "DESCRIPTION": "定义一些可用于创建项目授权的角色。",
      "NAME": "名称",
      "DISPLAY_NAME": "展示名称",
      "GROUP": "组名",
      "ACTIONS": "操作",
      "ADDTITLE": "创建角色",
      "ADDDESCRIPTION": "输入新角色的数据。",
      "EDITTITLE": "编辑角色",
      "EDITDESCRIPTION": "输入角色的新数据。",
      "DELETE": "删除角色",
      "CREATIONDATE": "创建于",
      "CHANGEDATE": "最后修改于",
      "SELECTGROUPTOOLTIP": "选择组 {{group}} 的所有角色。",
      "OPTIONS": "选项",
      "ASSERTION": "身份验证时附加角色信息",
      "ASSERTION_DESCRIPTION": "角色信息将包含在用户信息中，具体取决于令牌类型和应用程序设置。",
      "CHECK": "身份验证时检查用户授权",
      "CHECK_DESCRIPTION": "如果设置，则只有在为其帐户分配了任何角色时才允许用户进行身份验证。",
      "DIALOG": {
        "DELETE_TITLE": "删除角色",
        "DELETE_DESCRIPTION": "您即将删除项目角色。你确定吗？"
      }
    },
    "HAS_PROJECT": "身份验证时检查是否拥有项目",
    "HAS_PROJECT_DESCRIPTION": "检查用户或组织是否有这个项目。如果没有则用户身份验证失败。",
    "TABLE": {
      "TOTAL": "条目总数:",
      "SELECTION": "选定条目",
      "DEACTIVATE": "停用项目",
      "ACTIVATE": "启用项目",
      "DELETE": "删除项目",
      "ORGNAME": "组织名称",
      "ORGDOMAIN": "组织域名",
      "STATE": "状态",
      "TYPE": "类型",
      "CREATIONDATE": "创建于",
      "CHANGEDATE": "最后更改于",
      "RESOURCEOWNER": "所有者",
      "SHOWTABLE": "表视图",
      "SHOWGRID": "网格视图",
      "EMPTY": "未找到项目"
    },
    "TOAST": {
      "MEMBERREMOVED": "管理者已删除。",
      "MEMBERSADDED": "管理者已添加。",
      "MEMBERADDED": "管理者已添加。",
      "MEMBERCHANGED": "管理者已更改。",
      "ROLESCREATED": "角色已创建。",
      "ROLEREMOVED": "角色已删除。",
      "ROLECHANGED": "角色已更改。",
      "REACTIVATED": "已重新启用。",
      "DEACTIVATED": "已停用。",
      "CREATED": "项目已创建。",
      "UPDATED": "项目已修改。",
      "GRANTUPDATED": "授权已更新。",
      "DELETED": "项目已删除"
    }
  },
  "ROLES": {
    "DIALOG": {
      "DELETE_TITLE": "删除角色",
      "DELETE_DESCRIPTION": "您即将删除一个角色。你确定吗？"
    }
  },
  "NEXTSTEPS": {
    "TITLE": "下一步"
  },
  "IDP": {
    "LIST": {
      "TITLE": "身份提供者",
      "DESCRIPTION": "管理您的身份提供者配置，然后可以在您的登录设置中激活。",
      "ACTIVETITLE": "启用的身份提供者"
    },
    "CREATE": {
      "TITLE": "创建供应商",
      "DESCRIPTION": "选择以下一个或多个供应商。",
      "STEPPERTITLE": "创建供应商",
      "OIDC": {
        "TITLE": "OIDC供应商",
        "DESCRIPTION": "输入你的OIDC供应商的必要数据。"
      },
      "OAUTH": {
        "TITLE": "OAuth供应商",
        "DESCRIPTION": "输入你的OAuth供应商的必要数据。"
      },
      "JWT": {
        "TITLE": "JWT供应商",
        "DESCRIPTION": "输入你的JWT供应商所需的数据。"
      },
      "GOOGLE": {
<<<<<<< HEAD
        "TITLE": "谷歌供应商",
        "DESCRIPTION": "输入你的谷歌身份提供者的凭证"
      },
      "GITHUBES": {
        "TITLE": "Github Enterprise Server 身份提供者",
        "DESCRIPTION": "输入您的GitHubEnterpriseServer身份提供者的凭据"
=======
        "TITLE": "Google 身份提供者",
        "DESCRIPTION": "输入您的 Google 身份提供商的凭据"
      },
      "GITHUB": {
        "TITLE": "Github 身份提供者",
        "DESCRIPTION": "输入您的 Github 身份提供商的凭据"
>>>>>>> f55877eb
      }
    },
    "DETAIL": {
      "TITLE": "身份提供者",
      "DESCRIPTION": "更新你的供应商配置",
      "DATECREATED": "已创建",
      "DATECHANGED": "已更新"
    },
    "OPTIONS": {
      "ISAUTOCREATION": "是自动创建",
      "ISAUTOCREATION_DESC": "如果选择了，如果账户还不存在，就会创建一个账户。",
      "ISAUTOUPDATE": "正在自动更新",
      "ISAUTOUPDATE_DESC": "如果选择，账户将在重新认证时更新。",
      "ISCREATIONALLOWED": "是否允许创作",
      "ISCREATIONALLOWED_DESC": "确定是否可以创建账户。",
      "ISLINKINGALLOWED": "是否允许连接",
      "ISLINKINGALLOWED_DESC": "确定一个身份是否可以与一个现有的账户相联系。"
    },
    "OWNERTYPES": {
      "0": "未知",
      "1": "实例",
      "2": "组织"
    },
    "TYPES": {
      "0": "未知",
      "1": "OIDC",
      "3": "JWT"
    },
    "STATES": {
      "1": "启用",
      "2": "停用"
    },
    "NAMEHINT": "如果指定，它将显示在登录界面。",
    "OPTIONAL": "可选",
    "UPDATECLIENTSECRET": "更新客户秘密",
    "ADD": "添加身份提供者",
    "TYPE": "类型",
    "OWNER": "所有者",
    "ID": "ID",
    "NAME": "名称",
    "AUTHORIZATIONENDPOINT": "授权端点",
    "TOKENENDPOINT": "令牌端点",
    "USERENDPOINT": "用户端点",
    "IDATTRIBUTE": "标识属性",
    "AVAILABILITY": "可用性",
    "AVAILABLE": "可用的",
    "AVAILABLEBUTINACTIVE": "可用但已停用",
    "SETAVAILABLE": "设置为可用",
    "SETUNAVAILABLE": "设置为不可用",
    "CONFIG": "配置",
    "STATE": "状态",
    "ISSUER": "Issuer",
    "SCOPESLIST": "Scopes List",
    "CLIENTID": "Client ID",
    "CLIENTSECRET": "Client Secret",
    "IDPDISPLAYNAMMAPPING": "IDP 展示名称映射",
    "USERNAMEMAPPING": "用户名映射",
    "DATES": "日期",
    "CREATIONDATE": "创建于",
    "CHANGEDATE": "最后修改于",
    "DEACTIVATE": "停用",
    "ACTIVATE": "启用",
    "DELETE": "删除",
    "DELETE_TITLE": "删除 IDP",
    "DELETE_DESCRIPTION": "您即将删除身份提供者。由此产生的变化是不可撤销的。你真的想这样做吗？",
    "DELETE_SELECTION_TITLE": "删除 IDP",
    "DELETE_SELECTION_DESCRIPTION": "您即将删除身份提供者。由此产生的变化是不可撤销的。你真的想这样做吗？",
    "EMPTY": "没有可用的 IDP",
    "OIDC": {
      "GENERAL": "通用信息",
      "TITLE": "OIDC 配置",
      "DESCRIPTION": "输入 OIDC 身份提供者的数据。"
    },
    "JWT": {
      "TITLE": "JWT 配置",
      "DESCRIPTION": "输入 JWT 身份提供者的数据。",
      "HEADERNAME": "请求头名称",
      "JWTENDPOINT": "JWT 端点",
      "JWTKEYSENDPOINT": "JWT Keys 端点"
    },
    "TOAST": {
      "SAVED": "成功保存。",
      "REACTIVATED": "IDP 已重新启用.",
      "DEACTIVATED": "IDP 已停用.",
      "SELECTEDREACTIVATED": "选定的 IDPs 已重新启用。",
      "SELECTEDDEACTIVATED": "选定的 IDPs 已停用。",
      "SELECTEDKEYSDELETED": "已删除选定的 IDPs。",
      "DELETED": "IDP 删除成功！",
      "ADDED": "添加成功。",
      "REMOVED": "成功删除。"
    }
  },
  "MFA": {
    "LIST": {
      "MULTIFACTORTITLE": "无密码身份认证",
      "MULTIFACTORDESCRIPTION": "在此处为您的无密码身份认证定义多因素。",
      "SECONDFACTORTITLE": "多因素身份认证",
      "SECONDFACTORDESCRIPTION": "进一步定义您可以用来保护您的密码身份认证的可能因素。"
    },
    "CREATE": {
      "TITLE": "创建身份认证因素",
      "DESCRIPTION": "选择您的新身份认证因素类型。"
    },
    "DELETE": {
      "TITLE": "删除身份认证因素 Factor",
      "DESCRIPTION": "您即将从登录设置中删除一个身份认证因素。你确定吗？"
    },
    "TOAST": {
      "ADDED": "添加成功。",
      "SAVED": "保存成功。",
      "DELETED": "成功移除。"
    },
    "TYPE": "类型",
    "MULTIFACTORTYPES": {
      "0": "未知",
      "1": "指纹、安全密钥、Face ID 等"
    },
    "SECONDFACTORTYPES": {
      "0": "未知",
      "1": "一次性密码 (OTP)",
      "2": "指纹、安全密钥、Face ID 等"
    }
  },
  "LOGINPOLICY": {
    "CREATE": {
      "TITLE": "登录设置",
      "DESCRIPTION": "定义如何在您的组织中对您的用户进行身份验证。"
    },
    "IDPS": "身份提供者",
    "ADDIDP": {
      "TITLE": "添加身份提供者",
      "DESCRIPTION": "您可以选择预定义或自行创建的提供程序进行身份验证。",
      "SELECTIDPS": "身份提供者"
    },
    "PASSWORDLESS": "无密码登录",
    "PASSWORDLESSTYPE": {
      "0": "不允许",
      "1": "允许"
    }
  },
  "APP": {
    "LIST": "应用",
    "COMPLIANCE": "OIDC 兼容性",
    "URLS": "URLs",
    "CONFIGURATION": "配置",
    "TOKEN": "令牌设置",
    "PAGES": {
      "TITLE": "应用",
      "ID": "ID",
      "DESCRIPTION": "在这里您可以编辑您的应用程序数据及其配置。",
      "CREATE": "OIDC 应用",
      "CREATE_SELECT_PROJECT": "首先选择你的项目",
      "CREATE_NEW_PROJECT": "或创建一个新的<a href='{url}}' title='创建项目'>这里</a>。",
      "CREATE_DESC_TITLE": "逐步输入您的应用详情",
      "CREATE_DESC_SUB": "将自动生成推荐的配置。",
      "STATE": "状态",
      "DATECREATED": "创建于",
      "DATECHANGED": "修改于",
      "URLS": "URLs",
      "DELETE": "删除应用",
      "DETAIL": {
        "TITLE": "详情",
        "STATE": {
          "0": "未定义",
          "1": "启用",
          "2": "停用"
        }
      },
      "DIALOG": {
        "CONFIG": {
          "TITLE": "变更OIDC配置"
        },
        "DELETE": {
          "TITLE": "删除应用",
          "DESCRIPTION": "您真的要删除此应用程序吗？"
        }
      },
      "NEXTSTEPS": {
        "TITLE": "下一步",
        "0": {
          "TITLE": "添加角色",
          "DESC": "输入您的项目角色"
        },
        "1": {
          "TITLE": "添加用户",
          "DESC": "为添加新用户"
        },
        "2": {
          "TITLE": "帮助支持",
          "DESC": "阅读我们关于创建应用程序的文档或联系我们的支持"
        }
      }
    },
    "NAMEDIALOG": {
      "TITLE": "重命名应用",
      "DESCRIPTION": "为您的应用输入新名称",
      "NAME": "新名称"
    },
    "NAME": "名称",
    "TYPE": "应用类型",
    "AUTHMETHOD": "身份验证方式",
    "AUTHMETHODSECTION": "身份验证方式",
    "GRANT": "授权类型",
    "ADDITIONALORIGINS": "其他来源",
    "ADDITIONALORIGINSDESC": "如果您想向您的应用程序添加不用作重定向的其他来源，您可以在此处执行此操作。",
    "ORIGINS": "其他来源",
    "NOTANORIGIN": "输入的值不是有效来源",
    "OIDC": {
      "WELLKNOWN": "欲了解更多信息，请看<a href='{url}}' title='发现端点' target='_blank'>发现端点</a>。",
      "INFO": {
        "ISSUER": "Issuer",
        "CLIENTID": "Client Id"
      },
      "CURRENT": "当前配置",
      "TOKENSECTIONTITLE": "AuthToken 选项",
      "REDIRECTSECTIONTITLE": "重定向设置",
      "PROSWITCH": "我是专业人士。跳过此向导。",
      "NAMEANDTYPESECTION": "名称和类型",
      "TITLEFIRST": "先录入一个名字。",
      "TYPETITLE": "您要创建什么类型的应用程序？",
      "REDIRECTTITLE": "指定登录将重定向到的 URL。",
      "POSTREDIRECTTITLE": "这是退出登录后的重定向 URL。",
      "REDIRECTDESCRIPTIONWEB": "重定向 URI 必须以 https:// 开头。 http:// 仅对启用的开发模式有效。",
      "REDIRECTDESCRIPTIONNATIVE": "重定向 URI 必须以您自己的协议、http://127.0.0.1、http://[::1] 或 http://localhost 开头。",
      "REDIRECTNOTVALID": "此重定向 URL 无效。",
      "COMMAORENTERSEPERATION": "separate with ↵",
      "TYPEREQUIRED": "类型是必填的。",
      "TITLE": "OIDC 配置",
      "CLIENTID": "客户端 ID",
      "CLIENTSECRET": "客户端秘钥",
      "CLIENTSECRET_NOSECRET": "使用您选择的身份验证流程，不需要任何秘密，因此不可用。",
      "CLIENTSECRET_DESCRIPTION": "将您的客户保密在一个安全的地方，因为一旦对话框关闭，便无法再次查看。",
      "REGENERATESECRET": "重新生成客户端密钥",
      "DEVMODE": "开发模式",
      "DEVMODEDESC": "注意：启用开发模式的重定向 URI 将不会被验证。",
      "REDIRECT": "重定向 URLs",
      "REDIRECTSECTION": "重定向 URLs",
      "POSTLOGOUTREDIRECT": "退出登录重定向 URLs",
      "RESPONSESECTION": "响应类型",
      "GRANTSECTION": "授权类型",
      "GRANTTITLE": "选择您的授权类型。注意：隐式仅适用于基于浏览器的应用程序。",
      "APPTYPE": {
        "0": "Web",
        "1": "User Agent",
        "2": "Native"
      },
      "RESPONSETYPE": "响应类型",
      "RESPONSE": {
        "0": "Code",
        "1": "ID Token",
        "2": "Token-ID Token"
      },
      "REFRESHTOKEN": "Refresh Token",
      "GRANTTYPE": "授权类型",
      "GRANT": {
        "0": "Authorization Code",
        "1": "Implicit",
        "2": "Refresh Token"
      },
      "AUTHMETHOD": {
        "0": "Basic",
        "1": "Post",
        "2": "None",
        "3": "Private Key JWT"
      },
      "TOKENTYPE": "身份验证令牌类型",
      "TOKENTYPE0": "Bearer Token",
      "TOKENTYPE1": "JWT",
      "UNSECUREREDIRECT": "我当然希望你知道你在做什么。",
      "OVERVIEWSECTION": "概览",
      "OVERVIEWTITLE": "你现在完成了。检查您的配置。",
      "ACCESSTOKENROLEASSERTION": "将用户角色添加到访问令牌",
      "ACCESSTOKENROLEASSERTION_DESCRIPTION": "如果勾选，则将经过身份验证的用户的请求角色添加到访问令牌中。",
      "IDTOKENROLEASSERTION": "在 ID Token 中包含用户角色",
      "IDTOKENROLEASSERTION_DESCRIPTION": "如果勾选，则已验证用户的请求角色将添加到 ID Token 中。",
      "IDTOKENUSERINFOASSERTION": "在 ID Token 中包含用户信息",
      "IDTOKENUSERINFOASSERTION_DESCRIPTION": "使客户端能够从 ID Token 中读取个人资料、电子邮件、电话和地址声明。",
      "CLOCKSKEW": "使客户端能够处理 OP 和客户端的时钟偏差。持续时间（0-5 秒）将添加到 exp 声明中，并从 iats、auth_time 和 nbf 中减去。",
      "RECOMMENDED": "推荐的",
      "NOTRECOMMENDED": "不推荐的",
      "SELECTION": {
        "APPTYPE": {
          "WEB": {
            "TITLE": "Web",
            "DESCRIPTION": "常规 Web 应用程序，如：.net，PHP，Node.js，Java 等。"
          },
          "NATIVE": {
            "TITLE": "Native",
            "DESCRIPTION": "移动端应用, 桌面应用, 智能终端设备等"
          },
          "USERAGENT": {
            "TITLE": "User Agent",
            "DESCRIPTION": "单页应用程序 (SPA) 以及通常在浏览器中执行的所有 JS 框架"
          }
        }
      }
    },
    "API": {
      "INFO": {
        "CLIENTID": "Client Id"
      },
      "REGENERATESECRET": "重新生成客户端密钥",
      "SELECTION": {
        "TITLE": "API",
        "DESCRIPTION": "通用的 APIs 服务"
      },
      "AUTHMETHOD": {
        "0": "Basic",
        "1": "Private Key JWT"
      }
    },
    "AUTHMETHODS": {
      "CODE": {
        "TITLE": "Code",
        "DESCRIPTION": "交换访问令牌的授权码"
      },
      "PKCE": {
        "TITLE": "PKCE",
        "DESCRIPTION": "使用随机哈希而不是静态客户端密码以提高安全性"
      },
      "POST": {
        "TITLE": "POST",
        "DESCRIPTION": "发送 client_id 和 client_secret 作为表单的一部分"
      },
      "PK_JWT": {
        "TITLE": "Private Key JWT",
        "DESCRIPTION": "使用私钥授权您的应用程序"
      },
      "BASIC": {
        "TITLE": "Basic",
        "DESCRIPTION": "使用用户名和密码进行身份验证"
      },
      "IMPLICIT": {
        "TITLE": "Implicit",
        "DESCRIPTION": "直接从授权端点获取令牌"
      },
      "CUSTOM": {
        "TITLE": "Custom",
        "DESCRIPTION": "您的设置与任何其他选项都不对应。"
      }
    },
    "TOAST": {
      "REACTIVATED": "应用程序已重新启用。",
      "DEACTIVATED": "应用程序已停用。",
      "OIDCUPDATED": "应用已更新。",
      "APIUPDATED": "应用已更新。",
      "UPDATED": "应用已更新。",
      "CREATED": "应用已创建。",
      "CLIENTSECRETREGENERATED": "客户端秘钥已生成。",
      "DELETED": "应用已删除。",
      "CONFIGCHANGED": "检测到变化！"
    }
  },
  "GENDERS": {
    "0": "未知",
    "1": "女性",
    "2": "男性",
    "3": "其他"
  },
  "LANGUAGES": {
    "de": "Deutsch",
    "en": "English",
    "it": "Italiano",
    "fr": "Français",
    "zh": "简体中文",
    "pl": "Polski"
  },
  "MEMBER": {
    "ADD": "添加管理者",
    "CREATIONTYPE": "创建类型",
    "CREATIONTYPES": {
      "3": "IAM",
      "2": "Organization",
      "0": "Owned Project",
      "1": "Granted Project",
      "4": "Project"
    },
    "EDITROLE": "编辑角色",
    "EDITFOR": "编辑用户：{{value}} 的角色",
    "DIALOG": {
      "DELETE_TITLE": "删除管理者",
      "DELETE_DESCRIPTION": "您即将删除管理者。你确定吗？"
    }
  },
  "ROLESLABEL": "角色",
  "GRANTS": {
    "TITLE": "授权",
    "DESC": "这里列出的是当前组织已授权的用户列表",
    "DELETE": "删除授权",
    "EMPTY": "没有用户授权数据",
    "ADD": "创建用户授权",
    "ADD_BTN": "创建",
    "PROJECT": {
      "TITLE": "授权",
      "DESCRIPTION": "为指定项目定义授权。请注意：您只能查看您拥有权限的项目和用户的条目。"
    },
    "USER": {
      "TITLE": "授权",
      "DESCRIPTION": "为指定用户定义授权。请注意，您只能查看您拥有权限的项目和用户的条目。"
    },
    "CREATE": {
      "TITLE": "创建授权",
      "DESCRIPTION": "搜索组织、项目和相应的角色。"
    },
    "EDIT": {
      "TITLE": "更改授权"
    },
    "DETAIL": {
      "TITLE": "授权详情",
      "DESCRIPTION": "在这里您可以看到授权的所有详细信息。"
    },
    "TOAST": {
      "UPDATED": "授权已更新。",
      "REMOVED": "已移除授权。",
      "BULKREMOVED": "已移除授权。"
    },
    "DIALOG": {
      "DELETE_TITLE": "删除授权",
      "DELETE_DESCRIPTION": "您即将删除授权。你想继续吗？",
      "BULK_DELETE_TITLE": "删除授权",
      "BULK_DELETE_DESCRIPTION": "您将要删除多个授权。你想继续吗？"
    }
  },
  "CHANGES": {
    "LISTTITLE": "最后变更",
    "BOTTOM": "您已到达列表的末尾。",
    "LOADMORE": "加载更多",
    "ORG": {
      "TITLE": "当前组织事件",
      "DESCRIPTION": "在这里您可以看到组织变更的最新事件。"
    },
    "PROJECT": {
      "TITLE": "当前项目事件",
      "DESCRIPTION": "在这里您可以看到项目变更的最新事件。"
    },
    "USER": {
      "TITLE": "当前用户事件",
      "DESCRIPTION": "在这里您可以看到用户变更的最新事件。"
    }
  }
}<|MERGE_RESOLUTION|>--- conflicted
+++ resolved
@@ -1630,21 +1630,16 @@
         "DESCRIPTION": "输入你的JWT供应商所需的数据。"
       },
       "GOOGLE": {
-<<<<<<< HEAD
-        "TITLE": "谷歌供应商",
-        "DESCRIPTION": "输入你的谷歌身份提供者的凭证"
+        "TITLE": "Google 身份提供者",
+        "DESCRIPTION": "输入您的 Google 身份提供商的凭据"
       },
       "GITHUBES": {
         "TITLE": "Github Enterprise Server 身份提供者",
         "DESCRIPTION": "输入您的GitHubEnterpriseServer身份提供者的凭据"
-=======
-        "TITLE": "Google 身份提供者",
-        "DESCRIPTION": "输入您的 Google 身份提供商的凭据"
       },
       "GITHUB": {
         "TITLE": "Github 身份提供者",
         "DESCRIPTION": "输入您的 Github 身份提供商的凭据"
->>>>>>> f55877eb
       }
     },
     "DETAIL": {
