--- conflicted
+++ resolved
@@ -1042,11 +1042,8 @@
       "pl": "Polski",
       "zh": "简体中文",
       "bg": "Български",
-<<<<<<< HEAD
-			"pt": "Portuguese"
-=======
+			"pt": "Portuguese",
       "mk": "Македонски"
->>>>>>> 0f3c33cb
     },
     "SMTP": {
       "TITLE": "Ajustes SMTP",
@@ -1247,11 +1244,8 @@
         "pl": "Polski",
         "zh": "简体中文",
         "bg": "Български",
-<<<<<<< HEAD
-        "pt": "Portuguese"
-=======
+        "pt": "Portuguese",
         "mk": "Македонски"
->>>>>>> 0f3c33cb
       },
       "KEYS": {
         "emailVerificationDoneText": "Verificación de email realizada",
@@ -2119,11 +2113,8 @@
     "pl": "Polski",
     "zh": "简体中文",
     "bg": "Български",
-<<<<<<< HEAD
-    "pt": "Portuguese"
-=======
+    "pt": "Portuguese",
     "mk": "Македонски"
->>>>>>> 0f3c33cb
   },
   "MEMBER": {
     "ADD": "Añadir un Mánager",
