{
  "APP_NAME": "ZITADEL",
  "DESCRIPTIONS": {
    "METADATA_TITLE": "Métadonnées",
    "HOME": {
      "TITLE": "Commencez avec ZITADEL",
      "NEXT": {
        "TITLE": "Vos prochaines étapes",
        "DESCRIPTION": "Complétez les étapes suivantes pour sécuriser votre application.",
        "CREATE_PROJECT": {
          "TITLE": "Créer un projet",
          "DESCRIPTION": "Ajoutez un projet et définissez ses rôles et autorisations."
        }
      },
      "MORE_SHORTCUTS": {
        "GET_STARTED": {
          "TITLE": "Commencer",
          "DESCRIPTION": "Suivez le guide de démarrage rapide étape par étape et commencez à construire immédiatement."
        },
        "DOCS": {
          "TITLE": "Documentation",
          "DESCRIPTION": "Explorez la base de connaissances de ZITADEL pour vous familiariser avec les concepts et idées clés. Apprennez comment fonctionne ZITADEL et comment l'utiliser."
        },
        "EXAMPLES": {
          "TITLE": "Exemples et Kits de Développement Logiciel",
          "DESCRIPTION": "Parcourez nos exemples et SDKs pour utiliser ZITADEL avec vos langages de programmation et outils préférés."
        }
      }
    },
    "ORG": {
      "TITLE": "Organisation",
      "DESCRIPTION": "Une organisation héberge des utilisateurs, des projets avec des applications, des fournisseurs d'identité et des paramètres comme le branding de l'entreprise. Voulez-vous partager des paramètres à travers plusieurs organisations ? Configurez les paramètres par défaut.",
      "METADATA": "Ajoutez des attributs personnalisés à l'organisation comme son emplacement ou un identifiant dans un autre système. Vous pouvez utiliser cette information dans vos actions."
    },
    "PROJECTS": {
      "TITLE": "Projets",
      "DESCRIPTION": "Un projet héberge une ou plusieurs applications, que vous pouvez utiliser pour authentifier vos utilisateurs. Vous pouvez également autoriser vos utilisateurs avec des projets. Pour permettre aux utilisateurs d'autres organisations de se connecter à vos applications, accordez-leur l'accès à votre projet.<br/><br/>Si vous ne trouvez pas un projet, contactez le propriétaire du projet ou quelqu'un avec les droits correspondants pour obtenir l'accès.",
      "OWNED": {
        "TITLE": "Projets Possédés",
        "DESCRIPTION": "Ce sont les projets que vous possédez. Vous pouvez gérer les paramètres de ces projets, les autorisations et les applications."
      },
      "GRANTED": {
        "TITLE": "Projets Octroyés",
        "DESCRIPTION": "Ce sont les projets que d'autres organisations vous ont octroyés. Avec les projets octroyés, vous pouvez donner à vos utilisateurs l'accès aux applications d'autres organisations."
      }
    },
    "USERS": {
      "TITLE": "Utilisateurs",
      "DESCRIPTION": "Un utilisateur est un humain ou une machine qui peut accéder à vos applications.",
      "HUMANS": {
        "TITLE": "Utilisateurs",
        "DESCRIPTION": "Les utilisateurs s'authentifient de manière interactive dans une session de navigateur avec une invite de connexion.",
        "METADATA": "Ajoutez des attributs personnalisés à l'utilisateur comme le département. Vous pouvez utiliser cette information dans vos actions."
      },
      "MACHINES": {
        "TITLE": "Utilisateurs des services",
        "DESCRIPTION": "Les utilisateurs des services s'authentifient de manière non interactive en utilisant un token porteur JWT signé avec une clé privée. Elles peuvent également utiliser un token d'accès personnel.",
        "METADATA": "Ajoute des attributs personnalisés à l'utilisateur comme le système d'authentification. Vous pouvez utiliser cette information dans vos actions."
      },
      "SELF": {
        "METADATA": "Ajoutez des attributs personnalisés à votre utilisateur comme votre département. Vous pouvez utiliser cette information dans les actions de votre organisation."
      }
    },
    "AUTHORIZATIONS": {
      "TITLE": "Autorisations",
      "DESCRIPTION": "Les autorisations définissent les droits d'accès d'un utilisateur à un projet. Vous pouvez octroyer à un utilisateur l'accès à un projet et définir les rôles de l'utilisateur au sein de ce projet."
    },
    "ACTIONS": {
      "TITLE": "Actions",
      "DESCRIPTION": "Exécutez du code personnalisé sur des événements qui se produisent lorsque vos utilisateurs s'authentifient chez ZITADEL. Automatisez vos processus, enrichissez les métadonnées de vos utilisateurs et leurs tokens ou notifiez des systèmes externes.",
      "SCRIPTS": {
        "TITLE": "Scripts",
        "DESCRIPTION": "Écrivez votre code JavaScript une fois et déclenchez-le dans plusieurs flux."
      },
      "FLOWS": {
        "TITLE": "Flux",
        "DESCRIPTION": "Choisissez un flux d'authentification et déclenchez votre action sur un événement spécifique dans ce flux."
      }
    },
    "SETTINGS": {
      "INSTANCE": {
        "TITLE": "Paramètres de l'Instance",
        "DESCRIPTION": "Les paramètres de l'instance sont les paramètres par défaut pour toutes les organisations. Avec les bonnes permissions, certains d'entre eux peuvent être remplacés dans les paramètres de l'organisation."
      },
      "ORG": {
        "TITLE": "Paramètres de l'Organisation",
        "DESCRIPTION": "Personnalisez les paramètres de votre organisation."
      },
      "FEATURES": {
        "TITLE": "Paramètres des fonctionnalités",
        "DESCRIPTION": "Débloquez des fonctionnalités pour votre instance."
      },
      "IDPS": {
        "TITLE": "Fournisseurs d'Identité",
        "DESCRIPTION": "Créez et activez des fournisseurs d'identité externes. Choisissez un fournisseur bien connu ou configurez tout autre fournisseur compatible OIDC, OAuth ou SAML de votre choix. Vous pouvez même utiliser vos tokens JWT existants comme identités fédérées en configurant un fournisseur d'identité JWT.",
        "NEXT": "Et maintenant ?",
        "SAML": {
          "TITLE": "Configurez votre fournisseur d'identité SAML",
          "DESCRIPTION": "ZITADEL est configuré. Maintenant, votre fournisseur d'identité SAML nécessite une configuration. La plupart des fournisseurs vous permettent de télécharger simplement l'intégralité du XML des métadonnées ZITADEL. D'autres fournisseurs vous demandent de fournir uniquement certains URL distincts, comme par exemple l'ID d'entité (URL des métadonnées), l'URL du service de consommation d'assertion (ACS) ou l'URL de déconnexion unique."
        },
        "CALLBACK": {
          "TITLE": "Configurez votre fournisseur d'identité {{ provider }}",
          "DESCRIPTION": "Avant de pouvoir configurer ZITADEL, passez cette URL à votre fournisseur d'identité pour permettre la redirection du navigateur vers ZITADEL après l'authentification."
        },
        "JWT": {
          "TITLE": "Utilisez des JWT comme identités fédérées",
          "DESCRIPTION": "Le fournisseur d'identité JWT vous permet d'utiliser vos jetons JWT existants comme identités fédérées. Cette fonctionnalité est pratique si vous avez déjà un émetteur de JWT. Avec un IdP JWT, vous pouvez utiliser ces JWT pour créer et mettre à jour des utilisateurs dans ZITADEL à la volée."
        },
        "LDAP": {
          "TITLE": "Configurez ZITADEL pour se connecter à votre fournisseur d'identité LDAP",
          "DESCRIPTION": "Fournissez les détails de connexion à votre serveur LDAP et configurez le mappage de vos attributs LDAP aux attributs ZITADEL."
        },
        "AUTOFILL": {
          "TITLE": "Remplissage automatique des données utilisateur",
          "DESCRIPTION": "Utilisez une action pour améliorer l'expérience de vos utilisateurs. Vous pouvez pré-remplir le formulaire d'inscription de ZITADEL avec des valeurs provenant du fournisseur d'identité."
        },
        "ACTIVATE": {
          "TITLE": "Activez le fournisseur d'identité",
          "DESCRIPTION": "Votre fournisseur d'identité n'est pas encore actif. Activez-le pour permettre à vos utilisateurs de se connecter."
        }
      },
      "PW_COMPLEXITY": {
        "TITLE": "Complexité du Mot de Passe",
        "DESCRIPTION": "Assurez-vous que vos utilisateurs utilisent des mots de passe forts en définissant des règles de complexité."
      },
      "BRANDING": {
        "TITLE": "Branding",
        "DESCRIPTION": "Personnalisez l'apparence de votre formulaire de connexion. N'oubliez pas d'appliquer votre configuration lorsque vous avez terminé."
      },
      "PRIVACY_POLICY": {
        "TITLE": "Liens Externes",
        "DESCRIPTION": "Guidez vos utilisateurs vers des ressources externes personnalisées affichées sur la page de connexion. Les utilisateurs doivent accepter les Termes de Service et la Politique de Confidentialité avant de pouvoir s'inscrire."
      },
      "SMTP_PROVIDER": {
        "TITLE": "Paramètres SMTP",
        "DESCRIPTION": "Configurez votre serveur SMTP pour utiliser un domaine pour l'adresse de l'expéditeur que vos utilisateurs connaissent et en qui ils ont confiance."
      },
      "SMS_PROVIDER": {
        "TITLE": "Paramètres SMS",
        "DESCRIPTION": "Pour débloquer toutes les fonctionnalités de ZITADEL, configurez Twilio pour envoyer des messages SMS à vos utilisateurs."
      },
      "IAM_EVENTS": {
        "TITLE": "Événements",
        "DESCRIPTION": "Cette page montre tous les changements d'état dans votre instance aussi loin que la limite de piste d'audit de vos instances. Filtrez la liste par plage de temps à des fins de débogage ou filtrez-la par un agrégat à des fins d'audit."
      },
      "IAM_FAILED_EVENTS": {
        "TITLE": "Événements Échoués",
        "DESCRIPTION": "Cette page montre tous les événements échoués dans votre instance. Si ZITADEL ne se comporte pas comme vous l'attendez, vérifiez toujours cette liste en premier."
      },
      "IAM_VIEWS": {
        "TITLE": "Vues",
        "DESCRIPTION": "Cette page montre toutes vos vues de base de données et quand elles ont traité leur dernier événement. Si des données vous manquent, vérifiez si la vue est à jour."
      },
      "LANGUAGES": {
        "TITLE": "Langues",
        "DESCRIPTION": "Restreignez les langues dans lesquelles le formulaire de connexion et les messages de notification sont traduits. Si vous souhaitez désactiver certaines langues, déplacez-les vers la section Langues Non Autorisées. Vous pouvez spécifier une langue autorisée comme langue par défaut. Si la langue préférée d'un utilisateur n'est pas autorisée, la langue par défaut est utilisée."
      },
      "SECRET_GENERATORS": {
        "TITLE": "Générateurs de Secret",
        "DESCRIPTION": "Définissez la complexité et la durée de vie de vos secrets. Une complexité et une durée de vie plus élevées améliorent la sécurité, une complexité et une durée de vie plus faibles améliorent la performance de déchiffrement."
      },
      "SECURITY": {
        "TITLE": "Paramètres de Sécurité",
        "DESCRIPTION": "Activez les fonctionnalités de ZITADEL qui peuvent avoir des impacts sur la sécurité. Vous devriez vraiment savoir ce que vous faites avant de changer ces paramètres."
      },
      "OIDC": {
        "TITLE": "Paramètres OpenID Connect",
        "DESCRIPTION": "Configurez la durée de vie de vos tokens OIDC. Utilisez des durées plus courtes pour augmenter la sécurité de vos utilisateurs, utilisez des durées plus longues pour augmenter leur commodité.",
        "LABEL_HOURS": "Durée de vie maximale en heures",
        "LABEL_DAYS": "Durée de vie maximale en jours",
        "ACCESS_TOKEN": {
          "TITLE": "Token d'Accès",
          "DESCRIPTION": "Le token d'accès est utilisé pour authentifier un utilisateur. C'est un token de courte durée qui est utilisé pour accéder aux données de l'utilisateur. Utilisez une courte durée de vie pour minimiser le risque d'accès non autorisé. Les tokens d'accès peuvent être automatiquement rafraîchis en utilisant un token de rafraîchissement."
        },
        "ID_TOKEN": {
          "TITLE": "Token ID",
          "DESCRIPTION": "Le token ID est un JSON Web Token (JWT) qui contient des revendications sur l'utilisateur. La durée de vie du token ID ne doit pas dépasser celle du token d'accès."
        },
        "REFRESH_TOKEN": {
          "TITLE": "Token de Rafraîchissement",
          "DESCRIPTION": "Le token de rafraîchissement est utilisé pour obtenir un nouveau token d'accès. C'est un token de longue durée qui est utilisé pour rafraîchir le token d'accès. Un utilisateur doit se réauthentifier manuellement lorsque le token de rafraîchissement expire."
        },
        "REFRESH_TOKEN_IDLE": {
          "TITLE": "Token de Rafraîchissement Inactif",
          "DESCRIPTION": "La durée de vie du token de rafraîchissement inactif est le temps maximum qu'un token de rafraîchissement peut être inutilisé."
        }
      },
      "MESSAGE_TEXTS": {
        "TITLE": "Textes des Messages",
        "DESCRIPTION": "Personnalisez les textes de vos e-mails de notification ou messages SMS. Si vous souhaitez désactiver certaines langues, restreignez-les dans les paramètres de langue de vos instances.",
        "TYPE_DESCRIPTIONS": {
          "DC": "Lorsque vous revendiquez un domaine pour votre organisation, les utilisateurs qui n'utilisent pas ce domaine dans leur nom de connexion seront invités à changer leur nom de connexion pour correspondre au domaine revendiqué.",
          "INIT": "Lorsqu'un utilisateur est créé, il recevra un e-mail avec un lien pour définir son mot de passe.",
          "PC": "Lorsqu'un utilisateur change son mot de passe, il recevra une notification sur le changement si vous avez activé cela dans les paramètres de notification.",
          "PL": "Lorsqu'un utilisateur ajoute une méthode d'authentification sans mot de passe, il doit l'activer en cliquant sur un lien dans un e-mail.",
          "PR": "Lorsqu'un utilisateur réinitialise son mot de passe, il recevra un e-mail avec un lien pour définir un nouveau mot de passe.",
          "VE": "Lorsqu'un utilisateur change son adresse e-mail, il recevra un e-mail avec un lien pour vérifier la nouvelle adresse.",
          "VP": "Lorsqu'un utilisateur change son numéro de téléphone, il recevra un SMS avec un code pour vérifier le nouveau numéro.",
          "VEO": "Lorsqu'un utilisateur ajoute un Mot de Passe à Usage Unique via e-mail, il doit l'activer en entrant un code envoyé à son adresse e-mail.",
          "VSO": "Lorsqu'un utilisateur ajoute un Mot de Passe à Usage Unique via SMS, il doit l'activer en entrant un code envoyé à son numéro de téléphone."
        }
      },
      "LOGIN_TEXTS": {
        "TITLE": "Textes de l'Interface de Connexion",
        "DESCRIPTION": "Personnalisez les textes de votre formulaire de connexion. Si un texte est vide, le placeholder montre la valeur par défaut. Si vous souhaitez désactiver certaines langues, restreignez-les dans les paramètres de langue de vos instances."
      },
      "DOMAINS": {
        "TITLE": "Paramètres de Domaine",
        "DESCRIPTION": "Définissez des restrictions sur vos domaines et configurez les modèles de nom de connexion.",
        "REQUIRE_VERIFICATION": {
          "TITLE": "Exiger que les domaines personnalisés soient vérifiés",
          "DESCRIPTION": "Si cela est activé, les domaines de l'organisation doivent être vérifiés avant qu'ils puissent être utilisés pour la découverte de domaine ou le suffixage de nom d'utilisateur."
        },
        "LOGIN_NAME_PATTERN": {
          "TITLE": "Modèle de Nom de Connexion",
          "DESCRIPTION": "Contrôlez le modèle des noms de connexion de vos utilisateurs. ZITADEL sélectionne l'organisation de vos utilisateurs dès qu'ils entrent leur nom de connexion. Par conséquent, les noms de connexion doivent être uniques dans toutes les organisations. Si vous avez des utilisateurs qui ont un compte dans plusieurs domaines, vous pouvez assurer l'unicité en suffixant vos noms de connexion avec le domaine de l'organisation."
        },
        "DOMAIN_VERIFICATION": {
          "TITLE": "Vérification de Domaine",
          "DESCRIPTION": "Permet uniquement à votre organisation d'utiliser les domaines qu'elle contrôle réellement. Si activé, les domaines de l'organisation sont vérifiés périodiquement par DNS ou défi HTTP avant qu'ils puissent être utilisés. C'est une fonctionnalité de sécurité pour prévenir le détournement de domaine."
        },
        "SMTP_SENDER_ADDRESS": {
          "TITLE": "Adresse de l'Expéditeur SMTP",
          "DESCRIPTION": "Permet uniquement une adresse de l'expéditeur SMTP si elle correspond à l'un de vos domaines d'instance."
        }
      },
      "LOGIN": {
        "LIFETIMES": {
          "TITLE": "Durées de Vie de Connexion",
          "DESCRIPTION": "Renforcez votre sécurité en réduisant certaines durées de vie maximales liées à la connexion.",
          "LABEL": "Durée de vie maximale en heures",
          "PW_CHECK": {
            "TITLE": "Vérification de Mot de Passe",
            "DESCRIPTION": "Vos utilisateurs doivent changer leurs mots de passe pendant ces périodes."
          },
          "EXT_LOGIN_CHECK": {
            "TITLE": "Vérification de Connexion Externe",
            "DESCRIPTION": "Vos utilisateurs sont redirigés vers leurs fournisseurs d'identité externes pendant ces périodes."
          },
          "MULTI_FACTOR_INIT": {
            "TITLE": "Vérification d'Initiation Multifacteur",
            "DESCRIPTION": "Il sera demandé à vos utilisateurs de configurer un second facteur ou un Multifacteur pendant ces périodes, s'ils ne l'ont pas déjà fait. Une durée de vie de 0 désactive cette demande."
          },
          "SECOND_FACTOR_CHECK": {
            "TITLE": "Vérification du Second Facteur",
            "DESCRIPTION": "Vos utilisateurs doivent re-valider leur second facteur pendant ces périodes."
          },
          "MULTI_FACTOR_CHECK": {
            "TITLE": "Vérification Multifacteur",
            "DESCRIPTION": "Vos utilisateurs doivent re-valider leur Multifacteur pendant ces périodes."
          }
        },
        "FORM": {
          "TITLE": "Formulaire de connexion",
          "DESCRIPTION": "Personnalisez le formulaire de connexion",
          "USERNAME_PASSWORD_ALLOWED": {
            "TITLE": "Nom d'utilisateur et mot de passe autorisés",
            "DESCRIPTION": "Autorisez vos utilisateurs à se connecter avec leur nom d'utilisateur et mot de passe. Si désactivé, vos utilisateurs pourront uniquement se connecter avec une méthode d'authentification sans mot de passe ou avec un fournisseur d'identité externe"
          },
          "USER_REGISTRATION_ALLOWED": {
            "TITLE": "Enregistrement de nouveaux utilisateurs autorisé",
            "DESCRIPTION": "Autorisez des utilisateurs anonymes à s'enregistrer."
          },
          "ORG_REGISTRATION_ALLOWED": {
            "TITLE": "Enregistrement de nouvelles organisations autorisé",
            "DESCRIPTION": "Autorisez des utilisateurs anonymes à créer une organisation."
          },
          "EXTERNAL_LOGIN_ALLOWED": {
            "TITLE": "Connexion externe autorisée",
            "DESCRIPTION": "Autorisez vos utilisateurs à se connecter avec un fournisseur d'identité externe à la place de la connexion avec le nom d'utilisateur ZITADEL."
          },
<<<<<<< HEAD
          "PASSWORD_RESET_ALLOWED": {
            "TITLE": "Réinitialisation du mot de passe autorisée",
            "DESCRIPTION": "Autorisez vos utilisateurs à réinitialiser leur mot de passe."
=======
          "HIDE_PASSWORD_RESET": {
            "TITLE": "Réinitialisation du mot de passe masquée",
            "DESCRIPTION": "Ne permettez pas à vos utilisateurs de réinitialiser leur mot de passe."
>>>>>>> 72c5b057
          },
          "DOMAIN_DISCOVERY_ALLOWED": {
            "TITLE": "Découverte du domaine autorisée",
            "DESCRIPTION": "Trouvez les organisations de vos utilisateurs en fonction de leur nom de domaine de connexion, par exemple leur adresse e-mail."
          },
          "IGNORE_UNKNOWN_USERNAMES": {
            "TITLE": "Ignorer les nom d'utilisateurs inconnus",
            "DESCRIPTION": "Si activé, le formulaire de connexion n'affichera pas un message d'erreur si le nom d'utilisateur est inconnu. Cela permet d'éviter de deviner les noms d'utilisateurs."
          },
          "DISABLE_EMAIL_LOGIN": {
            "TITLE": "Désactiver la connexion par e-mail",
            "DESCRIPTION": "Si activé, vos utilisateurs ne pourront pas utiliser leur adresse e-mail pour se connecter. Veuillez noter que si vous le désactivez, les adresses e-mails de vos utilisateurs devront être uniques à travers toutes les organisations afin de pouvoir se connecter."
          },
          "DISABLE_PHONE_LOGIN": {
            "TITLE": "Désactiver la connexion par numéro de téléphone",
            "DESCRIPTION": "Si activé, vos utilisateurs ne pourront pas utiliser leur numéro de téléphone pour se connecter. Veuillez noter que si vous le désactivez, les numéros de téléphone devront être uniques à travers toutes les organisations afin de pouvoir se connecter."
          }
        }
      }
    }
  },
  "PAGINATOR": {
    "PREVIOUS": "Précédent",
    "NEXT": "Suivant",
    "COUNT": "Résultats totaux",
    "MORE": "Plus"
  },
  "FOOTER": {
    "LINKS": {
      "CONTACT": "Contact",
      "TOS": "Conditions d'utilisation",
      "PP": "Politique de confidentialité"
    },
    "THEME": {
      "DARK": "Sombre",
      "LIGHT": "Clair"
    }
  },
  "HOME": {
    "WELCOME": "Commencez avec ZITADEL",
    "DISCLAIMER": "ZITADEL traite vos données de manière confidentielle et sécurisée.",
    "DISCLAIMERLINK": "Plus d'informations",
    "DOCUMENTATION": {
      "DESCRIPTION": "Pour un démarrage rapide de ZITADEL."
    },
    "GETSTARTED": {
      "DESCRIPTION": "Pour un démarrage rapide de ZITADEL."
    },
    "QUICKSTARTS": {
      "LABEL": "Premiers pas",
      "DESCRIPTION": "Démarrez rapidement avec ZITADEL."
    },
    "SHORTCUTS": {
      "SHORTCUTS": "Raccourcis",
      "SETTINGS": "Raccourcis disponibles",
      "PROJECTS": "Projets",
      "REORDER": "Maintenir et faire glisser la tuile pour la déplacer",
      "ADD": "Maintenir et faire glisser une tuile pour ajouter"
    }
  },
  "ONBOARDING": {
    "DESCRIPTION": "Votre processus d'intégration",
    "MOREDESCRIPTION": "plus de raccourcis",
    "COMPLETED": "terminé",
    "DISMISS": "Passer",
    "CARD": {
      "TITLE": "Faites fonctionner votre ZITADEL",
      "DESCRIPTION": "Cette liste de contrôle vous aide à configurer votre instance et vous guide à travers les étapes les plus essentielles."
    },
    "MILESTONES": {
      "instance.policy.label.added": {
        "title": "Créez votre marque",
        "description": "Définissez la couleur et la forme de votre connexion et téléchargez votre logo et vos icônes.",
        "action": "Configurez votre marque"
      },
      "instance.smtp.config.added": {
        "title": "Configurez les paramètres SMTP",
        "description": "Définissez les paramètres de serveur de messagerie",
        "action": "Configurez le SMTP"
      },
      "PROJECT_CREATED": {
        "title": "Créez un projet",
        "description": "Ajoutez un projet et définissez ses rôles et autorisations.",
        "action": "Créez un projet"
      },
      "APPLICATION_CREATED": {
        "title": "Créez votre application",
        "description": "Créez votre application web, native, api ou saml et configurez un flux d'authentification.",
        "action": "Créez l'application"
      },
      "AUTHENTICATION_SUCCEEDED_ON_APPLICATION": {
        "title": "Connectez-vous à votre application",
        "description": "Intégrez votre application avec ZITADEL pour l'authentification et testez-la en vous connectant avec votre utilisateur administrateur.",
        "action": "Connexion"
      },
      "user.human.added": {
        "title": "Ajouter des utilisateurs",
        "description": "Ajoutez les utilisateurs de l'application",
        "action": "Ajoutez un utilisateur"
      },
      "user.grant.added": {
        "title": "Octroyer des droits",
        "description": "Autorisez les utilisateurs à accéder à votre application et définissez leur rôle.",
        "action": "Accordez des droits à un utilisateur"
      }
    }
  },
  "MENU": {
    "INSTANCE": "Paramètres par défaut",
    "DASHBOARD": "Accueil",
    "PERSONAL_INFO": "Informations personnelles",
    "DOCUMENTATION": "Documentation",
    "INSTANCEOVERVIEW": "Instance",
    "ORGS": "Organisations",
    "VIEWS": "Vues",
    "EVENTS": "Événements",
    "FAILEDEVENTS": "Événements échoués",
    "ORGANIZATION": "Organisation",
    "PROJECT": "Projets",
    "PROJECTOVERVIEW": "Vue d'ensemble",
    "PROJECTGRANTS": "Droits",
    "ROLES": "Rôles",
    "GRANTEDPROJECT": "Projets octroyés",
    "HUMANUSERS": "Utilisateurs",
    "MACHINEUSERS": "Utilisateurs de services",
    "LOGOUT": "Déconnexion de tous les utilisateurs",
    "NEWORG": "Nouvelle organisation",
    "IAMADMIN": "Vous êtes un administrateur IAM. Notez que vous disposez de permissions étendues.",
    "SHOWORGS": "Afficher toutes les organisations",
    "GRANTS": "Autorisations",
    "ACTIONS": "Actions",
    "PRIVACY": "Vie privée",
    "TOS": "Conditions de service",
    "OPENSHORTCUTSTOOLTIP": "Tapez ? pour afficher les raccourcis clavier",
    "SETTINGS": "Paramètres",
    "CUSTOMERPORTAL": "Portail Client"
  },
  "QUICKSTART": {
    "TITLE": "Intégrer ZITADEL dans votre application",
    "DESCRIPTION": "Intégrez ZITADEL dans votre application ou utilisez l'un de nos échantillons pour démarrer en quelques minutes.",
    "BTN_START": "Créer une application",
    "BTN_LEARNMORE": "En savoir plus",
    "CREATEPROJECTFORAPP": "Créer un projet {{value}}",
    "SELECT_FRAMEWORK": "Sélectionner un framework",
    "FRAMEWORK": "Framework",
    "FRAMEWORK_OTHER": "Autre (OIDC, SAML, API)",
    "ALMOSTDONE": "Vous avez presque terminé",
    "REVIEWCONFIGURATION": "Aperçu de la configuration",
    "REVIEWCONFIGURATION_DESCRIPTION": "Nous avons créé une configuration de base pour les applications {{value}}. Vous pouvez adapter cette configuration à vos besoins après sa création.",
    "REDIRECTS": "Configurer les redirections",
    "DEVMODEWARN": "Le mode développement est activé par défaut. Vous pouvez mettre à jour les valeurs pour la production ultérieurement.",
    "GUIDE": "Guide",
    "BROWSEEXAMPLES": "Parcourez les exemples",
    "DUPLICATEAPPRENAME": "Une application avec ce nom existe déjà. Veuillez choisir un autre nom.",
    "DIALOG": {
      "CHANGE": {
        "TITLE": "Modifier le framework",
        "DESCRIPTION": "Choisissez l'un des frameworks disponibles pour une configuration rapide de votre application."
      }
    }
  },
  "ACTIONS": {
    "ACTIONS": "Actions",
    "FILTER": "Filtrer",
    "RENAME": "Renommer",
    "SET": "Définir",
    "COPY": "Copier dans le presse-papiers",
    "COPIED": "Copié dans le presse-papiers.",
    "RESET": "Réinitialiser",
    "RESETDEFAULT": "Réinitialiser à la valeur par défaut",
    "RESETTO": "Réinitialiser à : ",
    "RESETCURRENT": "Réinitialiser à la valeur actuelle",
    "SHOW": "Afficher",
    "HIDE": "Cacher",
    "SAVE": "Sauvegarder",
    "SAVENOW": "Sauvegarder maintenant",
    "NEW": "Nouveau",
    "ADD": "Ajouter",
    "CREATE": "Créer",
    "CONTINUE": "Continuer",
    "CONTINUEWITH": "Continuez avec {{value}}",
    "BACK": "Retour",
    "CLOSE": "Fermer",
    "CLEAR": "Effacer",
    "CANCEL": "Annuler",
    "INFO": "Info",
    "OK": "OK",
    "SELECT": "Sélectionner",
    "VIEW": "Afficher",
    "SELECTIONDELETE": "Supprimer la sélection",
    "DELETE": "Supprimer",
    "REMOVE": "Supprimer",
    "VERIFY": "Vérifier",
    "FINISH": "Terminer",
    "FINISHED": "Fermer",
    "CHANGE": "Modifier",
    "REACTIVATE": "Réactiver",
    "ACTIVATE": "Activer",
    "DEACTIVATE": "Désactiver",
    "REFRESH": "Rafraîchir",
    "LOGIN": "Connexion",
    "EDIT": "Modifier",
    "PIN": "Épingler / Désépingler",
    "CONFIGURE": "Configurer",
    "SEND": "Envoyer",
    "NEWVALUE": "Nouvelle valeur",
    "RESTORE": "Restaurer",
    "CONTINUEWITHOUTSAVE": "Continuer sans sauvegarder",
    "OF": "de",
    "PREVIOUS": "Précédent",
    "NEXT": "Suivant",
    "MORE": "Plus",
    "STEP": "Étape",
    "UNSAVEDCHANGES": "Modifications non enregistrées",
    "UNSAVED": {
      "DIALOG": {
        "DESCRIPTION": "Voulez-vous vraiment annuler cette nouvelle action ? Votre action sera perdue",
        "CANCEL": "Annuler",
        "DISCARD": "Abandonner"
      }
    },
    "TABLE": {
      "SHOWUSER": "Afficher l'utilisateur {{value}}"
    },
    "DOWNLOAD": "Télécharger"
  },
  "MEMBERROLES": {
    "IAM_OWNER": "A le contrôle de toute l'instance, y compris toutes les organisations",
    "IAM_OWNER_VIEWER": "A le droit de passer en revue l'ensemble de l'instance, y compris toutes les organisations.",
    "IAM_ORG_MANAGER": "A le droit de créer et de gérer des organisations",
    "IAM_USER_MANAGER": "A le droit de créer et de gérer les utilisateurs",
    "IAM_ADMIN_IMPERSONATOR": "A l'autorisation de se faire passer pour l'administrateur et les utilisateurs finaux de toutes les organisations",
    "IAM_END_USER_IMPERSONATOR": "Est autorisé à usurper l'identité des utilisateurs finaux de toutes les organisations",
    "ORG_OWNER": "A le droit de contrôler l'ensemble de l'organisation",
    "ORG_USER_MANAGER": "A le droit de créer et de gérer les utilisateurs de l'organisation",
    "ORG_OWNER_VIEWER": "A le droit de passer en revue l'ensemble de l'organisation",
    "ORG_USER_PERMISSION_EDITOR": "A le droit d'octroyer des droits aux utilisateurs",
    "ORG_PROJECT_PERMISSION_EDITOR": "A le droit d'octroyer des droits aux projets",
    "ORG_PROJECT_CREATOR": "A le droit de créer ses propres projets et leurs paramètres sous-jacents.",
    "ORG_ADMIN_IMPERSONATOR": "A l'autorisation de se faire passer pour l'administrateur et les utilisateurs finaux de l'organisation",
    "ORG_END_USER_IMPERSONATOR": "Est autorisé à usurper l'identité des utilisateurs finaux de l'organisation",
    "PROJECT_OWNER": "A le droit de gérer l'ensemble du projet",
    "PROJECT_OWNER_VIEWER": "A le droit de passer en revue l'ensemble du projet",
    "PROJECT_OWNER_GLOBAL": "A le droit d'accéder à l'ensemble du projet",
    "PROJECT_OWNER_VIEWER_GLOBAL": "A le droit de passer en revue l'ensemble du projet",
    "PROJECT_GRANT_OWNER": "A le droit de gérer les autorisations du projet",
    "PROJECT_GRANT_OWNER_VIEWER": "A le droit de passer en revue les autorisations du projet"
  },
  "OVERLAYS": {
    "ORGSWITCHER": {
      "TEXT": "Tous les paramètres d'organisation et les tableaux de la console sont basés sur l'organisation sélectionnée. Cliquez sur ce bouton pour changer d'organisation ou en créer une nouvelle."
    },
    "INSTANCE": {
      "TEXT": "Cliquez ici pour accéder aux paramètres de l'instance. Notez que vous n'avez accès à ce bouton que si vous disposez de permissions étendues."
    },
    "PROFILE": {
      "TEXT": "Ici, vous pouvez passer d'un compte utilisateur à l'autre et gérer vos sessions et votre profil."
    },
    "NAV": {
      "TEXT": "Cette navigation change en fonction de l'organisation sélectionnée ci-dessus ou de votre instance."
    },
    "CONTEXTCHANGED": {
      "TEXT": "Attention ! Le contexte de l'organisation a changé."
    },
    "SWITCHEDTOINSTANCE": {
      "TEXT": "La vue vient de changer en instance !"
    }
  },
  "FILTER": {
    "TITLE": "Filtre",
    "STATE": "Statut",
    "DISPLAYNAME": "Nom d'affichage de l'utilisateur",
    "EMAIL": "Courriel",
    "USERNAME": "Nom de l'utilisateur",
    "ORGNAME": "Nom de l'organisation",
    "PRIMARYDOMAIN": "Domaine principal",
    "PROJECTNAME": "Nom du projet",
    "RESOURCEOWNER": "Propriétaire des ressources",
    "METHODS": {
      "5": "contient",
      "7": "se termine par",
      "1": "est égal à"
    }
  },
  "KEYBOARDSHORTCUTS": {
    "TITLE": "Raccourcis clavier",
    "UNDERORGCONTEXT": "Dans les pages de l'organisation",
    "SIDEWIDE": "Raccourcis pour l'ensemble du site",
    "SHORTCUTS": {
      "HOME": "Aller à Accueil",
      "INSTANCE": "Aller dans l'aperçu des instances",
      "ORG": "Aller à Organisation",
      "ORGSETTINGS": "Aller dans les paramètres de l'organisation",
      "ORGSWITCHER": "Modifier l'organisation",
      "ME": "Aller à son propre profil",
      "PROJECTS": "Aller à Projets",
      "USERS": "Aller à Utilisateurs",
      "USERGRANTS": "Aller à Autorisations",
      "ACTIONS": "Aller à Actions et Flux",
      "DOMAINS": "Aller à Domaines"
    }
  },
  "RESOURCEID": "Id de la ressource",
  "NAME": "Name",
  "VERSION": "Version",
  "TABLE": {
    "NOROWS": "Pas de données"
  },
  "ERRORS": {
    "REQUIRED": "Merci de remplir ce champ.",
    "ATLEASTONE": "Indiquez au moins une valeur.",
    "TOKENINVALID": {
      "TITLE": "Votre jeton d'autorisation a expiré.",
      "DESCRIPTION": "Cliquez sur le bouton ci-dessous pour vous reconnecter."
    },
    "EXHAUSTED": {
      "TITLE": "Votre instance est bloquée.",
      "DESCRIPTION": "Demandez à votre administrateur d'instance ZITADEL de mettre à jour l'abonnement."
    },
    "INVALID_FORMAT": "Le format n'est pas valide.",
    "NOTANEMAIL": "La valeur donnée n'est pas une adresse e-mail.",
    "MINLENGTH": "Doit comporter au moins {{length}} caractères.",
    "UPPERCASEMISSING": "Doit inclure un caractère majuscule.",
    "LOWERCASEMISSING": "Doit inclure un caractère minuscule.",
    "SYMBOLERROR": "Doit inclure un symbole ou un signe de ponctuation.",
    "NUMBERERROR": "Doit inclure un chiffre.",
    "PWNOTEQUAL": "Les mots de passe fournis ne correspondent pas.",
    "PHONE": "Le numéro de téléphone doit commencer par +."
  },
  "USER": {
    "SETTINGS": {
      "TITLE": "Paramètres",
      "GENERAL": "Général",
      "IDP": "Fournisseurs d'identité",
      "SECURITY": "Mot de passe et sécurité",
      "KEYS": "Clés",
      "PAT": "Jetons d'accès personnels",
      "USERGRANTS": "Autorisations",
      "MEMBERSHIPS": "Adhésions",
      "METADATA": "Métadonnées"
    },
    "TITLE": "Informations personnelles",
    "DESCRIPTION": "Gérez vos informations et vos paramètres de sécurité.",
    "PAGES": {
      "TITLE": "Utilisateur",
      "DETAIL": "Détail",
      "CREATE": "Créer",
      "MY": "Mes informations",
      "LOGINNAMES": "Noms de connexion",
      "LOGINMETHODS": "Méthodes de connexion",
      "LOGINNAMESDESC": "Ce sont vos noms de connexion",
      "NOUSER": "Aucun utilisateur associé.",
      "REACTIVATE": "Réactiver",
      "DEACTIVATE": "Désactiver",
      "FILTER": "Filtre",
      "STATE": "Statut",
      "DELETE": "Supprimer l'utilisateur",
      "UNLOCK": "Déverrouiller l'utilisateur",
      "GENERATESECRET": "Générer Client Secret",
      "REMOVESECRET": "Supprimer Client Secret",
      "LOCKEDDESCRIPTION": "Cet utilisateur a été verrouillé pour avoir dépassé le nombre maximum de tentatives de connexion et doit être déverrouillé pour être à nouveau utilisé.",
      "DELETEACCOUNT": "Supprimer le compte",
      "DELETEACCOUNT_DESC": "Si vous effectuez cette action, vous serez déconnecté et n'aurez plus accès à votre compte. Cette action n'est pas réversible, veuillez donc continuer avec prudence.",
      "DELETEACCOUNT_BTN": "Supprimer le compte",
      "DELETEACCOUNT_SUCCESS": "Compte supprimé avec succès !"
    },
    "DETAILS": {
      "DATECREATED": "Créé",
      "DATECHANGED": "Modifié"
    },
    "DIALOG": {
      "DELETE_TITLE": "Supprimer l'utilisateur",
      "DELETE_SELF_TITLE": "Supprimer le compte",
      "DELETE_DESCRIPTION": "Vous êtes sur le point de supprimer définitivement un utilisateur. Êtes-vous sûr ?",
      "DELETE_SELF_DESCRIPTION": "Vous êtes sur le point de supprimer définitivement votre compte personnel. Cela vous déconnectera et supprimera votre utilisateur. Cette action ne peut être annulée !",
      "DELETE_AUTH_DESCRIPTION": "Vous êtes sur le point de supprimer définitivement votre compte personnel. En êtes-vous sûr ?",
      "TYPEUSERNAME": "Tapez '{{value}}', pour confirmer et supprimer l'utilisateur.",
      "USERNAME": "Identifiant",
      "DELETE_BTN": "Supprimer définitivement"
    },
    "SENDEMAILDIALOG": {
      "TITLE": "Envoyer une notification pare-mail",
      "DESCRIPTION": "Cliquez sur le bouton ci-dessous pour envoyer une notification à l'adressee-mail actuelle ou modifier l'adressee-mail dans le champ.",
      "NEWEMAIL": "Nouvelle adressee-mail"
    },
    "SECRETDIALOG": {
      "CLIENTSECRET": "Client Secret",
      "CLIENTSECRET_DESCRIPTION": "Conservez votre secret client dans un endroit sûr car il disparaîtra une fois la boîte de dialogue fermée."
    },
    "TABLE": {
      "DEACTIVATE": "Désactiver",
      "ACTIVATE": "Activer",
      "CHANGEDATE": "Dernière modification",
      "CREATIONDATE": "Créé à",
      "FILTER": {
        "0": "Filtre pour le nom d'utilisateur affiché",
        "1": "Filtre sur le nom d'utilisateur",
        "2": "filtre pour le nom d'utilisateur affiché",
        "3": "filtre pour Username",
        "4": "filtre pour E-mail",
        "5": "filtre pour le nom d'utilisateur affiché",
        "10": "filtre pour le nom de l'organisation",
        "12": "filtre pour le nom du projet"
      },
      "EMPTY": "Aucune entrée"
    },
    "PASSWORDLESS": {
      "SEND": "Envoyer le lien d'enregistrement",
      "TABLETYPE": "Type",
      "TABLESTATE": "Statut",
      "NAME": "Nom",
      "EMPTY": "Aucun dispositif défini",
      "TITLE": "Authentification sans mot de passe",
      "DESCRIPTION": "Ajoutez des méthodes d'authentification basées sur WebAuthn pour vous connecter à ZITADEL sans mot de passe.",
      "MANAGE_DESCRIPTION": "Gérez les méthodes de second facteur de vos utilisateurs.",
      "U2F": "Ajouter une méthode",
      "U2F_DIALOG_TITLE": "Vérifier l'authentifiant",
      "U2F_DIALOG_DESCRIPTION": "Entrez un nom pour votre connexion sans mot de passe utilisée",
      "U2F_SUCCESS": "Connexion sans mot de passe créé avec succès !",
      "U2F_ERROR": "Une erreur s'est produite pendant la configuration !",
      "U2F_NAME": "Nom de l'authentificateur",
      "TYPE": {
        "0": "Pas de MFA défini",
        "1": "Mot de passe à usage unique (OTP)",
        "2": "Empreinte digitale, clés de sécurité, Face ID et autres"
      },
      "STATE": {
        "0": "Pas d'état",
        "1": "Pas prêt",
        "2": "Prêt",
        "3": "Supprimé"
      },
      "DIALOG": {
        "DELETE_TITLE": "Supprimer une méthode d'authentification sans mot de passe",
        "DELETE_DESCRIPTION": "Vous êtes sur le point de supprimer une méthode d'authentification sans mot de passe. Vous êtes sûr ?",
        "ADD_TITLE": "Authentification sans mot de passe",
        "ADD_DESCRIPTION": "Sélectionnez l'une des options disponibles pour créer une méthode d'authentification sans mot de passe.",
        "SEND_DESCRIPTION": "Envoyez vous-même un lien d'enregistrement à votre adresse électronique.",
        "SEND": "Envoyer le lien d'enregistrement",
        "SENT": "L'e-mail a été délivré avec succès. Vérifiez votre boîte aux lettres électronique pour poursuivre la configuration.",
        "QRCODE_DESCRIPTION": "Générer un code QR à scanner avec un autre appareil.",
        "QRCODE": "Générer un code QR",
        "QRCODE_SCAN": "Scannez ce code QR pour poursuivre la configuration sur votre appareil.",
        "NEW_DESCRIPTION": "Utilisez cet appareil pour configurer Passwordless.",
        "NEW": "Ajouter un nouveau"
      }
    },
    "MFA": {
      "TABLETYPE": "Type",
      "TABLESTATE": "Statut",
      "NAME": "Nom",
      "EMPTY": "Aucun facteur supplémentaire",
      "TITLE": "Authentification multifactorielle",
      "DESCRIPTION": "Ajoutez un second facteur pour garantir une sécurité optimale de votre compte.",
      "MANAGE_DESCRIPTION": "Gérez les méthodes de second facteur de vos utilisateurs.",
      "ADD": "Ajouter un facteur",
      "OTP": "Application d'authentification pour TOTP (Time-based One-time password)",
      "OTP_DIALOG_TITLE": "Ajouter un TOTP",
      "OTP_DIALOG_DESCRIPTION": "Scannez le code QR avec une application d'authentification et saisissez le code ci-dessous pour vérifier et activer la méthode OTP.",
      "U2F": "Empreinte digitale, clés de sécurité, Face ID et autres",
      "U2F_DIALOG_TITLE": "Vérifier le facteur",
      "U2F_DIALOG_DESCRIPTION": "Entrez un nom pour votre multifacteur universel utilisé.",
      "U2F_SUCCESS": "Facteur ajouté avec succès !",
      "U2F_ERROR": "Une erreur s'est produite pendant l'installation !",
      "U2F_NAME": "Nom de l'authentificateur",
      "OTPSMS": "OTP (One-Time Password) avec SMS",
      "OTPEMAIL": "OTP (password monouso) cone-mail",
      "SETUPOTPSMSDESCRIPTION": "Voulez-vous configurer ce numéro de téléphone comme deuxième facteur OTP (mot de passe à usage unique) ?",
      "OTPSMSSUCCESS": "OTP Factor mis en place avec succès.",
      "OTPSMSPHONEMUSTBEVERIFIED": "Votre téléphone doit être vérifié pour pouvoir utiliser cette méthode.",
      "OTPEMAILSUCCESS": "OTP Factor mis en place avec succès.",
      "TYPE": {
        "0": "Pas de MFA défini",
        "1": "Mot de passe à usage unique (OTP)",
        "2": "Empreinte digitale, clés de sécurité, Face ID et autres"
      },
      "STATE": {
        "0": "Pas d'état",
        "1": "Pas prêt",
        "2": "Prêt",
        "3": "Supprimé"
      },
      "DIALOG": {
        "MFA_DELETE_TITLE": "Supprimer le second facteur",
        "MFA_DELETE_DESCRIPTION": "Vous êtes sur le point de supprimer un second facteur. En êtes-vous sûr ?",
        "ADD_MFA_TITLE": "Ajouter un second facteur",
        "ADD_MFA_DESCRIPTION": "Sélectionnez l'une des options suivantes."
      }
    },
    "EXTERNALIDP": {
      "TITLE": "Fournisseurs d'identité externes",
      "DESC": "",
      "IDPCONFIGID": "IDP Config ID",
      "IDPNAME": "Nom IDP",
      "USERDISPLAYNAME": "Nom externe",
      "EXTERNALUSERID": "IDP externe",
      "EMPTY": "Aucun IDP externe trouvé",
      "DIALOG": {
        "DELETE_TITLE": "Supprimer l'IDP",
        "DELETE_DESCRIPTION": "Vous êtes sur le point de supprimer un fournisseur d'identité d'un utilisateur. Voulez-vous vraiment continuer ?"
      }
    },
    "CREATE": {
      "TITLE": "Créer un nouvel utilisateur",
      "DESCRIPTION": "Veuillez fournir les informations nécessaires.",
      "NAMEANDEMAILSECTION": "Nom ete-mail",
      "GENDERLANGSECTION": "Sexe et langue",
      "PHONESECTION": "Numéro de téléphone",
      "PASSWORDSECTION": "Mot de passe initial",
      "ADDRESSANDPHONESECTION": "Numéro de téléphone",
      "INITMAILDESCRIPTION": "Si les deux options sont sélectionnées, aucun mail d'initialisation ne sera envoyé. Si une seule des options est sélectionnée, un mail pour fournir / vérifier les données sera envoyé."
    },
    "CODEDIALOG": {
      "TITLE": "Vérifier le numéro de téléphone",
      "DESCRIPTION": "Entrez le code que vous avez reçu par SMS pour vérifier votre numéro de téléphone.",
      "CODE": "Code"
    },
    "DATA": {
      "STATE": "Statut",
      "STATE0": "Inconnu",
      "STATE1": "Actif",
      "STATE2": "Inactif",
      "STATE3": "Supprimé",
      "STATE4": "Verrouillé",
      "STATE5": "Suspendu",
      "STATE6": "Initial"
    },
    "PROFILE": {
      "TITLE": "Profil",
      "EMAIL": "Courriel",
      "PHONE": "Numéro de téléphone",
      "PHONE_HINT": "Utilisez le symbole + suivi de l'indicatif du pays de l'appelant, ou sélectionnez le pays dans la liste déroulante et saisissez enfin le numéro de téléphone.",
      "USERNAME": "Nom de l'utilisateur",
      "CHANGEUSERNAME": "modifier",
      "CHANGEUSERNAME_TITLE": "Modifier le nom d'utilisateur",
      "CHANGEUSERNAME_DESC": "Entrez le nouveau nom dans le champ ci-dessous.",
      "FIRSTNAME": "Prénom",
      "LASTNAME": "Nom de famille",
      "NICKNAME": "Surnom",
      "DISPLAYNAME": "Nom d'affichage",
      "PREFERREDLOGINNAME": "Nom de connexion préféré",
      "PREFERRED_LANGUAGE": "Langue",
      "GENDER": "Sexe",
      "PASSWORD": "Mot de passe",
      "AVATAR": {
        "UPLOADTITLE": "Téléchargez votre photo de profil",
        "UPLOADBTN": "Choisir le fichier",
        "UPLOAD": "Télécharger",
        "CURRENT": "Photo actuelle",
        "PREVIEW": "Prévisualiser",
        "DELETESUCCESS": "Supprimé avec succès !",
        "CROPPERERROR": "Une erreur s'est produite lors du téléchargement de votre fichier. Essayez un autre format et une autre taille si nécessaire."
      },
      "COUNTRY": "Pays"
    },
    "MACHINE": {
      "TITLE": "Détails de l'utilisateur du service",
      "USERNAME": "Nom de l'utilisateur",
      "NAME": "Nom",
      "DESCRIPTION": "Description",
      "KEYSTITLE": "Clés",
      "KEYSDESC": "Définissez vos clés et ajoutez une date d'expiration facultative.",
      "TOKENSTITLE": "Jetons d'accès personnels",
      "TOKENSDESC": "Les jetons d'accès personnels fonctionnent comme des jetons d'accès OAuth ordinaires.",
      "ID": "ID de la clé",
      "TYPE": "Type",
      "EXPIRATIONDATE": "Date d'expiration",
      "CHOOSEDATEAFTER": "Entrez une date d'expiration valide après",
      "CHOOSEEXPIRY": "Sélectionnez une date d'expiration",
      "CREATIONDATE": "Date de création",
      "KEYDETAILS": "Détails de la clé",
      "ACCESSTOKENTYPE": "Access Token Type",
      "ACCESSTOKENTYPES": {
        "0": "Bearer",
        "1": "JWT"
      },
      "ADD": {
        "TITLE": "Ajouter une clé",
        "DESCRIPTION": "Sélectionnez votre type de clé et choisissez une date d'expiration facultative."
      },
      "ADDED": {
        "TITLE": "La clé a été créée",
        "DESCRIPTION": "Téléchargez la clé car elle ne sera plus visible après la fermeture de cette boîte de dialogue !"
      },
      "KEYTYPES": {
        "1": "JSON"
      },
      "DIALOG": {
        "DELETE_KEY": {
          "TITLE": "Supprimer la clé",
          "DESCRIPTION": "Voulez-vous supprimer la clé sélectionnée ? Cette opération ne peut être annulée."
        }
      }
    },
    "PASSWORD": {
      "TITLE": "Mot de passe",
      "LABEL": "Un mot de passe sécurisé permet de protéger le compte",
      "DESCRIPTION": "Saisissez le nouveau mot de passe conformément à la politique ci-dessous.",
      "OLD": "Mot de passe actuel",
      "NEW": "Nouveau mot de passe",
      "CONFIRM": "Confirmer le nouveau mot de passe",
      "NEWINITIAL": "Mot de passe",
      "CONFIRMINITIAL": "Confirmer le mot de passe",
      "RESET": "Réinitialiser le mot de passe actuel",
      "SET": "Définir un nouveau mot de passe",
      "RESENDNOTIFICATION": "Envoyer le lien de réinitialisation du mot de passe",
      "REQUIRED": "Certains champs obligatoires sont manquants.",
      "MINLENGTHERROR": "Doit comporter au moins {{value}} caractères."
    },
    "ID": "ID",
    "EMAIL": "E-mail",
    "PHONE": "Numéro de téléphone",
    "PHONEEMPTY": "Pas de numéro de téléphone défini",
    "PHONEVERIFIED": "Numéro de téléphone vérifié.",
    "EMAILVERIFIED": "Courriel vérifié",
    "NOTVERIFIED": "non vérifié",
    "PREFERRED_LOGINNAME": "Nom de connexion préféré",
    "ISINITIAL": "L'utilisateur n'est pas encore actif",
    "LOGINMETHODS": {
      "TITLE": "Informations sur le contact",
      "DESCRIPTION": "Les informations fournies sont utilisées pour vous envoyer des informations importantes, comme dese-mails de réinitialisation de mot de passe.",
      "EMAIL": {
        "TITLE": "Courriel",
        "VALID": "Validé",
        "ISVERIFIED": "Courriel vérifié",
        "ISVERIFIEDDESC": "Si l'e-mail est indiqué comme vérifié, aucune demande de vérification d'e-mail ne sera effectuée.",
        "RESEND": "Renvoyer l'e-mail de vérification",
        "EDITTITLE": "Modifier l'e-mail",
        "EDITDESC": "Entrez le nouvele-mail dans le champ ci-dessous."
      },
      "PHONE": {
        "TITLE": "Téléphone",
        "VALID": "Validé",
        "RESEND": "Renvoyer le message texte de vérification",
        "EDITTITLE": "Changer le numéro",
        "EDITVALUE": "Numéro de téléphone",
        "EDITDESC": "Entrez le nouveau numéro de téléphone dans le champ ci-dessous.",
        "DELETETITLE": "Supprimer le numéro de téléphone",
        "DELETEDESC": "Voulez-vous vraiment supprimer le numéro de téléphone ?",
        "OTPSMSREMOVALWARNING": "Ce compte utilise ce numéro de téléphone comme deuxième facteur. Vous ne pourrez plus l'utiliser après avoir continué."
      },
      "RESENDCODE": "Renvoyer le code",
      "ENTERCODE": "Vérifier",
      "ENTERCODE_DESC": "Code de vérification"
    },
    "GRANTS": {
      "TITLE": "Attribution d'un utilisateur",
      "DESCRIPTION": "Accorder à cet utilisateur l'accès à certains projets",
      "CREATE": {
        "TITLE": "Créer une autorisation d'utilisateur",
        "DESCRIPTION": "Recherchez l'organisation, le projet et les rôles de projet correspondants."
      },
      "PROJECTNAME": "Nom du projet",
      "PROJECT-OWNED": "Projet",
      "PROJECT-GRANTED": "Projet concédé",
      "FILTER": {
        "0": "filtre pour l'utilisateur",
        "1": "filtre pour le domaine",
        "2": "filtre pour le nom du projet",
        "3": "filtre pour nom de rôle"
      }
    },
    "STATE": {
      "0": "Inconnu",
      "1": "Actif",
      "2": "Inactif",
      "3": "Supprimé",
      "4": "Verrouillé",
      "5": "Suspendu",
      "6": "Initial"
    },
    "SEARCH": {
      "ADDITIONAL": "Nom de connexion (organisation actuelle)",
      "ADDITIONAL-EXTERNAL": "Nom de connexion (organisation externe)"
    },
    "TARGET": {
      "SELF": "Si vous souhaitez accorder une autorisation à un utilisateur d'une autre organisation",
      "EXTERNAL": "Pour accorder un utilisateur de votre organisation",
      "CLICKHERE": "cliquez ici"
    },
    "SIGNEDOUT": "Vous êtes déconnecté. Cliquez sur le bouton \"Se connecter\" pour vous reconnecter.",
    "SIGNEDOUT_BTN": "Se connecter",
    "EDITACCOUNT": "Modifier le compte",
    "ADDACCOUNT": "Se connecter avec un autre compte",
    "RESENDINITIALEMAIL": "Renvoyer le courrier d'activation",
    "RESENDEMAILNOTIFICATION": "Renvoyer la notification pare-mail",
    "TOAST": {
      "CREATED": "Utilisateur créé avec succès.",
      "SAVED": "Profil enregistré avec succès.",
      "USERNAMECHANGED": "Nom d'utilisateur modifié.",
      "EMAILSAVED": "E-mail enregistré avec succès.",
      "INITEMAILSENT": "Initialisation du courrier envoyé.",
      "PHONESAVED": "Téléphone enregistré avec succès.",
      "PHONEREMOVED": "Le téléphone a été supprimé.",
      "PHONEVERIFIED": "Téléphone vérifié avec succès.",
      "PHONEVERIFICATIONSENT": "Code de vérification du téléphone envoyé.",
      "EMAILVERIFICATIONSENT": "Code de vérification de l'e-mail envoyé.",
      "OTPREMOVED": "OTP supprimé.",
      "U2FREMOVED": "Facteur supprimé.",
      "PASSWORDLESSREMOVED": "Connexion sans mot de passe supprimée.",
      "INITIALPASSWORDSET": "Mot de passe initial défini.",
      "PASSWORDNOTIFICATIONSENT": "Notification de changement de mot de passe envoyée.",
      "PASSWORDCHANGED": "Mot de passe modifié avec succès.",
      "REACTIVATED": "Utilisateur réactivé.",
      "DEACTIVATED": "Utilisateur désactivé.",
      "SELECTEDREACTIVATED": "Utilisateurs sélectionnés réactivés.",
      "SELECTEDDEACTIVATED": "Utilisateurs sélectionnés désactivés.",
      "SELECTEDKEYSDELETED": "Clés sélectionnées supprimées.",
      "KEYADDED": "Clé ajoutée !",
      "MACHINEADDED": "Utilisateur de service créé !",
      "DELETED": "Utilisateur supprimé avec succès !",
      "UNLOCKED": "Utilisateur déverrouillé avec succès !",
      "PASSWORDLESSREGISTRATIONSENT": "Lien d'enregistrement envoyé avec succès.",
      "SECRETGENERATED": "Secret généré avec succès !",
      "SECRETREMOVED": "Secret supprimé avec succès !"
    },
    "MEMBERSHIPS": {
      "TITLE": "Rôles du responsable ZITADEL",
      "DESCRIPTION": "Il s'agit de toutes les attributions des membres de l'utilisateur. Vous pouvez également les modifier sur les pages de détails de l'organisation, du projet ou de l'IAM.",
      "ORGCONTEXT": "Vous voyez toutes les organisations et tous les projets qui sont liés à l'organisation actuellement sélectionnée.",
      "USERCONTEXT": "Vous voyez toutes les organisations et tous les projets auxquels vous êtes autorisé. Y compris les autres organisations.",
      "CREATIONDATE": "Date de création",
      "CHANGEDATE": "Dernière modification",
      "DISPLAYNAME": "Nom d'affichage",
      "REMOVE": "Supprimer",
      "TYPE": "Type",
      "ORGID": "ID de l'organisation",
      "UPDATED": "L'adhésion a été mise à jour.",
      "NOPERMISSIONTOEDIT": "Il vous manque les autorisations nécessaires pour modifier les rôles !",
      "TYPES": {
        "UNKNOWN": "Inconnu",
        "ORG": "Organisation",
        "PROJECT": "Projet",
        "GRANTEDPROJECT": "Projet octroyé"
      }
    },
    "PERSONALACCESSTOKEN": {
      "ID": "ID",
      "TOKEN": "Jeton",
      "ADD": {
        "TITLE": "Générer un nouveau jeton d'accès personnel",
        "DESCRIPTION": "Définissez une expiration personnalisée pour le jeton.",
        "CHOOSEEXPIRY": "Sélectionnez une date d'expiration",
        "CHOOSEDATEAFTER": "Entrez une expiration valide après"
      },
      "ADDED": {
        "TITLE": "Jeton d'accès personnel",
        "DESCRIPTION": "Veillez à copier votre jeton d'accès personnel. Vous ne pourrez plus le voir !"
      },
      "DELETE": {
        "TITLE": "Supprimer le jeton",
        "DESCRIPTION": "Vous êtes sur le point de supprimer le jeton d'accès personnel. Vous êtes sûr ?"
      },
      "DELETED": "Jeton supprimé avec succès."
    }
  },
  "METADATA": {
    "TITLE": "Métadonnées",
    "KEY": "Clé",
    "VALUE": "Valeur",
    "ADD": "Nouvelle entrée",
    "SAVE": "Enregistrer",
    "EMPTY": "Pas de métadonnées",
    "SETSUCCESS": "Élément sauvegardé avec succès",
    "REMOVESUCCESS": "Élément supprimé avec succès"
  },
  "FLOWS": {
    "ID": "ID",
    "NAME": "Nom",
    "STATE": "État",
    "STATES": {
      "0": "pas d'état",
      "1": "inactif",
      "2": "actif"
    },
    "ADDTRIGGER": "Ajouter un déclencheur",
    "FLOWCHANGED": "Le processus a été modifié",
    "FLOWCLEARED": "Le processus a été supprimé avec succès",
    "TIMEOUT": "Délai d'attente",
    "TIMEOUTINSEC": "Délai en secondes",
    "ALLOWEDTOFAIL": "Autorisé à échouer",
    "ALLOWEDTOFAILWARN": {
      "TITLE": "Avertissement",
      "DESCRIPTION": "Si vous désactivez ce paramètre, cela peut empêcher les utilisateurs de votre organisation de se connecter. De plus, vous ne pourrez plus accéder à la console pour désactiver l'action. Nous vous recommandons de créer un utilisateur administrateur dans une organisation distincte ou de tester les scripts d'abord dans un environnement de développement ou une organisation de développement."
    },
    "SCRIPT": "Script",
    "FLOWTYPE": "Type de flux",
    "TRIGGERTYPE": "Type de déclencheur",
    "ACTIONS": "Actions",
    "ACTIONSMAX": "En fonction de votre niveau, vous disposez d'un nombre limité d'actions ({{value}}). Veillez à désactiver celles dont vous n'avez pas besoin ou envisagez d'améliorer votre niveau.",
    "DIALOG": {
      "ADD": {
        "TITLE": "Créer une action"
      },
      "UPDATE": {
        "TITLE": "Mettre à jour l'action"
      },
      "DELETEACTION": {
        "TITLE": "Supprimer une action ?",
        "DESCRIPTION": "Vous êtes sur le point de supprimer une action. Cette action ne peut pas être annulée. Vous êtes sûr ?",
        "DELETE_SUCCESS": "Action supprimée avec succès."
      },
      "CLEAR": {
        "TITLE": "Effacer le flux ?",
        "DESCRIPTION": "Vous êtes sur le point de réinitialiser le flux ainsi que ses déclencheurs et actions. Ce changement ne peut pas être restauré. Etes-vous sûr ?"
      },
      "REMOVEACTIONSLIST": {
        "TITLE": "Supprimer les actions sélectionnées ?",
        "DESCRIPTION": "Voulez-vous vraiment supprimer les actions sélectionnées du flux ?"
      }
    },
    "TOAST": {
      "ACTIONSSET": "Actions définies",
      "ACTIONREACTIVATED": "Actions réactivées avec succès",
      "ACTIONDEACTIVATED": "Actions désactivées avec succès"
    }
  },
  "IAM": {
    "POLICIES": {
      "TITLE": "Politiques et paramètres d'accès au système",
      "DESCRIPTION": "Gérer vos politiques globales et vos paramètres d'accès à la gestion."
    },
    "EVENTSTORE": {
      "TITLE": "Administration du stockage IAM",
      "DESCRIPTION": "Gérez vos vues ZITADEL et les événements échoués."
    },
    "MEMBER": {
      "TITLE": "Responsables",
      "DESCRIPTION": "Ces responsables sont autorisés à effectuer des changements dans votre instance."
    },
    "PAGES": {
      "STATE": "Statut",
      "DOMAINLIST": "Domaines personnalisés"
    },
    "STATE": {
      "0": "Inconnu",
      "1": "Créer",
      "2": "Actif",
      "3": "Arrêt",
      "4": "Arrêté"
    },
    "VIEWS": {
      "VIEWNAME": "Nom",
      "DATABASE": "Base de données",
      "SEQUENCE": "Séquence",
      "EVENTTIMESTAMP": "Horodatage",
      "LASTSPOOL": "Spool réussi",
      "ACTIONS": "Actions",
      "CLEAR": "Effacer",
      "CLEARED": "La vue a été effacée avec succès !",
      "DIALOG": {
        "VIEW_CLEAR_TITLE": "Effacer la vue",
        "VIEW_CLEAR_DESCRIPTION": "Vous êtes sur le point d'effacer une vue. L'effacement d'une vue crée un processus pendant lequel les données ne sont peut-être pas disponibles pour les utilisateurs finaux. Etes-vous vraiment sûr ?"
      }
    },
    "FAILEDEVENTS": {
      "VIEWNAME": "Nom",
      "DATABASE": "Base de données",
      "FAILEDSEQUENCE": "Séquence échouée",
      "FAILURECOUNT": "Nombre d'échecs",
      "LASTFAILED": "Dernier échec à",
      "ERRORMESSAGE": "Message d'erreur",
      "ACTIONS": "Actions",
      "DELETE": "Supprimer",
      "DELETESUCCESS": "Événements échoués supprimés."
    },
    "EVENTS": {
      "EDITOR": "Éditeur",
      "EDITORID": "Editor ID",
      "AGGREGATE": "agrégat",
      "AGGREGATEID": "agrégat ID",
      "AGGREGATETYPE": "type d'agrégat",
      "RESOURCEOWNER": "Propriétaire",
      "SEQUENCE": "séquence",
      "CREATIONDATE": "Créé à",
      "TYPE": "Type",
      "PAYLOAD": "Payload",
      "FILTERS": {
        "BTN": "Filtre",
        "USER": {
          "IDLABEL": "ID",
          "CHECKBOX": "Filtrer par éditeur"
        },
        "AGGREGATE": {
          "TYPELABEL": "Aggregate Type",
          "IDLABEL": "ID",
          "CHECKBOX": "Filtrer par agrégat"
        },
        "TYPE": {
          "TYPELABEL": "Type",
          "CHECKBOX": "Filtrer par type"
        },
        "RESOURCEOWNER": {
          "LABEL": "ID",
          "CHECKBOX": "Filtrer par propriétaire"
        },
        "SEQUENCE": {
          "LABEL": "séquence",
          "CHECKBOX": "Filtrer par séquence"
        },
        "SORT": "Triage",
        "ASC": "Ascendant",
        "DESC": "Descendant",
        "CREATIONDATE": {
          "RADIO_FROM": "De",
          "RADIO_RANGE": "Gamme",
          "LABEL_SINCE": "Depuis",
          "LABEL_UNTIL": "Jusqu'à"
        },
        "OTHER": "autre",
        "OTHERS": "autres"
      },
      "DIALOG": {
        "TITLE": "Détail de l'événement"
      }
    },
    "TOAST": {
      "MEMBERREMOVED": "Responsable supprimé.",
      "MEMBERSADDED": "Responsable ajoutés.",
      "MEMBERADDED": "Responsable ajouté.",
      "MEMBERCHANGED": "Responsable modifié.",
      "ROLEREMOVED": "Rôle supprimé.",
      "ROLECHANGED": "Rôle modifié.",
      "REACTIVATED": "Réactivé",
      "DEACTIVATED": "Désactivé"
    }
  },
  "ORG": {
    "PAGES": {
      "NAME": "Nom",
      "ID": "ID",
      "CREATIONDATE": "Date de création",
      "DATECHANGED": "Modifié",
      "FILTER": "Filtre",
      "FILTERPLACEHOLDER": "Filtre pour le nom",
      "LIST": "Organisations",
      "LISTDESCRIPTION": "Choisissez une organisation.",
      "ACTIVE": "Actif",
      "CREATE": "Créer une organisation",
      "DEACTIVATE": "Désactiver l'organisation",
      "REACTIVATE": "Réactiver l'organisation",
      "NOPERMISSION": "Vous n'avez pas la permission d'accéder aux paramètres de l'organisation.",
      "USERSELFACCOUNT": "Utilisez votre compte personnel comme propriétaire de l'organisation",
      "ORGDETAIL_TITLE": "Saisissez le nom et le domaine de votre nouvelle organisation.",
      "ORGDETAIL_TITLE_WITHOUT_DOMAIN": "Saisissez le nom de votre nouvelle organisation.",
      "ORGDETAILUSER_TITLE": "Configurer le propriétaire de l'organisation",
      "DELETE": "Supprimer l'organisation",
      "DEFAULTLABEL": "Défaut",
      "SETASDEFAULT": "Définir comme organisation par défaut",
      "DEFAULTORGSET": "L'organisation par défaut a été modifiée avec succès",
      "RENAME": {
        "ACTION": "Renommer",
        "TITLE": "Renommer l'organisation",
        "DESCRIPTION": "Entrez le nouveau nom de votre organisation",
        "BTN": "Renommer"
      },
      "ORGDOMAIN": {
        "TITLE": "Vérifier la propriété de {{value}}",
        "VERIFICATION": "Nous vous proposons deux méthodes pour valider manuellement votre domaine :",
        "VERIFICATION_HTML": "-HTTP. Hébergez un fichier de vérification temporaire sur votre site Web",
        "VERIFICATION_DNS": "-DNS. Créer une entrée DNS d'enregistrement TXT",
        "VERIFICATION_DNS_DESC": "Si vous gérez {{ value }} et que vous avez accès à vos enregistrements DNS, vous pouvez créer un nouvel enregistrement TXT avec les valeurs suivantes :",
        "VERIFICATION_DNS_HOST_LABEL": "Host:",
        "VERIFICATION_DNS_CHALLENGE_LABEL": "Utilisez ce code pour la valeur de l'enregistrement TXT :",
        "VERIFICATION_HTTP_DESC": "Si vous avez accès à l'hébergement de votre site Web, téléchargez simplement le fichier de vérification et téléchargez-le à l'URL fournie.",
        "VERIFICATION_HTTP_URL_LABEL": "URL attendue :",
        "VERIFICATION_HTTP_FILE_LABEL": "Dossier de vérification :",
        "VERIFICATION_SKIP": "Vous pouvez ignorer la vérification pour le moment et continuer à créer votre organisation, mais pour pouvoir utiliser votre domaine, cette étape doit être complétée !",
        "VERIFICATION_VALIDATION_DESC": "Ne supprimez pas le code de vérification, car ZITADEL revérifiera de temps en temps la propriété de votre domaine.",
        "VERIFICATION_NEWTOKEN_TITLE": "Demander un nouveau jeton",
        "VERIFICATION_VALIDATION_ONGOING": "La méthode {{ value }} a été sélectionnée pour vérifier votre domaine. Cliquez sur le bouton pour déclencher une vérification ou réinitialiser le processus de vérification.",
        "VERIFICATION_SUCCESSFUL": "Domaine vérifié avec succès !",
        "RESETMETHOD": "Réinitialiser la méthode de vérification"
      },
      "DOWNLOAD_FILE": "Télécharger le fichier",
      "SELECTORGTOOLTIP": "Sélectionnez cette organisation.",
      "PRIMARYDOMAIN": "Domaine primaire",
      "STATE": "État",
      "USEPASSWORD": "Définir le mot de passe initial",
      "USEPASSWORDDESC": "L'utilisateur n'a pas à définir le mot de passe lors de l'initialisation."
    },
    "LIST": {
      "TITLE": "Organisations",
      "DESCRIPTION": "Ce sont les organisations de votre instance"
    },
    "DOMAINS": {
      "NEW": "Ajouter un domaine",
      "TITLE": "Domaines vérifiés",
      "DESCRIPTION": "Configurez vos domaines. Ce domaine peut être utilisé pour se connecter avec vos utilisateurs.",
      "SETPRIMARY": "Définir comme primaire",
      "DELETE": {
        "TITLE": "Supprimer un domaine",
        "DESCRIPTION": "Vous êtes sur le point de supprimer l'un de vos domaines. Notez que vos utilisateurs ne peuvent plus utiliser ce domaine pour leur connexion."
      },
      "ADD": {
        "TITLE": "Ajouter un domaine",
        "DESCRIPTION": "Vous êtes sur le point d'ajouter un domaine pour votre organisation. Une fois le processus réussi, vos utilisateurs pourront utiliser le domaine pour leur connexion."
      }
    },
    "STATE": {
      "0": "Non défini",
      "1": "Actif",
      "2": "Désactivé"
    },
    "MEMBER": {
      "TITLE": "Responsables de l'organisation",
      "DESCRIPTION": "Définissez les utilisateurs qui peuvent modifier les préférences de votre organisation."
    },
    "TOAST": {
      "UPDATED": "L'organisation a été mise à jour",
      "DEACTIVATED": "Organisation désactivée.",
      "REACTIVATED": "Organisation réactivée.",
      "DOMAINADDED": "Domaine ajouté.",
      "DOMAINREMOVED": "Domaine supprimé.",
      "MEMBERADDED": "Responsable ajouté.",
      "MEMBERREMOVED": "Responsable supprimé.",
      "MEMBERCHANGED": "Responsable modifié.",
      "SETPRIMARY": "Domaine primaire défini.",
      "DELETED": "Organisation supprimée avec succès",
      "DEFAULTORGNOTFOUND": "L'organisation par défaut est introuvable",
      "ORG_WAS_DELETED": "L'organisation a été supprimée"
    },
    "DIALOG": {
      "DEACTIVATE": {
        "TITLE": "Désactiver l'organisation",
        "DESCRIPTION": "Vous êtes sur le point de désactiver votre organisation. Les utilisateurs ne pourront plus se connecter. Voulez-vous continuer ?"
      },
      "REACTIVATE": {
        "TITLE": "Réactiver l'organisation",
        "DESCRIPTION": "Vous êtes sur le point de réactiver votre organisation. Les utilisateurs pourront se reconnecter. Voulez-vous continuer ?"
      },
      "DELETE": {
        "TITLE": "Supprimer l'organisation",
        "DESCRIPTION": "Vous êtes sur le point de supprimer votre organisation. Cela déclenche un processus au cours duquel toutes les données relatives à l'organisation seront supprimées. Vous ne pouvez pas revenir sur cette action pour le moment.",
        "TYPENAME": "Tapez '{{value}}', pour supprimer votre organisation.",
        "ORGNAME": "Nom",
        "BTN": "Supprimer"
      }
    }
  },
  "SETTINGS": {
    "INSTANCE": {
      "TITLE": "Paramètres de l'instance",
      "DESCRIPTION": "Ces paramètres s'appliqueront à toutes vos organisations, sauf s'ils ont été remplacés."
    },
    "LIST": {
      "ORGS": "Organisations",
      "FEATURESETTINGS": "Paramètres de fonctionnalité",
      "LANGUAGES": "Langues",
      "LOGIN": "Comportement de connexion et sécurité",
      "LOCKOUT": "Verrouillage",
      "COMPLEXITY": "Complexité du mot de passe",
      "NOTIFICATIONS": "Paramètres de notification",
      "SMTP_PROVIDER": "Fournisseur SMTP",
      "SMS_PROVIDER": "SMS/Téléphone Fournisseur",
      "NOTIFICATIONS_DESC": "Paramètres SMTP et SMS",
      "MESSAGETEXTS": "Textes des messages",
      "IDP": "Fournisseurs d'identité",
      "VERIFIED_DOMAINS": "Domaines vérifiés",
      "DOMAIN": "Paramètres du domaine",
      "LOGINTEXTS": "Textes de l'interface de connexion",
      "BRANDING": "Image de marque",
      "PRIVACYPOLICY": "Politique de confidentialité",
      "OIDC": "Durée de vie et expiration des jetons OIDC",
      "SECRETS": "Générateur de secrets",
      "SECURITY": "Paramètres de sécurité",
      "EVENTS": "Événements",
      "FAILEDEVENTS": "Événements échoués",
      "VIEWS": "Vues"
    },
    "GROUPS": {
      "GENERAL": "Général",
      "NOTIFICATIONS": "Notifications",
      "LOGIN": "Connexion et accès",
      "DOMAIN": "Domaine",
      "TEXTS": "Textes et langues",
      "APPEARANCE": "Apparence",
      "OTHER": "Autres",
      "STORAGE": "Stockage"
    }
  },
  "SETTING": {
    "LANGUAGES": {
      "DEFAULT": "Langue par défaut",
      "ALLOWED": "Langues autorisées",
      "NOT_ALLOWED": "Langues non autorisées",
      "ALLOW_ALL": "Autoriser toutes les langues",
      "DISALLOW_ALL": "Interdire toutes les langues",
      "SETASDEFAULT": "Définir comme langue par défaut",
      "DEFAULT_SAVED": "Langue par défaut enregistrée",
      "ALLOWED_SAVED": "Langues autorisées enregistrées",
      "OPTIONS": {
        "de": "Deutsch",
        "en": "English",
        "es": "Español",
        "fr": "Français",
        "it": "Italiano",
        "ja": "日本語",
        "pl": "Polski",
        "zh": "简体中文",
        "bg": "Български",
        "pt": "Portuguese",
        "mk": "Македонски",
        "cs": "Čeština",
        "ru": "Русский",
        "nl": "Nederlands"
      }
    },
    "SMTP": {
      "TITLE": "Paramètres SMTP",
      "DESCRIPTION": "Description",
      "SENDERADDRESS": "Adressee-mail de l'expéditeur",
      "SENDERNAME": "Nom de l'expéditeur",
      "REPLYTOADDRESS": "Adresse Reply-to",
      "HOSTANDPORT": "Hôte et port",
      "USER": "Utilisateur",
      "PASSWORD": "Mot de passe",
      "SETPASSWORD": "Définir le mot de passe SMTP",
      "PASSWORDSET": "Le mot de passe SMTP a été défini avec succès.",
      "TLS": "Sécurité de la couche de transport (TLS)",
      "SAVED": "Enregistré avec succès !",
      "NOCHANGES": "Aucun changement !",
      "REQUIREDWARN": "Pour envoyer des notifications depuis votre domaine, vous devez entrer vos données SMTP."
    },
    "SMS": {
      "PROVIDERS": "Fournisseurs",
      "PROVIDER": "Fournisseur de SMS",
      "ADDPROVIDER": "Ajouter un fournisseur de SMS",
      "ADDPROVIDERDESCRIPTION": "Choisissez l'un des fournisseurs disponibles et saisissez les données requises.",
      "REMOVEPROVIDER": "Supprimer le fournisseur",
      "REMOVEPROVIDER_DESC": "Vous êtes sur le point de supprimer une configuration de fournisseur. Voulez-vous continuer",
      "SMSPROVIDERSTATE": {
        "0": "non spécifié",
        "1": "Actif",
        "2": "Inactif"
      },
      "ACTIVATED": "Fournisseur actif.",
      "DEACTIVATED": "Fournisseur inactif.",
      "TWILIO": {
        "SID": "Sid",
        "TOKEN": "Jeton",
        "SENDERNUMBER": "Numéro d'expéditeur",
        "ADDED": "Twilio a été ajouté avec succès.",
        "UPDATED": "Twilio a été mis à jour avec succès.",
        "REMOVED": "Twilio a été supprimé avec succès",
        "CHANGETOKEN": "Changer de Token",
        "SETTOKEN": "Définir le jeton",
        "TOKENSET": "Le jeton a été défini avec succès."
      }
    },
    "SECRETS": {
      "TYPES": "Types de secret",
      "TYPE": {
        "1": "Courrier d'initialisation",
        "2": "Vérification du courrier électronique",
        "3": "Vérification par téléphone",
        "4": "Réinitialisation du mot de passe",
        "5": "Initialisation sans mot de passe",
        "6": "Secret de l'application",
        "7": "Mot de passe à usage unique (OTP) - SMS",
        "8": "Mot de passe à usage unique (OTP) -e-mail"
      },
      "ADDGENERATOR": "Configurer générateur de mot de passe",
      "GENERATORTYPE": "Type",
      "EXPIRY": "Expiration (en heures)",
      "INCLUDEDIGITS": "Inclure les chiffres",
      "INCLUDESYMBOLS": "Inclure les symboles",
      "INCLUDELOWERLETTERS": "Inclure les lettres minuscules",
      "INCLUDEUPPERLETTERS": "Inclure les lettres majuscules",
      "LENGTH": "Longueur",
      "UPDATED": "Paramètres mis à jour."
    },
    "SECURITY": {
      "IFRAMETITLE": "iFrame",
      "IFRAMEDESCRIPTION": "Ce paramètre permet au CSP d'autoriser les iFrames à partir d'un ensemble de domaines autorisés. Notez qu'en autorisant l'utilisation des iFrames, vous courez le risque d'autoriser le clickjacking.",
      "IFRAMEENABLED": "Autoriser iFrame",
      "ALLOWEDORIGINS": "URL d'origine autorisées",
      "IMPERSONATIONTITLE": "Usuration d'identité",
      "IMPERSONATIONENABLED": "Autoriser l'usurpation d'identité",
      "IMPERSONATIONDESCRIPTION": "Ce paramètre permet en principe d'utiliser l'usurpation d'identité. Notez que l'usurpateur d'identité doit également recevoir les rôles `*_IMPERSONATOR` appropriés."
    },
    "FEATURES": {
      "LOGINDEFAULTORG": "Organisation par défaut de connexion",
      "LOGINDEFAULTORG_DESCRIPTION": "L'interface de connexion utilisera les paramètres de l'organisation par défaut (et non de l'instance) si aucun contexte d'organisation n'est défini.",
      "OIDCLEGACYINTROSPECTION": "Introspection héritée OIDC",
      "OIDCLEGACYINTROSPECTION_DESCRIPTION": "Nous avons récemment refondu le point d'introspection pour des raisons de performances. Cette fonctionnalité peut être utilisée pour revenir à l'implémentation héritée en cas de bogues inattendus.",
      "OIDCTOKENEXCHANGE": "Échange de jetons OIDC",
      "OIDCTOKENEXCHANGE_DESCRIPTION": "Activez le type d'octroi expérimental urn:ietf:params:oauth:grant-type:token-exchange pour le point de terminaison de jeton OIDC. L'échange de jetons peut être utilisé pour demander des jetons avec une portée moindre ou pour usurper d'autres utilisateurs. Consultez la politique de sécurité pour autoriser l'usurpation sur une instance.",
      "OIDCTRIGGERINTROSPECTIONPROJECTIONS": "Déclencheurs de projections d'introspection OIDC",
      "OIDCTRIGGERINTROSPECTIONPROJECTIONS_DESCRIPTION": "Activez les déclencheurs de projection lors d'une demande d'introspection. Cela peut agir comme un contournement s'il existe des problèmes de cohérence perceptibles dans la réponse à l'introspection, mais cela peut avoir un impact sur les performances. Nous prévoyons de supprimer les déclencheurs pour les demandes d'introspection à l'avenir.",
      "USERSCHEMA": "Schéma utilisateur",
      "USERSCHEMA_DESCRIPTION": "Les schémas utilisateur permettent de gérer les schémas de données des utilisateurs. Si le drapeau est activé, vous pourrez utiliser la nouvelle API et ses fonctionnalités.",
      "ACTIONS": "Actions",
      "ACTIONS_DESCRIPTION": "Les actions v2 permettent de gérer les exécutions et les cibles de données. Si l'indicateur est activé, vous pourrez utiliser la nouvelle API et ses fonctionnalités.",
      "STATES": {
        "INHERITED": "Hérité",
        "ENABLED": "Activé",
        "DISABLED": "Désactivé"
      },
      "INHERITED_DESCRIPTION": "Ce paramètre définit la valeur par défaut du système.",
      "RESET": "Réinitialiser tout sur hérité"
    },
    "DIALOG": {
      "RESET": {
        "DEFAULTTITLE": "Réinitialiser les paramètres",
        "DEFAULTDESCRIPTION": "Vous êtes sur le point de réinitialiser vos paramètres à la configuration par défaut de votre instance. Êtes-vous sûr de vouloir continuer ?",
        "LOGINPOLICY_DESCRIPTION": "Avertissement"
      }
    }
  },
  "POLICY": {
    "APPLIEDTO": "Appliqué à",
    "PWD_COMPLEXITY": {
      "TITLE": "Complexité des mots de passe",
      "DESCRIPTION": "Assure que tous les mots de passe définis correspondent à un modèle spécifique.",
      "SYMBOLANDNUMBERERROR": "Doit être composé d'un chiffre et d'un symbole/signe de ponctuation.",
      "SYMBOLERROR": "Doit inclure un symbole/un signe de ponctuation.",
      "NUMBERERROR": "Doit inclure un chiffre.",
      "PATTERNERROR": "Le mot de passe ne correspond pas au modèle requis."
    },
    "NOTIFICATION": {
      "TITLE": "Notifications",
      "DESCRIPTION": "Détermine sur quels changements, les notifications seront envoyées",
      "PASSWORDCHANGE": "Changement de mot de passe"
    },
    "PRIVATELABELING": {
      "DESCRIPTION": "Donnez à la connexion votre style personnalisé et modifiez son comportement.",
      "PREVIEW_DESCRIPTION": "Les modifications de la politique seront automatiquement déployées dans l'environnement de prévisualisation.",
      "BTN": "Sélectionner le fichier",
      "ACTIVATEPREVIEW": "Appliquer la configuration",
      "DARK": "Mode sombre",
      "LIGHT": "Mode clair",
      "CHANGEVIEW": "Modifier la vue",
      "ACTIVATED": "Les changements de politique sont maintenant propagés",
      "THEME": "Thème",
      "COLORS": "Couleurs",
      "FONT": "Police de caractères",
      "ADVANCEDBEHAVIOR": "Comportement avancé",
      "DROP": "Déposer une image ici ou",
      "RELEASE": "Communiqué",
      "DROPFONT": "Déposer le fichier de la police ici",
      "RELEASEFONT": "Release",
      "USEOFLOGO": "Votre logo sera utilisé dans la connexion ainsi que dans les courriels, tandis que l'icône est utilisée pour les petits éléments de l'interface utilisateur, comme le sélecteur d'organisation dans la console.",
      "MAXSIZE": "La taille maximale est limitée à 524 Ko.",
      "EMAILNOSVG": "Le format de fichier SVG n'est pas supporté dans les e-mails. Téléchargez donc votre logo en PNG ou dans un autre format pris en charge.",
      "MAXSIZEEXCEEDED": "La taille maximale de 524kB est dépassée.",
      "NOSVGSUPPORTED": "SVG n'est pas pris en charge",
      "FONTINLOGINONLY": "La police n'est actuellement affichée que dans l'interface de connexion.",
      "BACKGROUNDCOLOR": "Couleur de l'arrière plan",
      "PRIMARYCOLOR": "Couleur primaire",
      "WARNCOLOR": "Couleur d'avertissement",
      "FONTCOLOR": "Couleur de la police",
      "VIEWS": {
        "PREVIEW": "Aperçu",
        "CURRENT": "Configuration actuelle"
      },
      "PREVIEW": {
        "TITLE": "Connexion",
        "SECOND": "Connectez-vous avec votre compte ZITADEL.",
        "ERROR": "L'utilisateur n'a pas pu être trouvé !",
        "PRIMARYBUTTON": "Suivant",
        "SECONDARYBUTTON": "Enregistrez-vous"
      },
      "THEMEMODE": {
        "THEME_MODE_AUTO": "Mode automatique",
        "THEME_MODE_LIGHT": "Mode clair uniquement",
        "THEME_MODE_DARK": "Mode sombre uniquement"
      }
    },
    "PWD_AGE": {
      "TITLE": "Vieillissement des mots de passe",
      "DESCRIPTION": "Vous pouvez définir une politique pour le vieillissement des mots de passe. Cette politique émet un avertissement après que le temps de vieillissement spécifique se soit écoulé."
    },
    "PWD_LOCKOUT": {
      "TITLE": "Politique de verrouillage",
      "DESCRIPTION": "Définissez un nombre maximum de tentatives de saisie du mot de passe, après quoi les comptes seront bloqués."
    },
    "PRIVATELABELING_POLICY": {
      "TITLE": "Image de marque",
      "BTN": "Sélectionner le fichier",
      "DESCRIPTION": "Personnaliser l'apparence de la connexion",
      "ACTIVATEPREVIEW": "Activer la configuration"
    },
    "LOGIN_POLICY": {
      "TITLE": "Paramètres de connexion",
      "DESCRIPTION": "Définir la manière dont les utilisateurs peuvent être authentifiés et configurer les fournisseurs d'identité.",
      "DESCRIPTIONCREATEADMIN": "Les utilisateurs peuvent choisir parmi les fournisseurs d'identité disponibles ci-dessous.",
      "DESCRIPTIONCREATEMGMT": "Les utilisateurs peuvent choisir parmi les fournisseurs d'identité disponibles ci-dessous. Note : vous pouvez utiliser des fournisseurs configurés dans le système aussi bien que des fournisseurs configurés uniquement pour votre organisation.",
      "LIFETIME_INVALID": "Le formulaire contient des valeurs non valides.",
      "SAVED": "Enregistré avec succès !",
      "PROVIDER_ADDED": "Fournisseur d'identité activé."
    },
    "PRIVACY_POLICY": {
      "DESCRIPTION": "Définissez vos liens vers la politique de confidentialité et les conditions de service",
      "TOSLINK": "Lien vers les conditions d'utilisation",
      "POLICYLINK": "Lien vers la politique de confidentialité",
      "HELPLINK": "Lien vers l'aide",
      "SUPPORTEMAIL": "E-mail d'assistance",
      "SAVED": "Enregistré avec succès !",
      "RESET_TITLE": "Restaurer les valeurs par défaut",
      "RESET_DESCRIPTION": "Vous êtes sur le point de restaurer les liens par défaut pour les CGS et la politique de confidentialité. Voulez-vous vraiment continuer ?"
    },
    "LOGIN_TEXTS": {
      "TITLE": "Textes des interfaces de connexion",
      "DESCRIPTION": "Définissez vos textes pour les interfaces de connexion. Si les textes sont vides, la valeur par défaut affichée dans l'espace réservé sera utilisée.",
      "DESCRIPTION_SHORT": "Définissez vos textes pour les interfaces de connexion.",
      "NEWERVERSIONEXISTS": "Une version plus récente existe",
      "CURRENTDATE": "Configuration actuelle",
      "CHANGEDATE": "Version plus récente de",
      "KEYNAME": "Interface / Page de connexion",
      "RESET_TITLE": "Restaurer les valeurs par défaut",
      "RESET_DESCRIPTION": "Vous êtes sur le point de restaurer toutes les valeurs par défaut. Toutes les modifications que vous avez apportées seront définitivement supprimées. Voulez-vous vraiment continuer ?",
      "UNSAVED_TITLE": "Continuer sans sauvegarder ?",
      "UNSAVED_DESCRIPTION": "Vous avez apporté des modifications sans les sauvegarder. Voulez-vous les enregistrer maintenant ?",
      "ACTIVE_LANGUAGE_NOT_ALLOWED": "Vous avez sélectionné une langue qui n'est pas autorisée. Vous pouvez continuer à modifier les textes. Mais si vous voulez que vos utilisateurs puissent réellement utiliser cette langue, modifiez les restrictions de vos instances.",
      "LANGUAGES_NOT_ALLOWED": "Non autorisé :",
      "LANGUAGE": "Langue",
      "LANGUAGES": {
        "de": "Deutsch",
        "en": "English",
        "es": "Español",
        "fr": "Français",
        "it": "Italiano",
        "ja": "日本語",
        "pl": "Polski",
        "zh": "简体中文",
        "bg": "Български",
        "pt": "Portuguese",
        "mk": "Македонски",
        "cs": "Čeština",
        "ru": "Русский",
        "nl": "Nederlands"
      },
      "KEYS": {
        "emailVerificationDoneText": "Vérification de l'e-mail effectuée",
        "emailVerificationText": "Vérification de l'e-mail",
        "externalUserNotFoundText": "Utilisateur externe non trouvé",
        "footerText": "Pied de page",
        "initMfaDoneText": "Initialiser MFA terminé",
        "initMfaOtpText": "Initialiser MFA",
        "initMfaPromptText": "Initialiser l'invite MFA",
        "initMfaU2fText": "Initialiser le second facteur universel",
        "initPasswordDoneText": "Initialiser le mot de passe fait",
        "initPasswordText": "Initialiser le mot de passe",
        "initializeDoneText": "Initialiser l'utilisateur terminé",
        "initializeUserText": "Initialiser l'utilisateur",
        "linkingUserPromptText": "Message de liaison utilisateur",
        "linkingUserDoneText": "Lier l'utilisateur fait",
        "loginText": "Connexion",
        "logoutText": "Déconnexion",
        "mfaProvidersText": "Fournisseurs MFA",
        "passwordChangeDoneText": "Changement de mot de passe effectué",
        "passwordChangeText": "Changement de mot de passe",
        "passwordResetDoneText": "Réinitialisation du mot de passe effectuée",
        "passwordText": "Mot de passe",
        "registrationOptionText": "Options d'enregistrement",
        "registrationOrgText": "Enregistrer l'organisation",
        "registrationUserText": "Enregistrer un utilisateur",
        "selectAccountText": "Sélectionner un compte",
        "successLoginText": "Connecté avec succès",
        "usernameChangeDoneText": "Changement de nom d'utilisateur effectué",
        "usernameChangeText": "Changement de nom d'utilisateur",
        "verifyMfaOtpText": "Vérifier l'OTP",
        "verifyMfaU2fText": "Vérifier le second facteur universel",
        "passwordlessPromptText": "Invitation sans mot de passe",
        "passwordlessRegistrationDoneText": "Enregistrement d'une connexion sans mot de passe terminé",
        "passwordlessRegistrationText": "Enregistrement d'une connexion sans mot de passe",
        "passwordlessText": "Sans mot de passe",
        "externalRegistrationUserOverviewText": "Enregistrement externe Aperçu de l'utilisateur"
      }
    },
    "MESSAGE_TEXTS": {
      "TYPE": "Notification",
      "TYPES": {
        "INIT": "Initialisation",
        "VE": "Vérifier l'e-mail",
        "VP": "Vérifier le téléphone",
        "VSO": "Vérifier SMS OTP",
        "VEO": "Vérifier l'OTP par courrier électronique",
        "PR": "Réinitialisation du mot de passe",
        "DC": "Réclamation de domaine",
        "PL": "Sans mot de passe",
        "PC": "Modification du mot de passe"
      },
      "CHIPS": {
        "firstname": "Prénom",
        "lastname": "Nom de famille",
        "code": "Code",
        "preferredLoginName": "Nom de connexion préféré",
        "displayName": "Nom d'affichage",
        "nickName": "Surnom",
        "loginnames": "Noms de connexion",
        "domain": "Domaine",
        "lastEmail": "Dernier e-mail",
        "lastPhone": "Dernier téléphone",
        "verifiedEmail": "Courriel vérifié",
        "verifiedPhone": "Téléphone vérifié",
        "changedate": "Date de changement",
        "username": "Nom d'utilisateur",
        "tempUsername": "Nom d'utilisateur temporaire",
        "otp": "Mot de passe à usage unique",
        "verifyUrl": "URL pour vérifier le mot de passe à usage unique"
      },
      "TOAST": {
        "UPDATED": "Textes personnalisés enregistrés."
      }
    },
    "DEFAULTLABEL": "Les paramètres actuels correspondent au standard de votre Instance.",
    "BTN_INSTALL": "Configurer",
    "BTN_EDIT": "Modifier",
    "DATA": {
      "DESCRIPTION": "Description",
      "MINLENGTH": "doit comporter une longueur minimale",
      "HASNUMBER": "doit comporter un numéro",
      "HASSYMBOL": "doit comporter un symbole",
      "HASLOWERCASE": "doit comporter une minuscule",
      "HASUPPERCASE": "doit comporter une majuscule",
      "SHOWLOCKOUTFAILURES": "montrer les échecs de verrouillage",
      "MAXPASSWORDATTEMPTS": "Tentatives maximales du mot de passe",
      "MAXOTPATTEMPTS": "Tentatives maximales de l'OTP",
      "EXPIREWARNDAYS": "Avertissement d'expiration après le jour",
      "MAXAGEDAYS": "Âge maximum en jours",
      "USERLOGINMUSTBEDOMAIN": "Le nom de connexion de l'utilisateur doit contenir le nom de domaine de l'organisation",
      "USERLOGINMUSTBEDOMAIN_DESCRIPTION": "Si vous activez ce paramètre, tous les noms de connexion seront suffixés avec le domaine de l'organisation. Si ce paramètre est désactivé, vous devez vous assurer que les noms d'utilisateur sont uniques pour toutes les organisations.",
      "VALIDATEORGDOMAINS": "Vérification du domaine de l'organisation requise (challenge DNS ou HTTP)",
      "SMTPSENDERADDRESSMATCHESINSTANCEDOMAIN": "L'adresse de l'expéditeur SMTP correspond au domaine de l'instance",
      "ALLOWUSERNAMEPASSWORD_DESC": "La connexion classique avec nom d'utilisateur et mot de passe est autorisée.",
      "ALLOWEXTERNALIDP_DESC": "La connexion est autorisée pour les fournisseurs d'identité sous-jacents",
      "ALLOWREGISTER_DESC": "Si l'option est sélectionnée, une étape supplémentaire pour l'enregistrement d'un utilisateur apparaît dans la connexion.",
      "FORCEMFA": "Forcer MFA",
      "FORCEMFALOCALONLY": "Forcer MFA pour les utilisateurs locaux",
      "FORCEMFALOCALONLY_DESC": "Si l'option est sélectionnée, les utilisateurs locaux authentifiés doivent configurer un deuxième facteur pour la connexion.",
      "HIDEPASSWORDRESET_DESC": "Si l'option est sélectionnée, l'utilisateur ne peut pas réinitialiser son mot de passe lors du processus de connexion.",
      "HIDELOGINNAMESUFFIX": "Masquer le suffixe du nom de connexion",
      "HIDELOGINNAMESUFFIX_DESC": "Masque le suffixe du nom de connexion dans l'interface de connexion",
      "IGNOREUNKNOWNUSERNAMES_DESC": "Si l'option est sélectionnée, l'écran du mot de passe sera affiché dans le processus de connexion même si l'utilisateur n'a pas été trouvé. L'erreur sur la vérification du mot de passe ne révélera pas si le nom d'utilisateur ou le mot de passe était erroné.",
      "ALLOWDOMAINDISCOVERY_DESC": "Si l'option est sélectionnée, le suffixe (@domain.com) d'un nom d'utilisateur inconnu saisi sur l'écran de connexion sera comparé aux domaines organisation et redirigera vers l'enregistrement de cette organisation en cas de succès.",
      "DEFAULTREDIRECTURI": "URI de redirection par défaut",
      "DEFAULTREDIRECTURI_DESC": "Définit l'endroit où l'utilisateur sera redirigé si la connexion a commencé sans contexte d'application (par exemple, à partir du courrier électronique).",
      "ERRORMSGPOPUP": "Afficher l'erreur dans la boîte de dialogue",
      "DISABLEWATERMARK": "Cacher le filigrane",
      "DISABLEWATERMARK_DESC": "Masquer le filigrane Powered by ZITADEL dans l'interface de connexion"
    },
    "RESET": "Réinitialiser à la valeur par défaut de l'Instance",
    "CREATECUSTOM": "Créer une politique personnalisée",
    "TOAST": {
      "SET": "Politique définie avec succès !",
      "RESETSUCCESS": "Politique réinitialisée avec succès !",
      "UPLOADSUCCESS": "Téléchargé avec succès !",
      "DELETESUCCESS": "Suppression réussie !",
      "UPLOADFAILED": "Échec du téléchargement !"
    }
  },
  "ORG_DETAIL": {
    "TITLE": "Organisation",
    "DESCRIPTION": "Ici, vous pouvez modifier la configuration de votre organisation et gérer les membres.",
    "DETAIL": {
      "TITLE": "Détail",
      "NAME": "Nom",
      "DOMAIN": "Domaine",
      "STATE": {
        "0": "Non défini",
        "1": "Actif",
        "2": "Inactif"
      }
    },
    "MEMBER": {
      "TITLE": "Membres",
      "USERNAME": "Nom d'utilisateur",
      "DISPLAYNAME": "Nom d'affichage",
      "LOGINNAME": "Nom de connexion",
      "EMAIL": "E-mail",
      "ROLES": "Rôles",
      "ADD": "Ajouter un membre",
      "ADDDESCRIPTION": "Saisissez les noms des utilisateurs à ajouter."
    },
    "TABLE": {
      "TOTAL": "Total des entrées",
      "SELECTION": "Éléments sélectionnés",
      "DEACTIVATE": "Désactiver l'utilisateur",
      "ACTIVATE": "Activer l'utilisateur",
      "DELETE": "Supprimer l'utilisateur",
      "CLEAR": "Effacer la sélection"
    }
  },
  "PROJECT": {
    "PAGES": {
      "TITLE": "Projet",
      "DESCRIPTION": "Ici, vous pouvez définir des applications, gérer les rôles et autoriser d'autres organisations à utiliser votre projet.",
      "DELETE": "Supprimer le projet",
      "DETAIL": "Détail",
      "CREATE": "Créer un projet",
      "CREATE_DESC": "Insérez le nom de votre projet.",
      "ROLE": "Rôle",
      "NOITEMS": "Aucun projet",
      "ZITADELPROJECT": "Ceci appartient au projet ZITADEL. Attention : si vous faites de changements, ZITADEL pourrait ne pas fonctionner correctement.",
      "TYPE": {
        "OWNED": "Projets possédés",
        "OWNED_SINGULAR": "Projet possédé",
        "GRANTED_SINGULAR": "Projet octroyé"
      },
      "PRIVATELABEL": {
        "TITLE": "Image de marque",
        "0": {
          "TITLE": "Non spécifié",
          "DESC": "Dès que l'utilisateur est identifié, la marque de l'organisation de l'utilisateur identifié sera affichée, avant que le système par défaut ne soit affiché."
        },
        "1": {
          "TITLE": "Utiliser le paramètre du projet",
          "DESC": "L'image de marque de l'organisation propriétaire du projet s'affiche."
        },
        "2": {
          "TITLE": "Utiliser le paramètre de l'organisation de l'utilisateur",
          "DESC": "La marque de l'organisation du projet sera affichée, mais dès que l'utilisateur est identifié, le paramètre de l'organisation de l'utilisateur identifié, sera affiché."
        },
        "DIALOG": {
          "TITLE": "Réglage de l'image de marque",
          "DESCRIPTION": "Sélectionnez le comportement de la connexion, lors de l'utilisation du projet."
        }
      },
      "PINNED": "Épinglé",
      "ALL": "Tous",
      "CREATEDON": "Créé le",
      "LASTMODIFIED": "Dernière modification le",
      "ADDNEW": "Créer un nouveau projet",
      "DIALOG": {
        "REACTIVATE": {
          "TITLE": "Réactiver le projet",
          "DESCRIPTION": "Voulez-vous vraiment réactiver votre projet ?"
        },
        "DEACTIVATE": {
          "TITLE": "Désactiver le projet",
          "DESCRIPTION": "Voulez-vous vraiment désactiver votre projet ?"
        },
        "DELETE": {
          "TITLE": "Supprimer le projet",
          "DESCRIPTION": "Voulez-vous vraiment supprimer votre projet ?",
          "TYPENAME": "Tapez le nom du projet pour le supprimer définitivement."
        }
      }
    },
    "SETTINGS": {
      "TITLE": "Paramètres",
      "DESCRIPTION": ""
    },
    "STATE": {
      "TITLE": "Statut",
      "0": "Non défini",
      "1": "Actif",
      "2": "Inactif"
    },
    "TYPE": {
      "TITLE": "Type",
      "0": "Type inconnu",
      "1": "Propriété",
      "2": "Octroyé"
    },
    "NAME": "Nom",
    "NAMEDIALOG": {
      "TITLE": "Renommer le projet",
      "DESCRIPTION": "Entrez le nouveau nom de votre projet",
      "NAME": "Nouveau nom"
    },
    "MEMBER": {
      "TITLE": "Responsables",
      "TITLEDESC": "Les responsables peuvent apporter des modifications à ce projet en fonction de leur rôle.",
      "DESCRIPTION": "Ces responsables peuvent être en mesure de modifier votre projet.",
      "USERNAME": "Nom d'utilisateur",
      "DISPLAYNAME": "Nom d'affichage",
      "LOGINNAME": "Nom de connexion",
      "EMAIL": "E-mail",
      "ROLES": "Rôles",
      "USERID": "ID de l'utilisateur"
    },
    "GRANT": {
      "EMPTY": "Aucune organisation octroyée.",
      "TITLE": "Accords de projet",
      "DESCRIPTION": "Autoriser une autre organisation à utiliser votre projet.",
      "EDITTITLE": "Rôles d'édition",
      "CREATE": {
        "TITLE": "Octroyer une organisation",
        "SEL_USERS": "Sélectionnez les utilisateurs auxquels vous souhaitez accorder l'accès",
        "SEL_PROJECT": "Rechercher un projet",
        "SEL_ROLES": "Sélectionnez les rôles que vous souhaitez ajouter à l'autorisation.",
        "SEL_USER": "Sélectionnez les utilisateurs",
        "SEL_ORG": "Rechercher une organisation",
        "SEL_ORG_DESC": "Rechercher l'organisme à octroyer",
        "ORG_DESCRIPTION": "Vous êtes sur le point d'octroyer un utilisateur pour l'organisation {{name}}.",
        "ORG_DESCRIPTION_DESC": "Changez le contexte dans l'en-tête ci-dessus pour accorder un utilisateur pour une autre organisation.",
        "SEL_ORG_FORMFIELD": "Organisation",
        "FOR_ORG": "L'autorisation est créée pour"
      },
      "DETAIL": {
        "TITLE": "Octroyer un projet",
        "DESC": "Vous pouvez sélectionner les rôles qui peuvent être utilisés par l'organisation spécifiée, et élire les responsables.",
        "MEMBERTITLE": "Responsables",
        "MEMBERDESC": "Il s'agit des responsables de l'organisation accordée. Ajoutez ici les utilisateurs qui doivent avoir accès à la modification des données du projet.",
        "PROJECTNAME": "Nom du projet",
        "GRANTEDORG": "Organisation autorisée",
        "RESOURCEOWNER": "Propriétaire des ressources"
      },
      "STATE": "Statut",
      "STATES": {
        "1": "Actif",
        "2": "Inactif"
      },
      "ALL": "Tous",
      "SHOWDETAIL": "Afficher les détails",
      "USER": "Utilisateur",
      "MEMBERS": "Responsables",
      "ORG": "Organisation",
      "PROJECTNAME": "Nom du projet",
      "GRANTEDORG": "Organisation octroyée",
      "GRANTEDORGDOMAIN": "Domaine",
      "RESOURCEOWNER": "Propriétaire de la ressource",
      "GRANTEDORGNAME": "Nom de l'organisation",
      "GRANTID": "Id de l'octroi",
      "CREATIONDATE": "Date de création",
      "CHANGEDATE": "Dernière modification",
      "DATES": "Dates",
      "ROLENAMESLIST": "Rôles",
      "NOROLES": "Aucun rôle",
      "TYPE": "Type",
      "TOAST": {
        "PROJECTGRANTUSERGRANTADDED": "Octroi de projet créée.",
        "PROJECTGRANTADDED": "Octroi de projet créé.",
        "PROJECTGRANTCHANGED": "Octroi de projet modifiée.",
        "PROJECTGRANTMEMBERADDED": "Responsable d'octrois ajouté.",
        "PROJECTGRANTMEMBERCHANGED": "Responsable d'octrois modifié.",
        "PROJECTGRANTMEMBERREMOVED": "Responsable d'octrois supprimé.",
        "PROJECTGRANTUPDATED": "Octroi de projet mise à jour"
      },
      "DIALOG": {
        "DELETE_TITLE": "Supprimer un octroi de projet",
        "DELETE_DESCRIPTION": "Vous êtes sur le point de supprimer un accord de projet. Êtes-vous sûr ?"
      },
      "ROLES": "Rôles du projet"
    },
    "APP": {
      "TITLE": "Applications",
      "NAME": "Nom",
      "NAMEREQUIRED": "Un nom est requis."
    },
    "ROLE": {
      "EMPTY": "Aucun rôle n'a encore été créé.",
      "ADDNEWLINE": "Ajouter un rôle supplémentaire",
      "KEY": "Clé",
      "TITLE": "Rôles",
      "DESCRIPTION": "Définissez certains rôles qui peuvent être utilisés pour créer des accords de projet.",
      "NAME": "Nom",
      "DISPLAY_NAME": "Afficher le nom",
      "GROUP": "Groupe",
      "ACTIONS": "Actions",
      "ADDTITLE": "Créer un rôle",
      "ADDDESCRIPTION": "Entrez les données pour le nouveau rôle.",
      "EDITTITLE": "Modifier un rôle",
      "EDITDESCRIPTION": "Entrez les nouvelles données pour le rôle.",
      "DELETE": "Supprimer un rôle",
      "CREATIONDATE": "Créé",
      "CHANGEDATE": "Dernière modification",
      "SELECTGROUPTOOLTIP": "Sélectionner tous les Rôles du groupe {{group}}.",
      "OPTIONS": "Options",
      "ASSERTION": "Affirmer les rôles lors de l'authentification",
      "ASSERTION_DESCRIPTION": "Les informations sur les rôles sont envoyées par le point de terminaison Userinfo et, selon les paramètres de votre application, sous forme de jetons ou d'autres types.",
      "CHECK": "Vérifier l'autorisation lors de l'authentification",
      "CHECK_DESCRIPTION": "Si cette option est définie, les utilisateurs ne sont autorisés à s'authentifier que si un rôle est attribué à leur compte.",
      "DIALOG": {
        "DELETE_TITLE": "Supprimer un rôle",
        "DELETE_DESCRIPTION": "Vous êtes sur le point de supprimer un rôle de projet. Êtes-vous sûr ?"
      }
    },
    "HAS_PROJECT": "Vérifier le projet lors de l'authentification",
    "HAS_PROJECT_DESCRIPTION": "Il est vérifié si l'organisation de l'utilisateur possède ce projet. Si ce n'est pas le cas, l'utilisateur ne peut pas être authentifié.",
    "TABLE": {
      "TOTAL": "Total des entrées",
      "SELECTION": "Éléments sélectionnés",
      "DEACTIVATE": "Désactiver le projet",
      "ACTIVATE": "Activer le projet",
      "DELETE": "Supprimer le projet",
      "ORGNAME": "Nom de l'organisation",
      "ORGDOMAIN": "Domaine de l'organisation",
      "STATE": "Statut",
      "TYPE": "Type",
      "CREATIONDATE": "Créé à",
      "CHANGEDATE": "Dernière modification",
      "RESOURCEOWNER": "Propriétaire",
      "SHOWTABLE": "Afficher le tableau",
      "SHOWGRID": "Afficher la grille",
      "EMPTY": "Aucun projet trouvé"
    },
    "TOAST": {
      "MEMBERREMOVED": "Responsable supprimé.",
      "MEMBERSADDED": "Responsables ajoutés.",
      "MEMBERADDED": "Responsable ajouté.",
      "MEMBERCHANGED": "Responsable modifié.",
      "ROLESCREATED": "Rôles créés.",
      "ROLEREMOVED": "Rôle supprimé.",
      "ROLECHANGED": "Rôle modifié.",
      "REACTIVATED": "Réactivé.",
      "DEACTIVATED": "Désactivé.",
      "CREATED": "Projet créé.",
      "UPDATED": "Projet modifié.",
      "GRANTUPDATED": "Octroi modifié.",
      "DELETED": "Projet supprimé."
    }
  },
  "ROLES": {
    "DIALOG": {
      "DELETE_TITLE": "Supprimer un rôle",
      "DELETE_DESCRIPTION": "Vous êtes sur le point de supprimer un rôle. Êtes-vous sûr ?"
    }
  },
  "NEXTSTEPS": {
    "TITLE": "Étapes suivantes"
  },
  "IDP": {
    "LIST": {
      "ACTIVETITLE": "Fournisseurs d'identité actifs"
    },
    "CREATE": {
      "TITLE": "Ajouter un fournisseur",
      "DESCRIPTION": "Sélectionnez un ou plusieurs des fournisseurs suivants.",
      "STEPPERTITLE": "Créer un fournisseur",
      "OIDC": {
        "TITLE": "Fournisseur OIDC",
        "DESCRIPTION": "Entrez les données requises pour votre fournisseur OIDC."
      },
      "OAuth": {
        "TITLE": "Fournisseur OAuth",
        "DESCRIPTION": "Entrez les données requises pour votre fournisseur OAuth."
      },
      "JWT": {
        "TITLE": "Fournisseur JWT",
        "DESCRIPTION": "Entrez les données requises pour votre fournisseur JWT."
      },
      "GOOGLE": {
        "TITLE": "Fournisseur Google",
        "DESCRIPTION": "Saisissez les informations d'identification de votre fournisseur d'identité Google"
      },
      "GITLAB": {
        "TITLE": "Fournisseur Gitlab",
        "DESCRIPTION": "Saisissez les informations d'identification de votre fournisseur d'identité Gitlab"
      },
      "GITLABSELFHOSTED": {
        "TITLE": "Fournisseur Gitlab Self Hosted",
        "DESCRIPTION": "Saisissez les informations d'identification de votre fournisseur d'identité Gitlab Self Hosted"
      },
      "GITHUBES": {
        "TITLE": "Fournisseur GitHub Enterprise Server",
        "DESCRIPTION": "Saisissez les informations d'identification de votre fournisseur d'identité GitHub Enterprise Server"
      },
      "GITHUB": {
        "TITLE": "Fournisseur Github",
        "DESCRIPTION": "Saisissez les informations d'identification de votre fournisseur d'identité Github"
      },
      "AZUREAD": {
        "TITLE": "Fournisseur Microsoft",
        "DESCRIPTION": "Saisissez les informations d'identification de votre fournisseur d'identité Microsoft"
      },
      "LDAP": {
        "TITLE": "Active Directory / LDAP",
        "DESCRIPTION": "Saisissez les informations d'identification de votre fournisseur d'identité LDAP"
      }
    },
    "DETAIL": {
      "TITLE": "Fournisseur d'identité",
      "DESCRIPTION": "Mettez à jour la configuration de votre fournisseur",
      "DATECREATED": "Créé",
      "DATECHANGED": "Modifié"
    },
    "OPTIONS": {
      "ISAUTOCREATION": "Création automatique",
      "ISAUTOCREATION_DESC": "Détermine si un compte sera créé s'il n'existe pas déjà.",
      "ISAUTOUPDATE": "Mise à jour automatique",
      "ISAUTOUPDATE_DESC": "Si cette option est sélectionnée, les comptes sont mis à jour lors de la réauthentification.",
      "ISCREATIONALLOWED": "Création de comptes autorisée",
      "ISCREATIONALLOWED_DESC": "Détermine si des comptes peuvent être créés.",
      "ISLINKINGALLOWED": "Liaison de comptes autorisée",
      "ISLINKINGALLOWED_DESC": "Détermine si une identité peut être liée à un compte existant.",
      "AUTOLINKING_DESC": "Détermine si une identité sera invitée à être liée à un compte existant.",
      "AUTOLINKINGTYPE": {
        "0": "Désactivé",
        "1": "Vérification de l'existence du nom d'utilisateur",
        "2": "Vérification de l'existence de l'e-mail"
      }
    },
    "OWNERTYPES": {
      "0": "inconnu",
      "1": "Instance",
      "2": "Organisation"
    },
    "TYPES": {
      "0": "inconnu",
      "1": "OIDC",
      "3": "JWT"
    },
    "STATES": {
      "1": "actif",
      "2": "inactif"
    },
    "AZUREADTENANTTYPES": {
      "3": "Tenant ID",
      "0": "Common",
      "1": "Organizations",
      "2": "Consumers"
    },
    "AZUREADTENANTTYPE": "Type de locataire",
    "AZUREADTENANTID": "ID du locataire",
    "EMAILVERIFIED": "Courriel vérifié",
    "NAMEHINT": "Si elle est spécifiée, elle sera affichée dans l'interface de connexion.",
    "OPTIONAL": "optionnel",
    "LDAPATTRIBUTES": "Attributs LDAP",
    "UPDATEBINDPASSWORD": "mettre à jour le mot de passe Bind",
    "UPDATECLIENTSECRET": "mettre à jour le secret client",
    "ADD": "Ajouter un fournisseur d'identité",
    "TYPE": "Type",
    "OWNER": "Propriétaire",
    "ID": "ID",
    "NAME": "Nom",
    "AUTHORIZATIONENDPOINT": "Authorization Endpoint",
    "TOKENENDPOINT": "Token Endpoint",
    "USERENDPOINT": "User Endpoint",
    "IDATTRIBUTE": "Attribut d'identification",
    "AVAILABILITY": "Disponibilité",
    "AVAILABLE": "disponible",
    "AVAILABLEBUTINACTIVE": "disponible mais inactif",
    "SETAVAILABLE": "définir comme disponible",
    "SETUNAVAILABLE": "définir comme non disponible",
    "CONFIG": "Configuration",
    "STATE": "Statut",
    "ISSUER": "Émetteur",
    "SCOPESLIST": "Liste des champs d'application",
    "CLIENTID": "ID du client",
    "CLIENTSECRET": "Secret du client",
    "LDAPCONNECTION": "Connexion",
    "LDAPUSERBINDING": "Enchères utilisateur",
    "BASEDN": "BaseDn",
    "BINDDN": "BindDn",
    "BINDPASSWORD": "Bind Password",
    "SERVERS": "Servers",
    "STARTTLS": "Start TLS",
    "TIMEOUT": "Timeout in seconds",
    "USERBASE": "Userbase",
    "USERFILTERS": "User filters",
    "USEROBJECTCLASSES": "User Object Classes",
    "REQUIRED": "requis",
    "LDAPIDATTRIBUTE": "ID attribute",
    "AVATARURLATTRIBUTE": "Avatar Url attribute",
    "DISPLAYNAMEATTRIBUTE": "Displayname attribute",
    "EMAILATTRIBUTEATTRIBUTE": "E-mail attribute",
    "EMAILVERIFIEDATTRIBUTE": "E-mail verified attribute",
    "FIRSTNAMEATTRIBUTE": "Firstname attribute",
    "LASTNAMEATTRIBUTE": "Lastname attribute",
    "NICKNAMEATTRIBUTE": "Nickname attribute",
    "PHONEATTRIBUTE": "Phone attribute",
    "PHONEVERIFIEDATTRIBUTE": "Phone verified attribute",
    "PREFERREDLANGUAGEATTRIBUTE": "Preferred language attribute",
    "PREFERREDUSERNAMEATTRIBUTE": "Preferred username attribute",
    "PROFILEATTRIBUTE": "Profile attribute",
    "IDPDISPLAYNAMMAPPING": "Mappage de IDP nom d'affichage",
    "USERNAMEMAPPING": "Mappage des noms d'utilisateur",
    "DATES": "Dates",
    "CREATIONDATE": "Créé à",
    "CHANGEDATE": "Dernière modification",
    "DEACTIVATE": "Désactiver",
    "ACTIVATE": "Activer",
    "DELETE": "Supprimer",
    "DELETE_TITLE": "Supprimer l'IDP",
    "DELETE_DESCRIPTION": "Vous êtes sur le point de supprimer un fournisseur d'identité. Les changements qui en résultent sont irrévocables. Voulez-vous vraiment le faire ?",
    "REMOVE_WARN_TITLE": "Supprimer le fournisseur d'identité",
    "REMOVE_WARN_DESCRIPTION": "Vous êtes sur le point de supprimer un fournisseur d'identité. Cela supprimera la sélection de l'IDP disponible pour vos utilisateurs et les utilisateurs déjà enregistrés ne pourront plus se reconnecter. Êtes-vous sûr de continuer ?",
    "DELETE_SELECTION_TITLE": "Supprimer Idp",
    "DELETE_SELECTION_DESCRIPTION": "Vous êtes sur le point de supprimer un fournisseur d'identité. Les changements qui en résultent sont irrévocables. Voulez-vous vraiment le faire ?",
    "EMPTY": "Aucun IDP disponible",
    "OIDC": {
      "GENERAL": "Informations générales",
      "TITLE": "Configuration de l'OIDC",
      "DESCRIPTION": "Saisissez les données pour le fournisseur d'identité OIDC."
    },
    "JWT": {
      "TITLE": "Configuration JWT",
      "DESCRIPTION": "Entrez les données pour le fournisseur d'identité JWT.",
      "HEADERNAME": "Nom de l'en-tête",
      "JWTENDPOINT": "Point de terminaison JWT",
      "JWTKEYSENDPOINT": "Point de terminaison des clés JWT"
    },
    "TOAST": {
      "SAVED": "Enregistré avec succès.",
      "REACTIVATED": "Idp réactivé.",
      "DEACTIVATED": "Idp désactivé.",
      "SELECTEDREACTIVATED": "Idps sélectionnés réactivés.",
      "SELECTEDDEACTIVATED": "Idps sélectionné désactivé.",
      "SELECTEDKEYSDELETED": "Idps sélectionnés supprimés.",
      "DELETED": "Idp supprimé avec succès !",
      "ADDED": "Ajouté avec succès.",
      "REMOVED": "Suppression réussie."
    },
    "ISIDTOKENMAPPING": "Mappage depuis le jeton ID",
    "ISIDTOKENMAPPING_DESC": "Si sélectionné, les informations du fournisseur sont mappées à partir du jeton ID, et non à partir du point d'extrémité userinfo."
  },
  "MFA": {
    "LIST": {
      "MULTIFACTORTITLE": "Sans mot de passe",
      "MULTIFACTORDESCRIPTION": "Définissez ici vos multifacteurs pour votre authentification sans mot de passe.",
      "SECONDFACTORTITLE": "Authentification multifactorielle",
      "SECONDFACTORDESCRIPTION": "Définissez d'autres facteurs possibles avec lesquels vous pouvez sécuriser votre authentification par mot de passe."
    },
    "CREATE": {
      "TITLE": "Nouveau facteur",
      "DESCRIPTION": "Sélectionnez votre nouveau type de facteur."
    },
    "DELETE": {
      "TITLE": "Supprimer un facteur",
      "DESCRIPTION": "Vous êtes sur le point de supprimer un facteur des paramètres de connexion. Etes-vous sûr ?"
    },
    "TOAST": {
      "ADDED": "Ajouté avec succès.",
      "SAVED": "Sauvegardé avec succès.",
      "DELETED": "Supprimé avec succès"
    },
    "TYPE": "Type",
    "MULTIFACTORTYPES": {
      "0": "Inconnu",
      "1": "Empreinte digitale, clés de sécurité, Face ID et autres"
    },
    "SECONDFACTORTYPES": {
      "0": "Inconnu",
      "1": "One Time Password via une application d'authentification (TOTP)",
      "2": "Empreinte digitale, clés de sécurité, Face ID et autres",
      "3": "One Time Password par e-mail (E-mail OTP)",
      "4": "One Time Password par SMS (SMS OTP)"
    }
  },
  "LOGINPOLICY": {
    "CREATE": {
      "TITLE": "Paramètres de connexion",
      "DESCRIPTION": "Définissez comment vos utilisateurs peuvent être authentifiés sur votre organisation."
    },
    "IDPS": "Fournisseurs d'identité",
    "ADDIDP": {
      "TITLE": "Ajouter un fournisseur d'identité",
      "DESCRIPTION": "Vous pouvez sélectionner des fournisseurs prédéfinis ou créés par vous-même pour l'authentification.",
      "SELECTIDPS": "Fournisseurs d'identité"
    },
    "PASSWORDLESS": "Connexion sans mot de passe",
    "PASSWORDLESSTYPE": {
      "0": "Non autorisé",
      "1": "Autorisée"
    }
  },
  "SMTP": {
    "LIST": {
      "TITLE": "Fournisseur SMTP",
      "DESCRIPTION": "Ce sont les fournisseurs SMTP de votre instance Zitadel. Activez celui que vous souhaitez utiliser pour envoyer des notifications à vos utilisateurs.",
      "EMPTY": "Aucun fournisseur SMTP disponible",
      "ACTIVATED": "Activé",
      "ACTIVATE": "Activer le fournisseur",
      "DEACTIVATE": "Désactiver le fournisseur",
      "TYPE": "Type",
      "DIALOG": {
        "ACTIVATED": "La configuration SMTP a été activée",
        "ACTIVATE_WARN_TITLE": "Activer la configuration SMTP",
        "ACTIVATE_WARN_DESCRIPTION": "Vous êtes sur le point d'activer une configuration SMTP. Nous allons d’abord désactiver le fournisseur actif actuel, puis activer cette configuration. Etes-vous sûr?",
        "DEACTIVATE_WARN_TITLE": "Désactiver la configuration SMTP",
        "DEACTIVATE_WARN_DESCRIPTION": "Vous êtes sur le point de désactiver une configuration SMTP. Etes-vous sûr?",
        "DEACTIVATED": "La configuration SMTP a été désactivée",
        "DELETE_TITLE": "Supprimer la configuration SMTP",
        "DELETE_DESCRIPTION": "Vous êtes sur le point de supprimer une configuration. Confirmez cette action en tapant le nom de l'expéditeur",
        "DELETED": "La configuration SMTP a été supprimée",
        "SENDER": "Tapez {{ value }} pour supprimer cette configuration SMTP."
      }
    },
    "CREATE": {
      "TITLE": "Ajouter un fournisseur SMTP",
      "DESCRIPTION": "Sélectionnez un ou plusieurs des fournisseurs suivants.",
      "STEPS": {
        "TITLE": "Ajouter {{ value }} fournisseur SMTP",
        "CREATE_DESC_TITLE": "Entrez vos paramètres SMTP {{ value }} étape par étape",
        "CURRENT_DESC_TITLE": "Ce sont vos paramètres SMTP",
        "PROVIDER_SETTINGS": "Paramètres du fournisseur SMTP",
        "SENDER_SETTINGS": "Paramètres de l'expéditeur",
        "TEST_SETTINGS": "Tester les paramètres SMTP"
      }
    },
    "DETAIL": {
      "TITLE": "Paramètres du fournisseur SMTP"
    },
    "EMPTY": "Aucun fournisseur SMTP disponible",
    "STEPS": {
      "SENDGRID": {}
    }
  },
  "APP": {
    "LIST": "Applications",
    "COMPLIANCE": "Conformité à l'OIDC",
    "URLS": "URLs",
    "CONFIGURATION": "Configuration",
    "TOKEN": "Paramètres du jeton",
    "PAGES": {
      "TITLE": "Application",
      "ID": "ID",
      "DESCRIPTION": "Ici vous pouvez modifier les données de votre application et sa configuration.",
      "CREATE": "Créer une application",
      "CREATE_SELECT_PROJECT": "Sélectionnez d'abord votre projet",
      "CREATE_NEW_PROJECT": "ou entrez le nom de votre nouveau projet",
      "CREATE_DESC_TITLE": "Entrez les détails de votre application étape par étape",
      "CREATE_DESC_SUB": "Une configuration recommandée sera automatiquement générée.",
      "STATE": "Statut",
      "DATECREATED": "Créé",
      "DATECHANGED": "Modifié",
      "URLS": "URLs",
      "DELETE": "Supprimer l'application",
      "JUMPTOPROJECT": "Pour configurer des rôles, des autorisations et bien plus encore, accédez au projet.",
      "DETAIL": {
        "TITLE": "Détail",
        "STATE": {
          "0": "Non défini",
          "1": "Actif",
          "2": "Inactif"
        }
      },
      "DIALOG": {
        "CONFIG": {
          "TITLE": "Modifier la configuration de l'OIDC"
        },
        "DELETE": {
          "TITLE": "Supprimer l'application",
          "DESCRIPTION": "Voulez-vous vraiment supprimer cette application ?"
        }
      },
      "NEXTSTEPS": {
        "TITLE": "Etapes suivantes",
        "0": {
          "TITLE": "Ajouter des rôles",
          "DESC": "Entrez les rôles de votre projet"
        },
        "1": {
          "TITLE": "Ajouter des utilisateurs",
          "DESC": "Ajoutez les nouveaux utilisateurs de votre organisation"
        },
        "2": {
          "TITLE": "Aide et support",
          "DESC": "Lisez notre documentation sur la création d'applications ou contactez notre assistance"
        }
      }
    },
    "NAMEDIALOG": {
      "TITLE": "Renommer l'application",
      "DESCRIPTION": "Entrez le nouveau nom de votre application",
      "NAME": "Nouveau nom"
    },
    "NAME": "Nom",
    "TYPE": "Type d'application",
    "AUTHMETHOD": "Méthode d'authentification",
    "AUTHMETHODSECTION": "Méthode d'authentification",
    "GRANT": "Types d'octrois",
    "ADDITIONALORIGINS": "Origines supplémentaires",
    "ADDITIONALORIGINSDESC": "Si vous voulez ajouter des origines supplémentaires à votre application qui n'est pas utilisée comme une redirection, vous pouvez le faire ici.",
    "ORIGINS": "Origines",
    "NOTANORIGIN": "La valeur saisie n'est pas une origine",
    "OIDC": {
      "WELLKNOWN": "Pour plus d'informations, consultez le <a href='{{url}}' title='Discovery endpoint' target='_blank'>discovery endpoint</a>.",
      "INFO": {
        "ISSUER": "Émetteur",
        "CLIENTID": "Id client"
      },
      "CURRENT": "Configuration actuelle",
      "TOKENSECTIONTITLE": "Options AuthToken",
      "REDIRECTSECTIONTITLE": "Paramètres de redirection",
      "PROSWITCH": "Je suis un pro. Sautez cet assistant.",
      "NAMEANDTYPESECTION": "Nom et type",
      "TITLEFIRST": "Commencez par insérer un nom.",
      "TYPETITLE": "Quel type d'application voulez-vous créer ?",
      "REDIRECTTITLE": "Indiquez les URIs vers lesquels le login sera redirigé.",
      "POSTREDIRECTTITLE": "Il s'agit de l'URI de redirection après la déconnexion.",
      "REDIRECTDESCRIPTIONWEB": "Les URIs de redirection doivent commencer par https.",
      "REDIRECTDESCRIPTIONNATIVE": "Les URIs de redirection doivent commencer par votre propre protocole, http://127.0.0.1, http://[::1] ou http://localhost.",
      "REDIRECTNOTVALID": "Cet URI de redirection n'est pas valide.",
      "COMMAORENTERSEPERATION": "séparer par ↵",
      "TYPEREQUIRED": "Le type est obligatoire.",
      "TITLE": "Configuration de l'OIDC",
      "CLIENTID": "ID client",
      "CLIENTSECRET": "Secret du client",
      "CLIENTSECRET_NOSECRET": "Avec le flux d'authentification que vous avez choisi, aucun secret n'est requis et n'est donc pas disponible.",
      "CLIENTSECRET_DESCRIPTION": "Conservez votre secret client dans un endroit sûr car il disparaîtra une fois la boîte de dialogue fermée.",
      "REGENERATESECRET": "Régénérer le secret du client",
      "DEVMODE": "Mode développement",
      "DEVMODE_ENABLED": "Activé",
      "DEVMODE_DISABLED": "Désactivé",
      "DEVMODEDESC": "Attention",
      "SKIPNATIVEAPPSUCCESSPAGE": "Sauter la page de succès de connexion",
      "SKIPNATIVEAPPSUCCESSPAGE_DESCRIPTION": "Sauter la page de succès après la connexion pour cette application native",
      "REDIRECT": "Rediriger les URIs",
      "REDIRECTSECTION": "URIs de redirection",
      "POSTLOGOUTREDIRECT": "URIs de post-déconnexion",
      "RESPONSESECTION": "Types de réponses",
      "GRANTSECTION": "Types d'octrois",
      "GRANTTITLE": "Sélectionnez vos types d'octrois. Note : Implicite est uniquement disponible pour les applications basées sur le navigateur.",
      "APPTYPE": {
        "0": "Web",
        "1": "User Agent",
        "2": "Natif"
      },
      "RESPONSETYPE": "Types de réponse",
      "RESPONSE": {
        "0": "Code",
        "1": "ID Token",
        "2": "Token-ID Token"
      },
      "REFRESHTOKEN": "Jeton de rafraîchissement",
      "GRANTTYPE": "Types d'octroi",
      "GRANT": {
        "0": "Code d'autorisation",
        "1": "Implicite",
        "2": "Rafraîchir le jeton",
        "3": "Device Code",
        "4": "Échange de jetons"
      },
      "AUTHMETHOD": {
        "0": "Basic",
        "1": "Post",
        "2": "Aucun",
        "3": "Clé privée JWT"
      },
      "TOKENTYPE": "Type de jeton d'authentification",
      "TOKENTYPE0": "Jeton porteur",
      "TOKENTYPE1": "JWT",
      "UNSECUREREDIRECT": "J'espère que vous savez ce que vous faites.",
      "OVERVIEWSECTION": "Vue d'ensemble",
      "OVERVIEWTITLE": "Vous avez maintenant terminé. Revoyez votre configuration.",
      "ACCESSTOKENROLEASSERTION": "Ajouter les rôles des utilisateurs au jeton d'accès",
      "ACCESSTOKENROLEASSERTION_DESCRIPTION": "Si cette option est sélectionnée, les rôles demandés de l'utilisateur authentifié sont ajoutés au jeton d'accès.",
      "IDTOKENROLEASSERTION": "Rôles de l'utilisateur dans le jeton d'identification",
      "IDTOKENROLEASSERTION_DESCRIPTION": "Si sélectionné, les rôles demandés à l'utilisateur authentifié sont ajoutés au jeton d'identification.",
      "IDTOKENUSERINFOASSERTION": "Informations sur l'utilisateur dans le jeton d'identification",
      "IDTOKENUSERINFOASSERTION_DESCRIPTION": "Permet aux clients de récupérer le profil, l'e-mail, le téléphone et l'adresse à partir du jeton d'identification.",
      "CLOCKSKEW": "Permet aux clients de gérer le décalage d'horloge de l'OP et du client. La durée (0-5s) sera ajoutée à la réclamation exp et soustraite de iats, auth_time et nbf.",
      "RECOMMENDED": "recommandé",
      "NOTRECOMMENDED": "non recommandé",
      "SELECTION": {
        "APPTYPE": {
          "WEB": {
            "TITLE": "Web",
            "DESCRIPTION": "Applications Web ordinaires comme .net, PHP, Node.js, Java, etc."
          },
          "NATIVE": {
            "TITLE": "Native",
            "DESCRIPTION": "Applications mobiles, ordinateurs de bureau, appareils intelligents, etc."
          },
          "USERAGENT": {
            "TITLE": "Agent utilisateur",
            "DESCRIPTION": "Single Page Applications (SPA) et en général tous les frameworks JS exécutés dans les navigateurs"
          }
        }
      }
    },
    "API": {
      "INFO": {
        "CLIENTID": "Id. du client"
      },
      "REGENERATESECRET": "Regénérer le secret du client",
      "SELECTION": {
        "TITLE": "API",
        "DESCRIPTION": "API en général"
      },
      "AUTHMETHOD": {
        "0": "Base",
        "1": "Clé privée JWT"
      }
    },
    "SAML": {
      "SELECTION": {
        "TITLE": "SAML",
        "DESCRIPTION": "Applications SAML"
      },
      "CONFIGSECTION": "Configuration SAML",
      "CHOOSEMETADATASOURCE": "Fournissez votre configuration SAML à l'aide de l'une des options suivantes :",
      "METADATAOPT1": "Option 1. Spécifiez l'URL où se trouve le fichier de métadonnées",
      "METADATAOPT2": "Option 2. Téléchargez un fichier contenant vos métadonnées XML",
      "METADATAOPT3": "Option 3. Créer un fichier de métadonnées minimal à la volée fournissant l'ENTITYID et l'URL ACS",
      "UPLOAD": "Télécharger le fichier XML",
      "METADATA": "Métadonnées",
      "METADATAFROMFILE": "Métadonnées du fichier",
      "CERTIFICATE": "Certificat SAML",
      "DOWNLOADCERT": "Télécharger le certificat SAML",
      "CREATEMETADATA": "Créer des métadonnées",
      "ENTITYID": "Entity ID",
      "ACSURL": "ACS endpoint URL"
    },
    "AUTHMETHODS": {
      "CODE": {
        "TITLE": "Code",
        "DESCRIPTION": "Echanger le code d'autorisation pour les jetons"
      },
      "PKCE": {
        "TITLE": "PKCE",
        "DESCRIPTION": "Utiliser un hachage aléatoire au lieu d'un secret client statique pour plus de sécurité"
      },
      "POST": {
        "TITLE": "POST",
        "DESCRIPTION": "Envoyer client_id et client_secret comme partie du formulaire"
      },
      "PK_JWT": {
        "TITLE": "Clé privée JWT",
        "DESCRIPTION": "Utilisez une clé privée pour autoriser votre application"
      },
      "BASIC": {
        "TITLE": "Basique",
        "DESCRIPTION": "Authentification avec nom d'utilisateur et mot de passe"
      },
      "IMPLICIT": {
        "TITLE": "Implicite",
        "DESCRIPTION": "Obtenir les jetons directement à partir du point final d'autorisation"
      },
      "DEVICECODE": {
        "TITLE": "Device Code",
        "DESCRIPTION": "Autoriser l'appareil sur un ordinateur ou un smartphone."
      },
      "CUSTOM": {
        "TITLE": "Personnalisé",
        "DESCRIPTION": "Votre paramètre ne correspond à aucune autre option."
      }
    },
    "TOAST": {
      "REACTIVATED": "Application réactivée.",
      "DEACTIVATED": "Application désactivée.",
      "OIDCUPDATED": "Application mise à jour.",
      "APIUPDATED": "Application mise à jour",
      "UPDATED": "Application mise à jour.",
      "CREATED": "Application créée.",
      "CLIENTSECRETREGENERATED": "secret client généré.",
      "DELETED": "Application supprimée.",
      "CONFIGCHANGED": "Changements détectés !"
    }
  },
  "GENDERS": {
    "0": "Inconnu",
    "1": "Femme",
    "2": "Homme",
    "3": "Autre"
  },
  "LANGUAGES": {
    "de": "Deutsch",
    "en": "English",
    "es": "Español",
    "fr": "Français",
    "it": "Italiano",
    "ja": "日本語",
    "pl": "Polski",
    "zh": "简体中文",
    "bg": "Български",
    "pt": "Portuguese",
    "mk": "Македонски",
    "cs": "Čeština",
    "ru": "Русский",
    "nl": "Nederlands"
  },
  "MEMBER": {
    "ADD": "Ajouter un responsable",
    "CREATIONTYPE": "Type de création",
    "CREATIONTYPES": {
      "3": "IAM",
      "2": "Organisation",
      "0": "Projet Détenu",
      "1": "Projet Octroyé",
      "4": "Projet"
    },
    "EDITROLE": "Modifier les rôles",
    "EDITFOR": "Modifier les rôles de l'utilisateur",
    "DIALOG": {
      "DELETE_TITLE": "Supprimer un responsable",
      "DELETE_DESCRIPTION": "Vous êtes sur le point de supprimer un responsable. Etes-vous sûr ?"
    },
    "SHOWDETAILS": "Cliquez pour afficher les détails."
  },
  "ROLESLABEL": "Rôles",
  "GRANTS": {
    "TITLE": "Autorisations",
    "DESC": "Ce sont toutes les autorisations sur votre organisation.",
    "DELETE": "Supprimer une autorisation",
    "EMPTY": "Aucune autorisation trouvée",
    "ADD": "Créer une autorisation",
    "ADD_BTN": "Nouveau",
    "PROJECT": {
      "TITLE": "Autorisation",
      "DESCRIPTION": "Définit les autorisations pour le projet spécifié. Notez que vous ne pouvez voir que les entrées des projets et des utilisateurs pour lesquels vous avez les autorisations."
    },
    "USER": {
      "TITLE": "Autorisation",
      "DESCRIPTION": "Définit les autorisations pour l'utilisateur spécifié. Notez que vous pouvez seulement voir les entrées des projets et des utilisateurs pour lesquels vous avez les permissions."
    },
    "CREATE": {
      "TITLE": "Créer une autorisation",
      "DESCRIPTION": "Rechercher l'organisation, le projet et les rôles correspondants."
    },
    "EDIT": {
      "TITLE": "Modifier l'autorisation"
    },
    "DETAIL": {
      "TITLE": "Détail de l'autorisation",
      "DESCRIPTION": "Vous pouvez voir ici tous les détails de l'autorisation."
    },
    "TOAST": {
      "UPDATED": "Autorisation mise à jour.",
      "REMOVED": "Autorisation supprimée",
      "BULKREMOVED": "Autorisations supprimées.",
      "CANTSHOWINFO": "Vous ne pouvez pas visiter le profil de cet utilisateur car vous n'êtes pas membre de l'organisation à laquelle appartient cet utilisateur."
    },
    "DIALOG": {
      "DELETE_TITLE": "Supprimer une autorisation",
      "DELETE_DESCRIPTION": "Vous êtes sur le point de supprimer une autorisation. Voulez-vous continuer ?",
      "BULK_DELETE_TITLE": "Supprimer des autorisations",
      "BULK_DELETE_DESCRIPTION": "Vous êtes sur le point de supprimer plusieurs autorisations. Voulez-vous continuer ?"
    }
  },
  "CHANGES": {
    "LISTTITLE": "Dernières modifications",
    "BOTTOM": "Vous avez atteint la fin de la liste.",
    "LOADMORE": "Charger plus",
    "ORG": {
      "TITLE": "Activité",
      "DESCRIPTION": "Vous pouvez voir ici les derniers événements qui ont généré un changement d'organisation."
    },
    "PROJECT": {
      "TITLE": "Activité",
      "DESCRIPTION": "Vous pouvez voir ici les derniers événements qui ont généré un changement de projet."
    },
    "USER": {
      "TITLE": "Activité",
      "DESCRIPTION": "Vous pouvez voir ici les derniers événements qui ont généré un changement d'utilisateur."
    }
  }
}<|MERGE_RESOLUTION|>--- conflicted
+++ resolved
@@ -269,15 +269,9 @@
             "TITLE": "Connexion externe autorisée",
             "DESCRIPTION": "Autorisez vos utilisateurs à se connecter avec un fournisseur d'identité externe à la place de la connexion avec le nom d'utilisateur ZITADEL."
           },
-<<<<<<< HEAD
-          "PASSWORD_RESET_ALLOWED": {
-            "TITLE": "Réinitialisation du mot de passe autorisée",
-            "DESCRIPTION": "Autorisez vos utilisateurs à réinitialiser leur mot de passe."
-=======
           "HIDE_PASSWORD_RESET": {
             "TITLE": "Réinitialisation du mot de passe masquée",
             "DESCRIPTION": "Ne permettez pas à vos utilisateurs de réinitialiser leur mot de passe."
->>>>>>> 72c5b057
           },
           "DOMAIN_DISCOVERY_ALLOWED": {
             "TITLE": "Découverte du domaine autorisée",
