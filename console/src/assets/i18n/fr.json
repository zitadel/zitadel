--- conflicted
+++ resolved
@@ -1634,15 +1634,13 @@
         "TITLE": "Fournisseur Google",
         "DESCRIPTION": "Saisissez les informations d'identification de votre fournisseur d'identité Google"
       },
-<<<<<<< HEAD
       "GITHUBES": {
         "TITLE": "Fournisseur GitHub Enterprise Server",
         "DESCRIPTION": "Saisissez les informations d'identification de votre fournisseur d'identité GitHub Enterprise Server"
-=======
+      },
       "GITHUB": {
         "TITLE": "Fournisseur Github",
         "DESCRIPTION": "Saisissez les informations d'identification de votre fournisseur d'identité Github"
->>>>>>> f55877eb
       }
     },
     "DETAIL": {
