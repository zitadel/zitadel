--- conflicted
+++ resolved
@@ -129,11 +129,7 @@
       },
       "PRIVACY_POLICY": {
         "TITLE": "Liens Externes",
-<<<<<<< HEAD
-        "DESCRIPTION": "Guidez vos utilisateurs vers des ressources externes personnalisées affichées sur la page de connexion. Les utilisateurs doivent accepter les Termes de Service et la Politique de Confidentialité avant de pouvoir s'inscrire."
-=======
         "DESCRIPTION": "Guidez vos utilisateurs vers des ressources externes personnalisées affichées sur la page de connexion. Les utilisateurs doivent accepter les conditions d'utilisation et la politique de confidentialité avant de pouvoir s'inscrire. Modifiez le lien vers votre documentation ou définissez une chaîne vide pour masquer le bouton de documentation de la console. Ajoutez un lien externe personnalisé et un texte personnalisé pour ce lien dans la console, ou définissez-les vides pour masquer ce bouton."
->>>>>>> b924fd59
       },
       "SMTP_PROVIDER": {
         "TITLE": "Paramètres SMTP",
