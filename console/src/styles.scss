--- conflicted
+++ resolved
@@ -377,7 +377,6 @@
   height: 35px !important;
 }
 
-<<<<<<< HEAD
 .cnsl-action-button {
   display: flex;
   align-items: center;
@@ -402,10 +401,8 @@
     }
   }
 }
-=======
 @include component-themes($caos-dark-app-theme);
 @include mat.all-component-themes($caos-dark-app-theme);
->>>>>>> 82cf966c
 
 .light-theme {
   @include component-themes($caos-light-app-theme);
@@ -454,15 +451,8 @@
 }
 
 .dark-theme {
-<<<<<<< HEAD
-  @include component-themes($caos-dark-app-theme);
-  @include mat.all-component-themes($caos-dark-app-theme);
-
   $background: map-get($caos-dark-app-theme, background);
   $foreground: map-get($caos-dark-app-theme, foreground);
-
-=======
->>>>>>> 82cf966c
   --color-main: var(--theme-dark-primary-500);
   --warn: #ff3b5b;
   --success: #10b981;
