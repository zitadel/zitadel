--- conflicted
+++ resolved
@@ -578,17 +578,6 @@
 
 body {
   margin: 0;
-<<<<<<< HEAD
-  font-family: 'Lato', -apple-system, BlinkMacSystemFont, 'Segoe UI', 'Roboto', 'Oxygen', 'Ubuntu', 'Cantarell', 'Fira Sans',
-    'Droid Sans', 'Helvetica Neue', sans-serif;
-  -moz-osx-font-smoothing: inherit;
-  -webkit-font-smoothing: auto;
-
-  * {
-    -moz-osx-font-smoothing: inherit !important;
-    -webkit-font-smoothing: auto !important;
-  }
-=======
   font-family:
     'Lato',
     -apple-system,
@@ -602,7 +591,13 @@
     'Droid Sans',
     'Helvetica Neue',
     sans-serif;
->>>>>>> 2d4cd331
+  -moz-osx-font-smoothing: inherit;
+  -webkit-font-smoothing: auto;
+
+  * {
+    -moz-osx-font-smoothing: inherit !important;
+    -webkit-font-smoothing: auto !important;
+  }
 }
 
 h1 {
