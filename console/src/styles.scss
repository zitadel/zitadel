--- conflicted
+++ resolved
@@ -289,11 +289,7 @@
   secondary-text: $light-secondary-text,
   icon: rgba(white, 0.54),
   icons: rgba(white, 0.54),
-<<<<<<< HEAD
-  text: rgba(white, 0.87),
-=======
   text: $caos-dark-theme-text,
->>>>>>> e99b7f49
   slider-min: rgba(white, 0.87),
   slider-off: rgba(white, 0.26),
   slider-off-active: rgba(white, 0.38),
@@ -315,11 +311,7 @@
   secondary-text: $dark-secondary-text,
   icon: rgba(black, 0.54),
   icons: rgba(black, 0.54),
-<<<<<<< HEAD
-  text: rgba(black, 0.87),
-=======
   text: $caos-light-theme-text,
->>>>>>> e99b7f49
   slider-min: rgba(black, 0.87),
   slider-off: rgba(black, 0.26),
   slider-off-active: rgba(black, 0.38),
@@ -347,10 +339,9 @@
   background: $caos-light-theme-background,
 );
 
-$custom-typography:
-  mat.define-typography-config(
-    $font-family: 'Lato',
-  );
+$custom-typography: mat.define-typography-config(
+  $font-family: 'Lato',
+);
 
 @include mat.core($custom-typography);
 @include component-themes($caos-dark-app-theme);
@@ -496,19 +487,8 @@
 
 body {
   margin: 0;
-  font-family:
-    'Lato',
-    -apple-system,
-    BlinkMacSystemFont,
-    'Segoe UI',
-    'Roboto',
-    'Oxygen',
-    'Ubuntu',
-    'Cantarell',
-    'Fira Sans',
-    'Droid Sans',
-    'Helvetica Neue',
-    sans-serif;
+  font-family: 'Lato', -apple-system, BlinkMacSystemFont, 'Segoe UI', 'Roboto', 'Oxygen', 'Ubuntu', 'Cantarell', 'Fira Sans',
+    'Droid Sans', 'Helvetica Neue', sans-serif;
 }
 
 h1 {
