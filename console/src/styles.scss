@use '~@angular/material' as mat;

@import './component-themes';
@import '~@angular/material/theming';

// Plus imports for other components in your app.

// Include the common styles for Angular Material. We include this here so that you only
// have to load a single css file for Angular Material in your app.
// Be sure that you only ever include this mixin once!

@font-face {
  font-family: ailerons;
  font-display: auto;
  src: url(assets/ailerons.otf) format('opentype');
}

:root {
  --grey: #8795a1;
  --warn: #ff3b5b;
  --success: #10b981;
  --table-row-back: #363738;
}

$caos-dark-primary: (
  50 : var(--theme-dark-primary-50),
  100 : var(--theme-dark-primary-100),
  200 : var(--theme-dark-primary-200),
  300 : var(--theme-dark-primary-300),
  400 : var(--theme-dark-primary-400),
  500 : var(--theme-dark-primary-500),
  600 : var(--theme-dark-primary-600),
  700 : var(--theme-dark-primary-700),
  800 : var(--theme-dark-primary-800),
  900 : var(--theme-dark-primary-900),
  A100 : var(--theme-dark-primary-A100),
  A200 : var(--theme-dark-primary-A200),
  A400 : var(--theme-dark-primary-A400),
  A700 : var(--theme-dark-primary-A700),
  contrast:
  (
    50: var(--theme-dark-primary-contrast-50),
    100: var(--theme-dark-primary-contrast-100),
    200: var(--theme-dark-primary-contrast-200),
    300: var(--theme-dark-primary-contrast-300),
    400: var(--theme-dark-primary-contrast-400),
    500: var(--theme-dark-primary-contrast-500),
    600: var(--theme-dark-primary-contrast-600),
    700: var(--theme-dark-primary-contrast-700),
    800: var(--theme-dark-primary-contrast-800),
    900: var(--theme-dark-primary-contrast-900),
    A100: var(--theme-dark-primary-contrast-A100),
    A200: var(--theme-dark-primary-contrast-A200),
    A400: var(--theme-dark-primary-contrast-A400),
    A700: var(--theme-dark-primary-contrast-A700)
  )
);

$caos-light-primary: (
  50 : var(--theme-light-primary-50),
  100 : var(--theme-light-primary-100),
  200 : var(--theme-light-primary-200),
  300 : var(--theme-light-primary-300),
  400 : var(--theme-light-primary-400),
  500 : var(--theme-light-primary-500),
  600 : var(--theme-light-primary-600),
  700 : var(--theme-light-primary-700),
  800 : var(--theme-light-primary-800),
  900 : var(--theme-light-primary-900),
  A100 : var(--theme-light-primary-A100),
  A200 : var(--theme-light-primary-A200),
  A400 : var(--theme-light-primary-A400),
  A700 : var(--theme-light-primary-A700),
  contrast:
  (
    50: var(--theme-light-primary-contrast-50),
    100: var(--theme-light-primary-contrast-100),
    200: var(--theme-light-primary-contrast-200),
    300: var(--theme-light-primary-contrast-300),
    400: var(--theme-light-primary-contrast-400),
    500: var(--theme-light-primary-contrast-500),
    600: var(--theme-light-primary-contrast-600),
    700: var(--theme-light-primary-contrast-700),
    800: var(--theme-light-primary-contrast-800),
    900: var(--theme-light-primary-contrast-900),
    A100: var(--theme-light-primary-contrast-A100),
    A200: var(--theme-light-primary-contrast-A200),
    A400: var(--theme-light-primary-contrast-A400),
    A700: var(--theme-light-primary-contrast-A700)
  )
);

$caos-dark-background: (
  50 : var(--theme-dark-background-50),
  100 : var(--theme-dark-background-100),
  200 : var(--theme-dark-background-200),
  300 : var(--theme-dark-background-300),
  400 : var(--theme-dark-background-400),
  500 : var(--theme-dark-background-500),
  600 : var(--theme-dark-background-600),
  700 : var(--theme-dark-background-700),
  800 : var(--theme-dark-background-800),
  900 : var(--theme-dark-background-900),
  A100 : var(--theme-dark-background-A100),
  A200 : var(--theme-dark-background-A200),
  A400 : var(--theme-dark-background-A400),
  A700 : var(--theme-dark-background-A700),
  contrast:
  (
    50: var(--theme-dark-background-contrast-50),
    100: var(--theme-dark-background-contrast-100),
    200: var(--theme-dark-background-contrast-200),
    300: var(--theme-dark-background-contrast-300),
    400: var(--theme-dark-background-contrast-400),
    500: var(--theme-dark-background-contrast-500),
    600: var(--theme-dark-background-contrast-600),
    700: var(--theme-dark-background-contrast-700),
    800: var(--theme-dark-background-contrast-800),
    900: var(--theme-dark-background-contrast-900),
    A100: var(--theme-dark-background-contrast-A100),
    A200: var(--theme-dark-background-contrast-A200),
    A400: var(--theme-dark-background-contrast-A400),
    A700: var(--theme-dark-background-contrast-A700)
  )
);

$caos-light-background: (
  50 : var(--theme-light-background-50),
  100 : var(--theme-light-background-100),
  200 : var(--theme-light-background-200),
  300 : var(--theme-light-background-300),
  400 : var(--theme-light-background-400),
  500 : var(--theme-light-background-500),
  600 : var(--theme-light-background-600),
  700 : var(--theme-light-background-700),
  800 : var(--theme-light-background-800),
  900 : var(--theme-light-background-900),
  A100 : var(--theme-light-background-A100),
  A200 : var(--theme-light-background-A200),
  A400 : var(--theme-light-background-A400),
  A700 : var(--theme-light-background-A700),
  contrast:
  (
    50: var(--theme-light-background-contrast-50),
    100: var(--theme-light-background-contrast-100),
    200: var(--theme-light-background-contrast-200),
    300: var(--theme-light-background-contrast-300),
    400: var(--theme-light-background-contrast-400),
    500: var(--theme-light-background-contrast-500),
    600: var(--theme-light-background-contrast-600),
    700: var(--theme-light-background-contrast-700),
    800: var(--theme-light-background-contrast-800),
    900: var(--theme-light-background-contrast-900),
    A100: var(--theme-light-background-contrast-A100),
    A200: var(--theme-light-background-contrast-A200),
    A400: var(--theme-light-background-contrast-A400),
    A700: var(--theme-light-background-contrast-A700)
  )
);

$caos-dark-warn: (
  50 : var(--theme-dark-warn-50),
  100 : var(--theme-dark-warn-100),
  200 : var(--theme-dark-warn-200),
  300 : var(--theme-dark-warn-300),
  400 : var(--theme-dark-warn-400),
  500 : var(--theme-dark-warn-500),
  600 : var(--theme-dark-warn-600),
  700 : var(--theme-dark-warn-700),
  800 : var(--theme-dark-warn-800),
  900 : var(--theme-dark-warn-900),
  A100 : var(--theme-dark-warn-A100),
  A200 : var(--theme-dark-warn-A200),
  A400 : var(--theme-dark-warn-A400),
  A700 : var(--theme-dark-warn-A700),
  contrast:
  (
    50: var(--theme-dark-warn-contrast-50),
    100: var(--theme-dark-warn-contrast-100),
    200: var(--theme-dark-warn-contrast-200),
    300: var(--theme-dark-warn-contrast-300),
    400: var(--theme-dark-warn-contrast-400),
    500: var(--theme-dark-warn-contrast-500),
    600: var(--theme-dark-warn-contrast-600),
    700: var(--theme-dark-warn-contrast-700),
    800: var(--theme-dark-warn-contrast-800),
    900: var(--theme-dark-warn-contrast-900),
    A100: var(--theme-dark-warn-contrast-A100),
    A200: var(--theme-dark-warn-contrast-A200),
    A400: var(--theme-dark-warn-contrast-A400),
    A700: var(--theme-dark-warn-contrast-A700)
  )
);

$caos-light-warn: (
  50 : var(--theme-light-warn-50),
  100 : var(--theme-light-warn-100),
  200 : var(--theme-light-warn-200),
  300 : var(--theme-light-warn-300),
  400 : var(--theme-light-warn-400),
  500 : var(--theme-light-warn-500),
  600 : var(--theme-light-warn-600),
  700 : var(--theme-light-warn-700),
  800 : var(--theme-light-warn-800),
  900 : var(--theme-light-warn-900),
  A100 : var(--theme-light-warn-A100),
  A200 : var(--theme-light-warn-A200),
  A400 : var(--theme-light-warn-A400),
  A700 : var(--theme-light-warn-A700),
  contrast:
  (
    50: var(--theme-light-warn-contrast-50),
    100: var(--theme-light-warn-contrast-100),
    200: var(--theme-light-warn-contrast-200),
    300: var(--theme-light-warn-contrast-300),
    400: var(--theme-light-warn-contrast-400),
    500: var(--theme-light-warn-contrast-500),
    600: var(--theme-light-warn-contrast-600),
    700: var(--theme-light-warn-contrast-700),
    800: var(--theme-light-warn-contrast-800),
    900: var(--theme-light-warn-contrast-900),
    A100: var(--theme-light-warn-contrast-A100),
    A200: var(--theme-light-warn-contrast-A200),
    A400: var(--theme-light-warn-contrast-A400),
    A700: var(--theme-light-warn-contrast-A700)
  )
);

$caos-dark-theme-background: (
  status-bar: map_get($caos-dark-background, 300),
  app-bar: map_get($caos-dark-background, 500),
  background: map_get($caos-dark-background, 500),
  hover: rgba(black, .04),
  card: map_get($caos-dark-background, 400),
  dialog: map_get($caos-dark-background, 500),
  disabled-button: rgba(black, .12),
  raised-button: white,
  focused-button: $dark-focused,
  selected-button: map_get($caos-dark-background, 300),
  selected-disabled-button: map_get($caos-dark-background, 400),
  disabled-button-toggle: map_get($caos-dark-background, 200),
  unselected-chip: map_get($caos-dark-background, 300),
  disabled-list-option: map_get($caos-dark-background, 200),
  tooltip: map_get($mat-gray, 700),
  infosection: map_get($caos-dark-background, 300),
  warninfosection: #4f566b,
  successinfosection: #4f566b
);

$caos-light-theme-background: (
  status-bar: map_get($caos-light-background, 300),
  app-bar: map_get($caos-light-background, 100),
  background: map_get($caos-light-background, 500),
  hover: rgba(black, .04),
  card: map_get($caos-light-background, 400),
  dialog: map_get($caos-light-background, 500),
  disabled-button: rgba(black, .12),
  raised-button: white,
  focused-button: $light-focused,
  selected-button: map_get($caos-light-background, 300),
  selected-disabled-button: map_get($caos-light-background, 400),
  disabled-button-toggle: map_get($caos-light-background, 200),
  unselected-chip: map_get($caos-light-background, 300),
  disabled-list-option: map_get($caos-light-background, 200),
  tooltip: map_get($mat-gray, 700),
  infosection: #e4e4e4,
  warninfosection: #ffc1c1,
  successinfosection: #cbf4c9
);

$caos-dark-theme-foreground: (
  base: white,
  divider: $light-dividers,
  dividers: $light-dividers,
  disabled: $light-disabled-text,
  disabled-button: rgba(white, .26),
  disabled-text: $light-disabled-text,
  elevation: black,
  hint-text: $light-disabled-text,
  secondary-text: $light-secondary-text,
  icon: rgba(white, .54),
  icons: rgba(white, .54),
  text: rgba(white, .87),
  slider-min: rgba(white, .87),
  slider-off: rgba(white, .26),
  slider-off-active: rgba(white, .38),
  infosection: #f0f0f0,
  warninfosection: #ffc1c1,
  successinfosection: #cbf4c9
);

$caos-light-theme-foreground: (
  base: black,
  divider: $dark-dividers,
  dividers: $dark-dividers,
  disabled: $dark-disabled-text,
  disabled-button: rgba(black, .26),
  disabled-text: $dark-disabled-text,
  elevation: black,
  hint-text: $dark-disabled-text,
  secondary-text: $dark-secondary-text,
  icon: rgba(black, .54),
  icons: rgba(black, .54),
  text: rgba(black, .87),
  slider-min: rgba(black, .87),
  slider-off: rgba(black, .26),
  slider-off-active: rgba(black, .38),
  infosection: #4a4a4a,
  warninfosection: #620e0e,
  successinfosection: #0e6245
);

$caos-dark-app-theme: (
  primary: mat-palette($caos-dark-primary),
  accent: mat-palette($caos-dark-primary),
  warn: mat-palette($caos-dark-warn),
  is-dark: true,
  foreground: $caos-dark-theme-foreground,
  background: $caos-dark-theme-background
);

$caos-light-app-theme: (
  primary: mat-palette($caos-light-primary),
  accent: mat-palette($caos-light-primary),
  warn: mat-palette($caos-light-warn),
  is-dark: false,
  foreground: $caos-light-theme-foreground,
  background: $caos-light-theme-background
);

$custom-typography: mat.define-typography-config($font-family: 'Lato');

@include mat.core($custom-typography);
@include component-themes($caos-dark-app-theme);
@include mat.all-component-themes($caos-dark-app-theme);

.mat-dialog-container,
.mat-raised-button,
.mat-stroked-button {
  border-radius: 6px !important;
}

.mat-menu-item {
  line-height: 35px !important;
  height: 35px !important;
}

.light-theme {
  @include component-themes($caos-light-app-theme);
  @include mat.all-component-themes($caos-light-app-theme);

  --color-main: var(--theme-light-primary-500);
  --warn: #cd3d56;
  --success: #10b981;

  $background: map-get($caos-light-app-theme, background);

  .sidenav,
  .main-container,
  .mat-dialog-container {
    background-color: map-get($background, background);
    transition: background-color .3s cubic-bezier(.645, .045, .355, 1);
  }

  ::-webkit-scrollbar-track {
    -webkit-box-shadow: inset 0 0 6px rgba(0, 0, 0, .1);
    box-shadow: inset 0 0 6px rgba(0, 0, 0, .1);
    background-color: map-get($background, background);
    border-radius: 8px;
  }

  ::-webkit-scrollbar {
    width: 6px;
    height: 6px;
    background-color: map-get($background, background);
  }

  ::-webkit-scrollbar-thumb {
    background-color: #737c8850;
    border-radius: 8px;
    cursor: pointer;
  }

  .root-header {
    box-shadow: inset 0 -1px map-get($caos-light-theme-foreground, divider);
  }
}

.dark-theme {
  @include component-themes($caos-dark-app-theme);
  @include mat.all-component-themes($caos-dark-app-theme);

  --color-main: var(--theme-dark-primary-500);
  --warn: #ff3b5b;
  --success: #10b981;
  $background: map-get($caos-dark-app-theme, background);

  .sidenav,
  .main-container,
  .mat-dialog-container {
    background-color: map-get($background, background);
    transition: background-color .3s cubic-bezier(.645, .045, .355, 1);
  }

  ::-webkit-scrollbar-track {
    -webkit-box-shadow: inset 0 0 6px rgba(0, 0, 0, .3);
    box-shadow: inset 0 0 6px rgba(0, 0, 0, .3);
    background-color: map-get($background, background);
    border-radius: 8px;
    transition: all .3s cubic-bezier(.645, .045, .355, 1) !important;
  }

  ::-webkit-scrollbar {
    width: 6px;
    height: 6px;
    background-color: map-get($background, background);
    transition: all .3s cubic-bezier(.645, .045, .355, 1) !important;
  }

  ::-webkit-scrollbar-thumb {
    background-color: #737c8870;
    border-radius: 8px;
    cursor: pointer;
    transition: all .3s cubic-bezier(.645, .045, .355, 1) !important;
  }

  .root-header {
    box-shadow: inset 0 -1px map-get($caos-dark-theme-foreground, divider);
  }
}
// @include mat.checkbox-theme($candy-app-theme);

/* You can add global styles to this file, and also import other style files */

html,
body {
  height: 100%;
}

body {
  margin: 0;
  font-family:
    'Lato',
    -apple-system,
    BlinkMacSystemFont,
    "Segoe UI",
    "Roboto",
    "Oxygen",
    "Ubuntu",
    "Cantarell",
    "Fira Sans",
    "Droid Sans",
    "Helvetica Neue",
    sans-serif;
}

h1 {
  font-weight: 400;
}

h2 {
  font-size: 1.3rem;
  font-weight: 400;
}

.mat-paginator .mat-select {
  border: none;
}

.max-width-container {
  max-width: 1350px;
  padding: 0 2rem;
  padding-top: 2rem;
  padding-left: 2rem;

  @media only screen and (min-width: 1024px) {
    max-width: 1120px;
  }

  @media only screen and (min-width: 899px) {
    max-width: 899px;
  }

  @media only screen and (max-width: 500px) {
    padding-left: 1rem;
    padding-right: 1rem;
  }
}

.enlarged-container {
  padding: 0 1.5rem;
  padding-top: 2rem;
<<<<<<< HEAD
  padding-left: 1.5rem;
=======
  padding-left: 2rem;
>>>>>>> 583b1c42
  max-width: 1690px;

  @media only screen and (max-width: 500px) {
    padding-left: 1rem;
    padding-right: 1rem;
  }
}

i {
  font-size: 1.5rem;
}

.mat-checkbox-inner-container.mat-checkbox-inner-container-no-side-margin {
  margin-right: .5rem !important;
}<|MERGE_RESOLUTION|>--- conflicted
+++ resolved
@@ -490,11 +490,7 @@
 .enlarged-container {
   padding: 0 1.5rem;
   padding-top: 2rem;
-<<<<<<< HEAD
-  padding-left: 1.5rem;
-=======
   padding-left: 2rem;
->>>>>>> 583b1c42
   max-width: 1690px;
 
   @media only screen and (max-width: 500px) {
