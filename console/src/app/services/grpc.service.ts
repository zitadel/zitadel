import { PlatformLocation } from '@angular/common';
import { Injectable } from '@angular/core';
import { TranslateService } from '@ngx-translate/core';
import { AuthConfig } from 'angular-oauth2-oidc';
import { catchError, firstValueFrom, switchMap, tap } from 'rxjs';

import { AdminServiceClient } from '../proto/generated/zitadel/AdminServiceClientPb';
import { AuthServiceClient } from '../proto/generated/zitadel/AuthServiceClientPb';
import { ManagementServiceClient } from '../proto/generated/zitadel/ManagementServiceClientPb';
import { fallbackLanguage, supportedLanguagesRegexp } from '../utils/language';
import { AuthenticationService } from './authentication.service';
import { EnvironmentService } from './environment.service';
import { ExhaustedService } from './exhausted.service';
import { AuthInterceptor, AuthInterceptorProvider, NewConnectWebAuthInterceptor } from './interceptors/auth.interceptor';
import { ExhaustedGrpcInterceptor } from './interceptors/exhausted.grpc.interceptor';
import { I18nInterceptor } from './interceptors/i18n.interceptor';
import { NewConnectWebOrgInterceptor, OrgInterceptor, OrgInterceptorProvider } from './interceptors/org.interceptor';
import { StorageService } from './storage.service';
import { UserServiceClient } from '../proto/generated/zitadel/user/v2/User_serviceServiceClientPb';
//@ts-ignore
import { createFeatureServiceClient, createUserServiceClient } from '@zitadel/client/v2';
//@ts-ignore
import { createAuthServiceClient, createManagementServiceClient } from '@zitadel/client/v1';
import { createGrpcWebTransport } from '@connectrpc/connect-web';
<<<<<<< HEAD
// @ts-ignore
import { createClientFor } from '@zitadel/client';
import { ZITADELActions } from '@zitadel/proto/zitadel/resources/action/v3alpha/action_service_pb';
import { Client, Transport } from '@connectrpc/connect';

const createActionServiceClient: (transport: Transport) => Client<typeof ZITADELActions> = createClientFor(ZITADELActions);
=======
import { FeatureServiceClient } from '../proto/generated/zitadel/feature/v2/Feature_serviceServiceClientPb';
import { WebKeyService } from '@zitadel/proto/zitadel/webkey/v2beta/webkey_service_pb';
// @ts-ignore
import { createClientFor } from '@zitadel/client';

const createWebKeyServiceClient = createClientFor(WebKeyService);
>>>>>>> 02617cf1

@Injectable({
  providedIn: 'root',
})
export class GrpcService {
  public auth!: AuthServiceClient;
  public mgmt!: ManagementServiceClient;
  public admin!: AdminServiceClient;
  public user!: UserServiceClient;
  public userNew!: ReturnType<typeof createUserServiceClient>;
  public mgmtNew!: ReturnType<typeof createManagementServiceClient>;
  public authNew!: ReturnType<typeof createAuthServiceClient>;
  public featureNew!: ReturnType<typeof createFeatureServiceClient>;
<<<<<<< HEAD
  public actionNew!: ReturnType<typeof createActionServiceClient>;
=======
  public webKey!: ReturnType<typeof createWebKeyServiceClient>;
>>>>>>> 02617cf1

  constructor(
    private readonly envService: EnvironmentService,
    private readonly platformLocation: PlatformLocation,
    private readonly authenticationService: AuthenticationService,
    private readonly storageService: StorageService,
    private readonly translate: TranslateService,
    private readonly exhaustedService: ExhaustedService,
    private readonly authInterceptor: AuthInterceptor,
    private readonly authInterceptorProvider: AuthInterceptorProvider,
    private readonly orgInterceptorProvider: OrgInterceptorProvider,
  ) {}

  public loadAppEnvironment(): Promise<any> {
    // We use the browser language until we can make API requests to get the users configured language.

    const browserLanguage = this.translate.getBrowserLang();
    const language = browserLanguage?.match(supportedLanguagesRegexp) ? browserLanguage : fallbackLanguage;
    const init = this.translate.use(language || this.translate.defaultLang).pipe(
      switchMap(() => this.envService.env),
      tap((env) => {
        if (!env?.api || !env?.issuer) {
          return;
        }
        const interceptors = {
          unaryInterceptors: [
            new ExhaustedGrpcInterceptor(this.exhaustedService, this.envService),
            new OrgInterceptor(this.orgInterceptorProvider),
            this.authInterceptor,
            new I18nInterceptor(this.translate),
          ],
        };

        this.auth = new AuthServiceClient(
          env.api,
          null,
          // @ts-ignore
          interceptors,
        );
        this.mgmt = new ManagementServiceClient(
          env.api,
          null,
          // @ts-ignore
          interceptors,
        );
        this.admin = new AdminServiceClient(
          env.api,
          null,
          // @ts-ignore
          interceptors,
        );
        this.user = new UserServiceClient(
          env.api,
          null,
          // @ts-ignore
          interceptors,
        );

        const transport = createGrpcWebTransport({
          baseUrl: env.api,
          interceptors: [NewConnectWebAuthInterceptor(this.authInterceptorProvider)],
        });
        const transportOldAPIs = createGrpcWebTransport({
          baseUrl: env.api,
          interceptors: [
            NewConnectWebAuthInterceptor(this.authInterceptorProvider),
            NewConnectWebOrgInterceptor(this.orgInterceptorProvider),
          ],
        });
        this.userNew = createUserServiceClient(transport);
        this.mgmtNew = createManagementServiceClient(transportOldAPIs);
        this.authNew = createAuthServiceClient(transport);
        this.featureNew = createFeatureServiceClient(transport);
<<<<<<< HEAD
        this.actionNew = createActionServiceClient(transport);
=======
        this.webKey = createWebKeyServiceClient(transport);
>>>>>>> 02617cf1

        const authConfig: AuthConfig = {
          scope: 'openid profile email',
          responseType: 'code',
          oidc: true,
          clientId: env.clientid,
          issuer: env.issuer,
          redirectUri: window.location.origin + this.platformLocation.getBaseHrefFromDOM() + 'auth/callback',
          postLogoutRedirectUri: window.location.origin + this.platformLocation.getBaseHrefFromDOM() + 'signedout',
          requireHttps: false,
        };

        this.authenticationService.initConfig(authConfig);
      }),
      catchError((err) => {
        console.error('Failed to load environment from assets', err);
        throw err;
      }),
    );

    return firstValueFrom(init);
  }
}<|MERGE_RESOLUTION|>--- conflicted
+++ resolved
@@ -22,21 +22,17 @@
 //@ts-ignore
 import { createAuthServiceClient, createManagementServiceClient } from '@zitadel/client/v1';
 import { createGrpcWebTransport } from '@connectrpc/connect-web';
-<<<<<<< HEAD
 // @ts-ignore
 import { createClientFor } from '@zitadel/client';
 import { ZITADELActions } from '@zitadel/proto/zitadel/resources/action/v3alpha/action_service_pb';
 import { Client, Transport } from '@connectrpc/connect';
 
 const createActionServiceClient: (transport: Transport) => Client<typeof ZITADELActions> = createClientFor(ZITADELActions);
-=======
-import { FeatureServiceClient } from '../proto/generated/zitadel/feature/v2/Feature_serviceServiceClientPb';
 import { WebKeyService } from '@zitadel/proto/zitadel/webkey/v2beta/webkey_service_pb';
 // @ts-ignore
 import { createClientFor } from '@zitadel/client';
 
 const createWebKeyServiceClient = createClientFor(WebKeyService);
->>>>>>> 02617cf1
 
 @Injectable({
   providedIn: 'root',
@@ -50,11 +46,8 @@
   public mgmtNew!: ReturnType<typeof createManagementServiceClient>;
   public authNew!: ReturnType<typeof createAuthServiceClient>;
   public featureNew!: ReturnType<typeof createFeatureServiceClient>;
-<<<<<<< HEAD
   public actionNew!: ReturnType<typeof createActionServiceClient>;
-=======
   public webKey!: ReturnType<typeof createWebKeyServiceClient>;
->>>>>>> 02617cf1
 
   constructor(
     private readonly envService: EnvironmentService,
@@ -128,11 +121,8 @@
         this.mgmtNew = createManagementServiceClient(transportOldAPIs);
         this.authNew = createAuthServiceClient(transport);
         this.featureNew = createFeatureServiceClient(transport);
-<<<<<<< HEAD
         this.actionNew = createActionServiceClient(transport);
-=======
         this.webKey = createWebKeyServiceClient(transport);
->>>>>>> 02617cf1
 
         const authConfig: AuthConfig = {
           scope: 'openid profile email',
