--- conflicted
+++ resolved
@@ -18,30 +18,16 @@
 import { StorageService } from './storage.service';
 import { UserServiceClient } from '../proto/generated/zitadel/user/v2/User_serviceServiceClientPb';
 //@ts-ignore
-import { createFeatureServiceClient, createUserServiceClient, createSessionServiceClient } from '@zitadel/client/v2';
+import { createFeatureServiceClient, createUserServiceClient } from '@zitadel/client/v2';
 //@ts-ignore
 import { createAuthServiceClient, createManagementServiceClient } from '@zitadel/client/v1';
 import { createGrpcWebTransport } from '@connectrpc/connect-web';
-<<<<<<< HEAD
-// @ts-ignore
-import { createClientFor } from '@zitadel/client';
-import { Client, Transport } from '@connectrpc/connect';
-
-import { WebKeyService } from '@zitadel/proto/zitadel/webkey/v2beta/webkey_service_pb';
-import { ActionService } from '@zitadel/proto/zitadel/action/v2beta/action_service_pb';
-
-=======
 import { FeatureServiceClient } from '../proto/generated/zitadel/feature/v2/Feature_serviceServiceClientPb';
 import { WebKeyService } from '@zitadel/proto/zitadel/webkey/v2beta/webkey_service_pb';
->>>>>>> 8a3b1106
 // @ts-ignore
 import { createClientFor } from '@zitadel/client';
 
 const createWebKeyServiceClient = createClientFor(WebKeyService);
-<<<<<<< HEAD
-const createActionServiceClient = createClientFor(ActionService);
-=======
->>>>>>> 8a3b1106
 
 @Injectable({
   providedIn: 'root',
@@ -52,20 +38,16 @@
   public admin!: AdminServiceClient;
   public user!: UserServiceClient;
   public userNew!: ReturnType<typeof createUserServiceClient>;
-  public session!: ReturnType<typeof createSessionServiceClient>;
   public mgmtNew!: ReturnType<typeof createManagementServiceClient>;
   public authNew!: ReturnType<typeof createAuthServiceClient>;
   public featureNew!: ReturnType<typeof createFeatureServiceClient>;
-<<<<<<< HEAD
-  public actionNew!: ReturnType<typeof createActionServiceClient>;
-=======
->>>>>>> 8a3b1106
   public webKey!: ReturnType<typeof createWebKeyServiceClient>;
 
   constructor(
     private readonly envService: EnvironmentService,
     private readonly platformLocation: PlatformLocation,
     private readonly authenticationService: AuthenticationService,
+    private readonly storageService: StorageService,
     private readonly translate: TranslateService,
     private readonly exhaustedService: ExhaustedService,
     private readonly authInterceptor: AuthInterceptor,
@@ -130,14 +112,9 @@
           ],
         });
         this.userNew = createUserServiceClient(transport);
-        this.session = createSessionServiceClient(transport);
         this.mgmtNew = createManagementServiceClient(transportOldAPIs);
         this.authNew = createAuthServiceClient(transport);
         this.featureNew = createFeatureServiceClient(transport);
-<<<<<<< HEAD
-        this.actionNew = createActionServiceClient(transport);
-=======
->>>>>>> 8a3b1106
         this.webKey = createWebKeyServiceClient(transport);
 
         const authConfig: AuthConfig = {
