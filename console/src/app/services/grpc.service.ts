<<<<<<< HEAD
import { HttpClient } from '@angular/common/http';
import { Injectable } from '@angular/core';
import { PlatformLocation } from '@angular/common';

import { AdminServicePromiseClient } from '../proto/generated/admin_grpc_web_pb';
import { AuthServicePromiseClient } from '../proto/generated/auth_grpc_web_pb';
import { ManagementServicePromiseClient } from '../proto/generated/management_grpc_web_pb';
import { GrpcRequestFn } from './grpc-handler';

@Injectable({
    providedIn: 'root',
})
export class GrpcService {
    public issuer: string = '';
    public clientid: string = '';
    public redirectUri: string = '';
    public postLogoutRedirectUri: string = '';

    public auth!: AuthServicePromiseClient;
    public mgmt!: ManagementServicePromiseClient;
    public admin!: AdminServicePromiseClient;

    constructor(
        private http: HttpClient,
        private platformLocation: PlatformLocation,
    ) { }

    public async loadAppEnvironment(): Promise<any> {
        return this.http.get('./assets/environment.json')
            .toPromise().then((data: any) => {
                if (data && data.authServiceUrl && data.mgmtServiceUrl && data.issuer) {
                    this.auth = new AuthServicePromiseClient(data.authServiceUrl);
                    this.mgmt = new ManagementServicePromiseClient(data.mgmtServiceUrl);
                    this.admin = new AdminServicePromiseClient(data.adminServiceUrl);

                    this.issuer = data.issuer;
                    if (data.clientid) {
                        console.log(data.clientid);
                        this.clientid = data.clientid;
                        this.redirectUri = window.location.origin + this.platformLocation.getBaseHrefFromDOM() + "auth/callback";
                        this.postLogoutRedirectUri = window.location.origin + this.platformLocation.getBaseHrefFromDOM() + "signedout";
                    }
                }
                return Promise.resolve(data);
            }).catch(() => {
                console.log('Failed to load environment from assets');
            });
    }
}

export type RequestFactory<TClient, TReq, TResp> = (
    client: TClient,
) => GrpcRequestFn<TReq, TResp>;

export type ResponseMapper<TResp, TMappedResp> = (resp: TResp) => TMappedResp;
=======
import { HttpClient } from '@angular/common/http';
import { Injectable } from '@angular/core';

import { AdminServicePromiseClient } from '../proto/generated/admin_grpc_web_pb';
import { AuthServicePromiseClient } from '../proto/generated/auth_grpc_web_pb';
import { ManagementServicePromiseClient } from '../proto/generated/management_grpc_web_pb';
import { GrpcRequestFn } from './grpc-handler';

@Injectable({
    providedIn: 'root',
})
export class GrpcService {
    public issuer: string = '';
    public clientid: string = '';

    public auth!: AuthServicePromiseClient;
    public mgmt!: ManagementServicePromiseClient;
    public admin!: AdminServicePromiseClient;

    constructor(
        private http: HttpClient,
    ) { }

    public async loadAppEnvironment(): Promise<any> {
        return this.http.get('/assets/environment.json')
            .toPromise().then((data: any) => {
                if (data && data.authServiceUrl && data.mgmtServiceUrl && data.issuer) {
                    this.auth = new AuthServicePromiseClient(data.authServiceUrl);
                    this.mgmt = new ManagementServicePromiseClient(data.mgmtServiceUrl);
                    this.admin = new AdminServicePromiseClient(data.adminServiceUrl);

                    this.issuer = data.issuer;
                    if (data.clientid) {
                        this.clientid = data.clientid;
                    }
                }
                return Promise.resolve(data);
            }).catch(() => {
                console.log('Failed to load environment from assets');
            });
    }
}

export type RequestFactory<TClient, TReq, TResp> = (
    client: TClient,
) => GrpcRequestFn<TReq, TResp>;

export type ResponseMapper<TResp, TMappedResp> = (resp: TResp) => TMappedResp;
>>>>>>> 566161ae
<|MERGE_RESOLUTION|>--- conflicted
+++ resolved
@@ -1,4 +1,3 @@
-<<<<<<< HEAD
 import { HttpClient } from '@angular/common/http';
 import { Injectable } from '@angular/core';
 import { PlatformLocation } from '@angular/common';
@@ -36,7 +35,6 @@
 
                     this.issuer = data.issuer;
                     if (data.clientid) {
-                        console.log(data.clientid);
                         this.clientid = data.clientid;
                         this.redirectUri = window.location.origin + this.platformLocation.getBaseHrefFromDOM() + "auth/callback";
                         this.postLogoutRedirectUri = window.location.origin + this.platformLocation.getBaseHrefFromDOM() + "signedout";
@@ -53,54 +51,4 @@
     client: TClient,
 ) => GrpcRequestFn<TReq, TResp>;
 
-export type ResponseMapper<TResp, TMappedResp> = (resp: TResp) => TMappedResp;
-=======
-import { HttpClient } from '@angular/common/http';
-import { Injectable } from '@angular/core';
-
-import { AdminServicePromiseClient } from '../proto/generated/admin_grpc_web_pb';
-import { AuthServicePromiseClient } from '../proto/generated/auth_grpc_web_pb';
-import { ManagementServicePromiseClient } from '../proto/generated/management_grpc_web_pb';
-import { GrpcRequestFn } from './grpc-handler';
-
-@Injectable({
-    providedIn: 'root',
-})
-export class GrpcService {
-    public issuer: string = '';
-    public clientid: string = '';
-
-    public auth!: AuthServicePromiseClient;
-    public mgmt!: ManagementServicePromiseClient;
-    public admin!: AdminServicePromiseClient;
-
-    constructor(
-        private http: HttpClient,
-    ) { }
-
-    public async loadAppEnvironment(): Promise<any> {
-        return this.http.get('/assets/environment.json')
-            .toPromise().then((data: any) => {
-                if (data && data.authServiceUrl && data.mgmtServiceUrl && data.issuer) {
-                    this.auth = new AuthServicePromiseClient(data.authServiceUrl);
-                    this.mgmt = new ManagementServicePromiseClient(data.mgmtServiceUrl);
-                    this.admin = new AdminServicePromiseClient(data.adminServiceUrl);
-
-                    this.issuer = data.issuer;
-                    if (data.clientid) {
-                        this.clientid = data.clientid;
-                    }
-                }
-                return Promise.resolve(data);
-            }).catch(() => {
-                console.log('Failed to load environment from assets');
-            });
-    }
-}
-
-export type RequestFactory<TClient, TReq, TResp> = (
-    client: TClient,
-) => GrpcRequestFn<TReq, TResp>;
-
-export type ResponseMapper<TResp, TMappedResp> = (resp: TResp) => TMappedResp;
->>>>>>> 566161ae
+export type ResponseMapper<TResp, TMappedResp> = (resp: TResp) => TMappedResp;