--- conflicted
+++ resolved
@@ -15,10 +15,6 @@
 import { ExhaustedGrpcInterceptor } from './interceptors/exhausted.grpc.interceptor';
 import { I18nInterceptor } from './interceptors/i18n.interceptor';
 import { NewConnectWebOrgInterceptor, OrgInterceptor, OrgInterceptorProvider } from './interceptors/org.interceptor';
-<<<<<<< HEAD
-import { StorageService } from './storage.service';
-=======
->>>>>>> cf3f0223
 import { UserServiceClient } from '../proto/generated/zitadel/user/v2/User_serviceServiceClientPb';
 //@ts-ignore
 import { createFeatureServiceClient, createUserServiceClient, createSessionServiceClient } from '@zitadel/client/v2';
@@ -118,10 +114,7 @@
           ],
         });
         this.userNew = createUserServiceClient(transport);
-<<<<<<< HEAD
-=======
         this.session = createSessionServiceClient(transport);
->>>>>>> cf3f0223
         this.mgmtNew = createManagementServiceClient(transportOldAPIs);
         this.authNew = createAuthServiceClient(transport);
         this.featureNew = createFeatureServiceClient(transport);
