import { PlatformLocation } from '@angular/common';
import { Injectable } from '@angular/core';
import { TranslateService } from '@ngx-translate/core';
import { AuthConfig } from 'angular-oauth2-oidc';
import { catchError, firstValueFrom, switchMap, tap } from 'rxjs';

import { AdminServiceClient } from '../proto/generated/zitadel/AdminServiceClientPb';
import { AuthServiceClient } from '../proto/generated/zitadel/AuthServiceClientPb';
import { ManagementServiceClient } from '../proto/generated/zitadel/ManagementServiceClientPb';
import { fallbackLanguage, supportedLanguagesRegexp } from '../utils/language';
import { AuthenticationService } from './authentication.service';
import { EnvironmentService } from './environment.service';
import { ExhaustedService } from './exhausted.service';
import { AuthInterceptor, AuthInterceptorProvider, NewConnectWebAuthInterceptor } from './interceptors/auth.interceptor';
import { ExhaustedGrpcInterceptor } from './interceptors/exhausted.grpc.interceptor';
import { I18nInterceptor } from './interceptors/i18n.interceptor';
import { NewConnectWebOrgInterceptor, OrgInterceptor, OrgInterceptorProvider } from './interceptors/org.interceptor';
import { StorageService } from './storage.service';
import { UserServiceClient } from '../proto/generated/zitadel/user/v2/User_serviceServiceClientPb';
//@ts-ignore
import { createFeatureServiceClient, createUserServiceClient } from '@zitadel/client/v2';
//@ts-ignore
import { createAuthServiceClient, createManagementServiceClient } from '@zitadel/client/v1';
import { createGrpcWebTransport } from '@connectrpc/connect-web';
<<<<<<< HEAD
import { FeatureServiceClient } from '../proto/generated/zitadel/feature/v2/Feature_serviceServiceClientPb';
// @ts-ignore
import { createClientFor } from '@zitadel/client';
import { ZITADELActions } from '@zitadel/proto/zitadel/resources/action/v3alpha/action_service_pb';
import { Client, Transport } from '@connectrpc/connect';

const createActionServiceClient: (transport: Transport) => Client<typeof ZITADELActions> = createClientFor(ZITADELActions);
=======
>>>>>>> 988146b2

@Injectable({
  providedIn: 'root',
})
export class GrpcService {
  public auth!: AuthServiceClient;
  public mgmt!: ManagementServiceClient;
  public admin!: AdminServiceClient;
  public user!: UserServiceClient;
  public userNew!: ReturnType<typeof createUserServiceClient>;
  public mgmtNew!: ReturnType<typeof createManagementServiceClient>;
  public authNew!: ReturnType<typeof createAuthServiceClient>;
  public featureNew!: ReturnType<typeof createFeatureServiceClient>;
<<<<<<< HEAD
  public actionNew!: ReturnType<typeof createActionServiceClient>;
=======
>>>>>>> 988146b2

  constructor(
    private readonly envService: EnvironmentService,
    private readonly platformLocation: PlatformLocation,
    private readonly authenticationService: AuthenticationService,
    private readonly storageService: StorageService,
    private readonly translate: TranslateService,
    private readonly exhaustedService: ExhaustedService,
    private readonly authInterceptor: AuthInterceptor,
    private readonly authInterceptorProvider: AuthInterceptorProvider,
    private readonly orgInterceptorProvider: OrgInterceptorProvider,
  ) {}

  public loadAppEnvironment(): Promise<any> {
    // We use the browser language until we can make API requests to get the users configured language.

    const browserLanguage = this.translate.getBrowserLang();
    const language = browserLanguage?.match(supportedLanguagesRegexp) ? browserLanguage : fallbackLanguage;
    const init = this.translate.use(language || this.translate.defaultLang).pipe(
      switchMap(() => this.envService.env),
      tap((env) => {
        if (!env?.api || !env?.issuer) {
          return;
        }
        const interceptors = {
          unaryInterceptors: [
            new ExhaustedGrpcInterceptor(this.exhaustedService, this.envService),
            new OrgInterceptor(this.orgInterceptorProvider),
            this.authInterceptor,
            new I18nInterceptor(this.translate),
          ],
        };

        this.auth = new AuthServiceClient(
          env.api,
          null,
          // @ts-ignore
          interceptors,
        );
        this.mgmt = new ManagementServiceClient(
          env.api,
          null,
          // @ts-ignore
          interceptors,
        );
        this.admin = new AdminServiceClient(
          env.api,
          null,
          // @ts-ignore
          interceptors,
        );
        this.user = new UserServiceClient(
          env.api,
          null,
          // @ts-ignore
          interceptors,
        );

        const transport = createGrpcWebTransport({
          baseUrl: env.api,
          interceptors: [NewConnectWebAuthInterceptor(this.authInterceptorProvider)],
        });
        const transportOldAPIs = createGrpcWebTransport({
          baseUrl: env.api,
          interceptors: [
            NewConnectWebAuthInterceptor(this.authInterceptorProvider),
            NewConnectWebOrgInterceptor(this.orgInterceptorProvider),
          ],
        });
        this.userNew = createUserServiceClient(transport);
        this.mgmtNew = createManagementServiceClient(transportOldAPIs);
        this.authNew = createAuthServiceClient(transport);
        this.featureNew = createFeatureServiceClient(transport);
<<<<<<< HEAD
        this.actionNew = createActionServiceClient(transport);
=======
>>>>>>> 988146b2

        const authConfig: AuthConfig = {
          scope: 'openid profile email',
          responseType: 'code',
          oidc: true,
          clientId: env.clientid,
          issuer: env.issuer,
          redirectUri: window.location.origin + this.platformLocation.getBaseHrefFromDOM() + 'auth/callback',
          postLogoutRedirectUri: window.location.origin + this.platformLocation.getBaseHrefFromDOM() + 'signedout',
          requireHttps: false,
        };

        this.authenticationService.initConfig(authConfig);
      }),
      catchError((err) => {
        console.error('Failed to load environment from assets', err);
        throw err;
      }),
    );

    return firstValueFrom(init);
  }
}<|MERGE_RESOLUTION|>--- conflicted
+++ resolved
@@ -22,16 +22,12 @@
 //@ts-ignore
 import { createAuthServiceClient, createManagementServiceClient } from '@zitadel/client/v1';
 import { createGrpcWebTransport } from '@connectrpc/connect-web';
-<<<<<<< HEAD
-import { FeatureServiceClient } from '../proto/generated/zitadel/feature/v2/Feature_serviceServiceClientPb';
 // @ts-ignore
 import { createClientFor } from '@zitadel/client';
 import { ZITADELActions } from '@zitadel/proto/zitadel/resources/action/v3alpha/action_service_pb';
 import { Client, Transport } from '@connectrpc/connect';
 
 const createActionServiceClient: (transport: Transport) => Client<typeof ZITADELActions> = createClientFor(ZITADELActions);
-=======
->>>>>>> 988146b2
 
 @Injectable({
   providedIn: 'root',
@@ -45,10 +41,7 @@
   public mgmtNew!: ReturnType<typeof createManagementServiceClient>;
   public authNew!: ReturnType<typeof createAuthServiceClient>;
   public featureNew!: ReturnType<typeof createFeatureServiceClient>;
-<<<<<<< HEAD
   public actionNew!: ReturnType<typeof createActionServiceClient>;
-=======
->>>>>>> 988146b2
 
   constructor(
     private readonly envService: EnvironmentService,
@@ -122,10 +115,7 @@
         this.mgmtNew = createManagementServiceClient(transportOldAPIs);
         this.authNew = createAuthServiceClient(transport);
         this.featureNew = createFeatureServiceClient(transport);
-<<<<<<< HEAD
         this.actionNew = createActionServiceClient(transport);
-=======
->>>>>>> 988146b2
 
         const authConfig: AuthConfig = {
           scope: 'openid profile email',
