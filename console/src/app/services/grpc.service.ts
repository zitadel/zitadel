import { PlatformLocation } from '@angular/common';
import { Injectable } from '@angular/core';
import { TranslateService } from '@ngx-translate/core';
import { AuthConfig } from 'angular-oauth2-oidc';
import { catchError, firstValueFrom, switchMap, tap } from 'rxjs';

import { AdminServiceClient } from '../proto/generated/zitadel/AdminServiceClientPb';
import { AuthServiceClient } from '../proto/generated/zitadel/AuthServiceClientPb';
import { ManagementServiceClient } from '../proto/generated/zitadel/ManagementServiceClientPb';
import { fallbackLanguage, supportedLanguagesRegexp } from '../utils/language';
import { AuthenticationService } from './authentication.service';
import { EnvironmentService } from './environment.service';
import { ExhaustedService } from './exhausted.service';
import { AuthInterceptor, AuthInterceptorProvider, NewConnectWebAuthInterceptor } from './interceptors/auth.interceptor';
import { ExhaustedGrpcInterceptor } from './interceptors/exhausted.grpc.interceptor';
import { I18nInterceptor } from './interceptors/i18n.interceptor';
import { NewConnectWebOrgInterceptor, OrgInterceptor, OrgInterceptorProvider } from './interceptors/org.interceptor';
import { StorageService } from './storage.service';
import { UserServiceClient } from '../proto/generated/zitadel/user/v2/User_serviceServiceClientPb';
//@ts-ignore
<<<<<<< HEAD
import { createFeatureServiceClient, createUserServiceClient, createSessionServiceClient } from '@zitadel/client/v2';
=======
import { createFeatureServiceClient, createUserServiceClient } from '@zitadel/client/v2';
>>>>>>> b418ea75
//@ts-ignore
import { createAuthServiceClient, createManagementServiceClient } from '@zitadel/client/v1';
import { createGrpcWebTransport } from '@connectrpc/connect-web';
import { FeatureServiceClient } from '../proto/generated/zitadel/feature/v2/Feature_serviceServiceClientPb';

@Injectable({
  providedIn: 'root',
})
export class GrpcService {
  public auth!: AuthServiceClient;
  public mgmt!: ManagementServiceClient;
  public admin!: AdminServiceClient;
  public feature!: FeatureServiceClient;
  public user!: UserServiceClient;
  public userNew!: ReturnType<typeof createUserServiceClient>;
  public session!: ReturnType<typeof createSessionServiceClient>;
  public mgmtNew!: ReturnType<typeof createManagementServiceClient>;
  public authNew!: ReturnType<typeof createAuthServiceClient>;
  public featureNew!: ReturnType<typeof createFeatureServiceClient>;

  constructor(
    private readonly envService: EnvironmentService,
    private readonly platformLocation: PlatformLocation,
    private readonly authenticationService: AuthenticationService,
    private readonly storageService: StorageService,
    private readonly translate: TranslateService,
    private readonly exhaustedService: ExhaustedService,
    private readonly authInterceptor: AuthInterceptor,
    private readonly authInterceptorProvider: AuthInterceptorProvider,
    private readonly orgInterceptorProvider: OrgInterceptorProvider,
  ) {}

  public loadAppEnvironment(): Promise<any> {
    // We use the browser language until we can make API requests to get the users configured language.

    const browserLanguage = this.translate.getBrowserLang();
    const language = browserLanguage?.match(supportedLanguagesRegexp) ? browserLanguage : fallbackLanguage;
    const init = this.translate.use(language || this.translate.defaultLang).pipe(
      switchMap(() => this.envService.env),
      tap((env) => {
        if (!env?.api || !env?.issuer) {
          return;
        }
        const interceptors = {
          unaryInterceptors: [
            new ExhaustedGrpcInterceptor(this.exhaustedService, this.envService),
            new OrgInterceptor(this.orgInterceptorProvider),
            this.authInterceptor,
            new I18nInterceptor(this.translate),
          ],
        };

        this.auth = new AuthServiceClient(
          env.api,
          null,
          // @ts-ignore
          interceptors,
        );
        this.mgmt = new ManagementServiceClient(
          env.api,
          null,
          // @ts-ignore
          interceptors,
        );
        this.admin = new AdminServiceClient(
          env.api,
          null,
          // @ts-ignore
          interceptors,
        );
        this.feature = new FeatureServiceClient(
          env.api,
          null,
          // @ts-ignore
          interceptors,
        );
        this.user = new UserServiceClient(
          env.api,
          null,
          // @ts-ignore
          interceptors,
        );

        const transport = createGrpcWebTransport({
          baseUrl: env.api,
          interceptors: [NewConnectWebAuthInterceptor(this.authInterceptorProvider)],
        });
        const transportOldAPIs = createGrpcWebTransport({
          baseUrl: env.api,
          interceptors: [
            NewConnectWebAuthInterceptor(this.authInterceptorProvider),
            NewConnectWebOrgInterceptor(this.orgInterceptorProvider),
          ],
        });
        this.userNew = createUserServiceClient(transport);
<<<<<<< HEAD
        this.session = createSessionServiceClient(transport);
        this.mgmtNew = createManagementServiceClient(transport);
=======
        this.mgmtNew = createManagementServiceClient(transportOldAPIs);
>>>>>>> b418ea75
        this.authNew = createAuthServiceClient(transport);
        this.featureNew = createFeatureServiceClient(transport);

        const authConfig: AuthConfig = {
          scope: 'openid profile email',
          responseType: 'code',
          oidc: true,
          clientId: env.clientid,
          issuer: env.issuer,
          redirectUri: window.location.origin + this.platformLocation.getBaseHrefFromDOM() + 'auth/callback',
          postLogoutRedirectUri: window.location.origin + this.platformLocation.getBaseHrefFromDOM() + 'signedout',
          requireHttps: false,
        };

        this.authenticationService.initConfig(authConfig);
      }),
      catchError((err) => {
        console.error('Failed to load environment from assets', err);
        throw err;
      }),
    );

    return firstValueFrom(init);
  }
}<|MERGE_RESOLUTION|>--- conflicted
+++ resolved
@@ -18,11 +18,7 @@
 import { StorageService } from './storage.service';
 import { UserServiceClient } from '../proto/generated/zitadel/user/v2/User_serviceServiceClientPb';
 //@ts-ignore
-<<<<<<< HEAD
-import { createFeatureServiceClient, createUserServiceClient, createSessionServiceClient } from '@zitadel/client/v2';
-=======
 import { createFeatureServiceClient, createUserServiceClient } from '@zitadel/client/v2';
->>>>>>> b418ea75
 //@ts-ignore
 import { createAuthServiceClient, createManagementServiceClient } from '@zitadel/client/v1';
 import { createGrpcWebTransport } from '@connectrpc/connect-web';
@@ -118,12 +114,7 @@
           ],
         });
         this.userNew = createUserServiceClient(transport);
-<<<<<<< HEAD
-        this.session = createSessionServiceClient(transport);
-        this.mgmtNew = createManagementServiceClient(transport);
-=======
         this.mgmtNew = createManagementServiceClient(transportOldAPIs);
->>>>>>> b418ea75
         this.authNew = createAuthServiceClient(transport);
         this.featureNew = createFeatureServiceClient(transport);
 
