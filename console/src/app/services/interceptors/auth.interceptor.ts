--- conflicted
+++ resolved
@@ -55,10 +55,7 @@
                 titleKey: 'ERRORS.TOKENINVALID.TITLE',
                 descriptionKey: 'ERRORS.TOKENINVALID.DESCRIPTION',
             },
-<<<<<<< HEAD
-=======
             disableClose: true,
->>>>>>> 74418544
             width: '400px',
         });
 
