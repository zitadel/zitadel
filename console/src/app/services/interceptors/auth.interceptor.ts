import { Injectable } from '@angular/core';
import { MatDialog } from '@angular/material/dialog';
import { Request, UnaryInterceptor, UnaryResponse } from 'grpc-web';
import { filter, first, take } from 'rxjs/operators';
import { WarnDialogComponent } from 'src/app/modules/warn-dialog/warn-dialog.component';

import { AuthenticationService } from '../authentication.service';
import { StorageService } from '../storage.service';


const authorizationKey = 'Authorization';
const bearerPrefix = 'Bearer';
const accessTokenStorageKey = 'access_token';
@Injectable({ providedIn: 'root' })
/**
 * Set the authentication token
 */
export class AuthInterceptor<TReq = unknown, TResp = unknown> implements UnaryInterceptor<TReq, TResp> {
    constructor(
        private authenticationService: AuthenticationService,
        private storageService: StorageService,
        private dialog: MatDialog,
    ) { }

    public async intercept(request: Request<TReq, TResp>, invoker: any): Promise<UnaryResponse<TReq, TResp>> {
        await this.authenticationService.authenticationChanged.pipe(
            filter((authed) => !!authed),
            first(),
        ).toPromise();

        const metadata = request.getMetadata();
        const accessToken = this.storageService.getItem(accessTokenStorageKey);
        metadata[authorizationKey] = `${bearerPrefix} ${accessToken}`;

        return invoker(request).then((response: any) => {
            return response;
        }).catch((error: any) => {
<<<<<<< HEAD
=======
            console.error('error: ', error);
>>>>>>> bdcf9fcc
            if (error.code === 16) {
                const dialogRef = this.dialog.open(WarnDialogComponent, {
                    data: {
                        confirmKey: 'ACTIONS.LOGIN',
                        titleKey: 'ERRORS.TOKENINVALID.TITLE',
                        descriptionKey: 'ERRORS.TOKENINVALID.DESCRIPTION',
                    },
                    width: '400px',
                });

                dialogRef.afterClosed().pipe(take(1)).subscribe(resp => {
                    if (resp) {
                        this.authenticationService.authenticate(undefined, true, true);
                    }
                });
            }
<<<<<<< HEAD
            return Promise.reject(error);
=======
>>>>>>> bdcf9fcc
        });
    }
}
<|MERGE_RESOLUTION|>--- conflicted
+++ resolved
@@ -35,10 +35,6 @@
         return invoker(request).then((response: any) => {
             return response;
         }).catch((error: any) => {
-<<<<<<< HEAD
-=======
-            console.error('error: ', error);
->>>>>>> bdcf9fcc
             if (error.code === 16) {
                 const dialogRef = this.dialog.open(WarnDialogComponent, {
                     data: {
@@ -55,10 +51,7 @@
                     }
                 });
             }
-<<<<<<< HEAD
             return Promise.reject(error);
-=======
->>>>>>> bdcf9fcc
         });
     }
-}
+}