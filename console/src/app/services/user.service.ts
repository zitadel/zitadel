--- conflicted
+++ resolved
@@ -70,22 +70,7 @@
 import { Timestamp } from '../proto/generated/google/protobuf/timestamp_pb';
 import { HumanPhone, HumanPhoneSchema } from '@zitadel/proto/zitadel/user/v2/phone_pb';
 import { OAuthService } from 'angular-oauth2-oidc';
-<<<<<<< HEAD
-import {
-  BehaviorSubject,
-  debounceTime,
-  defer,
-  EMPTY,
-  Observable,
-  of,
-  ReplaySubject,
-  shareReplay,
-  switchAll,
-  switchMap,
-} from 'rxjs';
-=======
 import { debounceTime, EMPTY, Observable, of, ReplaySubject, shareReplay, switchAll, switchMap } from 'rxjs';
->>>>>>> b418ea75
 import { catchError, filter, map, startWith } from 'rxjs/operators';
 
 @Injectable({
