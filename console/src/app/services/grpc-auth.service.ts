--- conflicted
+++ resolved
@@ -28,13 +28,10 @@
   ListMyAuthFactorsResponse,
   ListMyLinkedIDPsRequest,
   ListMyLinkedIDPsResponse,
-<<<<<<< HEAD
+  ListMyMembershipsRequest,
+  ListMyMembershipsResponse,
   ListMyMetadataRequest,
   ListMyMetadataResponse,
-=======
-  ListMyMembershipsRequest,
-  ListMyMembershipsResponse,
->>>>>>> b96e33b6
   ListMyPasswordlessRequest,
   ListMyPasswordlessResponse,
   ListMyProjectOrgsRequest,
