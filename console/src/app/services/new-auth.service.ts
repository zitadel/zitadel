--- conflicted
+++ resolved
@@ -1,11 +1,10 @@
 import { Injectable } from '@angular/core';
 import { GrpcService } from './grpc.service';
+import { create } from '@bufbuild/protobuf';
 import {
   AddMyAuthFactorOTPSMSResponse,
-<<<<<<< HEAD
   GetMyLoginPolicyResponse,
   GetMyLoginPolicyRequestSchema,
-  GetMyUserRequestSchema,
   GetMyUserResponse,
   ListMyAuthFactorsRequestSchema,
   ListMyAuthFactorsResponse,
@@ -17,11 +16,7 @@
   RemoveMyAuthFactorU2FResponse,
   RemoveMyAuthFactorOTPSMSRequestSchema,
   RemoveMyAuthFactorOTPSMSResponse,
-  VerifyMyPhoneRequestSchema,
-=======
-  GetMyUserResponse,
   ListMyMetadataResponse,
->>>>>>> 92f0cf01
   VerifyMyPhoneResponse,
 } from '@zitadel/proto/zitadel/auth_pb';
 
@@ -51,6 +46,12 @@
     return this.grpcService.authNew.listMyAuthFactors(create(ListMyAuthFactorsRequestSchema), null);
   }
 
+  public removeMyAuthFactorOTPSMS(): Promise<RemoveMyAuthFactorOTPSMSResponse> {
+    return this.grpcService.authNew
+      .removeMyAuthFactorOTPSMS(create(RemoveMyAuthFactorOTPSMSRequestSchema), null);
+  }
+
+
   public getMyLoginPolicy(): Promise<GetMyLoginPolicyResponse> {
     return this.grpcService.authNew.getMyLoginPolicy(create(GetMyLoginPolicyRequestSchema), null);
   }
@@ -69,8 +70,4 @@
       .removeMyAuthFactorOTPEmail(create(RemoveMyAuthFactorOTPEmailRequestSchema), null);
   }
 
-  public removeMyAuthFactorOTPSMS(): Promise<RemoveMyAuthFactorOTPSMSResponse> {
-    return this.grpcService.authNew
-      .removeMyAuthFactorOTPSMS(create(RemoveMyAuthFactorOTPSMSRequestSchema), null);
-  }
 }