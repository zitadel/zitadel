import { Injectable } from '@angular/core';
import { GrpcService } from './grpc.service';
import { create } from '@bufbuild/protobuf';
import {
  AddMyAuthFactorOTPSMSResponse,
<<<<<<< HEAD
  GetMyLoginPolicyResponse,
  GetMyLoginPolicyRequestSchema,
=======
  GetMyPasswordComplexityPolicyResponse,
>>>>>>> 6889d6a1
  GetMyUserResponse,
  ListMyAuthFactorsRequestSchema,
  ListMyAuthFactorsResponse,
  RemoveMyAuthFactorOTPEmailRequestSchema,
  RemoveMyAuthFactorOTPEmailResponse,
  RemoveMyAuthFactorOTPRequestSchema,
  RemoveMyAuthFactorOTPResponse,
  RemoveMyAuthFactorU2FRequestSchema,
  RemoveMyAuthFactorU2FResponse,
  RemoveMyAuthFactorOTPSMSRequestSchema,
  RemoveMyAuthFactorOTPSMSResponse,
  ListMyMetadataResponse,
  VerifyMyPhoneResponse,
} from '@zitadel/proto/zitadel/auth_pb';

@Injectable({
  providedIn: 'root',
})
export class NewAuthService {
  constructor(private readonly grpcService: GrpcService) {}

  public getMyUser(): Promise<GetMyUserResponse> {
    return this.grpcService.authNew.getMyUser({});
  }

  public verifyMyPhone(code: string): Promise<VerifyMyPhoneResponse> {
    return this.grpcService.authNew.verifyMyPhone({ code });
  }

  public addMyAuthFactorOTPSMS(): Promise<AddMyAuthFactorOTPSMSResponse> {
    return this.grpcService.authNew.addMyAuthFactorOTPSMS({});
  }

  public listMyMetadata(): Promise<ListMyMetadataResponse> {
    return this.grpcService.authNew.listMyMetadata({});
  }

<<<<<<< HEAD
  public listMyMultiFactors(): Promise<ListMyAuthFactorsResponse> {
    return this.grpcService.authNew.listMyAuthFactors(create(ListMyAuthFactorsRequestSchema), null);
  }

  public removeMyAuthFactorOTPSMS(): Promise<RemoveMyAuthFactorOTPSMSResponse> {
    return this.grpcService.authNew
      .removeMyAuthFactorOTPSMS(create(RemoveMyAuthFactorOTPSMSRequestSchema), null);
  }


  public getMyLoginPolicy(): Promise<GetMyLoginPolicyResponse> {
    return this.grpcService.authNew.getMyLoginPolicy(create(GetMyLoginPolicyRequestSchema), null);
  }

  public removeMyMultiFactorOTP(): Promise<RemoveMyAuthFactorOTPResponse> {
    return this.grpcService.authNew
      .removeMyAuthFactorOTP(create(RemoveMyAuthFactorOTPRequestSchema), null);
  }

  public removeMyMultiFactorU2F(tokenId: string): Promise<RemoveMyAuthFactorU2FResponse> {
    return this.grpcService.authNew.removeMyAuthFactorU2F(create(RemoveMyAuthFactorU2FRequestSchema, {tokenId}), null);
  }

  public removeMyAuthFactorOTPEmail(): Promise<RemoveMyAuthFactorOTPEmailResponse> {
    return this.grpcService.authNew
      .removeMyAuthFactorOTPEmail(create(RemoveMyAuthFactorOTPEmailRequestSchema), null);
  }

=======
  public getMyPasswordComplexityPolicy(): Promise<GetMyPasswordComplexityPolicyResponse> {
    return this.grpcService.authNew.getMyPasswordComplexityPolicy({});
  }
>>>>>>> 6889d6a1
}<|MERGE_RESOLUTION|>--- conflicted
+++ resolved
@@ -3,12 +3,9 @@
 import { create } from '@bufbuild/protobuf';
 import {
   AddMyAuthFactorOTPSMSResponse,
-<<<<<<< HEAD
   GetMyLoginPolicyResponse,
   GetMyLoginPolicyRequestSchema,
-=======
   GetMyPasswordComplexityPolicyResponse,
->>>>>>> 6889d6a1
   GetMyUserResponse,
   ListMyAuthFactorsRequestSchema,
   ListMyAuthFactorsResponse,
@@ -45,8 +42,7 @@
   public listMyMetadata(): Promise<ListMyMetadataResponse> {
     return this.grpcService.authNew.listMyMetadata({});
   }
-
-<<<<<<< HEAD
+  
   public listMyMultiFactors(): Promise<ListMyAuthFactorsResponse> {
     return this.grpcService.authNew.listMyAuthFactors(create(ListMyAuthFactorsRequestSchema), null);
   }
@@ -55,7 +51,6 @@
     return this.grpcService.authNew
       .removeMyAuthFactorOTPSMS(create(RemoveMyAuthFactorOTPSMSRequestSchema), null);
   }
-
 
   public getMyLoginPolicy(): Promise<GetMyLoginPolicyResponse> {
     return this.grpcService.authNew.getMyLoginPolicy(create(GetMyLoginPolicyRequestSchema), null);
@@ -75,9 +70,7 @@
       .removeMyAuthFactorOTPEmail(create(RemoveMyAuthFactorOTPEmailRequestSchema), null);
   }
 
-=======
   public getMyPasswordComplexityPolicy(): Promise<GetMyPasswordComplexityPolicyResponse> {
     return this.grpcService.authNew.getMyPasswordComplexityPolicy({});
   }
->>>>>>> 6889d6a1
 }