--- conflicted
+++ resolved
@@ -137,8 +137,6 @@
                     </button>
                   </div>
 
-<<<<<<< HEAD
-=======
                   <!-- Framework selector (shown when no framework is selected) -->
                   <div *ngIf="!framework" class="framework-selector-section">
                     <h5>{{ 'APP.OVERVIEW_DETAIL.SELECT_FRAMEWORK' | translate }}</h5>
@@ -149,7 +147,6 @@
                     ></cnsl-framework-autocomplete>
                   </div>
 
->>>>>>> f59f4d1c
                   <div class="scenario-card new-app-scenario" *ngIf="selectedScenario === 'new'">
                     <div class="scenario-content">
                       <div class="scenario-description">
@@ -285,16 +282,12 @@
                           <div class="step-content">
                             <h6>{{ 'APP.OVERVIEW_DETAIL.NEW_STEP_DOCS_TITLE' | translate }}</h6>
                             <p>{{ 'APP.OVERVIEW_DETAIL.NEW_STEP_DOCS_DESC' | translate }}</p>
-<<<<<<< HEAD
-                            <a [href]="getFrameworkInfo()?.docsLink" target="_blank" mat-raised-button color="primary">
-=======
                             <a
                               [href]="`https://zitadel.com${getFrameworkInfo()?.docsLink}`"
                               target="_blank"
                               mat-raised-button
                               color="primary"
                             >
->>>>>>> f59f4d1c
                               {{ 'APP.OVERVIEW_DETAIL.VIEWDOCS' | translate }}
                             </a>
                           </div>
@@ -385,15 +378,11 @@
                             <h6>{{ 'APP.OVERVIEW_DETAIL.EXISTING_STEP_DOCS_TITLE' | translate }}</h6>
                             <p>{{ 'APP.OVERVIEW_DETAIL.EXISTING_STEP_DOCS_DESC' | translate }}</p>
                             <a
-<<<<<<< HEAD
-                              [href]="hasSdk() ? getFrameworkInfo()?.sdkDocLink : getFrameworkInfo()?.docsLink"
-=======
                               [href]="
                                 hasSdk()
                                   ? `https://zitadel.com${getFrameworkInfo()?.sdkDocLink}`
                                   : `https://zitadel.com${getFrameworkInfo()?.docsLink}`
                               "
->>>>>>> f59f4d1c
                               target="_blank"
                               mat-raised-button
                               color="primary"
@@ -403,21 +392,7 @@
                           </div>
                         </div>
                         <div class="step-item">
-<<<<<<< HEAD
-                          <div class="step-number">
-                            {{
-                              hasSdk() && hasAnyFrameworkContent() && getFrameworkInfo()?.docsLink
-                                ? '4'
-                                : hasSdk() || (hasAnyFrameworkContent() && getFrameworkInfo()?.docsLink)
-                                  ? '3'
-                                  : !hasSdk() && !hasAnyFrameworkContent()
-                                    ? '3'
-                                    : '2'
-                            }}
-                          </div>
-=======
                           <div class="step-number">{{ getExistingAppFinalStepNumber() }}</div>
->>>>>>> f59f4d1c
                           <div class="step-content">
                             <h6>{{ 'APP.OVERVIEW_DETAIL.EXISTING_STEP3_TITLE' | translate }}</h6>
                             <p>{{ 'APP.OVERVIEW_DETAIL.EXISTING_STEP3_DESC' | translate }}</p>
