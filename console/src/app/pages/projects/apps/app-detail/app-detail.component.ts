import { COMMA, ENTER, SPACE } from '@angular/cdk/keycodes';
import { Location } from '@angular/common';
import { Component, OnDestroy, OnInit } from '@angular/core';
import { AbstractControl, FormBuilder, FormControl, FormGroup, Validators } from '@angular/forms';
import { MatButtonToggleChange } from '@angular/material/button-toggle';
import { MatDialog } from '@angular/material/dialog';
import { ActivatedRoute, Params } from '@angular/router';
import { TranslateService } from '@ngx-translate/core';
import { Duration } from 'google-protobuf/google/protobuf/duration_pb';
import { Subscription } from 'rxjs';
import { take } from 'rxjs/operators';
import { ChangeType } from 'src/app/modules/changes/changes.component';
import {
    Application,
    AppState,
    OIDCApplicationType,
    OIDCAuthMethodType,
    OIDCConfig,
    OIDCConfigUpdate,
    OIDCGrantType,
    OIDCResponseType,
    OIDCTokenType,
    ZitadelDocs,
} from 'src/app/proto/generated/management_pb';
import { GrpcAuthService } from 'src/app/services/grpc-auth.service';
import { ManagementService } from 'src/app/services/mgmt.service';
import { ToastService } from 'src/app/services/toast.service';

import { AppSecretDialogComponent } from '../app-secret-dialog/app-secret-dialog.component';

enum RedirectType {
    REDIRECT = 'redirect',
    POSTREDIRECT = 'postredirect',
}

@Component({
    selector: 'app-app-detail',
    templateUrl: './app-detail.component.html',
    styleUrls: ['./app-detail.component.scss'],
})
export class AppDetailComponent implements OnInit, OnDestroy {
    public canWrite: boolean = false;
    public errorMessage: string = '';
    public removable: boolean = true;
    public addOnBlur: boolean = true;
    public readonly separatorKeysCodes: number[] = [ENTER, COMMA, SPACE];

    private subscription?: Subscription;
    public projectId: string = '';
    public app!: Application.AsObject;
    public oidcResponseTypes: OIDCResponseType[] = [
        OIDCResponseType.OIDCRESPONSETYPE_CODE,
        OIDCResponseType.OIDCRESPONSETYPE_ID_TOKEN,
        OIDCResponseType.OIDCRESPONSETYPE_ID_TOKEN_TOKEN,
    ];
    public oidcGrantTypes: OIDCGrantType[] = [
        OIDCGrantType.OIDCGRANTTYPE_AUTHORIZATION_CODE,
        OIDCGrantType.OIDCGRANTTYPE_IMPLICIT,
        OIDCGrantType.OIDCGRANTTYPE_REFRESH_TOKEN,
    ];
    public oidcAppTypes: OIDCApplicationType[] = [
        OIDCApplicationType.OIDCAPPLICATIONTYPE_WEB,
        OIDCApplicationType.OIDCAPPLICATIONTYPE_USER_AGENT,
        OIDCApplicationType.OIDCAPPLICATIONTYPE_NATIVE,
    ];

    public oidcAuthMethodType: OIDCAuthMethodType[] = [
        OIDCAuthMethodType.OIDCAUTHMETHODTYPE_BASIC,
        OIDCAuthMethodType.OIDCAUTHMETHODTYPE_POST,
        OIDCAuthMethodType.OIDCAUTHMETHODTYPE_NONE,
    ];

    public oidcTokenTypes: OIDCTokenType[] = [
        OIDCTokenType.OIDCTOKENTYPE_BEARER,
        OIDCTokenType.OIDCTOKENTYPE_JWT,
    ];

    public AppState: any = AppState;
    public appNameForm!: FormGroup;
    public appForm!: FormGroup;
    public redirectUrisList: string[] = [];
    public postLogoutRedirectUrisList: string[] = [];

    public RedirectType: any = RedirectType;

    public isZitadel: boolean = false;
    public docs!: ZitadelDocs.AsObject;

    public OIDCApplicationType: any = OIDCApplicationType;
    public OIDCAuthMethodType: any = OIDCAuthMethodType;
    public OIDCTokenType: any = OIDCTokenType;

    public redirectControl: FormControl = new FormControl({ value: '', disabled: true });
    public postRedirectControl: FormControl = new FormControl({ value: '', disabled: true });

    public ChangeType: any = ChangeType;
    constructor(
        public translate: TranslateService,
        private route: ActivatedRoute,
        private toast: ToastService,
        private fb: FormBuilder,
        private _location: Location,
        private dialog: MatDialog,
        private mgmtService: ManagementService,
        private authService: GrpcAuthService,
    ) {
        this.appNameForm = this.fb.group({
            state: [{ value: '', disabled: true }, []],
            name: [{ value: '', disabled: true }, [Validators.required]],
        });
        this.appForm = this.fb.group({
            devMode: [{ value: false, disabled: true }, []],
            clientId: [{ value: '', disabled: true }],
            responseTypesList: [{ value: [], disabled: true }],
            grantTypesList: [{ value: [], disabled: true }],
            applicationType: [{ value: '', disabled: true }],
            authMethodType: [{ value: '', disabled: true }],
            accessTokenType: [{ value: '', disabled: true }],
            accessTokenRoleAssertion: [{ value: false, disabled: true }],
            idTokenRoleAssertion: [{ value: false, disabled: true }],
            idTokenUserinfoAssertion: [{ value: false, disabled: true }],
            clockSkewSeconds: [{ value: 0, disabled: true }],
        });
    }

    public formatClockSkewLabel(seconds: number): string {
        return seconds + 's';
    }

    public ngOnInit(): void {
        this.subscription = this.route.params.subscribe(params => this.getData(params));
    }

    public ngOnDestroy(): void {
        this.subscription?.unsubscribe();
    }

    private async getData({ projectid, id }: Params): Promise<void> {
        this.projectId = projectid;
        this.mgmtService.GetIam().then(iam => {
            this.isZitadel = iam.toObject().iamProjectId === this.projectId;
        });
<<<<<<< HEAD
        this.authService.isAllowed(['project.app.write$', 'project.app.write:' + projectid])
            .pipe(take(1)).subscribe((allowed) => {
                this.canWrite = allowed;
                this.mgmtService.GetApplicationById(projectid, id).then(app => {
                    this.app = app.toObject();
                    this.appNameForm.patchValue(this.app);
                    if (allowed) {
                        this.appNameForm.enable();
                        this.appForm.enable();
                        this.redirectControl.enable();
                        this.postRedirectControl.enable();
                    }

                    if (this.app.oidcConfig?.redirectUrisList) {
                        this.redirectUrisList = this.app.oidcConfig.redirectUrisList;
                    }
                    if (this.app.oidcConfig?.postLogoutRedirectUrisList) {
                        this.postLogoutRedirectUrisList = this.app.oidcConfig.postLogoutRedirectUrisList;
                    }
                    if (this.app.oidcConfig) {
                        this.appForm.patchValue(this.app.oidcConfig);
                    }
                }).catch(error => {
                    console.error(error);
                    this.toast.showError(error);
                    this.errorMessage = error.message;
                });
=======
        this.authService.isAllowed(['project.app.write$', 'project.app.write:' + id]).pipe(take(1)).subscribe((allowed) => {
            this.canWrite = allowed;
            this.mgmtService.GetApplicationById(projectid, id).then(app => {
                this.app = app.toObject();
                this.appNameForm.patchValue(this.app);
                console.log(this.app);
                if (allowed) {
                    this.appNameForm.enable();
                    this.appForm.enable();
                    this.redirectControl.enable();
                    this.postRedirectControl.enable();
                }

                if (this.app.oidcConfig?.redirectUrisList) {
                    this.redirectUrisList = this.app.oidcConfig.redirectUrisList;
                }
                if (this.app.oidcConfig?.postLogoutRedirectUrisList) {
                    this.postLogoutRedirectUrisList = this.app.oidcConfig.postLogoutRedirectUrisList;
                }
                if (this.app.oidcConfig?.clockSkew) {
                    const inSecs = this.app.oidcConfig?.clockSkew.seconds + this.app.oidcConfig?.clockSkew.nanos / 100000;
                    console.log(inSecs);
                    this.appForm.controls['clockSkewSeconds'].setValue(inSecs);
                }
                if (this.app.oidcConfig) {
                    this.appForm.patchValue(this.app.oidcConfig);
                }
            }).catch(error => {
                console.error(error);
                this.toast.showError(error);
                this.errorMessage = error.message;
>>>>>>> 6606eca5
            });


        this.docs = (await this.mgmtService.GetZitadelDocs()).toObject();
    }

    public changeState(event: MatButtonToggleChange): void {
        if (event.value === AppState.APPSTATE_ACTIVE) {
            this.mgmtService.ReactivateApplication(this.projectId, this.app.id).then(() => {
                this.toast.showInfo('APP.TOAST.REACTIVATED', true);
            }).catch((error: any) => {
                this.toast.showError(error);
            });
        } else if (event.value === AppState.APPSTATE_INACTIVE) {
            this.mgmtService.DeactivateApplication(this.projectId, this.app.id).then(() => {
                this.toast.showInfo('APP.TOAST.DEACTIVATED', true);
            }).catch((error: any) => {
                this.toast.showError(error);
            });
        }
    }

    public add(input: any, target: RedirectType): void {
        if (target === RedirectType.POSTREDIRECT && this.postRedirectControl.valid) {
            if (input.value !== '' && input.value !== ' ' && input.value !== '/') {
                this.postLogoutRedirectUrisList.push(input.value);
            }
            if (input) {
                input.value = '';
            }
        } else if (target === RedirectType.REDIRECT && this.redirectControl.valid) {
            if (input.value !== '' && input.value !== ' ' && input.value !== '/') {
                this.redirectUrisList.push(input.value);
            }
            if (input) {
                input.value = '';
            }
        }
    }

    public remove(redirect: any, target: RedirectType): void {
        if (target === RedirectType.POSTREDIRECT) {
            const index = this.postLogoutRedirectUrisList.indexOf(redirect);

            if (index >= 0) {
                this.postLogoutRedirectUrisList.splice(index, 1);
            }
        } else if (target === RedirectType.REDIRECT) {
            const index = this.redirectUrisList.indexOf(redirect);

            if (index >= 0) {
                this.redirectUrisList.splice(index, 1);
            }
        }
    }

    public saveApp(): void {
        if (this.appNameForm.valid) {
            this.app.name = this.name?.value;

            this.mgmtService
                .UpdateApplication(this.projectId, this.app.id, this.name?.value)
                .then(() => {
                    this.toast.showInfo('APP.TOAST.OIDCUPDATED', true);
                })
                .catch(error => {
                    this.toast.showError(error);
                });
        }
    }


    public saveOIDCApp(): void {
        if (this.appNameForm.valid) {
            this.app.name = this.name?.value;
        }

        if (this.appForm.valid) {
            if (this.app.oidcConfig) {
                this.app.oidcConfig.responseTypesList = this.responseTypesList?.value;
                this.app.oidcConfig.grantTypesList = this.grantTypesList?.value;
                this.app.oidcConfig.applicationType = this.applicationType?.value;
                this.app.oidcConfig.authMethodType = this.authMethodType?.value;
                this.app.oidcConfig.redirectUrisList = this.redirectUrisList;
                this.app.oidcConfig.postLogoutRedirectUrisList = this.postLogoutRedirectUrisList;
                this.app.oidcConfig.devMode = this.devMode?.value;
                this.app.oidcConfig.accessTokenType = this.accessTokenType?.value;
                this.app.oidcConfig.accessTokenRoleAssertion = this.accessTokenRoleAssertion?.value;
                this.app.oidcConfig.idTokenRoleAssertion = this.idTokenRoleAssertion?.value;
                this.app.oidcConfig.idTokenUserinfoAssertion = this.idTokenUserinfoAssertion?.value;


                const req = new OIDCConfigUpdate();
                req.setProjectId(this.projectId);
                req.setApplicationId(this.app.id);
                req.setRedirectUrisList(this.app.oidcConfig.redirectUrisList);
                req.setResponseTypesList(this.app.oidcConfig.responseTypesList);
                req.setAuthMethodType(this.app.oidcConfig.authMethodType);
                req.setPostLogoutRedirectUrisList(this.app.oidcConfig.postLogoutRedirectUrisList);
                req.setGrantTypesList(this.app.oidcConfig.grantTypesList);
                req.setApplicationType(this.app.oidcConfig.applicationType);
                req.setDevMode(this.app.oidcConfig.devMode);
                req.setAccessTokenType(this.app.oidcConfig.accessTokenType);
                req.setAccessTokenRoleAssertion(this.app.oidcConfig.accessTokenRoleAssertion);
                req.setIdTokenRoleAssertion(this.app.oidcConfig.idTokenRoleAssertion);
                req.setIdTokenUserinfoAssertion(this.app.oidcConfig.idTokenUserinfoAssertion);
                if (this.clockSkewSeconds?.value) {
                    const dur = new Duration();
                    dur.setSeconds(Math.floor(this.clockSkewSeconds?.value));
                    dur.setNanos((Math.floor(this.clockSkewSeconds?.value % 1) * 10000));
                    req.setClockSkew(dur);
                }
                console.log(req.toObject());
                this.mgmtService
                    .UpdateOIDCAppConfig(req)
                    .then(() => {
                        this.toast.showInfo('APP.TOAST.OIDCUPDATED', true);
                    })
                    .catch(error => {
                        this.toast.showError(error);
                    });
            }
        }
    }

    public regenerateOIDCClientSecret(): void {
        this.mgmtService.RegenerateOIDCClientSecret(this.app.id, this.projectId).then((data: OIDCConfig) => {
            this.toast.showInfo('APP.TOAST.OIDCCLIENTSECRETREGENERATED', true);
            this.dialog.open(AppSecretDialogComponent, {
                data: {
                    clientId: data.toObject().clientId,
                    clientSecret: data.toObject().clientSecret,
                },
                width: '400px',
            });

        }).catch(error => {
            this.toast.showError(error);
        });
    }

    public navigateBack(): void {
        this._location.back();
    }

    public get name(): AbstractControl | null {
        return this.appNameForm.get('name');
    }

    public get clientId(): AbstractControl | null {
        return this.appForm.get('clientId');
    }

    public get responseTypesList(): AbstractControl | null {
        return this.appForm.get('responseTypesList');
    }

    public get grantTypesList(): AbstractControl | null {
        return this.appForm.get('grantTypesList');
    }

    public get applicationType(): AbstractControl | null {
        return this.appForm.get('applicationType');
    }

    public get authMethodType(): AbstractControl | null {
        return this.appForm.get('authMethodType');
    }

    public get devMode(): AbstractControl | null {
        return this.appForm.get('devMode');
    }

    public get accessTokenType(): AbstractControl | null {
        return this.appForm.get('accessTokenType');
    }

    public get idTokenRoleAssertion(): AbstractControl | null {
        return this.appForm.get('idTokenRoleAssertion');
    }

    public get accessTokenRoleAssertion(): AbstractControl | null {
        return this.appForm.get('accessTokenRoleAssertion');
    }

    public get idTokenUserinfoAssertion(): AbstractControl | null {
        return this.appForm.get('idTokenUserinfoAssertion');
    }

    public get clockSkewSeconds(): AbstractControl | null {
        return this.appForm.get('clockSkewSeconds');
    }
}<|MERGE_RESOLUTION|>--- conflicted
+++ resolved
@@ -140,36 +140,7 @@
         this.mgmtService.GetIam().then(iam => {
             this.isZitadel = iam.toObject().iamProjectId === this.projectId;
         });
-<<<<<<< HEAD
-        this.authService.isAllowed(['project.app.write$', 'project.app.write:' + projectid])
-            .pipe(take(1)).subscribe((allowed) => {
-                this.canWrite = allowed;
-                this.mgmtService.GetApplicationById(projectid, id).then(app => {
-                    this.app = app.toObject();
-                    this.appNameForm.patchValue(this.app);
-                    if (allowed) {
-                        this.appNameForm.enable();
-                        this.appForm.enable();
-                        this.redirectControl.enable();
-                        this.postRedirectControl.enable();
-                    }
-
-                    if (this.app.oidcConfig?.redirectUrisList) {
-                        this.redirectUrisList = this.app.oidcConfig.redirectUrisList;
-                    }
-                    if (this.app.oidcConfig?.postLogoutRedirectUrisList) {
-                        this.postLogoutRedirectUrisList = this.app.oidcConfig.postLogoutRedirectUrisList;
-                    }
-                    if (this.app.oidcConfig) {
-                        this.appForm.patchValue(this.app.oidcConfig);
-                    }
-                }).catch(error => {
-                    console.error(error);
-                    this.toast.showError(error);
-                    this.errorMessage = error.message;
-                });
-=======
-        this.authService.isAllowed(['project.app.write$', 'project.app.write:' + id]).pipe(take(1)).subscribe((allowed) => {
+        this.authService.isAllowed(['project.app.write$', 'project.app.write:' + projectid]).pipe(take(1)).subscribe((allowed) => {
             this.canWrite = allowed;
             this.mgmtService.GetApplicationById(projectid, id).then(app => {
                 this.app = app.toObject();
@@ -200,7 +171,6 @@
                 console.error(error);
                 this.toast.showError(error);
                 this.errorMessage = error.message;
->>>>>>> 6606eca5
             });
 
 
