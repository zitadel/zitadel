import { COMMA, ENTER, SPACE } from '@angular/cdk/keycodes';
import { Location } from '@angular/common';
import { ChangeDetectorRef, Component, OnDestroy, OnInit, signal } from '@angular/core';
import { AbstractControl, FormControl, UntypedFormBuilder, UntypedFormControl, UntypedFormGroup } from '@angular/forms';
import { MatCheckboxChange } from '@angular/material/checkbox';
import { MatDialog } from '@angular/material/dialog';
import { ActivatedRoute, Router } from '@angular/router';
import { TranslateService } from '@ngx-translate/core';
<<<<<<< HEAD
import frameworks from '../../../../../../../docs/frameworks.json';
import { Buffer } from 'buffer';
import { Duration } from 'google-protobuf/google/protobuf/duration_pb';
import { mergeMap, Subject, Subscription } from 'rxjs';
import { map, shareReplay, startWith, switchMap, take, takeUntil } from 'rxjs/operators';
=======
import frameworkDefinition from '../../../../../../../docs/frameworks.json';
import { Framework } from 'src/app/components/quickstart/quickstart.component';
import { OIDC_CONFIGURATIONS } from 'src/app/utils/framework';
import { Buffer } from 'buffer';
import { Duration } from 'google-protobuf/google/protobuf/duration_pb';
import { mergeMap, Subject, Subscription } from 'rxjs';
import { map, startWith, switchMap, take } from 'rxjs/operators';
>>>>>>> f59f4d1c
import { EnvVar } from 'src/app/components/env-vars-block/env-vars-block.component';
import { RadioItemAuthType } from 'src/app/modules/app-radio/app-auth-method-radio/app-auth-method-radio.component';
import { ChangeType } from 'src/app/modules/changes/changes.component';
import { InfoSectionType } from 'src/app/modules/info-section/info-section.component';
import { NameDialogComponent } from 'src/app/modules/name-dialog/name-dialog.component';
import { SidenavSetting } from 'src/app/modules/sidenav/sidenav.component';
import { WarnDialogComponent } from 'src/app/modules/warn-dialog/warn-dialog.component';
import {
  APIAuthMethodType,
  APIConfig,
  App,
  AppState,
  LoginV1,
  LoginV2,
  LoginVersion,
  OIDCAppType,
  OIDCAuthMethodType,
  OIDCConfig,
  OIDCGrantType,
  OIDCResponseType,
  OIDCTokenType,
  SAMLConfig,
} from 'src/app/proto/generated/zitadel/app_pb';
import {
  GetOIDCInformationResponse,
  UpdateAPIAppConfigRequest,
  UpdateOIDCAppConfigRequest,
  UpdateSAMLAppConfigRequest,
} from 'src/app/proto/generated/zitadel/management_pb';
import { Breadcrumb, BreadcrumbService, BreadcrumbType } from 'src/app/services/breadcrumb.service';
import { GrpcAuthService } from 'src/app/services/grpc-auth.service';
import { ManagementService } from 'src/app/services/mgmt.service';
import { ToastService } from 'src/app/services/toast.service';
import { AdminService } from 'src/app/services/admin.service';

import { Environment, EnvironmentService } from 'src/app/services/environment.service';
import { AppSecretDialogComponent } from '../app-secret-dialog/app-secret-dialog.component';
import { ListMilestonesRequest } from 'src/app/proto/generated/zitadel/admin_pb';
import { ListQuery } from 'src/app/proto/generated/zitadel/object_pb';
import { MilestoneQuery, IsReachedQuery, MilestoneType } from 'src/app/proto/generated/zitadel/milestone/v1/milestone_pb';
import {
  BASIC_AUTH_METHOD,
  CODE_METHOD,
  CUSTOM_METHOD,
  DEVICE_CODE_METHOD,
  getAuthMethodFromPartialConfig,
  getPartialConfigFromAuthMethod,
  IMPLICIT_METHOD,
  PK_JWT_METHOD,
  PKCE_METHOD,
  POST_METHOD,
} from '../authmethods';
import { AuthMethodDialogComponent } from './auth-method-dialog/auth-method-dialog.component';

const MAX_ALLOWED_SIZE = 1 * 1024 * 1024;

@Component({
  selector: 'cnsl-app-detail',
  templateUrl: './app-detail.component.html',
  styleUrls: ['./app-detail.component.scss'],
  standalone: false,
})
export class AppDetailComponent implements OnInit, OnDestroy {
  public editState: boolean = false;
  public currentAuthMethod: string = CUSTOM_METHOD.key;
  public initialAuthMethod: string = CUSTOM_METHOD.key;
  public canWrite: boolean = false;
  public errorMessage: string = '';
  public removable: boolean = true;

  public readonly separatorKeysCodes: number[] = [ENTER, COMMA, SPACE];

  public authMethods: RadioItemAuthType[] = [];
  private subscription?: Subscription;
  public projectId: string = '';
  public appId: string = '';
  public app?: App.AsObject;

  public apiURLs$ = this.envSvc.env.pipe(
    mergeMap((env) =>
      this.wellknownURLs$.pipe(
        map((wellknown) => {
          return [
            ['Issuer', env.issuer],
            ['Admin Service URL', `${env.api}/admin/v1`],
            ['Management Service URL', `${env.api}/management/v1`],
            ['Auth Service URL', `${env.api}/auth/v1`],
            ...wellknown.filter(
              ([k, v]) => k === 'Revocation Endpoint' || k === 'JKWS URI' || k === 'Introspection Endpoint',
            ),
          ];
        }),
      ),
    ),
  );

  public issuer$ = this.apiURLs$.pipe(map((urls) => urls.find(([k, v]) => k === 'Issuer')?.[1]));

  public samlURLs$ = this.envSvc.env.pipe(
    map((env) => {
      return {
        samlCertificateURL: `${env.issuer}/saml/v2/certificate`,
        samlSSO: `${env.issuer}/saml/v2/SSO`,
        samlSLO: `${env.issuer}/saml/v2/SLO`,
      };
    }),
  );

  public wellknownURLs$ = this.envSvc.wellknown.pipe(
    map((wellknown) => {
      return [
        ['Authorization Endpoint', wellknown.authorization_endpoint],
        ['Device Authorization Endpoint', wellknown.device_authorization_endpoint],
        ['End Session Endpoint', wellknown.end_session_endpoint],
        ['Introspection Endpoint', wellknown.introspection_endpoint],
        ['JKWS URI', wellknown.jwks_uri],
        ['Revocation Endpoint', wellknown.revocation_endpoint],
        ['Token Endpoint', wellknown.token_endpoint],
        ['Userinfo Endpoint', wellknown.userinfo_endpoint],
      ];
    }),
  );

  public oidcResponseTypes: OIDCResponseType[] = [
    OIDCResponseType.OIDC_RESPONSE_TYPE_CODE,
    OIDCResponseType.OIDC_RESPONSE_TYPE_ID_TOKEN,
    OIDCResponseType.OIDC_RESPONSE_TYPE_ID_TOKEN_TOKEN,
  ];
  public oidcGrantTypes: OIDCGrantType[] = [
    OIDCGrantType.OIDC_GRANT_TYPE_AUTHORIZATION_CODE,
    OIDCGrantType.OIDC_GRANT_TYPE_IMPLICIT,
    OIDCGrantType.OIDC_GRANT_TYPE_DEVICE_CODE,
    OIDCGrantType.OIDC_GRANT_TYPE_REFRESH_TOKEN,
    OIDCGrantType.OIDC_GRANT_TYPE_TOKEN_EXCHANGE,
  ];
  public oidcAppTypes: OIDCAppType[] = [
    OIDCAppType.OIDC_APP_TYPE_WEB,
    OIDCAppType.OIDC_APP_TYPE_USER_AGENT,
    OIDCAppType.OIDC_APP_TYPE_NATIVE,
  ];

  public oidcAuthMethodType: OIDCAuthMethodType[] = [
    OIDCAuthMethodType.OIDC_AUTH_METHOD_TYPE_BASIC,
    OIDCAuthMethodType.OIDC_AUTH_METHOD_TYPE_POST,
    OIDCAuthMethodType.OIDC_AUTH_METHOD_TYPE_NONE,
    OIDCAuthMethodType.OIDC_AUTH_METHOD_TYPE_PRIVATE_KEY_JWT,
  ];

  public oidcTokenTypes: OIDCTokenType[] = [OIDCTokenType.OIDC_TOKEN_TYPE_BEARER, OIDCTokenType.OIDC_TOKEN_TYPE_JWT];

  public AppState: any = AppState;
  public oidcForm!: UntypedFormGroup;
  public oidcTokenForm!: UntypedFormGroup;
  public apiForm!: UntypedFormGroup;
  public samlForm!: UntypedFormGroup;

  public redirectUrisList: string[] = [];
  public postLogoutRedirectUrisList: string[] = [];
  public additionalOriginsList: string[] = [];

  public isZitadel: boolean = false;
  public docs!: GetOIDCInformationResponse.AsObject;

  public OIDCAppType = OIDCAppType;
  public OIDCAuthMethodType = OIDCAuthMethodType;
  public APIAuthMethodType = APIAuthMethodType;
  public OIDCTokenType = OIDCTokenType;
  public OIDCGrantType = OIDCGrantType;

  public ChangeType = ChangeType;

  public requestRedirectValuesSubject$: Subject<void> = new Subject();
  public InfoSectionType = InfoSectionType;
  public copied: string = '';

  public settingsList: SidenavSetting[] = [
    { id: 'overview', i18nKey: 'APP.OVERVIEW' },
    { id: 'configuration', i18nKey: 'APP.CONFIGURATION' },
  ];
  public currentSetting = this.settingsList[0];
  public framework: string | null = null;
<<<<<<< HEAD
=======
  public frameworks: Framework[] = frameworkDefinition
    .filter((f) => f.id && OIDC_CONFIGURATIONS[f.id])
    .map((f) => {
      return {
        ...f,
        fragment: f.id || '',
        imgSrcDark: `assets${f.imgSrcDark}`,
        imgSrcLight: `assets${f.imgSrcLight ? f.imgSrcLight : f.imgSrcDark}`,
      };
    });
>>>>>>> f59f4d1c

  public isNew = signal<boolean>(false);
  public selectedScenario: 'new' | 'existing' = 'new';
  public isAuthenticated = signal<boolean | null>(null); // null = loading

  private appDataSubject = new Subject<void>();

  public environmentVariables$ = this.appDataSubject.pipe(
    startWith(null),
    switchMap(() => this.envSvc.env),
    map((env: Environment) => {
      if (!this.app) return '';

      const issuer = env?.issuer || 'https://your-domain.zitadel.cloud';
      const clientId = this.clientId?.value || 'your-client-id';
      let envVars = `ZITADEL_DOMAIN=${issuer}\n`;
      envVars += `ZITADEL_CLIENT_ID=${clientId}\n`;
      envVars += `ZITADEL_PROJECT_ID=${this.projectId}\n`;

      if (this.app.oidcConfig) {
        if (
          this.app.oidcConfig.authMethodType === OIDCAuthMethodType.OIDC_AUTH_METHOD_TYPE_BASIC ||
          this.app.oidcConfig.authMethodType === OIDCAuthMethodType.OIDC_AUTH_METHOD_TYPE_POST
        ) {
          envVars += `ZITADEL_CLIENT_SECRET=your-client-secret\n`;
        }

        const redirectUris = this.app.oidcConfig.redirectUrisList || [];
        if (redirectUris.length > 0) {
          envVars += `ZITADEL_CALLBACK_URL=${redirectUris[0]}\n`;
        }

        const postLogoutUris = this.app.oidcConfig.postLogoutRedirectUrisList || [];
        if (postLogoutUris.length > 0) {
          envVars += `ZITADEL_POST_LOGOUT_URL=${postLogoutUris[0]}\n`;
        }
      }

      return envVars;
    }),
  );

  public envVarsArray: EnvVar[] = [];

  private getEnvVarPrefix(): string {
    if (this.selectedScenario !== 'new') {
      return '';
    }

    const framework = this.framework?.toLowerCase();

    const prefixMap: { [key: string]: string } = {
      angular: 'NG_APP_',
      vue: 'VITE_',
    };

    return prefixMap[framework || ''] || '';
  }

  private async updateEnvVars(): Promise<void> {
    try {
      const env = await this.envSvc.env.pipe(take(1)).toPromise();

      if (!this.app || !env) {
        this.envVarsArray = [];
        return;
      }

      const issuer = env.issuer || 'https://your-domain.zitadel.cloud';
      const clientId = this.app.oidcConfig?.clientId || 'your-client-id';
      const prefix = this.getEnvVarPrefix();

      const envVars: EnvVar[] = [
        {
          key: `${prefix}ZITADEL_ISSUER`,
          value: issuer,
        },
        {
          key: `${prefix}ZITADEL_CLIENT_ID`,
          value: clientId,
        },
        {
          key: `${prefix}ZITADEL_PROJECT_ID`,
          value: this.projectId,
        },
      ];

      if (this.app.oidcConfig) {
        if (
          this.app.oidcConfig.authMethodType === OIDCAuthMethodType.OIDC_AUTH_METHOD_TYPE_BASIC ||
          this.app.oidcConfig.authMethodType === OIDCAuthMethodType.OIDC_AUTH_METHOD_TYPE_POST
        ) {
          envVars.push({
            key: `${prefix}ZITADEL_CLIENT_SECRET`,
            value: 'your-client-secret',
          });
        }

        const redirectUris = this.app.oidcConfig.redirectUrisList || [];
        if (redirectUris.length > 0) {
          envVars.push({
            key: `${prefix}ZITADEL_REDIRECT_URL`,
            value: redirectUris[0],
          });
        }

        const postLogoutUris = this.app.oidcConfig.postLogoutRedirectUrisList || [];
        if (postLogoutUris.length > 0) {
          envVars.push({
            key: `${prefix}ZITADEL_POST_LOGOUT_URL`,
            value: postLogoutUris[0],
          });
        }
      }

      this.envVarsArray = envVars;
<<<<<<< HEAD
      console.log('Updated envVarsArray:', this.envVarsArray.length, 'variables');
=======
>>>>>>> f59f4d1c
      this.cdr.detectChanges();
    } catch (error) {
      console.error('Error updating env vars:', error);
      this.envVarsArray = [];
      this.cdr.detectChanges();
    }
  }

  constructor(
    private envSvc: EnvironmentService,
    public translate: TranslateService,
    private route: ActivatedRoute,
    private toast: ToastService,
    private fb: UntypedFormBuilder,
    private _location: Location,
    private dialog: MatDialog,
    private mgmtService: ManagementService,
    private authService: GrpcAuthService,
    private router: Router,
    private breadcrumbService: BreadcrumbService,
    private adminService: AdminService,
    private cdr: ChangeDetectorRef,
  ) {
    this.oidcForm = this.fb.group({
      devMode: [{ value: false, disabled: true }],
      skipNativeAppSuccessPage: [{ value: false, disabled: true }],
      clientId: [{ value: '', disabled: true }],
      responseTypesList: [{ value: [], disabled: true }],
      grantTypesList: [{ value: [], disabled: true }],
      appType: [{ value: '', disabled: true }],
      authMethodType: [{ value: '', disabled: true }],
      loginV2: [{ value: false, disabled: true }],
      loginV2BaseURL: [{ value: '', disabled: true }],
    });

    this.oidcTokenForm = this.fb.group({
      accessTokenType: [{ value: '', disabled: true }],
      accessTokenRoleAssertion: [{ value: false, disabled: true }],
      idTokenRoleAssertion: [{ value: false, disabled: true }],
      idTokenUserinfoAssertion: [{ value: false, disabled: true }],
      clockSkewSeconds: [{ value: 0, disabled: true }],
    });

    this.apiForm = this.fb.group({
      authMethodType: [{ value: '', disabled: true }],
    });

    this.samlForm = this.fb.group({
      metadataUrl: [{ value: '', disabled: true }],
      entityId: ['', []],
      acsURL: ['', []],
      metadataXml: [{ value: '', disabled: true }],
      loginV2: [{ value: false, disabled: true }],
      loginV2BaseURL: [{ value: '', disabled: true }],
    });

    this.samlForm.valueChanges.subscribe(() => {
      if (!this.app) {
        this.app = new App().toObject();
        this.updateEnvVars();
      }

      let minimalMetadata =
        this.entityId?.value && this.acsURL?.value
          ? `<?xml version="1.0"?>
<md:EntityDescriptor xmlns:md="urn:oasis:names:tc:SAML:2.0:metadata" entityID="${this.entityId?.value}">
    <md:SPSSODescriptor protocolSupportEnumeration="urn:oasis:names:tc:SAML:2.0:protocol urn:oasis:names:tc:SAML:1.1:protocol">
        <md:AssertionConsumerService Binding="urn:oasis:names:tc:SAML:2.0:bindings:HTTP-POST" Location="${this.acsURL?.value}" index="0"/>
    </md:SPSSODescriptor>
</md:EntityDescriptor>`
          : '';

      if (!minimalMetadata && !this.metadataUrl?.value) {
        return;
      }

      if (!this.app.samlConfig) {
        this.app.samlConfig = new SAMLConfig().toObject();
      }

      if (minimalMetadata) {
        const base64 = Buffer.from(minimalMetadata, 'utf-8').toString('base64');
        this.app.samlConfig.metadataXml = base64;
        this.app.samlConfig.metadataUrl = '';
      }

      if (this.metadataUrl?.value) {
        this.app.samlConfig.metadataXml = '';
        this.app.samlConfig.metadataUrl = this.metadataUrl?.value;
      }
    });
  }

  public formatClockSkewLabel(seconds: number): string {
    return seconds + 's';
  }

  public additionalOriginsListChanged(origins: string[]): void {
    this.additionalOriginsList = origins;
  }

  public openNameDialog(): void {
    const dialogRef = this.dialog.open(NameDialogComponent, {
      data: {
        name: this.app?.name,
        titleKey: 'APP.NAMEDIALOG.TITLE',
        descKey: 'APP.NAMEDIALOG.DESCRIPTION',
        labelKey: 'APP.NAMEDIALOG.NAME',
      },
      width: '400px',
    });

    dialogRef.afterClosed().subscribe((name) => {
      if (name) {
        this.app!.name = name;
        this.saveApp();
      }
    });
  }

  public ngOnInit(): void {
    const projectId = this.route.snapshot.paramMap.get('projectid');
    const appId = this.route.snapshot.paramMap.get('appid');
    const isNew = this.route.snapshot.queryParamMap.get('new');
    const framework = this.route.snapshot.queryParamMap.get('framework');

    this.isNew.set(isNew === 'true');
    this.framework = framework;

    if (projectId && appId) {
      this.projectId = projectId;
      this.appId = appId;
      this.getData(projectId, appId).then();
      this.checkAuthenticationStatus();
    }
  }

  public ngOnDestroy(): void {
    this.subscription?.unsubscribe();
    this.appDataSubject.complete();
  }

  private async getData(projectId: string, appId: string): Promise<void> {
    this.mgmtService.getIAM().then((iam) => {
      this.isZitadel = iam.iamProjectId === this.projectId;
    });
    this.authService
      .isAllowed(['project.app.write$', 'project.app.write:' + projectId])
      .pipe(take(1))
      .subscribe((allowed) => {
        this.canWrite = allowed;
        this.mgmtService
          .getAppByID(projectId, appId)
          .then((app) => {
            if (app.app) {
              this.app = app.app;
<<<<<<< HEAD
              console.log('Setting app data:', { name: app.app.name, clientId: app.app.oidcConfig?.clientId });
=======
>>>>>>> f59f4d1c
              this.updateEnvVars();

              // TODO: duplicates should be handled in the API
              if (this.app.oidcConfig?.complianceProblemsList && this.app.oidcConfig?.complianceProblemsList.length) {
                this.app.oidcConfig.complianceProblemsList = this.app.oidcConfig?.complianceProblemsList.filter(
                  (element, index) => {
                    return this.app?.oidcConfig?.complianceProblemsList.findIndex((e) => e.key === element.key) === index;
                  },
                );
              }

              const breadcrumbs = [
                new Breadcrumb({
                  type: BreadcrumbType.ORG,
                  routerLink: ['/org'],
                }),
                new Breadcrumb({
                  type: BreadcrumbType.PROJECT,
                  name: '',
                  param: { key: 'projectid', value: projectId },
                  routerLink: ['/projects', projectId],
                }),
                new Breadcrumb({
                  type: BreadcrumbType.APP,
                  name: app.app.name,
                  param: { key: 'appid', value: appId },
                  routerLink: ['/projects', projectId, 'apps', appId],
                }),
              ];
              this.breadcrumbService.setBreadcrumb(breadcrumbs);

              if (this.app.oidcConfig) {
                this.getAuthMethodOptions('OIDC');

                if (
                  this.app.oidcConfig.grantTypesList.length === 1 &&
                  this.app.oidcConfig.grantTypesList[0] === OIDCGrantType.OIDC_GRANT_TYPE_DEVICE_CODE
                ) {
                  this.settingsList = [
                    { id: 'overview', i18nKey: 'APP.OVERVIEW' },
                    { id: 'configuration', i18nKey: 'APP.CONFIGURATION' },
                    { id: 'token', i18nKey: 'APP.TOKEN' },
                    { id: 'urls', i18nKey: 'APP.URLS' },
                  ];
                } else {
                  this.settingsList = [
                    { id: 'overview', i18nKey: 'APP.OVERVIEW' },
                    { id: 'configuration', i18nKey: 'APP.CONFIGURATION' },
                    { id: 'token', i18nKey: 'APP.TOKEN' },
                    { id: 'redirect-uris', i18nKey: 'APP.OIDC.REDIRECTSECTIONTITLE' },
                    { id: 'additional-origins', i18nKey: 'APP.ADDITIONALORIGINS' },
                    { id: 'urls', i18nKey: 'APP.URLS' },
                  ];
                }

                this.initialAuthMethod = this.authMethodFromPartialConfig({ oidc: this.app.oidcConfig });
                this.currentAuthMethod = this.initialAuthMethod;
                if (this.initialAuthMethod === CUSTOM_METHOD.key) {
                  if (!this.authMethods.includes(CUSTOM_METHOD)) {
                    this.authMethods.push(CUSTOM_METHOD);
                  }
                } else {
                  this.authMethods = this.authMethods.filter((element) => element !== CUSTOM_METHOD);
                }
              } else if (this.app.apiConfig) {
                this.getAuthMethodOptions('API');

                this.initialAuthMethod = this.authMethodFromPartialConfig({ api: this.app.apiConfig });

                if (this.initialAuthMethod === 'BASIC') {
                  this.settingsList = [
                    { id: 'overview', i18nKey: 'APP.OVERVIEW' },
                    { id: 'urls', i18nKey: 'APP.URLS' },
                  ];
                  this.currentSetting = this.settingsList[0];
                } else {
                  this.settingsList = [
                    { id: 'overview', i18nKey: 'APP.OVERVIEW' },
                    { id: 'configuration', i18nKey: 'APP.CONFIGURATION' },
                    { id: 'urls', i18nKey: 'APP.URLS' },
                  ];
                }
                this.currentAuthMethod = this.initialAuthMethod;
                if (this.initialAuthMethod === CUSTOM_METHOD.key) {
                  if (!this.authMethods.includes(CUSTOM_METHOD)) {
                    this.authMethods.push(CUSTOM_METHOD);
                  }
                } else {
                  this.authMethods = this.authMethods.filter((element) => element !== CUSTOM_METHOD);
                }
              } else if (this.app.samlConfig) {
                this.settingsList = [
                  { id: 'overview', i18nKey: 'APP.OVERVIEW' },
                  { id: 'configuration', i18nKey: 'APP.CONFIGURATION' },
                  { id: 'urls', i18nKey: 'APP.URLS' },
                ];
                if (this.app.samlConfig?.loginVersion?.loginV1) {
                  this.samlForm.controls['loginV2'].setValue(false);
                } else if (this.app.samlConfig?.loginVersion?.loginV2) {
                  this.samlForm.controls['loginV2'].setValue(true);
                  this.samlForm.controls['loginV2BaseURL'].setValue(this.app.samlConfig.loginVersion.loginV2.baseUri);
                }
              }

              if (allowed) {
                this.oidcForm.enable();
                this.oidcForm.controls['clientId'].disable();
                this.oidcTokenForm.enable();
                this.apiForm.enable();
                this.samlForm.enable();
              }

              if (this.app.oidcConfig?.redirectUrisList) {
                this.redirectUrisList = this.app.oidcConfig.redirectUrisList;
              }
              if (this.app.oidcConfig?.postLogoutRedirectUrisList) {
                this.postLogoutRedirectUrisList = this.app.oidcConfig.postLogoutRedirectUrisList;
              }
              if (this.app.oidcConfig?.additionalOriginsList) {
                this.additionalOriginsList = this.app.oidcConfig.additionalOriginsList;
              }

              if (this.app.oidcConfig?.clockSkew) {
                const inSecs = this.app.oidcConfig?.clockSkew.seconds + this.app.oidcConfig?.clockSkew.nanos / 100000;
                this.oidcTokenForm.controls['clockSkewSeconds'].setValue(inSecs);
              }
              if (this.app.oidcConfig?.loginVersion?.loginV1) {
                this.oidcForm.controls['loginV2'].setValue(false);
              } else if (this.app.oidcConfig?.loginVersion?.loginV2) {
                this.oidcForm.controls['loginV2'].setValue(true);
                this.oidcForm.controls['loginV2BaseURL'].setValue(this.app.oidcConfig.loginVersion.loginV2.baseUri);
              }
              if (this.app.oidcConfig) {
                this.oidcForm.patchValue(this.app.oidcConfig);
                this.oidcTokenForm.patchValue(this.app.oidcConfig);
              }
              if (this.app.apiConfig) {
                this.apiForm.patchValue(this.app.apiConfig);
              }

              this.oidcForm.valueChanges.subscribe((oidcConfig) => {
                this.initialAuthMethod = this.authMethodFromPartialConfig({ oidc: oidcConfig });
                if (this.initialAuthMethod === CUSTOM_METHOD.key) {
                  if (!this.authMethods.includes(CUSTOM_METHOD)) {
                    this.authMethods.push(CUSTOM_METHOD);
                  }
                } else {
                  this.authMethods = this.authMethods.filter((element) => element !== CUSTOM_METHOD);
                }
              });

              this.apiForm.valueChanges.subscribe((apiConfig) => {
                this.initialAuthMethod = this.authMethodFromPartialConfig({ api: apiConfig });
                if (this.initialAuthMethod === CUSTOM_METHOD.key) {
                  if (!this.authMethods.includes(CUSTOM_METHOD)) {
                    this.authMethods.push(CUSTOM_METHOD);
                  }
                } else {
                  this.authMethods = this.authMethods.filter((element) => element !== CUSTOM_METHOD);
                }
              });

              this.appDataSubject.next();
            }
          })
          .catch((error) => {
            this.toast.showError(error);
            this.errorMessage = error.message;
          });
      });
    this.docs = await this.mgmtService.getOIDCInformation();
  }

  private getAuthMethodOptions(type: string): void {
    if (type === 'OIDC') {
      switch (this.app?.oidcConfig?.appType) {
        case OIDCAppType.OIDC_APP_TYPE_NATIVE:
          this.authMethods = [PKCE_METHOD, DEVICE_CODE_METHOD, CUSTOM_METHOD];
          break;
        case OIDCAppType.OIDC_APP_TYPE_WEB:
          this.authMethods = [PKCE_METHOD, CODE_METHOD, PK_JWT_METHOD, POST_METHOD];
          break;
        case OIDCAppType.OIDC_APP_TYPE_USER_AGENT:
          this.authMethods = [PKCE_METHOD, IMPLICIT_METHOD];
          break;
      }
    }
    if (type === 'API') {
      this.authMethods = [PK_JWT_METHOD, BASIC_AUTH_METHOD];
    }
  }

  public onDropXML(filelist: FileList): void {
    const file = filelist.item(0);
    if (file) {
      if (file.size > MAX_ALLOWED_SIZE) {
        this.toast.showInfo('POLICY.PRIVATELABELING.MAXSIZEEXCEEDED', true);
      } else {
        this.metadataUrl?.setValue('');
        this.entityId?.setValue('');
        this.acsURL?.setValue('');
        const reader = new FileReader();
        reader.onload = ((aXML) => {
          return (e) => {
            const xmlBase64 = e.target?.result;
            if (xmlBase64 && typeof xmlBase64 === 'string' && this.app?.samlConfig) {
              const samlConfig = new SAMLConfig();
              const cropped = xmlBase64.replace('data:text/xml;base64,', '');
              samlConfig.setMetadataXml(cropped);
              this.app.samlConfig.metadataXml = cropped;
            }
          };
        })(file);
        reader.readAsDataURL(file);
      }
    }
  }

  public authMethodFromPartialConfig(config: { oidc?: OIDCConfig.AsObject; api?: APIConfig.AsObject }): string {
    const key = getAuthMethodFromPartialConfig(config);
    return key;
  }

  public setPartialConfigFromAuthMethod(authMethod: string): void {
    const partialConfig = getPartialConfigFromAuthMethod(authMethod);
    if (partialConfig && partialConfig.oidc && this.app?.oidcConfig) {
      this.app!.oidcConfig.responseTypesList = (partialConfig.oidc as Partial<OIDCConfig.AsObject>).responseTypesList ?? [];

      this.app!.oidcConfig.grantTypesList = (partialConfig.oidc as Partial<OIDCConfig.AsObject>).grantTypesList ?? [];

      this.app!.oidcConfig.authMethodType =
        (partialConfig.oidc as Partial<OIDCConfig.AsObject>).authMethodType ?? OIDCAuthMethodType.OIDC_AUTH_METHOD_TYPE_NONE;

      this.oidcForm.patchValue(this.app.oidcConfig);
      this.oidcTokenForm.patchValue(this.app.oidcConfig);
    } else if (partialConfig && partialConfig.api && this.app?.apiConfig) {
      this.app.apiConfig.authMethodType =
        (partialConfig.api as Partial<APIConfig.AsObject>).authMethodType ?? APIAuthMethodType.API_AUTH_METHOD_TYPE_BASIC;

      this.apiForm.patchValue(this.app.apiConfig);
    }
  }

  public deleteApp(): void {
    const dialogRef = this.dialog.open(WarnDialogComponent, {
      data: {
        confirmKey: 'ACTIONS.DELETE',
        cancelKey: 'ACTIONS.CANCEL',
        titleKey: 'APP.PAGES.DIALOG.DELETE.TITLE',
        descriptionKey: 'APP.PAGES.DIALOG.DELETE.DESCRIPTION',
      },
      width: '400px',
    });

    dialogRef.afterClosed().subscribe((resp) => {
      if (resp && this.projectId && this.app?.id) {
        this.mgmtService
          .removeApp(this.projectId, this.app.id)
          .then(() => {
            this.toast.showInfo('APP.TOAST.DELETED', true);

            this.router.navigate(['/projects', this.projectId]);
          })
          .catch((error) => {
            this.toast.showError(error);
          });
      }
    });
  }

  public changeState(state: AppState): void {
    if (state === AppState.APP_STATE_ACTIVE && this.app) {
      this.mgmtService
        .reactivateApp(this.projectId, this.app.id)
        .then(() => {
          this.app!.state = state;
          this.toast.showInfo('APP.TOAST.REACTIVATED', true);
        })
        .catch((error: any) => {
          this.toast.showError(error);
        });
    } else if (state === AppState.APP_STATE_INACTIVE && this.app) {
      this.mgmtService
        .deactivateApp(this.projectId, this.app.id)
        .then(() => {
          this.app!.state = state;
          this.toast.showInfo('APP.TOAST.DEACTIVATED', true);
        })
        .catch((error: any) => {
          this.toast.showError(error);
        });
    }
  }

  public saveApp(): void {
    if (this.app) {
      this.mgmtService
        .updateApp(this.projectId, this.app.id, this.app.name)
        .then(() => {
          this.toast.showInfo('APP.TOAST.UPDATED', true);
          this.editState = false;
        })
        .catch((error) => {
          this.toast.showError(error);
        });
    }
  }

  public toggleRefreshToken(event: MatCheckboxChange): void {
    const c = this.grantTypesList?.value;

    if (event.checked) {
      if (!c.includes(OIDCGrantType.OIDC_GRANT_TYPE_REFRESH_TOKEN)) {
        this.grantTypesList?.setValue([OIDCGrantType.OIDC_GRANT_TYPE_REFRESH_TOKEN, ...c]);
      }
    } else {
      const index = (this.grantTypesList?.value as OIDCGrantType[]).findIndex(
        (gt) => gt === OIDCGrantType.OIDC_GRANT_TYPE_REFRESH_TOKEN,
      );
      if (index > -1) {
        const copy = Object.assign([], this.grantTypesList?.value);
        copy.splice(index, 1);
        this.grantTypesList?.setValue(copy);
      }
    }
  }

  public saveOIDCApp(): void {
    this.requestRedirectValuesSubject$.next();
    if (this.oidcForm.valid) {
      if (this.app?.oidcConfig) {
        //   configuration
        this.app.oidcConfig.responseTypesList = this.responseTypesList?.value;
        this.app.oidcConfig.grantTypesList = this.grantTypesList?.value;
        this.app.oidcConfig.appType = this.appType?.value;
        this.app.oidcConfig.authMethodType = this.authMethodType?.value;

        // token
        this.app.oidcConfig.accessTokenType = this.accessTokenType?.value;
        this.app.oidcConfig.accessTokenRoleAssertion = this.accessTokenRoleAssertion?.value;
        this.app.oidcConfig.idTokenRoleAssertion = this.idTokenRoleAssertion?.value;
        this.app.oidcConfig.idTokenUserinfoAssertion = this.idTokenUserinfoAssertion?.value;

        // redirects
        this.app.oidcConfig.redirectUrisList = this.redirectUrisList;
        this.app.oidcConfig.postLogoutRedirectUrisList = this.postLogoutRedirectUrisList;
        this.app.oidcConfig.additionalOriginsList = this.additionalOriginsList;
        this.app.oidcConfig.devMode = !!this.devMode?.value;
        this.app.oidcConfig.skipNativeAppSuccessPage = !!this.skipNativeAppSuccessPage?.value;

        const req = new UpdateOIDCAppConfigRequest();
        req.setProjectId(this.projectId);
        req.setAppId(this.app.id);

        // configuration
        req.setResponseTypesList(this.app.oidcConfig.responseTypesList);
        req.setAuthMethodType(this.app.oidcConfig.authMethodType);
        req.setGrantTypesList(this.app.oidcConfig.grantTypesList);
        req.setAppType(this.app.oidcConfig.appType);
        const login = new LoginVersion();
        if (this.oidcLoginV2?.value) {
          const loginV2 = new LoginV2();
          loginV2.setBaseUri(this.oidcLoginV2BaseURL?.value);
          login.setLoginV2(loginV2);
        } else {
          login.setLoginV1(new LoginV1());
        }
        req.setLoginVersion(login);

        // token
        req.setAccessTokenType(this.app.oidcConfig.accessTokenType);
        req.setAccessTokenRoleAssertion(this.app.oidcConfig.accessTokenRoleAssertion);
        req.setIdTokenRoleAssertion(this.app.oidcConfig.idTokenRoleAssertion);
        req.setIdTokenUserinfoAssertion(this.app.oidcConfig.idTokenUserinfoAssertion);

        // redirects
        req.setRedirectUrisList(this.app.oidcConfig.redirectUrisList);
        req.setAdditionalOriginsList(this.app.oidcConfig.additionalOriginsList);
        req.setPostLogoutRedirectUrisList(this.app.oidcConfig.postLogoutRedirectUrisList);
        req.setDevMode(this.app.oidcConfig.devMode);
        req.setSkipNativeAppSuccessPage(this.app.oidcConfig.skipNativeAppSuccessPage);

        if (this.clockSkewSeconds?.value) {
          const dur = new Duration();
          dur.setSeconds(Math.floor(this.clockSkewSeconds?.value));
          dur.setNanos(Math.floor(this.clockSkewSeconds?.value % 1) * 10000);
          req.setClockSkew(dur);
        }

        this.mgmtService
          .updateOIDCAppConfig(req)
          .then(() => {
            if (this.app?.oidcConfig) {
              const config = { oidc: this.app.oidcConfig };
              this.currentAuthMethod = this.authMethodFromPartialConfig(config);
            }
            this.toast.showInfo('APP.TOAST.OIDCUPDATED', true);
            setTimeout(() => {
              this.getData(this.projectId, this.appId);
            }, 1000);
          })
          .catch((error) => {
            this.toast.showError(error);
          });
      }
    }
  }

  public saveAPIApp(): void {
    if (this.apiForm.valid && this.app?.apiConfig) {
      this.app.apiConfig.authMethodType = this.apiAuthMethodType?.value;

      const req = new UpdateAPIAppConfigRequest();
      req.setProjectId(this.projectId);
      req.setAppId(this.app.id);
      req.setAuthMethodType(this.app.apiConfig.authMethodType);

      this.mgmtService
        .updateAPIAppConfig(req)
        .then(() => {
          if (this.app?.apiConfig) {
            const config = { api: this.app.apiConfig };
            this.currentAuthMethod = this.authMethodFromPartialConfig(config);

            if (this.currentAuthMethod === 'BASIC') {
              this.settingsList = [
                { id: 'overview', i18nKey: 'APP.OVERVIEW' },
                { id: 'urls', i18nKey: 'APP.URLS' },
              ];
              this.currentSetting = this.settingsList[0];
            } else {
              this.settingsList = [
                { id: 'overview', i18nKey: 'APP.OVERVIEW' },
                { id: 'configuration', i18nKey: 'APP.CONFIGURATION' },
                { id: 'urls', i18nKey: 'APP.URLS' },
              ];
              this.currentSetting = this.settingsList[0];
            }
          }
          this.toast.showInfo('APP.TOAST.APIUPDATED', true);
        })
        .catch((error) => {
          this.toast.showError(error);
        });
    }
  }

  public saveSAMLApp(): void {
    if (this.samlForm.valid && this.app?.samlConfig) {
      const req = new UpdateSAMLAppConfigRequest();
      req.setProjectId(this.projectId);
      req.setAppId(this.app.id);

      if (this.app.samlConfig?.metadataUrl?.length > 0) {
        req.setMetadataUrl(this.app.samlConfig?.metadataUrl);
      }
      if (this.app.samlConfig?.metadataXml?.length > 0) {
        req.setMetadataXml(this.app.samlConfig?.metadataXml);
      }

      const login = new LoginVersion();
      if (this.samlLoginV2?.value) {
        const loginV2 = new LoginV2();
        loginV2.setBaseUri(this.samlLoginV2BaseURL?.value);
        login.setLoginV2(loginV2);
      } else {
        login.setLoginV1(new LoginV1());
      }
      req.setLoginVersion(login);

      this.mgmtService
        .updateSAMLAppConfig(req)
        .then(() => {
          this.toast.showInfo('APP.TOAST.APIUPDATED', true);
        })
        .catch((error) => {
          this.toast.showError(error);
        });
    }
  }

  public regenerateOIDCClientSecret(): void {
    if (this.app) {
      this.mgmtService
        .regenerateOIDCClientSecret(this.app.id, this.projectId)
        .then((resp) => {
          this.toast.showInfo('APP.TOAST.CLIENTSECRETREGENERATED', true);
          this.dialog.open(AppSecretDialogComponent, {
            data: {
              // clientId: data.toObject() as ClientSecret.AsObject.clientId,
              clientSecret: resp.clientSecret,
            },
            width: '400px',
          });
        })
        .catch((error) => {
          this.toast.showError(error);
        });
    }
  }

  public changeAuthMethod(): void {
    const ref = this.dialog.open(AuthMethodDialogComponent, {
      data: {
        radioItemAuthType: this.currentRadioItemAuthType,
        initialAuthMethod: this.initialAuthMethod,
        currentAuthMethod: this.currentAuthMethod,
        authMethods: this.authMethods,
        isOIDC: this.app?.oidcConfig !== undefined,
      },
    });

    ref.afterClosed().subscribe((authMethod: string) => {
      if (authMethod) {
        this.setPartialConfigFromAuthMethod(authMethod);
      }
    });
  }

  public regenerateAPIClientSecret(): void {
    if (this.app) {
      this.mgmtService
        .regenerateAPIClientSecret(this.app.id, this.projectId)
        .then((resp) => {
          this.toast.showInfo('APP.TOAST.CLIENTSECRETREGENERATED', true);
          this.dialog.open(AppSecretDialogComponent, {
            data: {
              clientSecret: resp.clientSecret,
            },
            width: '400px',
          });
        })
        .catch((error) => {
          this.toast.showError(error);
        });
    }
  }

  public get currentRadioItemAuthType(): RadioItemAuthType | undefined {
    return this.authMethods.find((i) => i.key === this.initialAuthMethod);
  }

  public navigateBack(): void {
    this._location.back();
  }

  public get clientId(): AbstractControl | null {
    return this.oidcForm.get('clientId');
  }

  public get responseTypesList(): AbstractControl | null {
    return this.oidcForm.get('responseTypesList');
  }

  public get grantTypesList(): AbstractControl | null {
    return this.oidcForm.get('grantTypesList');
  }

  public get appType(): AbstractControl | null {
    return this.oidcForm.get('appType');
  }

  public get authMethodType(): AbstractControl | null {
    return this.oidcForm.get('authMethodType');
  }

  public get oidcLoginV2(): FormControl<boolean> | null {
    return this.oidcForm.get('loginV2') as FormControl<boolean>;
  }

  public get oidcLoginV2BaseURL(): AbstractControl | null {
    return this.oidcForm.get('loginV2BaseURL');
  }

  public get apiAuthMethodType(): AbstractControl | null {
    return this.apiForm.get('authMethodType') as UntypedFormControl;
  }

  public get devMode(): FormControl<boolean> | null {
    return this.oidcForm.get('devMode') as FormControl<boolean>;
  }

  public get skipNativeAppSuccessPage(): FormControl<boolean> | null {
    return this.oidcForm.get('skipNativeAppSuccessPage') as FormControl<boolean>;
  }

  public get accessTokenType(): AbstractControl | null {
    return this.oidcTokenForm.get('accessTokenType');
  }

  public get idTokenRoleAssertion(): AbstractControl | null {
    return this.oidcTokenForm.get('idTokenRoleAssertion');
  }

  public get accessTokenRoleAssertion(): AbstractControl | null {
    return this.oidcTokenForm.get('accessTokenRoleAssertion');
  }

  public get idTokenUserinfoAssertion(): AbstractControl | null {
    return this.oidcTokenForm.get('idTokenUserinfoAssertion');
  }

  public get clockSkewSeconds(): AbstractControl | null {
    return this.oidcTokenForm.get('clockSkewSeconds');
  }

  public get metadataUrl(): AbstractControl | null {
    return this.samlForm.get('metadataUrl');
  }

  public get entityId(): AbstractControl | null {
    return this.samlForm.get('entityId');
  }

  public get acsURL(): AbstractControl | null {
    return this.samlForm.get('acsURL');
  }

  public get samlLoginV2(): FormControl<boolean> | null {
    return this.samlForm.get('loginV2') as FormControl<boolean>;
  }

  public get samlLoginV2BaseURL(): AbstractControl | null {
    return this.samlForm.get('loginV2BaseURL');
  }

  get decodedBase64(): string {
    if (
      this.app &&
      this.app.samlConfig &&
      this.app.samlConfig.metadataXml &&
      typeof this.app.samlConfig.metadataXml === 'string'
    ) {
      return Buffer.from(this.app?.samlConfig.metadataXml, 'base64').toString('utf-8');
    } else {
      return '';
    }
  }

  set decodedBase64(xmlString: string) {
    if (this.app && this.app.samlConfig && this.app.samlConfig.metadataXml) {
      const base64 = Buffer.from(xmlString, 'utf-8').toString('base64');

      if (this.app.samlConfig) {
        this.app.samlConfig.metadataXml = base64;
      }
    }
  }

  public getEnvironmentVariables(): string {
    if (!this.app) return '';

    let issuer = 'https://your-domain.zitadel.cloud';

    this.envSvc.env.pipe(take(1)).subscribe((env) => {
      if (env && env.issuer) {
        issuer = env.issuer;
      }
    });

    let envVars = `ZITADEL_ISSUER=${issuer}\n`;
    const clientId = this.clientId?.value || 'your-client-id';
    envVars += `ZITADEL_CLIENT_ID=${clientId}\n`;
    envVars += `ZITADEL_PROJECT_ID=${this.projectId}\n`;

    if (this.app.oidcConfig) {
      if (
        this.app.oidcConfig.authMethodType === OIDCAuthMethodType.OIDC_AUTH_METHOD_TYPE_BASIC ||
        this.app.oidcConfig.authMethodType === OIDCAuthMethodType.OIDC_AUTH_METHOD_TYPE_POST
      ) {
        envVars += `ZITADEL_CLIENT_SECRET=your-client-secret\n`;
      }

      const redirectUris = this.app.oidcConfig.redirectUrisList || [];
      if (redirectUris.length > 0) {
        envVars += `ZITADEL_REDIRECT_URI=${redirectUris[0]}\n`;
      }

      const postLogoutUris = this.app.oidcConfig.postLogoutRedirectUrisList || [];
      if (postLogoutUris.length > 0) {
        envVars += `ZITADEL_POST_LOGOUT_REDIRECT_URI=${postLogoutUris[0]}\n`;
      }
    }

    return envVars;
  }

  public getFrameworkInfo(): {
    id?: string;
    title: string;
    example?: string;
    imgSrcDark?: string;
    imgSrcLight?: string;
    docsLink?: string;
    sdk?: boolean;
    sdkLink?: string;
    sdkCommand?: string;
    exampleLink?: string;
    client?: boolean;
    startCommand?: string;
    buildCommand?: string;
    sdkName?: string;
    sdkDocLink?: string;
  } | null {
    if (!this.framework) return null;

<<<<<<< HEAD
    const frameworkInfo = frameworks.find((f) => f.id === this.framework);
=======
    const frameworkInfo = this.frameworks.find((f) => f.id === this.framework);
>>>>>>> f59f4d1c

    return frameworkInfo || null;
  }

  public getCloneCommand(existing?: boolean): string {
    const frameworkInfo = this.getFrameworkInfo();
    if (!frameworkInfo) {
      return 'git clone https://github.com/zitadel/zitadel-examples';
    }

    if (existing && frameworkInfo.sdk && frameworkInfo.sdkCommand) {
      return frameworkInfo.sdkCommand;
    }

    return `git clone ${frameworkInfo.example}`;
  }

  public getBuildCommand(): string {
    const frameworkInfo = this.getFrameworkInfo();
    if (!frameworkInfo) {
      return 'cd <your-repo> && npm install';
    }

    const example = frameworkInfo.example?.split('/').pop()?.replace('.git', '') || 'your-repo';

    return `cd ${example}\n${frameworkInfo.buildCommand}` || 'cd <your-repo> && npm install';
  }

  public getRunCommand(): string {
    const frameworkInfo = this.getFrameworkInfo();
    if (!frameworkInfo) {
      return 'npm start';
    }

    return frameworkInfo.startCommand || 'npm start';
  }

  public getSdkCommand(): string {
    const frameworkInfo = this.getFrameworkInfo();
    if (!frameworkInfo || !frameworkInfo.sdkCommand) {
      return 'npm install @zitadel/your-sdk';
    }

    return frameworkInfo.sdkCommand || 'npm install @zitadel/your-sdk';
  }

  // Helper methods to determine available content for framework
  public hasExample(): boolean {
    const frameworkInfo = this.getFrameworkInfo();
    return !!frameworkInfo?.example;
  }

  public hasExampleLink(): boolean {
    const frameworkInfo = this.getFrameworkInfo();
    return !!frameworkInfo?.exampleLink;
  }

  public hasSdk(): boolean {
    const frameworkInfo = this.getFrameworkInfo();
    return !!(frameworkInfo?.sdk || frameworkInfo?.sdkCommand);
  }

  public hasBuildCommands(): boolean {
    const frameworkInfo = this.getFrameworkInfo();
    return !!(frameworkInfo?.buildCommand && frameworkInfo?.startCommand);
  }

  public hasAnyFrameworkContent(): boolean {
    return this.hasExample() || this.hasSdk() || this.hasBuildCommands();
  }

<<<<<<< HEAD
=======
  public getExistingAppFinalStepNumber(): number {
    const hasSdk = this.hasSdk();
    const hasFrameworkContent = this.hasAnyFrameworkContent();
    const hasDocsLink = !!this.getFrameworkInfo()?.docsLink;

    // If has SDK and framework content with docs link: 1 (SDK) + 2 (env vars) + 3 (docs) = 4
    if (hasSdk && hasFrameworkContent && hasDocsLink) {
      return 4;
    }

    // If has SDK OR (framework content with docs link): step 3
    if (hasSdk || (hasFrameworkContent && hasDocsLink)) {
      return 3;
    }

    // If no SDK and no framework content: step 3 (generic guidance + env vars + integration)
    if (!hasSdk && !hasFrameworkContent) {
      return 3;
    }

    // Default case: step 2
    return 2;
  }

>>>>>>> f59f4d1c
  public requiresClientSecret(): boolean {
    return !!(
      this.app?.oidcConfig &&
      (this.app.oidcConfig.authMethodType === OIDCAuthMethodType.OIDC_AUTH_METHOD_TYPE_BASIC ||
        this.app.oidcConfig.authMethodType === OIDCAuthMethodType.OIDC_AUTH_METHOD_TYPE_POST)
    );
  }

  public copyToClipboard(text: string, type: string): void {
    navigator.clipboard.writeText(text).then(() => {
      this.copied = type;
      setTimeout(() => {
        this.copied = '';
      }, 2000);
    });
  }

  public copyEnvironmentVariables(): void {
    this.environmentVariables$.pipe(take(1)).subscribe((envVars: string) => {
      this.copyToClipboard(envVars, 'env');
    });
  }

  public downloadEnvironmentVariables(): void {
    this.environmentVariables$.pipe(take(1)).subscribe((envVars: string) => {
      const blob = new Blob([envVars], { type: 'text/plain' });
      const url = window.URL.createObjectURL(blob);
      const link = document.createElement('a');
      link.href = url;
      link.download = '.env';
      document.body.appendChild(link);
      link.click();
      document.body.removeChild(link);
      window.URL.revokeObjectURL(url);

      this.copied = 'download';
      setTimeout(() => {
        this.copied = '';
      }, 2000);
    });
  }

  public switchToTab(tabId: string): void {
    const setting = this.settingsList.find((s) => s.id === tabId);
    if (setting) {
      this.currentSetting = setting;
    }
  }

  public switchScenario(scenario: 'new' | 'existing'): void {
    this.selectedScenario = scenario;
    // Regenerate environment variables with appropriate prefixes for the selected scenario
    this.updateEnvVars();
  }

<<<<<<< HEAD
=======
  public selectFramework(framework: any): void {
    this.framework = framework.id;
    this.updateEnvVars();
  }

  public selectFrameworkById(frameworkId: string): void {
    this.framework = frameworkId;
    this.updateEnvVars();
  }

>>>>>>> f59f4d1c
  private async checkAuthenticationStatus(): Promise<void> {
    try {
      const milestonesListQuery = new ListQuery();
      milestonesListQuery.setAsc(true);
      milestonesListQuery.setLimit(20);

      const milestoneIsReachedQuery = new IsReachedQuery().setReached(true);
      const milestonesQuery = new MilestoneQuery().setIsReachedQuery(milestoneIsReachedQuery);
      const milestonesReq = new ListMilestonesRequest().setQuery(milestonesListQuery).setQueriesList([milestonesQuery]);

      const response = await this.adminService.listMilestones(milestonesReq);

      const isAuthMilestoneReached = response.resultList.some(
        (milestone) => milestone.type === MilestoneType.MILESTONE_TYPE_AUTHENTICATION_SUCCEEDED_ON_APPLICATION,
      );

      this.isAuthenticated.set(isAuthMilestoneReached);
    } catch (error) {
      console.error('Failed to check authentication status:', error);
      this.isAuthenticated.set(false);
    }
  }
}<|MERGE_RESOLUTION|>--- conflicted
+++ resolved
@@ -6,13 +6,6 @@
 import { MatDialog } from '@angular/material/dialog';
 import { ActivatedRoute, Router } from '@angular/router';
 import { TranslateService } from '@ngx-translate/core';
-<<<<<<< HEAD
-import frameworks from '../../../../../../../docs/frameworks.json';
-import { Buffer } from 'buffer';
-import { Duration } from 'google-protobuf/google/protobuf/duration_pb';
-import { mergeMap, Subject, Subscription } from 'rxjs';
-import { map, shareReplay, startWith, switchMap, take, takeUntil } from 'rxjs/operators';
-=======
 import frameworkDefinition from '../../../../../../../docs/frameworks.json';
 import { Framework } from 'src/app/components/quickstart/quickstart.component';
 import { OIDC_CONFIGURATIONS } from 'src/app/utils/framework';
@@ -20,7 +13,6 @@
 import { Duration } from 'google-protobuf/google/protobuf/duration_pb';
 import { mergeMap, Subject, Subscription } from 'rxjs';
 import { map, startWith, switchMap, take } from 'rxjs/operators';
->>>>>>> f59f4d1c
 import { EnvVar } from 'src/app/components/env-vars-block/env-vars-block.component';
 import { RadioItemAuthType } from 'src/app/modules/app-radio/app-auth-method-radio/app-auth-method-radio.component';
 import { ChangeType } from 'src/app/modules/changes/changes.component';
@@ -202,8 +194,6 @@
   ];
   public currentSetting = this.settingsList[0];
   public framework: string | null = null;
-<<<<<<< HEAD
-=======
   public frameworks: Framework[] = frameworkDefinition
     .filter((f) => f.id && OIDC_CONFIGURATIONS[f.id])
     .map((f) => {
@@ -214,7 +204,6 @@
         imgSrcLight: `assets${f.imgSrcLight ? f.imgSrcLight : f.imgSrcDark}`,
       };
     });
->>>>>>> f59f4d1c
 
   public isNew = signal<boolean>(false);
   public selectedScenario: 'new' | 'existing' = 'new';
@@ -331,10 +320,6 @@
       }
 
       this.envVarsArray = envVars;
-<<<<<<< HEAD
-      console.log('Updated envVarsArray:', this.envVarsArray.length, 'variables');
-=======
->>>>>>> f59f4d1c
       this.cdr.detectChanges();
     } catch (error) {
       console.error('Error updating env vars:', error);
@@ -491,10 +476,6 @@
           .then((app) => {
             if (app.app) {
               this.app = app.app;
-<<<<<<< HEAD
-              console.log('Setting app data:', { name: app.app.name, clientId: app.app.oidcConfig?.clientId });
-=======
->>>>>>> f59f4d1c
               this.updateEnvVars();
 
               // TODO: duplicates should be handled in the API
@@ -1201,11 +1182,7 @@
   } | null {
     if (!this.framework) return null;
 
-<<<<<<< HEAD
-    const frameworkInfo = frameworks.find((f) => f.id === this.framework);
-=======
     const frameworkInfo = this.frameworks.find((f) => f.id === this.framework);
->>>>>>> f59f4d1c
 
     return frameworkInfo || null;
   }
@@ -1277,8 +1254,6 @@
     return this.hasExample() || this.hasSdk() || this.hasBuildCommands();
   }
 
-<<<<<<< HEAD
-=======
   public getExistingAppFinalStepNumber(): number {
     const hasSdk = this.hasSdk();
     const hasFrameworkContent = this.hasAnyFrameworkContent();
@@ -1303,7 +1278,6 @@
     return 2;
   }
 
->>>>>>> f59f4d1c
   public requiresClientSecret(): boolean {
     return !!(
       this.app?.oidcConfig &&
@@ -1359,8 +1333,6 @@
     this.updateEnvVars();
   }
 
-<<<<<<< HEAD
-=======
   public selectFramework(framework: any): void {
     this.framework = framework.id;
     this.updateEnvVars();
@@ -1371,7 +1343,6 @@
     this.updateEnvVars();
   }
 
->>>>>>> f59f4d1c
   private async checkAuthenticationStatus(): Promise<void> {
     try {
       const milestonesListQuery = new ListQuery();
