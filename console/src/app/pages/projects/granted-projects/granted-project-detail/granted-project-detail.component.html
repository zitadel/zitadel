<<<<<<< HEAD
<app-meta-layout>
    <div class="enlarged-container">
=======
<cnsl-meta-layout>
    <div class="max-width-container">
>>>>>>> a9035def
        <div class="head" *ngIf="project?.projectId">
            <a [routerLink]="[ '/granted-projects' ]" mat-icon-button>
                <mat-icon class="icon">arrow_back</mat-icon>
            </a>
            <h1 class="h1">{{ 'PROJECT.PAGES.TITLE' | translate }} {{project?.projectName}}</h1>

            <div class="full-width">
                <p class="desc">{{ 'PROJECT.PAGES.DESCRIPTION' | translate }}</p>
                <p *ngIf="isZitadel" class="zitadel-warning">{{'PROJECT.PAGES.ZITADELPROJECT' | translate}}</p>
            </div>
        </div>

        <ng-template cnslHasRole [hasRole]="['user.grant.read', 'user.grant.read:'+grantId]">
            <cnsl-card *ngIf="project?.projectId" title="{{ 'GRANTS.PROJECT.TITLE' | translate }}"
                description="{{'GRANTS.PROJECT.DESCRIPTION' | translate }}">
                <cnsl-user-grants *ngIf="projectId && grantId" [context]="UserGrantContext.GRANTED_PROJECT"
                    [projectId]="projectId" [grantId]="grantId"
                    [displayedColumns]="['select','user', 'projectId', 'dates', 'roleNamesList']"
                    [disableWrite]="(['user.grant.write$','user.grant.write:'+grantId] | hasRole | async) === false"
                    [disableDelete]="(['user.grant.delete$','user.grant.delete:'+grantId] | hasRole | async) === false"
                    [refreshOnPreviousRoutes]="['/grant-create/project/{{projectId}}/grant/{{grantId}}']">
                </cnsl-user-grants>
            </cnsl-card>
        </ng-template>
    </div>
    <div class="side" metainfo>
        <div class="meta-details">
            <div class="meta-row">
                <span class="first">{{'RESOURCEID' | translate}}:</span>
                <span *ngIf="projectId" class="second">{{ project?.grantId }}</span>
            </div>
            <div class="meta-row">
                <span class="first">{{'PROJECT.STATE.TITLE' | translate}}:</span>
                <span *ngIf="project && project.state !== undefined" class="state"
                    [ngClass]="{'active': project.state === ProjectGrantState.PROJECT_GRANT_STATE_ACTIVE, 'inactive': project.state === ProjectGrantState.PROJECT_GRANT_STATE_INACTIVE}">{{'PROJECT.STATE.'+project.state | translate}}</span>
            </div>
        </div>

        <mat-tab-group mat-stretch-tabs class="tab-group" [disablePagination]="true">
            <mat-tab label="Details">
                <cnsl-contributors *ngIf="project" [loading]="loading$ | async" [totalResult]="totalMemberResult"
                    [membersSubject]="membersSubject" title="{{ 'PROJECT.MEMBER.TITLE' | translate }}"
                    description="{{ 'PROJECT.MEMBER.TITLEDESC' | translate }}" (addClicked)="openAddMember()"
                    (showDetailClicked)="showDetail()" (refreshClicked)="loadMembers()"
                    [disabled]="(['project.member.write$', 'project.member.write:'+ project.projectId]| hasRole | async) === false">
                </cnsl-contributors>
            </mat-tab>
            <mat-tab label="{{ 'CHANGES.PROJECT.TITLE' | translate }}" class="meta-flex-col">
                <cnsl-changes *ngIf="project" [changeType]="ChangeType.PROJECT" [id]="project.projectId"></cnsl-changes>
            </mat-tab>
        </mat-tab-group>
    </div>
</cnsl-meta-layout><|MERGE_RESOLUTION|>--- conflicted
+++ resolved
@@ -1,60 +1,56 @@
-<<<<<<< HEAD
-<app-meta-layout>
-    <div class="enlarged-container">
-=======
 <cnsl-meta-layout>
-    <div class="max-width-container">
->>>>>>> a9035def
-        <div class="head" *ngIf="project?.projectId">
-            <a [routerLink]="[ '/granted-projects' ]" mat-icon-button>
-                <mat-icon class="icon">arrow_back</mat-icon>
-            </a>
-            <h1 class="h1">{{ 'PROJECT.PAGES.TITLE' | translate }} {{project?.projectName}}</h1>
+  <div class="max-width-container">
+    <div class="head" *ngIf="project?.projectId">
+      <a [routerLink]="[ '/granted-projects' ]" mat-icon-button>
+        <mat-icon class="icon">arrow_back</mat-icon>
+      </a>
+      <h1 class="h1">{{ 'PROJECT.PAGES.TITLE' | translate }} {{project?.projectName}}</h1>
 
-            <div class="full-width">
-                <p class="desc">{{ 'PROJECT.PAGES.DESCRIPTION' | translate }}</p>
-                <p *ngIf="isZitadel" class="zitadel-warning">{{'PROJECT.PAGES.ZITADELPROJECT' | translate}}</p>
-            </div>
-        </div>
+      <div class="full-width">
+        <p class="desc">{{ 'PROJECT.PAGES.DESCRIPTION' | translate }}</p>
+        <p *ngIf="isZitadel" class="zitadel-warning">{{'PROJECT.PAGES.ZITADELPROJECT' | translate}}</p>
+      </div>
+    </div>
 
-        <ng-template cnslHasRole [hasRole]="['user.grant.read', 'user.grant.read:'+grantId]">
-            <cnsl-card *ngIf="project?.projectId" title="{{ 'GRANTS.PROJECT.TITLE' | translate }}"
-                description="{{'GRANTS.PROJECT.DESCRIPTION' | translate }}">
-                <cnsl-user-grants *ngIf="projectId && grantId" [context]="UserGrantContext.GRANTED_PROJECT"
-                    [projectId]="projectId" [grantId]="grantId"
-                    [displayedColumns]="['select','user', 'projectId', 'dates', 'roleNamesList']"
-                    [disableWrite]="(['user.grant.write$','user.grant.write:'+grantId] | hasRole | async) === false"
-                    [disableDelete]="(['user.grant.delete$','user.grant.delete:'+grantId] | hasRole | async) === false"
-                    [refreshOnPreviousRoutes]="['/grant-create/project/{{projectId}}/grant/{{grantId}}']">
-                </cnsl-user-grants>
-            </cnsl-card>
-        </ng-template>
+    <ng-template cnslHasRole [hasRole]="['user.grant.read', 'user.grant.read:'+grantId]">
+      <cnsl-card *ngIf="project?.projectId" title="{{ 'GRANTS.PROJECT.TITLE' | translate }}"
+        description="{{'GRANTS.PROJECT.DESCRIPTION' | translate }}">
+        <cnsl-user-grants *ngIf="projectId && grantId" [context]="UserGrantContext.GRANTED_PROJECT"
+          [projectId]="projectId" [grantId]="grantId"
+          [displayedColumns]="['select','user', 'projectId', 'dates', 'roleNamesList']"
+          [disableWrite]="(['user.grant.write$','user.grant.write:'+grantId] | hasRole | async) === false"
+          [disableDelete]="(['user.grant.delete$','user.grant.delete:'+grantId] | hasRole | async) === false"
+          [refreshOnPreviousRoutes]="['/grant-create/project/{{projectId}}/grant/{{grantId}}']">
+        </cnsl-user-grants>
+      </cnsl-card>
+    </ng-template>
+  </div>
+  <div class="side" metainfo>
+    <div class="meta-details">
+      <div class="meta-row">
+        <span class="first">{{'RESOURCEID' | translate}}:</span>
+        <span *ngIf="projectId" class="second">{{ project?.grantId }}</span>
+      </div>
+      <div class="meta-row">
+        <span class="first">{{'PROJECT.STATE.TITLE' | translate}}:</span>
+        <span *ngIf="project && project.state !== undefined" class="state"
+          [ngClass]="{'active': project.state === ProjectGrantState.PROJECT_GRANT_STATE_ACTIVE, 'inactive': project.state === ProjectGrantState.PROJECT_GRANT_STATE_INACTIVE}">{{'PROJECT.STATE.'+project.state
+          | translate}}</span>
+      </div>
     </div>
-    <div class="side" metainfo>
-        <div class="meta-details">
-            <div class="meta-row">
-                <span class="first">{{'RESOURCEID' | translate}}:</span>
-                <span *ngIf="projectId" class="second">{{ project?.grantId }}</span>
-            </div>
-            <div class="meta-row">
-                <span class="first">{{'PROJECT.STATE.TITLE' | translate}}:</span>
-                <span *ngIf="project && project.state !== undefined" class="state"
-                    [ngClass]="{'active': project.state === ProjectGrantState.PROJECT_GRANT_STATE_ACTIVE, 'inactive': project.state === ProjectGrantState.PROJECT_GRANT_STATE_INACTIVE}">{{'PROJECT.STATE.'+project.state | translate}}</span>
-            </div>
-        </div>
 
-        <mat-tab-group mat-stretch-tabs class="tab-group" [disablePagination]="true">
-            <mat-tab label="Details">
-                <cnsl-contributors *ngIf="project" [loading]="loading$ | async" [totalResult]="totalMemberResult"
-                    [membersSubject]="membersSubject" title="{{ 'PROJECT.MEMBER.TITLE' | translate }}"
-                    description="{{ 'PROJECT.MEMBER.TITLEDESC' | translate }}" (addClicked)="openAddMember()"
-                    (showDetailClicked)="showDetail()" (refreshClicked)="loadMembers()"
-                    [disabled]="(['project.member.write$', 'project.member.write:'+ project.projectId]| hasRole | async) === false">
-                </cnsl-contributors>
-            </mat-tab>
-            <mat-tab label="{{ 'CHANGES.PROJECT.TITLE' | translate }}" class="meta-flex-col">
-                <cnsl-changes *ngIf="project" [changeType]="ChangeType.PROJECT" [id]="project.projectId"></cnsl-changes>
-            </mat-tab>
-        </mat-tab-group>
-    </div>
+    <mat-tab-group mat-stretch-tabs class="tab-group" [disablePagination]="true">
+      <mat-tab label="Details">
+        <cnsl-contributors *ngIf="project" [loading]="loading$ | async" [totalResult]="totalMemberResult"
+          [membersSubject]="membersSubject" title="{{ 'PROJECT.MEMBER.TITLE' | translate }}"
+          description="{{ 'PROJECT.MEMBER.TITLEDESC' | translate }}" (addClicked)="openAddMember()"
+          (showDetailClicked)="showDetail()" (refreshClicked)="loadMembers()"
+          [disabled]="(['project.member.write$', 'project.member.write:'+ project.projectId]| hasRole | async) === false">
+        </cnsl-contributors>
+      </mat-tab>
+      <mat-tab label="{{ 'CHANGES.PROJECT.TITLE' | translate }}" class="meta-flex-col">
+        <cnsl-changes *ngIf="project" [changeType]="ChangeType.PROJECT" [id]="project.projectId"></cnsl-changes>
+      </mat-tab>
+    </mat-tab-group>
+  </div>
 </cnsl-meta-layout>