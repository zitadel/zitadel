--- conflicted
+++ resolved
@@ -96,13 +96,7 @@
         this.projectId = id;
         this.grantId = grantId;
 
-<<<<<<< HEAD
-        console.log(id, grantId);
-
-        this.orgService.GetIam().then(iam => {
-=======
         this.mgmtService.GetIam().then(iam => {
->>>>>>> c1c85e63
             this.isZitadel = iam.toObject().iamProjectId === this.projectId;
         });
 
@@ -113,21 +107,7 @@
                 this.toast.showError(error);
             });
 
-<<<<<<< HEAD
-            from(this.projectService.SearchProjectGrantMembers(this.projectId,
-                this.grantId, 100, 0)).pipe(
-                    map(resp => {
-                        this.totalMemberResult = resp.toObject().totalResult;
-                        return resp.toObject().resultList;
-                    }),
-                    catchError(() => of([])),
-                    finalize(() => this.loadingSubject.next(false)),
-                ).subscribe(members => {
-                    this.membersSubject.next(members);
-                });
-=======
             this.loadMembers();
->>>>>>> c1c85e63
         }
     }
 
