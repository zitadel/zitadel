<<<<<<< HEAD
<cnsl-detail-layout [backRouterLink]="[ '/projects', projectid]" title="{{ 'PROJECT.GRANT.DETAIL.TITLE' | translate }}"
    description="{{ 'PROJECT.GRANT.DETAIL.DESC' | translate }}">
    <div class="master-row">
        <div class="left-col">
            <div class="row">
                <span class="first">{{'PROJECT.GRANT.DETAIL.PROJECTNAME' | translate}}</span>
                <span class="fill-space"></span>
                <span>{{grant?.projectName}}</span>
            </div>
            <div class="row">
                <span class="first">{{'PROJECT.GRANT.DETAIL.RESOURCEOWNER' | translate}}</span>
                <span class="fill-space"></span>
                <span>{{grant?.details?.resourceOwner}}</span>
            </div>
        </div>

=======
<app-detail-layout [backRouterLink]="[ '/projects', projectid]" title="{{ 'PROJECT.GRANT.DETAIL.TITLE' | translate }}"
  description="{{ 'PROJECT.GRANT.DETAIL.DESC' | translate }}">
  <div class="master-row">
    <div class="left-col">
      <div class="row">
        <span class="first">{{'PROJECT.GRANT.DETAIL.PROJECTNAME' | translate}}</span>
        <span class="fill-space"></span>
        <span>{{grant?.projectName}}</span>
      </div>
      <div class="row">
        <span class="first">{{'PROJECT.GRANT.DETAIL.RESOURCEOWNER' | translate}}</span>
        <span class="fill-space"></span>
        <span>{{grant?.projectOwnerName}}</span>
      </div>
      <div class="row">
        <span class="first">{{'PROJECT.GRANT.DETAIL.GRANTEDORG' | translate}}</span>
>>>>>>> 1c20ea5a
        <span class="fill-space"></span>
        <span>{{grant?.grantedOrgName}}</span>
      </div>
    </div>

    <span class="fill-space"></span>

    <div>
      <button mat-stroked-button color="warn" *ngIf="grant?.state === ProjectGrantState.PROJECTGRANTSTATE_ACTIVE"
        (click)="changeState(ProjectGrantState.PROJECTGRANTSTATE_INACTIVE)">{{'USER.PAGES.DEACTIVATE' |
        translate}}</button>
      <button mat-stroked-button color="warn" *ngIf="grant?.state === ProjectGrantState.PROJECTGRANTSTATE_INACTIVE"
        (click)="changeState(ProjectGrantState.PROJECTGRANTSTATE_ACTIVE)">{{'USER.PAGES.REACTIVATE' |
        translate}}</button>
    </div>
  </div>

  <cnsl-form-field class="formfield" appearance="outline" *ngIf="grant && grant.grantedRoleKeysList">
    <cnsl-label>{{ 'PROJECT.GRANT.ROLENAMESLIST' | translate }}</cnsl-label>
    <mat-select [(ngModel)]="grant.grantedRoleKeysList" multiple (selectionChange)="updateRoles($event)">
      <mat-option *ngFor="let role of projectRoleOptions" [value]="role.key">
        {{role.key}}
      </mat-option>
    </mat-select>
  </cnsl-form-field>

  <div class="divider"></div>

  <h1 class="h1">{{ 'PROJECT.GRANT.DETAIL.MEMBERTITLE' | translate }}</h1>
  <p class="desc">{{ 'PROJECT.GRANT.DETAIL.MEMBERDESC' | translate }}</p>

<<<<<<< HEAD
    <cnsl-members-table *ngIf="grant" style="width: 100%;" [dataSource]="dataSource" [canWrite]="['project.grant.member.write','project.grant.member.write:' + grant.grantId] | hasRole | async"
        [memberRoleOptions]="memberRoleOptions" (updateRoles)="updateMemberRoles($event.member, $event.change)"
        [factoryLoadFunc]="changePageFactory" (changedSelection)="selection = $event" [refreshTrigger]="changePage">
        <button selectactions (click)="removeProjectMemberSelection()"
            [disabled]="(['project.grant.member.delete','project.grant.member.delete:' + grant.grantId] | hasRole | async) === false"
            matTooltip="{{'ORG_DETAIL.TABLE.DELETE' | translate}}" class="del-button" color="warn" mat-raised-button>
            <i class="las la-trash"></i>
            {{'ACTIONS.SELECTIONDELETE' | translate}}
        </button>
        <a writeactions color="primary"
            [disabled]="(['project.grant.member.write','project.grant.member.write:' + grant.grantId] | hasRole | async) === false"
            (click)="openAddMember()" color="primary" mat-raised-button>
            <mat-icon class="icon">add</mat-icon>{{ 'ACTIONS.NEW' | translate }}
        </a>
    </cnsl-members-table>
</cnsl-detail-layout>
=======
  <app-members-table *ngIf="grant" style="width: 100%;" [dataSource]="dataSource"
    [canWrite]="['project.grant.member.write','project.grant.member.write:' + grant.grantId] | hasRole | async"
    [memberRoleOptions]="memberRoleOptions" (updateRoles)="updateMemberRoles($event.member, $event.change)"
    [factoryLoadFunc]="changePageFactory" (changedSelection)="selection = $event" [refreshTrigger]="changePage">
    <button selectactions (click)="removeProjectMemberSelection()"
      [disabled]="(['project.grant.member.delete','project.grant.member.delete:' + grant.grantId] | hasRole | async) == false"
      matTooltip="{{'ORG_DETAIL.TABLE.DELETE' | translate}}" class="del-button" color="warn" mat-raised-button>
      <i class="las la-trash"></i>
      {{'ACTIONS.SELECTIONDELETE' | translate}}
    </button>
    <a writeactions color="primary"
      [disabled]="(['project.grant.member.write','project.grant.member.write:' + grant.grantId] | hasRole | async) == false"
      (click)="openAddMember()" color="primary" mat-raised-button>
      <mat-icon class="icon">add</mat-icon>{{ 'ACTIONS.NEW' | translate }}
    </a>
  </app-members-table>
</app-detail-layout>
>>>>>>> 1c20ea5a
<|MERGE_RESOLUTION|>--- conflicted
+++ resolved
@@ -1,22 +1,4 @@
-<<<<<<< HEAD
 <cnsl-detail-layout [backRouterLink]="[ '/projects', projectid]" title="{{ 'PROJECT.GRANT.DETAIL.TITLE' | translate }}"
-    description="{{ 'PROJECT.GRANT.DETAIL.DESC' | translate }}">
-    <div class="master-row">
-        <div class="left-col">
-            <div class="row">
-                <span class="first">{{'PROJECT.GRANT.DETAIL.PROJECTNAME' | translate}}</span>
-                <span class="fill-space"></span>
-                <span>{{grant?.projectName}}</span>
-            </div>
-            <div class="row">
-                <span class="first">{{'PROJECT.GRANT.DETAIL.RESOURCEOWNER' | translate}}</span>
-                <span class="fill-space"></span>
-                <span>{{grant?.details?.resourceOwner}}</span>
-            </div>
-        </div>
-
-=======
-<app-detail-layout [backRouterLink]="[ '/projects', projectid]" title="{{ 'PROJECT.GRANT.DETAIL.TITLE' | translate }}"
   description="{{ 'PROJECT.GRANT.DETAIL.DESC' | translate }}">
   <div class="master-row">
     <div class="left-col">
@@ -32,22 +14,24 @@
       </div>
       <div class="row">
         <span class="first">{{'PROJECT.GRANT.DETAIL.GRANTEDORG' | translate}}</span>
->>>>>>> 1c20ea5a
         <span class="fill-space"></span>
         <span>{{grant?.grantedOrgName}}</span>
       </div>
     </div>
 
     <span class="fill-space"></span>
+    <span>{{grant?.grantedOrgName}}</span>
+  </div>
 
-    <div>
-      <button mat-stroked-button color="warn" *ngIf="grant?.state === ProjectGrantState.PROJECTGRANTSTATE_ACTIVE"
-        (click)="changeState(ProjectGrantState.PROJECTGRANTSTATE_INACTIVE)">{{'USER.PAGES.DEACTIVATE' |
-        translate}}</button>
-      <button mat-stroked-button color="warn" *ngIf="grant?.state === ProjectGrantState.PROJECTGRANTSTATE_INACTIVE"
-        (click)="changeState(ProjectGrantState.PROJECTGRANTSTATE_ACTIVE)">{{'USER.PAGES.REACTIVATE' |
-        translate}}</button>
-    </div>
+  <span class="fill-space"></span>
+
+  <div>
+    <button mat-stroked-button color="warn" *ngIf="grant?.state === ProjectGrantState.PROJECTGRANTSTATE_ACTIVE"
+      (click)="changeState(ProjectGrantState.PROJECTGRANTSTATE_INACTIVE)">{{'USER.PAGES.DEACTIVATE' |
+      translate}}</button>
+    <button mat-stroked-button color="warn" *ngIf="grant?.state === ProjectGrantState.PROJECTGRANTSTATE_INACTIVE"
+      (click)="changeState(ProjectGrantState.PROJECTGRANTSTATE_ACTIVE)">{{'USER.PAGES.REACTIVATE' |
+      translate}}</button>
   </div>
 
   <cnsl-form-field class="formfield" appearance="outline" *ngIf="grant && grant.grantedRoleKeysList">
@@ -64,39 +48,20 @@
   <h1 class="h1">{{ 'PROJECT.GRANT.DETAIL.MEMBERTITLE' | translate }}</h1>
   <p class="desc">{{ 'PROJECT.GRANT.DETAIL.MEMBERDESC' | translate }}</p>
 
-<<<<<<< HEAD
-    <cnsl-members-table *ngIf="grant" style="width: 100%;" [dataSource]="dataSource" [canWrite]="['project.grant.member.write','project.grant.member.write:' + grant.grantId] | hasRole | async"
-        [memberRoleOptions]="memberRoleOptions" (updateRoles)="updateMemberRoles($event.member, $event.change)"
-        [factoryLoadFunc]="changePageFactory" (changedSelection)="selection = $event" [refreshTrigger]="changePage">
-        <button selectactions (click)="removeProjectMemberSelection()"
-            [disabled]="(['project.grant.member.delete','project.grant.member.delete:' + grant.grantId] | hasRole | async) === false"
-            matTooltip="{{'ORG_DETAIL.TABLE.DELETE' | translate}}" class="del-button" color="warn" mat-raised-button>
-            <i class="las la-trash"></i>
-            {{'ACTIONS.SELECTIONDELETE' | translate}}
-        </button>
-        <a writeactions color="primary"
-            [disabled]="(['project.grant.member.write','project.grant.member.write:' + grant.grantId] | hasRole | async) === false"
-            (click)="openAddMember()" color="primary" mat-raised-button>
-            <mat-icon class="icon">add</mat-icon>{{ 'ACTIONS.NEW' | translate }}
-        </a>
-    </cnsl-members-table>
-</cnsl-detail-layout>
-=======
-  <app-members-table *ngIf="grant" style="width: 100%;" [dataSource]="dataSource"
+  <cnsl-members-table *ngIf="grant" style="width: 100%;" [dataSource]="dataSource"
     [canWrite]="['project.grant.member.write','project.grant.member.write:' + grant.grantId] | hasRole | async"
     [memberRoleOptions]="memberRoleOptions" (updateRoles)="updateMemberRoles($event.member, $event.change)"
     [factoryLoadFunc]="changePageFactory" (changedSelection)="selection = $event" [refreshTrigger]="changePage">
     <button selectactions (click)="removeProjectMemberSelection()"
-      [disabled]="(['project.grant.member.delete','project.grant.member.delete:' + grant.grantId] | hasRole | async) == false"
+      [disabled]="(['project.grant.member.delete','project.grant.member.delete:' + grant.grantId] | hasRole | async) === false"
       matTooltip="{{'ORG_DETAIL.TABLE.DELETE' | translate}}" class="del-button" color="warn" mat-raised-button>
       <i class="las la-trash"></i>
       {{'ACTIONS.SELECTIONDELETE' | translate}}
     </button>
     <a writeactions color="primary"
-      [disabled]="(['project.grant.member.write','project.grant.member.write:' + grant.grantId] | hasRole | async) == false"
+      [disabled]="(['project.grant.member.write','project.grant.member.write:' + grant.grantId] | hasRole | async) === false"
       (click)="openAddMember()" color="primary" mat-raised-button>
       <mat-icon class="icon">add</mat-icon>{{ 'ACTIONS.NEW' | translate }}
     </a>
-  </app-members-table>
-</app-detail-layout>
->>>>>>> 1c20ea5a
+  </cnsl-members-table>
+</cnsl-detail-layout>