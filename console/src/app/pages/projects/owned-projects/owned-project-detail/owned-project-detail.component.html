--- conflicted
+++ resolved
@@ -79,11 +79,7 @@
                     </app-card>
                 </ng-template>
 
-<<<<<<< HEAD
                 <ng-template appHasRole [appHasRole]="['project.role.read:' + project.id, 'project.role.read']">
-=======
-                <ng-template appHasRole [appHasRole]="['project.role.read:' + project.projectId, 'project.role.read']">
->>>>>>> 2fa4f1f9
                     <app-card id="roles" title="{{ 'PROJECT.ROLE.TITLE' | translate }}"
                         description="{{ 'PROJECT.ROLE.DESCRIPTION' | translate }}">
                         <p>{{'PROJECT.ROLE.OPTIONS' | translate}}</p>
