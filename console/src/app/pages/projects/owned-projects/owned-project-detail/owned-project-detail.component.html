<app-meta-layout>
    <div class="max-width-container">
        <div class="head" *ngIf="project?.projectId">
            <a [routerLink]="[ '/projects' ]" mat-icon-button>
                <mat-icon class="icon">arrow_back</mat-icon>
            </a>
            <h1>{{ 'PROJECT.PAGES.TITLE' | translate }} {{project?.name}}</h1>
            <ng-template appHasRole [appHasRole]="['project.write:'+projectId, 'project.write']">
                <button matTooltip="{{'ACTIONS.EDIT' | translate}}" mat-icon-button (click)="editstate = !editstate"
                    aria-label="Edit project name" *ngIf="isZitadel === false">
                    <mat-icon *ngIf="!editstate">edit</mat-icon>
                    <mat-icon *ngIf="editstate">close</mat-icon>
                </button>
            </ng-template>
            <ng-template appHasRole [appHasRole]="['project.delete:'+projectId, 'project.delete']">
                <button matTooltip="{{'ACTIONS.DELETE' | translate}}" color="warn" mat-icon-button
                    (click)="deleteProject()" aria-label="Edit project name" *ngIf="isZitadel === false">
                    <i class="las la-trash"></i>
                </button>
            </ng-template>

            <span class="fill-space"></span>

            <button mat-stroked-button color="warn"
<<<<<<< HEAD
                [disabled]="isZitadel || (['project.write', 'project.write:'+ project.projectId]| hasRole | async) == false"
                *ngIf="project?.state === ProjectState.PROJECTSTATE_ACTIVE" class="state-button"
                (click)="changeState(ProjectState.PROJECTSTATE_INACTIVE)">{{'PROJECT.TABLE.DEACTIVATE' | translate}}</button>
            <button mat-stroked-button color="warn"
                [disabled]="isZitadel || (['project.write', 'project.write:'+ project.projectId]| hasRole | async) == false"
=======
                [disabled]="isZitadel || (['project.write', 'project.write'+ project.projectId]| hasRole | async) == false"
                *ngIf="project?.state === ProjectState.PROJECTSTATE_ACTIVE" class="state-button"
                (click)="changeState(ProjectState.PROJECTSTATE_INACTIVE)">{{'PROJECT.TABLE.DEACTIVATE' | translate}}</button>
            <button mat-stroked-button color="warn"
                [disabled]="isZitadel || (['project.write', 'project.write'+ project.projectId]| hasRole | async) == false"
>>>>>>> bd7e3731
                *ngIf="project?.state === ProjectState.PROJECTSTATE_INACTIVE" class="state-button"
                (click)="changeState(ProjectState.PROJECTSTATE_ACTIVE)">{{'PROJECT.TABLE.ACTIVATE' | translate}}</button>

            <div class="full-width">
                <div class="line">
                    <ng-container *ngIf="editstate">
                        <mat-form-field *ngIf="editstate && project?.name" class="formfield"
                            hintLabel="The name is required!">
                            <mat-label>{{'PROJECT.NAME' | translate}}</mat-label>
                            <input matInput [(ngModel)]="project.name" name="name" />
                        </mat-form-field>
                        <button class="icon-button" *ngIf="editstate" mat-icon-button (click)="updateName()">
                            <mat-icon>check</mat-icon>
                        </button>
                    </ng-container>
                    <span class="fill-space"></span>
                </div>
                <p class="desc">{{ 'PROJECT.PAGES.DESCRIPTION' | translate }}</p>
                <p *ngIf="isZitadel" class="zitadel-warning">{{'PROJECT.PAGES.ZITADELPROJECT' | translate}}</p>
            </div>
        </div>

        <ng-container *ngIf="project">
            <ng-template appHasRole [appHasRole]="['project.app.read:' + project.projectId, 'project.app.read']">
                <app-application-grid *ngIf="grid" [disabled]="isZitadel" (changeView)="grid = false"
                    [projectId]="projectId"></app-application-grid>
                <app-card *ngIf="!grid" title="{{ 'PROJECT.APP.TITLE' | translate }}">
                    <div class="card-actions" card-actions>
                        <button mat-icon-button (click)="grid = true">
                            <i matTooltip="show grid view" class="las la-th-large"></i>
                        </button>
                    </div>
                    <app-applications [disabled]="isZitadel" [projectId]="projectId"></app-applications>
                </app-card>
            </ng-template>

            <ng-container *ngIf="isZitadel == false">
                <ng-template appHasRole
                    [appHasRole]="['project.grant.read:' + project.projectId, 'project.grant.read']">
                    <app-card title="{{ 'PROJECT.GRANT.TITLE' | translate }}"
                        description="{{ 'PROJECT.GRANT.DESCRIPTION' | translate }}">
                        <app-project-grants
                            [disabled]="(['project.role.write', 'project.role.write:'+ project.projectId]| hasRole | async) == false"
                            [projectId]="projectId">
                        </app-project-grants>
                    </app-card>
                </ng-template>

                <ng-template appHasRole [appHasRole]="['project.role.read:' + project.projectId, 'project.role.read']">
                    <app-card title="{{ 'PROJECT.ROLE.TITLE' | translate }}"
                        description="{{ 'PROJECT.ROLE.DESCRIPTION' | translate }}">
                        <app-project-roles
                            [disabled]="(['project.role.write', 'project.role.write:'+ project.projectId]| hasRole | async) == false"
                            [actionsVisible]="true" [projectId]="projectId">
                        </app-project-roles>
                    </app-card>
                </ng-template>

                <ng-template appHasRole [appHasRole]="['user.grant.read']">
                    <app-card *ngIf="project?.projectId" title="{{ 'GRANTS.PROJECT.TITLE' | translate }}"
                        description="{{'GRANTS.PROJECT.DESCRIPTION' | translate }}">
                        <app-user-grants [context]="userGrantContext" [projectId]="projectId"
<<<<<<< HEAD
                            [disabled]="(['project.write', 'project.write:'+ project.projectId]| hasRole | async) == false"
=======
                            [disabled]="project?.state !== ProjectState.PROJECTSTATE_ACTIVE || (['project.write', 'project.write'+ project.projectId]| hasRole | async) == false"
>>>>>>> bd7e3731
                            [allowCreate]="(['user.grant.write'] | hasRole) | async"
                            [allowDelete]="(['user.grant.delete'] | hasRole) | async">
                        </app-user-grants>
                    </app-card>
                </ng-template>
            </ng-container>
        </ng-container>
    </div>
    <div class="side" metainfo>
        <div class="details">
            <div class="row">
                <span class="first">{{'PROJECT.STATE.TITLE' | translate}}:</span>
                <span *ngIf="project && project.state !== undefined"
                    class="second">{{'PROJECT.STATE.'+project.state | translate}}</span>
            </div>
        </div>

        <mat-tab-group mat-stretch-tabs class="tab-group" disablePagination="true">
            <mat-tab label="Details">
                <app-contributors [loading]="loading$ | async" [totalResult]="totalMemberResult"
                    [membersSubject]="membersSubject" title="{{ 'PROJECT.MEMBER.TITLE' | translate }}"
                    description="{{ 'PROJECT.MEMBER.TITLEDESC' | translate }}" (addClicked)="openAddMember()"
                    (showDetailClicked)="showDetail()" (refreshClicked)="loadMembers()"
                    [disabled]="(['project.member.write', 'project.member.write:'+ project.projectId]| hasRole | async) == false">
                </app-contributors>
            </mat-tab>
            <mat-tab label="{{ 'CHANGES.PROJECT.TITLE' | translate }}" class="flex-col">
                <app-changes *ngIf="project" [changeType]="ChangeType.PROJECT" [id]="project.projectId"></app-changes>
            </mat-tab>
        </mat-tab-group>
    </div>
</app-meta-layout><|MERGE_RESOLUTION|>--- conflicted
+++ resolved
@@ -22,19 +22,11 @@
             <span class="fill-space"></span>
 
             <button mat-stroked-button color="warn"
-<<<<<<< HEAD
                 [disabled]="isZitadel || (['project.write', 'project.write:'+ project.projectId]| hasRole | async) == false"
                 *ngIf="project?.state === ProjectState.PROJECTSTATE_ACTIVE" class="state-button"
                 (click)="changeState(ProjectState.PROJECTSTATE_INACTIVE)">{{'PROJECT.TABLE.DEACTIVATE' | translate}}</button>
             <button mat-stroked-button color="warn"
-                [disabled]="isZitadel || (['project.write', 'project.write:'+ project.projectId]| hasRole | async) == false"
-=======
-                [disabled]="isZitadel || (['project.write', 'project.write'+ project.projectId]| hasRole | async) == false"
-                *ngIf="project?.state === ProjectState.PROJECTSTATE_ACTIVE" class="state-button"
-                (click)="changeState(ProjectState.PROJECTSTATE_INACTIVE)">{{'PROJECT.TABLE.DEACTIVATE' | translate}}</button>
-            <button mat-stroked-button color="warn"
-                [disabled]="isZitadel || (['project.write', 'project.write'+ project.projectId]| hasRole | async) == false"
->>>>>>> bd7e3731
+                [disabled]="isZitadel || (['project.write', 'project.write:'+ project.projectId]| hasRole | async) == false">
                 *ngIf="project?.state === ProjectState.PROJECTSTATE_INACTIVE" class="state-button"
                 (click)="changeState(ProjectState.PROJECTSTATE_ACTIVE)">{{'PROJECT.TABLE.ACTIVATE' | translate}}</button>
 
@@ -97,11 +89,7 @@
                     <app-card *ngIf="project?.projectId" title="{{ 'GRANTS.PROJECT.TITLE' | translate }}"
                         description="{{'GRANTS.PROJECT.DESCRIPTION' | translate }}">
                         <app-user-grants [context]="userGrantContext" [projectId]="projectId"
-<<<<<<< HEAD
                             [disabled]="(['project.write', 'project.write:'+ project.projectId]| hasRole | async) == false"
-=======
-                            [disabled]="project?.state !== ProjectState.PROJECTSTATE_ACTIVE || (['project.write', 'project.write'+ project.projectId]| hasRole | async) == false"
->>>>>>> bd7e3731
                             [allowCreate]="(['user.grant.write'] | hasRole) | async"
                             [allowDelete]="(['user.grant.delete'] | hasRole) | async">
                         </app-user-grants>
