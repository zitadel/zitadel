.view-toggle {
  width: 100%;
  display: flex;
  justify-content: flex-end;
  padding-bottom: .5rem;
  border-bottom: 1px solid #2d2e30;

  .anim-list {
    display: flex;
    justify-content: flex-end;
    align-items: center;
  }

  button {
    &.left-button {
      margin-right: 1rem;
    }
  }
}

.spinner {
  margin: 1rem;
}

.container {
  display: flex;
  flex-wrap: wrap;
  margin: 0 -1rem;
  box-sizing: border-box;

  h2 {
    padding: 0 1rem;
    flex-basis: 100%;
  }

  .item {
    position: relative;
    z-index: 100;
    margin: 1rem;
    flex-basis: 250px;
    display: flex;
    text-decoration: none;
    cursor: pointer;
    padding-top: 0;
    padding-right: 0;
    padding-bottom: 0;
    padding-left: 1rem;
    border-radius: .5rem;
    box-sizing: border-box;
    min-height: 166px;
    transition: box-shadow .1s ease-in;

    &.inactive {
      color: var(--grey);
    }

    img {
      height: 50px;
      width: 50px;
      margin: 1rem;
    }

    .text-part {
      flex: 1;
      display: flex;
      flex-direction: column;
      min-height: 70px;
      padding: .5rem 0;

      .top {
        font-size: .8rem;
        margin-bottom: 0;
        margin-top: .5rem;
        color: var(--grey);
      }

      .name {
        margin-top: 1rem;
        font-size: 1.2rem;
        margin-bottom: .5rem;
      }

      .description {
        font-size: .8rem;
      }

      .created {
        font-size: .8rem;
        color: var(--grey);
      }

      .organization {
        display: flex;
        align-items: center;
        margin-top: 1rem;

        .org_avatar {
          height: 25px;
          width: 25px;
          border-radius: 50%;
          margin: 0;
          margin-right: 1rem;
        }
      }

      .fill-space {
        flex: 1;
      }

      span {
        margin: 2px 0;
      }
    }

    .delete-button {
      opacity: 0;
      user-select: none;
      position: absolute;
      bottom: 0;
      right: 30px;
      margin: 0;
      margin-bottom: .25rem;

      &:not(:hover) {
        color: #8795a1;
      }
    }

    .edit-button {
      opacity: 0;
      user-select: none;
      position: absolute;
      bottom: 0;
      right: 0;
      margin: 0;
      margin-bottom: .25rem;
      color: var(--grey);

      &.selected {
        opacity: 1;
      }
    }

    &:hover {
<<<<<<< HEAD
      .delete-button,
=======
      box-shadow: 0 5px 10px rgba(0, 0, 0, .12);

>>>>>>> 905ee1c6
      .edit-button {
        opacity: 1;
      }
    }

    &.selected {
<<<<<<< HEAD
      .text-part {
        .icons {
          opacity: 1;
        }
      }

      .delete-button,
=======
>>>>>>> 905ee1c6
      .edit-button {
        opacity: 1;
      }

      .icon {
        opacity: 1;
      }
    }

    @media only screen and (max-width: 450px) {
      flex-basis: 100%;
    }
  }

  .add-project-button {
    z-index: 100;
    flex-basis: 250px;
    cursor: pointer;
    display: flex;
    justify-content: center;
    align-items: center;
    flex-direction: column;
    min-height: 166px;
    border-radius: .5rem;
    margin: 1rem;
    box-sizing: border-box;
    transition: box-shadow .1s ease-in;

    .icon {
      display: flex;
      justify-content: center;
      align-self: center;
      margin-bottom: 1rem;
      height: 2.5rem;
      line-height: 2.5rem;
      font-size: 2.5rem;
    }

    &:hover {
      box-shadow: 0 5px 10px rgba(0, 0, 0, .12);

      .icon,
      span {
        &.disabled {
          color: gray;
        }
      }
    }

    @media only screen and (max-width: 450px) {
      flex-basis: 100%;
    }
  }
}

.n-items {
  padding: 0 1rem;
  font-size: .8rem;
  color: var(--grey);
  flex-basis: 100%;
}<|MERGE_RESOLUTION|>--- conflicted
+++ resolved
@@ -142,28 +142,16 @@
     }
 
     &:hover {
-<<<<<<< HEAD
+      box-shadow: 0 5px 10px rgba(0, 0, 0, .12);
+
       .delete-button,
-=======
-      box-shadow: 0 5px 10px rgba(0, 0, 0, .12);
-
->>>>>>> 905ee1c6
       .edit-button {
         opacity: 1;
       }
     }
 
     &.selected {
-<<<<<<< HEAD
-      .text-part {
-        .icons {
-          opacity: 1;
-        }
-      }
-
       .delete-button,
-=======
->>>>>>> 905ee1c6
       .edit-button {
         opacity: 1;
       }
