import { NgModule } from '@angular/core';
import { RouterModule, Routes } from '@angular/router';
import { AuthGuard } from 'src/app/guards/auth.guard';
import { RoleGuard } from 'src/app/guards/role.guard';
import { PolicyComponentServiceType } from 'src/app/modules/policies/policy-component-types.enum';

import { OrgDetailComponent } from './org-detail/org-detail.component';

const routes: Routes = [
  {
    path: 'members',
    loadChildren: () => import('./org-members/org-members.module'),
  },
  {
    path: 'provider',
    canActivate: [AuthGuard, RoleGuard],
    data: {
      roles: ['org.idp.write'],
      serviceType: PolicyComponentServiceType.MGMT,
    },
    children: [
      {
        path: 'oauth',
        children: [
          {
            path: 'create',
            loadChildren: () => import('src/app/modules/providers/provider-oauth/provider-oauth.module'),
          },
          {
            path: ':id',
            loadChildren: () => import('src/app/modules/providers/provider-oauth/provider-oauth.module'),
          },
        ],
      },
      {
        path: 'oidc',
        children: [
          {
            path: 'create',
            loadChildren: () => import('src/app/modules/providers/provider-oidc/provider-oidc.module'),
          },
          {
            path: ':id',
            loadChildren: () => import('src/app/modules/providers/provider-oidc/provider-oidc.module'),
          },
        ],
      },
      {
        path: 'jwt',
        children: [
          {
            path: 'create',
            loadChildren: () => import('src/app/modules/providers/provider-jwt/provider-jwt.module'),
          },
          {
            path: ':id',
            loadChildren: () => import('src/app/modules/providers/provider-jwt/provider-jwt.module'),
          },
        ],
      },
      {
        path: 'google',
        children: [
          {
            path: 'create',
            loadChildren: () => import('src/app/modules/providers/provider-google/provider-google.module'),
          },
          {
            path: ':id',
            loadChildren: () => import('src/app/modules/providers/provider-google/provider-google.module'),
          },
        ],
      },
      {
<<<<<<< HEAD
        path: 'gitlab',
        children: [
          {
            path: 'create',
            loadChildren: () => import('src/app/modules/providers/provider-gitlab/provider-gitlab.module'),
          },
          {
            path: ':id',
            loadChildren: () => import('src/app/modules/providers/provider-gitlab/provider-gitlab.module'),
          },
        ],
      },
      {
        path: 'gitlab-self-hosted',
        children: [
          {
            path: 'create',
            loadChildren: () =>
              import('src/app/modules/providers/provider-gitlab-self-hosted/provider-gitlab-self-hosted.module'),
          },
          {
            path: ':id',
            loadChildren: () =>
              import('src/app/modules/providers/provider-gitlab-self-hosted/provider-gitlab-self-hosted.module'),
=======
        path: 'github',
        children: [
          {
            path: 'create',
            loadChildren: () => import('src/app/modules/providers/provider-github/provider-github.module'),
          },
          {
            path: ':id',
            loadChildren: () => import('src/app/modules/providers/provider-github/provider-github.module'),
>>>>>>> c0843e6b
          },
        ],
      },
    ],
  },
  {
    path: '',
    component: OrgDetailComponent,
  },
];

@NgModule({
  imports: [RouterModule.forChild(routes)],
  exports: [RouterModule],
})
export class OrgRoutingModule {}<|MERGE_RESOLUTION|>--- conflicted
+++ resolved
@@ -72,7 +72,6 @@
         ],
       },
       {
-<<<<<<< HEAD
         path: 'gitlab',
         children: [
           {
@@ -97,7 +96,10 @@
             path: ':id',
             loadChildren: () =>
               import('src/app/modules/providers/provider-gitlab-self-hosted/provider-gitlab-self-hosted.module'),
-=======
+          },
+        ],
+      },
+      {
         path: 'github',
         children: [
           {
@@ -107,7 +109,6 @@
           {
             path: ':id',
             loadChildren: () => import('src/app/modules/providers/provider-github/provider-github.module'),
->>>>>>> c0843e6b
           },
         ],
       },
