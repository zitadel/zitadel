--- conflicted
+++ resolved
@@ -17,18 +17,11 @@
     font-size: 16px;
     margin-right: 1rem;
     cursor: pointer;
-<<<<<<< HEAD
-    &:not(.disabled) {
-        &:hover {
-        text-decoration: underline;
-        }
-=======
 
     &:not(.disabled) {
       &:hover {
         text-decoration: underline;
       }
->>>>>>> 1089193f
     }
   }
 
