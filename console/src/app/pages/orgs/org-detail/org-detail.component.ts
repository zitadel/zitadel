--- conflicted
+++ resolved
@@ -58,14 +58,10 @@
     breadcrumbService.setBreadcrumb([bread]);
 
     auth.activeOrgChanged.pipe(takeUntil(this.destroy$)).subscribe((org) => {
-<<<<<<< HEAD
       if (this.org && org) {
         this.getData();
+        this.loadMetadata();
       }
-=======
-      this.getData();
-      this.loadMetadata();
->>>>>>> ce22961d
     });
   }
 
