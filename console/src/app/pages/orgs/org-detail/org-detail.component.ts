--- conflicted
+++ resolved
@@ -14,12 +14,6 @@
 import { ManagementService } from 'src/app/services/mgmt.service';
 import { ToastService } from 'src/app/services/toast.service';
 
-<<<<<<< HEAD
-=======
-import { AddDomainDialogComponent } from './add-domain-dialog/add-domain-dialog.component';
-import { DomainVerificationComponent } from './domain-verification/domain-verification.component';
-
->>>>>>> eddd9fe1
 @Component({
   selector: 'cnsl-org-detail',
   templateUrl: './org-detail.component.html',
@@ -44,7 +38,6 @@
     public mgmtService: ManagementService,
     private toast: ToastService,
     private router: Router,
-<<<<<<< HEAD
     breadcrumbService: BreadcrumbService,
   ) {
     const iamBread = new Breadcrumb({
@@ -58,9 +51,6 @@
     };
     breadcrumbService.setBreadcrumb([iamBread, bread]);
   }
-=======
-  ) {}
->>>>>>> eddd9fe1
 
   public ngOnInit(): void {
     this.getData();
@@ -79,101 +69,6 @@
       });
     this.loadMembers();
     this.loadFeatures();
-  }
-
-<<<<<<< HEAD
-  public changeState(event: MatButtonToggleChange | any): void {
-    if (event.value === OrgState.ORG_STATE_ACTIVE) {
-      this.mgmtService
-        .reactivateOrg()
-        .then(() => {
-          this.toast.showInfo('ORG.TOAST.REACTIVATED', true);
-        })
-        .catch((error) => {
-          this.toast.showError(error);
-        });
-    } else if (event.value === OrgState.ORG_STATE_INACTIVE) {
-      this.mgmtService
-        .deactivateOrg()
-        .then(() => {
-          this.toast.showInfo('ORG.TOAST.DEACTIVATED', true);
-        })
-        .catch((error) => {
-          this.toast.showError(error);
-        });
-    }
-=======
-  public loadDomains(): void {
-    this.mgmtService.listOrgDomains().then((result) => {
-      this.domains = result.resultList;
-      this.primaryDomain = this.domains.find((domain) => domain.isPrimary)?.domainName ?? '';
-    });
-  }
-
-  public setPrimary(domain: Domain.AsObject): void {
-    this.mgmtService
-      .setPrimaryOrgDomain(domain.domainName)
-      .then(() => {
-        this.toast.showInfo('ORG.TOAST.SETPRIMARY', true);
-        this.loadDomains();
-      })
-      .catch((error) => {
-        this.toast.showError(error);
-      });
-  }
-
-  public addNewDomain(): void {
-    const dialogRef = this.dialog.open(AddDomainDialogComponent, {
-      data: {},
-      width: '400px',
-    });
-
-    dialogRef.afterClosed().subscribe((resp) => {
-      if (resp) {
-        this.mgmtService
-          .addOrgDomain(resp)
-          .then(() => {
-            this.toast.showInfo('ORG.TOAST.DOMAINADDED', true);
-
-            setTimeout(() => {
-              this.loadDomains();
-            }, 1000);
-          })
-          .catch((error) => {
-            this.toast.showError(error);
-          });
-      }
-    });
-  }
-
-  public removeDomain(domain: string): void {
-    const dialogRef = this.dialog.open(WarnDialogComponent, {
-      data: {
-        confirmKey: 'ACTIONS.DELETE',
-        cancelKey: 'ACTIONS.CANCEL',
-        titleKey: 'ORG.DOMAINS.DELETE.TITLE',
-        descriptionKey: 'ORG.DOMAINS.DELETE.DESCRIPTION',
-      },
-      width: '400px',
-    });
-
-    dialogRef.afterClosed().subscribe((resp) => {
-      if (resp) {
-        this.mgmtService
-          .removeOrgDomain(domain)
-          .then(() => {
-            this.toast.showInfo('ORG.TOAST.DOMAINREMOVED', true);
-            const index = this.domains.findIndex((d) => d.domainName === domain);
-            if (index > -1) {
-              this.domains.splice(index, 1);
-            }
-          })
-          .catch((error) => {
-            this.toast.showError(error);
-          });
-      }
-    });
->>>>>>> eddd9fe1
   }
 
   public openAddMember(): void {
@@ -202,12 +97,9 @@
               }, 1000);
             })
             .catch((error) => {
-<<<<<<< HEAD
               setTimeout(() => {
                 this.loadMembers();
               }, 1000);
-=======
->>>>>>> eddd9fe1
               this.toast.showError(error);
             });
         }
@@ -242,7 +134,6 @@
 
   public loadFeatures(): void {
     this.loadingSubject.next(true);
-<<<<<<< HEAD
     this.mgmtService
       .getFeatures()
       .then((resp) => {
@@ -253,12 +144,5 @@
       .catch((error) => {
         console.error(error);
       });
-=======
-    this.mgmtService.getFeatures().then((resp) => {
-      if (resp.features) {
-        this.features = resp.features;
-      }
-    });
->>>>>>> eddd9fe1
   }
 }