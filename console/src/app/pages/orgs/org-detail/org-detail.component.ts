--- conflicted
+++ resolved
@@ -50,15 +50,10 @@
     };
     breadcrumbService.setBreadcrumb([bread]);
 
-<<<<<<< HEAD
-    activatedRoute.fragment.pipe(takeUntil(this.destroy$)).subscribe((orgId) => {
-      if (this.org && orgId) {
+    auth.activeOrgChanged.pipe(takeUntil(this.destroy$)).subscribe((org) => {
+      if (this.org && org) {
         this.getData();
       }
-=======
-    auth.activeOrgChanged.pipe(takeUntil(this.destroy$)).subscribe((org) => {
-      this.getData();
->>>>>>> 49396c46
     });
   }
 
