--- conflicted
+++ resolved
@@ -91,11 +91,7 @@
           <cnsl-form-field>
             <cnsl-label>{{ 'USER.PROFILE.PREFERRED_LANGUAGE' | translate }}</cnsl-label>
             <mat-select formControlName="preferredLanguage">
-<<<<<<< HEAD
-              <mat-option *ngFor="let language of (languages$ | async)" [value]="language">
-=======
               <mat-option *ngFor="let language of languages$ | async" [value]="language">
->>>>>>> 15cc2d60
                 {{ 'LANGUAGES.' + language | translate }}
               </mat-option>
             </mat-select>
