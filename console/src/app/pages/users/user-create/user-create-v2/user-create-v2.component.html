<cnsl-create-layout
  title="{{ 'USER.CREATE.TITLE' | translate }}"
  [createSteps]="1"
  [currentCreateStep]="1"
  (closed)="location.back()"
>
  <div class="content">
<<<<<<< HEAD
    <mat-progress-bar *ngIf="loading()" color="primary" mode="indeterminate"></mat-progress-bar>
=======
    <mat-progress-bar *ngIf="loading()" color="primary" mode="indeterminate" />
>>>>>>> 8a6cd0f7
    <form
      *ngIf="authenticationFactor$ | async as authenticationFactor"
      class="form-grid"
      [formGroup]="userForm"
      (ngSubmit)="createUserV2(authenticationFactor)"
    >
      <cnsl-form-field class="email">
        <cnsl-label>{{ 'USER.PROFILE.EMAIL' | translate }}</cnsl-label>
        <input class="stretchInput" cnslInput matRipple formControlName="email" required />
      </cnsl-form-field>
      <div class="emailVerified">
        <mat-checkbox [disabled]="authenticationFactor.factor === 'invitation'" formControlName="emailVerified">
          {{ 'USER.LOGINMETHODS.EMAIL.ISVERIFIED' | translate }}
        </mat-checkbox>
      </div>
      <cnsl-form-field class="givenName">
        <cnsl-label>{{ 'USER.PROFILE.FIRSTNAME' | translate }}</cnsl-label>
        <input cnslInput formControlName="givenName" required />
      </cnsl-form-field>
      <cnsl-form-field class="familyName">
        <cnsl-label>{{ 'USER.PROFILE.LASTNAME' | translate }}</cnsl-label>
        <input cnslInput formControlName="familyName" required />
      </cnsl-form-field>
      <cnsl-form-field class="nickName">
        <cnsl-label>{{ 'USER.PROFILE.NICKNAME' | translate }}</cnsl-label>
        <input cnslInput formControlName="nickName" />
      </cnsl-form-field>
      <cnsl-form-field class="username">
        <cnsl-label>{{ 'USER.PROFILE.USERNAME' | translate }}</cnsl-label>
        <input cnslInput formControlName="username" required />
      </cnsl-form-field>

      <div class="authenticationFactor">
<<<<<<< HEAD
        <div [class.authenticationFactorIntroductionDone]="authenticationFactor.factor !== 'none'">
          <h3>Would you like to set up authentication methods now?</h3>
          <div>You don't have to do this now, you can do it later</div>
          <button
            class="authenticationFactorButton"
            mat-raised-button
            color="primary"
            [disabled]="authenticationFactor.factor !== 'none'"
            (click)="$event.preventDefault(); userForm.controls.authenticationFactor.setValue('invitation')"
          >
            Setup
          </button>
        </div>
        <mat-radio-group
          *ngIf="authenticationFactor.factor !== 'none'"
          aria-label="Select an option"
          formControlName="authenticationFactor"
        >
          <mat-radio-button value="invitation"> Invitation </mat-radio-button>
          <mat-radio-button value="initialPassword"> Initial password </mat-radio-button>
=======
        <mat-radio-group
          class="authenticationFactorRadioGroup"
          aria-label="Select an option"
          formControlName="authenticationFactor"
        >
          <mat-radio-button value="none">{{ 'USER.CREATE.SETUPAUTHENTICATIONLATER' | translate }}</mat-radio-button>
          <mat-radio-button value="invitation">{{ 'USER.CREATE.INVITATION' | translate }}</mat-radio-button>
          <mat-radio-button value="initialPassword">{{ 'USER.CREATE.INITIALPASSWORD' | translate }}</mat-radio-button>
>>>>>>> 8a6cd0f7
        </mat-radio-group>
        <form *ngIf="authenticationFactor.factor === 'initialPassword'" [formGroup]="authenticationFactor.form">
          <cnsl-form-field>
            <cnsl-label>{{ 'USER.PASSWORD.NEWINITIAL' | translate }}</cnsl-label>
            <input
              class="stretchInput"
              cnslInput
              autocomplete="off"
              name="firstpassword"
              formControlName="password"
              type="password"
            />
          </cnsl-form-field>
          <cnsl-form-field>
            <cnsl-label>{{ 'USER.PASSWORD.CONFIRMINITIAL' | translate }}</cnsl-label>
            <input
              cnslInput
              autocomplete="off"
              name="confirmPassword"
              formControlName="confirmPassword"
              type="password"
              class="stretchInput"
            />
          </cnsl-form-field>
          <cnsl-password-complexity-view
            class="complexity-view"
            [policy]="authenticationFactor.policy"
            [password]="authenticationFactor.form.controls.password"
          >
          </cnsl-password-complexity-view>
        </form>
      </div>

      <div>
        <button
          data-e2e="create-button"
          color="primary"
          [disabled]="
            userForm.invalid || (authenticationFactor.factor === 'initialPassword' && authenticationFactor.form.invalid)
          "
          type="submit"
          class="create-button"
          mat-raised-button
        >
          {{ 'ACTIONS.CREATE' | translate }}
        </button>
      </div>
    </form>
  </div>
</cnsl-create-layout><|MERGE_RESOLUTION|>--- conflicted
+++ resolved
@@ -5,11 +5,7 @@
   (closed)="location.back()"
 >
   <div class="content">
-<<<<<<< HEAD
-    <mat-progress-bar *ngIf="loading()" color="primary" mode="indeterminate"></mat-progress-bar>
-=======
     <mat-progress-bar *ngIf="loading()" color="primary" mode="indeterminate" />
->>>>>>> 8a6cd0f7
     <form
       *ngIf="authenticationFactor$ | async as authenticationFactor"
       class="form-grid"
@@ -43,28 +39,6 @@
       </cnsl-form-field>
 
       <div class="authenticationFactor">
-<<<<<<< HEAD
-        <div [class.authenticationFactorIntroductionDone]="authenticationFactor.factor !== 'none'">
-          <h3>Would you like to set up authentication methods now?</h3>
-          <div>You don't have to do this now, you can do it later</div>
-          <button
-            class="authenticationFactorButton"
-            mat-raised-button
-            color="primary"
-            [disabled]="authenticationFactor.factor !== 'none'"
-            (click)="$event.preventDefault(); userForm.controls.authenticationFactor.setValue('invitation')"
-          >
-            Setup
-          </button>
-        </div>
-        <mat-radio-group
-          *ngIf="authenticationFactor.factor !== 'none'"
-          aria-label="Select an option"
-          formControlName="authenticationFactor"
-        >
-          <mat-radio-button value="invitation"> Invitation </mat-radio-button>
-          <mat-radio-button value="initialPassword"> Initial password </mat-radio-button>
-=======
         <mat-radio-group
           class="authenticationFactorRadioGroup"
           aria-label="Select an option"
@@ -73,7 +47,6 @@
           <mat-radio-button value="none">{{ 'USER.CREATE.SETUPAUTHENTICATIONLATER' | translate }}</mat-radio-button>
           <mat-radio-button value="invitation">{{ 'USER.CREATE.INVITATION' | translate }}</mat-radio-button>
           <mat-radio-button value="initialPassword">{{ 'USER.CREATE.INITIALPASSWORD' | translate }}</mat-radio-button>
->>>>>>> 8a6cd0f7
         </mat-radio-group>
         <form *ngIf="authenticationFactor.factor === 'initialPassword'" [formGroup]="authenticationFactor.form">
           <cnsl-form-field>
