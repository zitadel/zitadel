--- conflicted
+++ resolved
@@ -194,11 +194,7 @@
     }
 
     this.userService
-<<<<<<< HEAD
       .listUsers(limit, offset, searchValue && this.userSearchKey !== undefined ? [query, queryT] : [queryT])
-=======
-      .listUsers(limit, offset, [query])
->>>>>>> 478beded
       .then((resp) => {
         if (resp.details?.totalResult) {
           this.totalResult = resp.details?.totalResult;
@@ -266,21 +262,6 @@
       const authUser = this.authService.userSubject.getValue();
       const isMe = authUser?.id === user.id;
 
-<<<<<<< HEAD
-    dialogRef.afterClosed().subscribe((resp) => {
-      if (resp) {
-        this.userService
-          .removeUser(user.id)
-          .then(() => {
-            setTimeout(() => {
-              this.refreshPage();
-            }, 1000);
-            this.toast.showInfo('USER.TOAST.DELETED', true);
-          })
-          .catch((error) => {
-            this.toast.showError(error);
-          });
-=======
       let dialogRef;
 
       if (isMe) {
@@ -293,7 +274,6 @@
           data: mgmtUserData,
           width: '400px',
         });
->>>>>>> 478beded
       }
 
       dialogRef.afterClosed().subscribe((resp) => {
