<cnsl-refresh-table
  [loading]="loading$ | async"
  (refreshed)="refreshPage()"
  [dataSize]="totalResult"
  [hideRefresh]="true"
  [timestamp]="viewTimestamp"
  [selection]="selection"
  [emitRefreshOnPreviousRoutes]="refreshOnPreviousRoutes"
  [showBorder]="true"
>
<<<<<<< HEAD
  <div leftActions class="user-table-left-actions">
    <button class="type-button" [ngClass]="{ active: type === Type.TYPE_HUMAN }" (click)="setType(Type.TYPE_HUMAN)" [attr.data-e2e]="'list-humans'">
      {{ 'USER.TABLE.TYPES.HUMAN' | translate }}
    </button>
    <button class="type-button" [ngClass]="{ active: type === Type.TYPE_MACHINE }" (click)="setType(Type.TYPE_MACHINE)" [attr.data-e2e]="'list-machines'">
      {{ 'USER.TABLE.TYPES.MACHINE' | translate }}
    </button>
=======
  <div leftActions class="user-toggle-group">
    <cnsl-nav-toggle
      label="{{ 'USER.TABLE.TYPES.HUMAN' | translate }}"
      (clicked)="setType(Type.TYPE_HUMAN)"
      [active]="type === Type.TYPE_HUMAN"
    ></cnsl-nav-toggle>
    <cnsl-nav-toggle
      label="{{ 'USER.TABLE.TYPES.MACHINE' | translate }}"
      (clicked)="setType(Type.TYPE_MACHINE)"
      [active]="type === Type.TYPE_MACHINE"
    ></cnsl-nav-toggle>
>>>>>>> 25317c6c
  </div>

  <ng-template cnslHasRole [hasRole]="['user.write']" actions>
    <button
      (click)="deactivateSelectedUsers()"
      class="cnsl-action-button bg-state inactive"
      mat-raised-button
      *ngIf="selection.hasValue() && multipleDeactivatePossible"
      [disabled]="!canWrite"
      color="primary"
    >
      <span class="">{{ 'USER.TABLE.DEACTIVATE' | translate }}</span>
      <cnsl-action-keys (actionTriggered)="deactivateSelectedUsers()" [type]="ActionKeysType.DEACTIVATE"> </cnsl-action-keys>
    </button>
    <button
      (click)="reactivateSelectedUsers()"
      class="cnsl-action-button bg-state active margin-left"
      mat-raised-button
      *ngIf="selection.hasValue() && multipleActivatePossible"
      [disabled]="!canWrite"
      color="primary"
    >
      <span class="">{{ 'USER.TABLE.ACTIVATE' | translate }}</span>
      <cnsl-action-keys (actionTriggered)="reactivateSelectedUsers()" [type]="ActionKeysType.REACTIVATE"> </cnsl-action-keys>
    </button>
    <cnsl-filter-user
      *ngIf="!selection.hasValue()"
      (filterChanged)="applySearchQuery($any($event))"
      (filterOpen)="filterOpen = $event"
    ></cnsl-filter-user>
    <a
      *ngIf="!selection.hasValue()"
      [routerLink]="['/users', type === Type.TYPE_HUMAN ? 'create' : 'create-machine']"
      color="primary"
      mat-raised-button
      [disabled]="!canWrite"
      class="cnsl-action-button"
      [attr.data-e2e]="'create-user-button'"
    >
      <mat-icon class="icon">add</mat-icon>
      <span>{{ 'ACTIONS.NEW' | translate }}</span>
      <cnsl-action-keys
        *ngIf="!filterOpen"
        (actionTriggered)="gotoRouterLink(['/users', type === Type.TYPE_HUMAN ? 'create' : 'create-machine'])"
      >
      </cnsl-action-keys>
    </a>
  </ng-template>

  <div class="table-wrapper">
    <table class="table" mat-table [dataSource]="dataSource" matSort (matSortChange)="sortChange($event)">
      <ng-container matColumnDef="select">
        <th mat-header-cell *matHeaderCellDef class="selection">
          <mat-checkbox
            [disabled]="!canWrite"
            color="primary"
            (change)="$event ? masterToggle() : null"
            [checked]="selection.hasValue() && isAllSelected()"
            [indeterminate]="selection.hasValue() && !isAllSelected()"
          >
          </mat-checkbox>
        </th>
        <td mat-cell *matCellDef="let user" class="selection">
          <mat-checkbox
            [disabled]="!canWrite"
            color="primary"
            (click)="$event.stopPropagation()"
            (change)="$event ? selection.toggle(user) : null"
            [checked]="selection.isSelected(user)"
          >
            <cnsl-avatar
              *ngIf="
                user.human &&
                  user.human.profile.displayName &&
                  user.human?.profile.firstName &&
                  user.human?.profile.lastName;
                else cog
              "
              class="avatar"
              [name]="user.human.profile.displayName"
              [avatarUrl]="user.human?.profile?.avatarUrl || ''"
              [forColor]="user?.preferredLoginName"
              [size]="32"
            >
            </cnsl-avatar>
            <ng-template #cog>
              <cnsl-avatar [forColor]="user?.preferredLoginName" [isMachine]="true">
                <i class="las la-robot"></i>
              </cnsl-avatar>
            </ng-template>
          </mat-checkbox>
        </td>
      </ng-container>

      <ng-container matColumnDef="displayName">
        <th
          mat-header-cell
          *matHeaderCellDef
          mat-sort-header
          [ngClass]="{ 'search-active': this.userSearchKey === UserListSearchKey.DISPLAY_NAME }"
        >
          {{ 'USER.PROFILE.DISPLAYNAME' | translate }}
        </th>
        <td mat-cell *matCellDef="let user" [routerLink]="user.id ? ['/users', user.id] : null">
          <span *ngIf="user.human">{{ user.human.profile?.displayName }}</span>
          <span *ngIf="user.machine">{{ user.machine.name }}</span>
        </td>
      </ng-container>

      <ng-container matColumnDef="username">
        <th
          mat-header-cell
          *matHeaderCellDef
          mat-sort-header
          [ngClass]="{ 'search-active': this.userSearchKey === UserListSearchKey.USER_NAME }"
        >
          {{ 'USER.PROFILE.USERNAME' | translate }}
        </th>
        <td mat-cell *matCellDef="let user" [routerLink]="user.id ? ['/users', user.id] : null">
          {{ user.userName }}
        </td>
      </ng-container>

      <ng-container matColumnDef="email">
        <th
          mat-header-cell
          *matHeaderCellDef
          mat-sort-header
          [ngClass]="{ 'search-active': this.UserListSearchKey === UserListSearchKey.EMAIL }"
        >
          {{ 'USER.EMAIL' | translate }}
        </th>
        <td mat-cell *matCellDef="let user" [routerLink]="user.id ? ['/users', user.id] : null">
          <span *ngIf="user.human?.email?.email">{{ user.human?.email.email }}</span>
        </td>
      </ng-container>

      <ng-container matColumnDef="state">
        <th mat-header-cell *matHeaderCellDef mat-sort-header>{{ 'USER.DATA.STATE' | translate }}</th>
        <td mat-cell *matCellDef="let user" [routerLink]="user.id ? ['/users', user.id] : null">
          <span
            class="state"
            [ngClass]="{
              active: user.state === UserState.USER_STATE_ACTIVE,
              inactive: user.state === UserState.USER_STATE_INACTIVE
            }"
          >
            {{ 'USER.DATA.STATE' + user.state | translate }}
          </span>
        </td>
      </ng-container>

      <ng-container matColumnDef="creationDate">
        <th mat-header-cell *matHeaderCellDef>{{ 'USER.TABLE.CREATIONDATE' | translate }}</th>
        <td mat-cell *matCellDef="let user" [routerLink]="user.id ? ['/users', user.id] : null">
          <span class="no-break">{{ user.details.creationDate | timestampToDate | localizedDate: 'fromNow' }}</span>
        </td>
      </ng-container>

      <ng-container matColumnDef="changeDate">
        <th mat-header-cell *matHeaderCellDef>{{ 'USER.TABLE.CHANGEDATE' | translate }}</th>
        <td mat-cell *matCellDef="let user" [routerLink]="user.id ? ['/users', user.id] : null">
          <span class="no-break">{{ user.details.changeDate | timestampToDate | localizedDate: 'fromNow' }}</span>
        </td>
      </ng-container>

      <ng-container matColumnDef="actions" stickyEnd>
        <th mat-header-cell *matHeaderCellDef class="user-tr-actions"></th>
        <td mat-cell *matCellDef="let user" class="user-tr-actions">
          <cnsl-table-actions>
            <button
              actions
              matTooltip="{{ 'ACTIONS.REMOVE' | translate }}"
              color="warn"
              (click)="deleteUser(user)"
              [disabled]="!canWrite || !canDelete"
              [attr.e2e-data]="!canWrite || !canDelete ? 'disabled-delete-button' : 'enabled-delete-button'"
              mat-icon-button
            >
              <i class="las la-trash"></i>
            </button>
          </cnsl-table-actions>
        </td>
      </ng-container>

      <tr mat-header-row *matHeaderRowDef="type === Type.TYPE_HUMAN ? displayedColumnsHuman : displayedColumnsMachine"></tr>
      <tr
        class="highlight pointer"
        mat-row
        *matRowDef="let user; columns: type === Type.TYPE_HUMAN ? displayedColumnsHuman : displayedColumnsMachine"
      ></tr>
    </table>
  </div>

  <div *ngIf="(loading$ | async) === false && !dataSource?.data?.length" class="no-content-row">
    <i class="las la-exclamation"></i>
    <span>{{ 'USER.TABLE.EMPTY' | translate }}</span>
  </div>
  <cnsl-paginator
    #paginator
    class="paginator"
    [timestamp]="viewTimestamp"
    [length]="totalResult || 0"
    [pageSize]="INITIAL_PAGE_SIZE"
    [timestamp]="viewTimestamp"
    [pageSizeOptions]="[10, 20, 50, 100]"
    (page)="changePage($event)"
  ></cnsl-paginator>
</cnsl-refresh-table><|MERGE_RESOLUTION|>--- conflicted
+++ resolved
@@ -8,27 +8,19 @@
   [emitRefreshOnPreviousRoutes]="refreshOnPreviousRoutes"
   [showBorder]="true"
 >
-<<<<<<< HEAD
-  <div leftActions class="user-table-left-actions">
-    <button class="type-button" [ngClass]="{ active: type === Type.TYPE_HUMAN }" (click)="setType(Type.TYPE_HUMAN)" [attr.data-e2e]="'list-humans'">
-      {{ 'USER.TABLE.TYPES.HUMAN' | translate }}
-    </button>
-    <button class="type-button" [ngClass]="{ active: type === Type.TYPE_MACHINE }" (click)="setType(Type.TYPE_MACHINE)" [attr.data-e2e]="'list-machines'">
-      {{ 'USER.TABLE.TYPES.MACHINE' | translate }}
-    </button>
-=======
   <div leftActions class="user-toggle-group">
     <cnsl-nav-toggle
       label="{{ 'USER.TABLE.TYPES.HUMAN' | translate }}"
       (clicked)="setType(Type.TYPE_HUMAN)"
       [active]="type === Type.TYPE_HUMAN"
+      [attr.data-e2e]="'list-humans'"
     ></cnsl-nav-toggle>
     <cnsl-nav-toggle
       label="{{ 'USER.TABLE.TYPES.MACHINE' | translate }}"
       (clicked)="setType(Type.TYPE_MACHINE)"
       [active]="type === Type.TYPE_MACHINE"
+      [attr.data-e2e]="'list-machines'"
     ></cnsl-nav-toggle>
->>>>>>> 25317c6c
   </div>
 
   <ng-template cnslHasRole [hasRole]="['user.write']" actions>
