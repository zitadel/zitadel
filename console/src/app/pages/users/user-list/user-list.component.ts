import { Component } from '@angular/core';
import { ActivatedRoute } from '@angular/router';
import { TranslateService } from '@ngx-translate/core';
import { take } from 'rxjs/operators';

export enum UserType {
    HUMAN = 'human',
    MACHINE = 'machine',
}
@Component({
    selector: 'app-user-list',
    templateUrl: './user-list.component.html',
    styleUrls: ['./user-list.component.scss'],
})
<<<<<<< HEAD
export class UserListComponent implements OnDestroy {
    @ViewChild(MatPaginator) public paginator!: MatPaginator;
    public dataSource: MatTableDataSource<User.AsObject> = new MatTableDataSource<User.AsObject>();
    public userResult!: UserSearchResponse.AsObject;
    private loadingSubject: BehaviorSubject<boolean> = new BehaviorSubject<boolean>(false);
    public loading$: Observable<boolean> = this.loadingSubject.asObservable();
    public displayedColumns: string[] = ['select', 'firstname', 'lastname', 'username', 'email', 'state'];
    public selection: SelectionModel<User.AsObject> = new SelectionModel<User.AsObject>(true, []);
    @Output() public changedSelection: EventEmitter<Array<User.AsObject>> = new EventEmitter();

    private subscription?: Subscription;

    constructor(public translate: TranslateService, private route: ActivatedRoute, private userService: ManagementService,
        private toast: ToastService) {
        this.subscription = this.route.params.subscribe(() => this.getData(10, 0));

        this.selection.changed.subscribe(() => {
            this.changedSelection.emit(this.selection.selected);
=======
export class UserListComponent {
    public UserType: any = UserType;
    public type: UserType = UserType.HUMAN;
    constructor(public translate: TranslateService, activatedRoute: ActivatedRoute) {
        activatedRoute.data.pipe(take(1)).subscribe(params => {
            const { type } = params;
            this.type = type;
>>>>>>> 3cffd0af
        });
    }
}<|MERGE_RESOLUTION|>--- conflicted
+++ resolved
@@ -12,26 +12,6 @@
     templateUrl: './user-list.component.html',
     styleUrls: ['./user-list.component.scss'],
 })
-<<<<<<< HEAD
-export class UserListComponent implements OnDestroy {
-    @ViewChild(MatPaginator) public paginator!: MatPaginator;
-    public dataSource: MatTableDataSource<User.AsObject> = new MatTableDataSource<User.AsObject>();
-    public userResult!: UserSearchResponse.AsObject;
-    private loadingSubject: BehaviorSubject<boolean> = new BehaviorSubject<boolean>(false);
-    public loading$: Observable<boolean> = this.loadingSubject.asObservable();
-    public displayedColumns: string[] = ['select', 'firstname', 'lastname', 'username', 'email', 'state'];
-    public selection: SelectionModel<User.AsObject> = new SelectionModel<User.AsObject>(true, []);
-    @Output() public changedSelection: EventEmitter<Array<User.AsObject>> = new EventEmitter();
-
-    private subscription?: Subscription;
-
-    constructor(public translate: TranslateService, private route: ActivatedRoute, private userService: ManagementService,
-        private toast: ToastService) {
-        this.subscription = this.route.params.subscribe(() => this.getData(10, 0));
-
-        this.selection.changed.subscribe(() => {
-            this.changedSelection.emit(this.selection.selected);
-=======
 export class UserListComponent {
     public UserType: any = UserType;
     public type: UserType = UserType.HUMAN;
@@ -39,7 +19,6 @@
         activatedRoute.data.pipe(take(1)).subscribe(params => {
             const { type } = params;
             this.type = type;
->>>>>>> 3cffd0af
         });
     }
 }