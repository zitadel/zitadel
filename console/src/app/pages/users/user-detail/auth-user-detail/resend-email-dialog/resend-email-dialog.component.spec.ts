<<<<<<< HEAD
import { ComponentFixture, TestBed } from '@angular/core/testing';
=======
import { ComponentFixture, TestBed, waitForAsync } from '@angular/core/testing';
>>>>>>> 2263efa3

import { ResendEmailDialogComponent } from './resend-email-dialog.component';

describe('ResendEmailDialogComponent', () => {
    let component: ResendEmailDialogComponent;
    let fixture: ComponentFixture<ResendEmailDialogComponent>;

<<<<<<< HEAD
    beforeEach(waitForAsynccl(() => {
=======
    beforeEach(waitForAsync(() => {
>>>>>>> 2263efa3
        TestBed.configureTestingModule({
            declarations: [ResendEmailDialogComponent],
        })
            .compileComponents();
    }));

    beforeEach(() => {
        fixture = TestBed.createComponent(ResendEmailDialogComponent);
        component = fixture.componentInstance;
        fixture.detectChanges();
    });

    it('should create', () => {
        expect(component).toBeTruthy();
    });
});<|MERGE_RESOLUTION|>--- conflicted
+++ resolved
@@ -1,8 +1,4 @@
-<<<<<<< HEAD
-import { ComponentFixture, TestBed } from '@angular/core/testing';
-=======
 import { ComponentFixture, TestBed, waitForAsync } from '@angular/core/testing';
->>>>>>> 2263efa3
 
 import { ResendEmailDialogComponent } from './resend-email-dialog.component';
 
@@ -10,11 +6,7 @@
     let component: ResendEmailDialogComponent;
     let fixture: ComponentFixture<ResendEmailDialogComponent>;
 
-<<<<<<< HEAD
-    beforeEach(waitForAsynccl(() => {
-=======
     beforeEach(waitForAsync(() => {
->>>>>>> 2263efa3
         TestBed.configureTestingModule({
             declarations: [ResendEmailDialogComponent],
         })
