--- conflicted
+++ resolved
@@ -6,11 +6,7 @@
 import { ActivatedRoute, Params } from '@angular/router';
 import { TranslateService } from '@ngx-translate/core';
 import { Buffer } from 'buffer';
-<<<<<<< HEAD
-import {from, Observable, Subscription, take} from 'rxjs';
-=======
 import { from, Observable, Subscription, take } from 'rxjs';
->>>>>>> 15cc2d60
 import { ChangeType } from 'src/app/modules/changes/changes.component';
 import { phoneValidator, requiredValidator } from 'src/app/modules/form-field/validators/validators';
 import { InfoDialogComponent } from 'src/app/modules/info-dialog/info-dialog.component';
@@ -29,11 +25,7 @@
 import { ToastService } from 'src/app/services/toast.service';
 import { formatPhone } from 'src/app/utils/formatPhone';
 import { EditDialogComponent, EditDialogType } from './edit-dialog/edit-dialog.component';
-<<<<<<< HEAD
-import {map} from "rxjs/operators";
-=======
 import { map } from 'rxjs/operators';
->>>>>>> 15cc2d60
 
 @Component({
   selector: 'cnsl-auth-user-detail',
@@ -94,15 +86,9 @@
         this.currentSetting = id;
       }
     });
-<<<<<<< HEAD
-    this.languages$ = from(this.userService.getAllowedLanguages()).pipe(
-      take(1),
-      map(({ languagesList }) => languagesList ),
-=======
     this.languages$ = from(this.userService.getSupportedLanguages()).pipe(
       take(1),
       map(({ languagesList }) => languagesList),
->>>>>>> 15cc2d60
     );
 
     const mediaq: string = '(max-width: 500px)';
@@ -155,11 +141,7 @@
             }),
           ]);
         }
-<<<<<<< HEAD
-        this.savedLanguage = resp.user?.human?.profile?.preferredLanguage
-=======
         this.savedLanguage = resp.user?.human?.profile?.preferredLanguage;
->>>>>>> 15cc2d60
         this.loading = false;
       })
       .catch((error) => {
@@ -178,17 +160,10 @@
   }
 
   private cleanupTranslation(): void {
-<<<<<<< HEAD
-    if (this?.savedLanguage){
-      this.translate.use(this?.savedLanguage);
-    } else {
-      this.translate.use(this.translate.defaultLang)
-=======
     if (this?.savedLanguage) {
       this.translate.use(this?.savedLanguage);
     } else {
       this.translate.use(this.translate.defaultLang);
->>>>>>> 15cc2d60
     }
   }
 
@@ -235,11 +210,7 @@
         )
         .then(() => {
           this.toast.showInfo('USER.TOAST.SAVED', true);
-<<<<<<< HEAD
-          this.savedLanguage = this.user?.human?.profile?.preferredLanguage
-=======
           this.savedLanguage = this.user?.human?.profile?.preferredLanguage;
->>>>>>> 15cc2d60
           this.refreshChanges$.emit();
         })
         .catch((error) => {
