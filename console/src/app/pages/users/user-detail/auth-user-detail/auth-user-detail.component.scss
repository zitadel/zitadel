--- conflicted
+++ resolved
@@ -57,7 +57,6 @@
     }
   }
 
-<<<<<<< HEAD
   .user-top {
     border-bottom: 1px solid map-get($foreground, divider);
     margin: 0 -2rem;
@@ -89,28 +88,6 @@
         min-width: 250px;
       }
     }
-=======
-.btn-container {
-  display: flex;
-  justify-content: flex-end;
-  margin: 0 -0.5rem;
-
-  button {
-    border-radius: 0.5rem;
-    margin: 0 0.5rem;
-  }
-}
-
-.col {
-  display: flex;
-  flex-wrap: wrap;
-  align-items: stretch;
-  margin: -1.5rem -0.5rem;
-
-  .app-card {
-    flex: 1;
-    margin: 0.5rem;
->>>>>>> db355fac
   }
 }
 
