--- conflicted
+++ resolved
@@ -68,6 +68,17 @@
               (resendPhoneVerification)="resendPhoneVerification()">
             </cnsl-contact>
           </cnsl-card>
+
+          <ng-template cnslHasRole [hasRole]="['user.self.delete']">
+            <cnsl-card title="{{'USER.PAGES.DELETEACCOUNT'| translate}}" [warn]="true">
+              <p>{{'USER.PAGES.DELETEACCOUNT_DESC'| translate}}</p>
+
+              <div class="delete-account-wrapper">
+                <button color="warn" mat-raised-button (click)="deleteAccount()">{{'USER.PAGES.DELETEACCOUNT_BTN' |
+                  translate}}</button>
+              </div>
+            </cnsl-card>
+          </ng-template>
         </ng-container>
 
         <ng-container *ngIf="currentSetting.id === 'idp'">
@@ -93,30 +104,12 @@
           </cnsl-card>
         </ng-container>
 
-<<<<<<< HEAD
         <ng-template cnslHasFeature [hasFeature]="['metadata.user']">
           <ng-container *ngIf="currentSetting.id === 'metadata'">
             <cnsl-metadata *ngIf="user?.id" [userId]="user.id"></cnsl-metadata>
           </ng-container>
         </ng-template>
       </div>
-=======
-    <ng-template cnslHasFeature [hasFeature]="['metadata.user']">
-      <cnsl-metadata *ngIf="user?.id" [userId]="user.id"></cnsl-metadata>
-    </ng-template>
-
-    <ng-template cnslHasRole [hasRole]="['user.self.delete']">
-      <cnsl-card title="{{'USER.PAGES.DELETEACCOUNT'| translate}}" [warn]="true">
-        <p>{{'USER.PAGES.DELETEACCOUNT_DESC'| translate}}</p>
-
-        <div class="delete-account-wrapper">
-          <button color="warn" mat-raised-button (click)="deleteAccount()">{{'USER.PAGES.DELETEACCOUNT_BTN' |
-            translate}}</button>
-        </div>
-      </cnsl-card>
-    </ng-template>
-  </div>
->>>>>>> 2265fffd
 
       <!-- <div *ngIf="user" class="side" metainfo>
     <div class="meta-details">
