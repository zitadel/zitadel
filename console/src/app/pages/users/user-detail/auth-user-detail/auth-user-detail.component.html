<ng-container *ngIf="user$ | async as userQuery">
  <cnsl-top-view
    title="{{ userName$ | async }}"
    sub="{{ user(userQuery)?.preferredLoginName }}"
    [isActive]="user(userQuery)?.state === UserState.ACTIVE"
    [isInactive]="user(userQuery)?.state === UserState.INACTIVE"
    stateTooltip="{{ 'USER.STATE.' + user(userQuery)?.state | translate }}"
    [hasBackButton]="['org.read'] | hasRole | async"
  >
    <cnsl-info-row
      topContent
      *ngIf="user(userQuery) as user"
      [user]="user"
      [loginPolicy]="(loginPolicy$ | async) ?? undefined"
    ></cnsl-info-row>
  </cnsl-top-view>

  <div *ngIf="(user$ | async)?.state === 'loading'" class="max-width-container">
    <div class="user-spinner-wrapper">
      <mat-progress-spinner diameter="25" color="primary" mode="indeterminate"></mat-progress-spinner>
    </div>
  </div>

  <div class="max-width-container">
    <cnsl-meta-layout *ngIf="user(userQuery) as user">
      <cnsl-sidenav
        [setting]="currentSetting$()"
        (settingChange)="currentSetting$.set($event)"
        [settingsList]="settingsList"
      >
        <ng-container *ngIf="currentSetting$().id === 'general' && humanUser(userQuery) as humanUser">
          <cnsl-card
            *ngIf="humanUser.type.value.profile as profile"
            class="app-card"
            title="{{ 'USER.PROFILE.TITLE' | translate }}"
          >
            <cnsl-detail-form
              [preferredLoginName]="user.preferredLoginName"
              [disabled]="false"
              [genders]="genders"
              [languages]="(langSvc.supported$ | async) || []"
              [username]="user.username"
              [profile]="profile"
              [showEditImage]="true"
              (changedLanguage)="changedLanguage($event)"
              (changeUsernameClicked)="changeUsername(user)"
              (submitData)="saveProfile(user, $event)"
              (avatarChanged)="refreshChanges$.emit()"
            >
            </cnsl-detail-form>
          </cnsl-card>

          <cnsl-card
            title="{{ 'USER.LOGINMETHODS.TITLE' | translate }}"
            description="{{ 'USER.LOGINMETHODS.DESCRIPTION' | translate }}"
          >
            <button
              class="icon-button"
              card-actions
              mat-icon-button
              (click)="refreshChanges$.emit()"
              matTooltip="{{ 'ACTIONS.REFRESH' | translate }}"
            >
              <mat-icon class="icon">refresh</mat-icon>
            </button>
            <cnsl-contact
              [human]="humanUser.type.value"
              [username]="user.preferredLoginName"
              [canWrite]="true"
              (editType)="openEditDialog(humanUser, $event)"
              (enteredPhoneCode)="enteredPhoneCode($event)"
              (deletedPhone)="deletePhone(user)"
              (resendEmailVerification)="resendEmailVerification(user)"
              (resendPhoneVerification)="resendPhoneVerification(user)"
            >
            </cnsl-contact>
          </cnsl-card>

          <ng-template cnslHasRole [hasRole]="['user.self.delete']">
            <cnsl-card title="{{ 'USER.PAGES.DELETEACCOUNT' | translate }}" [warn]="true">
              <p>{{ 'USER.PAGES.DELETEACCOUNT_DESC' | translate }}</p>

              <div class="delete-account-wrapper">
                <button color="warn" mat-raised-button (click)="deleteUser(user)">
                  {{ 'USER.PAGES.DELETEACCOUNT_BTN' | translate }}
                </button>
              </div>
            </cnsl-card>
          </ng-template>
        </ng-container>

        <ng-container *ngIf="currentSetting$().id === 'idp'">
          <cnsl-external-idps [userId]="user.userId" [service]="grpcAuthService"></cnsl-external-idps>
        </ng-container>

        <ng-container *ngIf="currentSetting$().id === 'security'">
          <cnsl-card *ngIf="humanUser(userQuery) as humanUser" title="{{ 'USER.PASSWORD.TITLE' | translate }}">
            <div class="contact-method-col">
              <div class="contact-method-row">
                <div class="left">
                  <span class="label cnsl-secondary-text">{{ 'USER.PASSWORD.LABEL' | translate }}</span>
                  <span>*********</span>

                  <ng-content select="[pwdAction]"></ng-content>
                </div>

                <div class="right">
                  <a
                    matTooltip="{{ 'USER.PASSWORD.SET' | translate }}"
                    [routerLink]="['password']"
                    [queryParams]="{ username: humanUser.preferredLoginName }"
                    mat-icon-button
                  >
                    <i class="las la-pen"></i>
                  </a>
                </div>
              </div>
            </div>
          </cnsl-card>

          <cnsl-auth-passwordless #mfaComponent></cnsl-auth-passwordless>

          <cnsl-auth-user-mfa
            [phoneVerified]="humanUser(userQuery)?.type?.value?.phone?.isVerified ?? false"
          ></cnsl-auth-user-mfa>
        </ng-container>

        <ng-container *ngIf="currentSetting$().id === 'grants'">
          <cnsl-card title="{{ 'GRANTS.USER.TITLE' | translate }}" description="{{ 'GRANTS.USER.DESCRIPTION' | translate }}">
            <cnsl-user-grants
              [userId]="user.userId"
              [context]="USERGRANTCONTEXT"
              [displayedColumns]="[
                'org',
                'projectId',
                'type',
                'creationDate',
                'changeDate',
                'state',
                'roleNamesList',
                'actions',
              ]"
              [disableWrite]="(['user.grant.write$'] | hasRole | async) === false"
              [disableDelete]="(['user.grant.delete$'] | hasRole | async) === false"
            >
            </cnsl-user-grants>
          </cnsl-card>
        </ng-container>

        <ng-container *ngIf="currentSetting$().id === 'memberships'">
          <cnsl-card
            title="{{ 'USER.MEMBERSHIPS.TITLE' | translate }}"
            description="{{ 'USER.MEMBERSHIPS.DESCRIPTION' | translate }}"
          >
            <cnsl-memberships-table></cnsl-memberships-table>
          </cnsl-card>
        </ng-container>

<<<<<<< HEAD
        <ng-container *ngIf="currentSetting === 'groups'">
          <cnsl-card
            *ngIf="user.userId"
            title="{{ 'USER.GROUPS.TITLE' | translate }}">
            <cnsl-user-groups [userId]="user.userId"
              [canWrite$]="['user.write$'] | hasRole"
              [canDelete$]="['user.delete$'] | hasRole"
            >
            </cnsl-user-groups>
          </cnsl-card>
        </ng-container>

        <ng-container *ngIf="currentSetting === 'metadata' && (metadata$ | async) as metadataQuery">
=======
        <ng-container *ngIf="currentSetting$().id === 'metadata' && (metadata$ | async) as metadataQuery">
>>>>>>> 8cb1d24b
          <cnsl-metadata
            *ngIf="metadataQuery.state !== 'error'"
            [metadata]="metadataQuery.value"
            [description]="'DESCRIPTIONS.USERS.SELF.METADATA' | translate"
            [disabled]="(['user.write:' + user.userId, 'user.write'] | hasRole | async) === false"
            (editClicked)="editMetadata(user, metadataQuery.value)"
            (refresh)="refreshMetadata$.next(true)"
            [loading]="metadataQuery.state === 'loading'"
          ></cnsl-metadata>
        </ng-container>
      </cnsl-sidenav>

      <div metainfo>
        <cnsl-changes class="changes" [refresh]="refreshChanges$" [changeType]="ChangeType.MYUSER"> </cnsl-changes>
      </div>
    </cnsl-meta-layout>
  </div>
</ng-container><|MERGE_RESOLUTION|>--- conflicted
+++ resolved
@@ -1,18 +1,11 @@
 <ng-container *ngIf="user$ | async as userQuery">
-  <cnsl-top-view
-    title="{{ userName$ | async }}"
-    sub="{{ user(userQuery)?.preferredLoginName }}"
+  <cnsl-top-view title="{{ userName$ | async }}" sub="{{ user(userQuery)?.preferredLoginName }}"
     [isActive]="user(userQuery)?.state === UserState.ACTIVE"
     [isInactive]="user(userQuery)?.state === UserState.INACTIVE"
     stateTooltip="{{ 'USER.STATE.' + user(userQuery)?.state | translate }}"
-    [hasBackButton]="['org.read'] | hasRole | async"
-  >
-    <cnsl-info-row
-      topContent
-      *ngIf="user(userQuery) as user"
-      [user]="user"
-      [loginPolicy]="(loginPolicy$ | async) ?? undefined"
-    ></cnsl-info-row>
+    [hasBackButton]="['org.read'] | hasRole | async">
+    <cnsl-info-row topContent *ngIf="user(userQuery) as user" [user]="user"
+      [loginPolicy]="(loginPolicy$ | async) ?? undefined"></cnsl-info-row>
   </cnsl-top-view>
 
   <div *ngIf="(user$ | async)?.state === 'loading'" class="max-width-container">
@@ -23,56 +16,29 @@
 
   <div class="max-width-container">
     <cnsl-meta-layout *ngIf="user(userQuery) as user">
-      <cnsl-sidenav
-        [setting]="currentSetting$()"
-        (settingChange)="currentSetting$.set($event)"
-        [settingsList]="settingsList"
-      >
+      <cnsl-sidenav *ngIf="currentSetting$ | async as currentSetting" [ngModel]="currentSetting"
+        (ngModelChange)="goToSetting($event)" [settingsList]="settingsList">
         <ng-container *ngIf="currentSetting$().id === 'general' && humanUser(userQuery) as humanUser">
-          <cnsl-card
-            *ngIf="humanUser.type.value.profile as profile"
-            class="app-card"
-            title="{{ 'USER.PROFILE.TITLE' | translate }}"
-          >
-            <cnsl-detail-form
-              [preferredLoginName]="user.preferredLoginName"
-              [disabled]="false"
-              [genders]="genders"
-              [languages]="(langSvc.supported$ | async) || []"
-              [username]="user.username"
-              [profile]="profile"
-              [showEditImage]="true"
-              (changedLanguage)="changedLanguage($event)"
-              (changeUsernameClicked)="changeUsername(user)"
-              (submitData)="saveProfile(user, $event)"
-              (avatarChanged)="refreshChanges$.emit()"
-            >
+          <cnsl-card *ngIf="humanUser.type.value.profile as profile" class="app-card"
+            title="{{ 'USER.PROFILE.TITLE' | translate }}">
+            <cnsl-detail-form [preferredLoginName]="user.preferredLoginName" [disabled]="false" [genders]="genders"
+              [languages]="(langSvc.supported$ | async) || []" [username]="user.username" [profile]="profile"
+              [showEditImage]="true" (changedLanguage)="changedLanguage($event)"
+              (changeUsernameClicked)="changeUsername(user)" (submitData)="saveProfile(user, $event)"
+              (avatarChanged)="refreshChanges$.emit()">
             </cnsl-detail-form>
           </cnsl-card>
 
-          <cnsl-card
-            title="{{ 'USER.LOGINMETHODS.TITLE' | translate }}"
-            description="{{ 'USER.LOGINMETHODS.DESCRIPTION' | translate }}"
-          >
-            <button
-              class="icon-button"
-              card-actions
-              mat-icon-button
-              (click)="refreshChanges$.emit()"
-              matTooltip="{{ 'ACTIONS.REFRESH' | translate }}"
-            >
+          <cnsl-card title="{{ 'USER.LOGINMETHODS.TITLE' | translate }}"
+            description="{{ 'USER.LOGINMETHODS.DESCRIPTION' | translate }}">
+            <button class="icon-button" card-actions mat-icon-button (click)="refreshChanges$.emit()"
+              matTooltip="{{ 'ACTIONS.REFRESH' | translate }}">
               <mat-icon class="icon">refresh</mat-icon>
             </button>
-            <cnsl-contact
-              [human]="humanUser.type.value"
-              [username]="user.preferredLoginName"
-              [canWrite]="true"
-              (editType)="openEditDialog(humanUser, $event)"
-              (enteredPhoneCode)="enteredPhoneCode($event)"
-              (deletedPhone)="deletePhone(user)"
-              (resendEmailVerification)="resendEmailVerification(user)"
-              (resendPhoneVerification)="resendPhoneVerification(user)"
-            >
+            <cnsl-contact [human]="humanUser.type.value" [username]="user.preferredLoginName" [canWrite]="true"
+              (editType)="openEditDialog(humanUser, $event)" (enteredPhoneCode)="enteredPhoneCode($event)"
+              (deletedPhone)="deletePhone(user)" (resendEmailVerification)="resendEmailVerification(user)"
+              (resendPhoneVerification)="resendPhoneVerification(user)">
             </cnsl-contact>
           </cnsl-card>
 
@@ -105,12 +71,8 @@
                 </div>
 
                 <div class="right">
-                  <a
-                    matTooltip="{{ 'USER.PASSWORD.SET' | translate }}"
-                    [routerLink]="['password']"
-                    [queryParams]="{ username: humanUser.preferredLoginName }"
-                    mat-icon-button
-                  >
+                  <a matTooltip="{{ 'USER.PASSWORD.SET' | translate }}" [routerLink]="['password']"
+                    [queryParams]="{ username: humanUser.preferredLoginName }" mat-icon-button>
                     <i class="las la-pen"></i>
                   </a>
                 </div>
@@ -121,16 +83,13 @@
           <cnsl-auth-passwordless #mfaComponent></cnsl-auth-passwordless>
 
           <cnsl-auth-user-mfa
-            [phoneVerified]="humanUser(userQuery)?.type?.value?.phone?.isVerified ?? false"
-          ></cnsl-auth-user-mfa>
+            [phoneVerified]="humanUser(userQuery)?.type?.value?.phone?.isVerified ?? false"></cnsl-auth-user-mfa>
         </ng-container>
 
         <ng-container *ngIf="currentSetting$().id === 'grants'">
-          <cnsl-card title="{{ 'GRANTS.USER.TITLE' | translate }}" description="{{ 'GRANTS.USER.DESCRIPTION' | translate }}">
-            <cnsl-user-grants
-              [userId]="user.userId"
-              [context]="USERGRANTCONTEXT"
-              [displayedColumns]="[
+          <cnsl-card title="{{ 'GRANTS.USER.TITLE' | translate }}"
+            description="{{ 'GRANTS.USER.DESCRIPTION' | translate }}">
+            <cnsl-user-grants [userId]="user.userId" [context]="USERGRANTCONTEXT" [displayedColumns]="[
                 'org',
                 'projectId',
                 'type',
@@ -139,49 +98,33 @@
                 'state',
                 'roleNamesList',
                 'actions',
-              ]"
-              [disableWrite]="(['user.grant.write$'] | hasRole | async) === false"
-              [disableDelete]="(['user.grant.delete$'] | hasRole | async) === false"
-            >
+              ]" [disableWrite]="(['user.grant.write$'] | hasRole | async) === false"
+              [disableDelete]="(['user.grant.delete$'] | hasRole | async) === false">
             </cnsl-user-grants>
           </cnsl-card>
         </ng-container>
 
         <ng-container *ngIf="currentSetting$().id === 'memberships'">
-          <cnsl-card
-            title="{{ 'USER.MEMBERSHIPS.TITLE' | translate }}"
-            description="{{ 'USER.MEMBERSHIPS.DESCRIPTION' | translate }}"
-          >
+          <cnsl-card title="{{ 'USER.MEMBERSHIPS.TITLE' | translate }}"
+            description="{{ 'USER.MEMBERSHIPS.DESCRIPTION' | translate }}">
             <cnsl-memberships-table></cnsl-memberships-table>
           </cnsl-card>
         </ng-container>
 
-<<<<<<< HEAD
         <ng-container *ngIf="currentSetting === 'groups'">
-          <cnsl-card
-            *ngIf="user.userId"
-            title="{{ 'USER.GROUPS.TITLE' | translate }}">
-            <cnsl-user-groups [userId]="user.userId"
-              [canWrite$]="['user.write$'] | hasRole"
-              [canDelete$]="['user.delete$'] | hasRole"
-            >
+          <cnsl-card *ngIf="user.userId" title="{{ 'USER.GROUPS.TITLE' | translate }}">
+            <cnsl-user-groups [userId]="user.userId" [canWrite$]="['user.write$'] | hasRole"
+              [canDelete$]="['user.delete$'] | hasRole">
             </cnsl-user-groups>
           </cnsl-card>
         </ng-container>
 
         <ng-container *ngIf="currentSetting === 'metadata' && (metadata$ | async) as metadataQuery">
-=======
-        <ng-container *ngIf="currentSetting$().id === 'metadata' && (metadata$ | async) as metadataQuery">
->>>>>>> 8cb1d24b
-          <cnsl-metadata
-            *ngIf="metadataQuery.state !== 'error'"
-            [metadata]="metadataQuery.value"
+          <cnsl-metadata *ngIf="metadataQuery.state !== 'error'" [metadata]="metadataQuery.value"
             [description]="'DESCRIPTIONS.USERS.SELF.METADATA' | translate"
             [disabled]="(['user.write:' + user.userId, 'user.write'] | hasRole | async) === false"
-            (editClicked)="editMetadata(user, metadataQuery.value)"
-            (refresh)="refreshMetadata$.next(true)"
-            [loading]="metadataQuery.state === 'loading'"
-          ></cnsl-metadata>
+            (editClicked)="editMetadata(user, metadataQuery.value)" (refresh)="refreshMetadata$.next(true)"
+            [loading]="metadataQuery.state === 'loading'"></cnsl-metadata>
         </ng-container>
       </cnsl-sidenav>
 
