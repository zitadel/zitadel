<div class="user-top">
  <div class="max-width-container">
    <div class="header-row">
      <div class="text">
        <h1 class="h1">
          <span
            *ngIf="user && user.human?.profile?.displayName; else defTitle">{{user.human?.profile?.displayName}}</span>
          <ng-template #defTitle>{{ 'USER.TITLE' | translate }}</ng-template>
        </h1>
        <p class="sub">{{'USER.DESCRIPTION' | translate}}</p>
      </div>

      <div class="theme">
        <cnsl-theme-setting></cnsl-theme-setting>
      </div>
    </div>

    <mat-progress-bar *ngIf="loading" color="primary" mode="indeterminate"></mat-progress-bar>

    <span *ngIf="!loading && !user">{{ 'USER.PAGES.NOUSER' | translate }}</span>

    <cnsl-info-row *ngIf="user" [user]="user"></cnsl-info-row>
  </div>
</div>
<div class="max-width-container">
  <div class="user-container">
    <div class="user-settings-list">
      <div class="user-sticky-rel">
        <ng-container *ngFor="let setting of settingsList">
          <ng-template *ngIf="setting.featureRequired, else btn" cnslHasFeature [hasFeature]="setting.featureRequired">
            <button (click)="currentSetting = setting" class="setting-list-element"
              [ngClass]="{'active': currentSetting === setting}">
              <span>{{setting.i18nKey | translate}}</span>
            </button>
          </ng-template>
          <ng-template #btn>
            <button (click)="currentSetting = setting" class="setting-list-element"
              [ngClass]="{'active': currentSetting === setting}">
              <span>{{setting.i18nKey | translate}}</span>
            </button>
          </ng-template>
        </ng-container>
      </div>
    </div>

<<<<<<< HEAD
    <div class="user-settings">
=======
    <cnsl-card *ngIf="user && user.human && user.human.profile" class=" app-card"
      title="{{ 'USER.PROFILE.TITLE' | translate }}">
      <cnsl-detail-form [showEditImage]="true" [preferredLoginName]="user.preferredLoginName" [genders]="genders"
        [languages]="languages" [username]="user.userName" [user]="user.human" [disabled]="false"
        (changedLanguage)="changedLanguage($event)" (changeUsernameClicked)="changeUsername()"
        (submitData)="saveProfile($event)">
      </cnsl-detail-form>
    </cnsl-card>
>>>>>>> a8eed4a2

      <ng-container *ngIf="currentSetting.id === 'general'">
        <cnsl-card *ngIf="user && user.human && user.human.profile" class=" app-card"
          title="{{ 'USER.PROFILE.TITLE' | translate }}">
          <cnsl-detail-form [showEditImage]="true" [preferredLoginName]="user.preferredLoginName" [genders]="genders"
            [languages]="languages" [username]="user.userName" [user]="user.human" [disabled]="false"
            (changedLanguage)="changedLanguage($event)" (changeUsernameClicked)="changeUsername()"
            (submitData)="saveProfile($event)">
          </cnsl-detail-form>
        </cnsl-card>

        <cnsl-card *ngIf="user" title="{{ 'USER.LOGINMETHODS.TITLE' | translate }}"
          description="{{ 'USER.LOGINMETHODS.DESCRIPTION' | translate }}">
          <button class="icon-button" card-actions mat-icon-button (click)="refreshUser()"
            matTooltip="{{'ACTIONS.REFRESH' | translate}}">
            <mat-icon class="icon">refresh</mat-icon>
          </button>
          <cnsl-contact *ngIf="user.human" [human]="user.human" [state]="user.state" [canWrite]="true"
            (editType)="openEditDialog($event)" (enteredPhoneCode)="enteredPhoneCode($event)"
            (deletedPhone)="deletePhone()" (resendEmailVerification)="resendEmailVerification()"
            (resendPhoneVerification)="resendPhoneVerification()">
          </cnsl-contact>
        </cnsl-card>
      </ng-container>

      <ng-container *ngIf="currentSetting.id === 'idp'">
        <cnsl-external-idps *ngIf="user && user.id" [userId]="user.id" [service]="userService"></cnsl-external-idps>
      </ng-container>

      <ng-container *ngIf="currentSetting.id === 'passwordless'">
        <cnsl-auth-passwordless *ngIf="user" #mfaComponent></cnsl-auth-passwordless>
      </ng-container>

      <ng-container *ngIf="currentSetting.id === 'mfa'">
        <cnsl-auth-user-mfa *ngIf="user" #mfaComponent></cnsl-auth-user-mfa>
      </ng-container>

      <ng-container *ngIf="currentSetting.id === 'grants'">
        <cnsl-card *ngIf="user?.id" title="{{ 'GRANTS.USER.TITLE' | translate }}"
          description="{{'GRANTS.USER.DESCRIPTION' | translate }}">
          <cnsl-user-grants [userId]="user.id" [context]="USERGRANTCONTEXT"
            [displayedColumns]="['select', 'projectId', 'dates', 'roleNamesList']"
            [disableWrite]="((['user.grant.write$'] | hasRole) | async) === false"
            [disableDelete]="((['user.grant.delete$'] | hasRole) | async) === false">
          </cnsl-user-grants>
        </cnsl-card>
      </ng-container>

      <ng-template cnslHasFeature [hasFeature]="['metadata.user']">
        <ng-container *ngIf="currentSetting.id === 'metadata'">
          <cnsl-metadata *ngIf="user?.id" [userId]="user.id"></cnsl-metadata>
        </ng-container>
      </ng-template>
    </div>

    <!-- <div *ngIf="user" class="side" metainfo>
    <div class="meta-details">
      <div class="meta-row">
        <span class="first">{{'RESOURCEID' | translate}}:</span>
        <span *ngIf="user?.id" class="second">{{ user.id }}</span>
      </div>
      <div class="meta-row" *ngIf="user?.preferredLoginName">
        <span class="first">{{'USER.PREFERRED_LOGINNAME' | translate}}</span>
        <span class="second"><span style="display: block;">{{user.preferredLoginName}}</span></span>
      </div>
    </div>
    <mat-tab-group mat-stretch-tabs class="tab-group" [disablePagination]="true">
      <mat-tab label="Details">
        <div class="side-padding">
          <ng-template cnslHasRole [hasRole]="['user.membership.read']">
            <cnsl-memberships [auth]="true" [user]="user"></cnsl-memberships>
          </ng-template>
        </div>
      </mat-tab>
      <mat-tab label="{{ 'CHANGES.PROJECT.TITLE' | translate }}" class="meta-flex-col">
        <cnsl-changes class="changes" [refresh]="refreshChanges$" [changeType]="ChangeType.MYUSER" [id]="user.id">
        </cnsl-changes>
      </mat-tab>
    </mat-tab-group>
  </div> -->
  </div>
</div><|MERGE_RESOLUTION|>--- conflicted
+++ resolved
@@ -43,19 +43,7 @@
       </div>
     </div>
 
-<<<<<<< HEAD
     <div class="user-settings">
-=======
-    <cnsl-card *ngIf="user && user.human && user.human.profile" class=" app-card"
-      title="{{ 'USER.PROFILE.TITLE' | translate }}">
-      <cnsl-detail-form [showEditImage]="true" [preferredLoginName]="user.preferredLoginName" [genders]="genders"
-        [languages]="languages" [username]="user.userName" [user]="user.human" [disabled]="false"
-        (changedLanguage)="changedLanguage($event)" (changeUsernameClicked)="changeUsername()"
-        (submitData)="saveProfile($event)">
-      </cnsl-detail-form>
-    </cnsl-card>
->>>>>>> a8eed4a2
-
       <ng-container *ngIf="currentSetting.id === 'general'">
         <cnsl-card *ngIf="user && user.human && user.human.profile" class=" app-card"
           title="{{ 'USER.PROFILE.TITLE' | translate }}">
