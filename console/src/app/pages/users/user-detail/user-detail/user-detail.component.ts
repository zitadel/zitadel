import { MediaMatcher } from '@angular/cdk/layout';
import { Location } from '@angular/common';
import { Component, EventEmitter, OnInit } from '@angular/core';
import { Validators } from '@angular/forms';
import { MatDialog } from '@angular/material/dialog';
import { ActivatedRoute, Params, Router } from '@angular/router';
import { TranslateService } from '@ngx-translate/core';
import { Buffer } from 'buffer';
import { take } from 'rxjs/operators';
import { ChangeType } from 'src/app/modules/changes/changes.component';
import { phoneValidator, requiredValidator } from 'src/app/modules/form-field/validators/validators';
import { InfoSectionType } from 'src/app/modules/info-section/info-section.component';
import { MetadataDialogComponent } from 'src/app/modules/metadata/metadata-dialog/metadata-dialog.component';
import { SidenavSetting } from 'src/app/modules/sidenav/sidenav.component';
import { UserGrantContext } from 'src/app/modules/user-grants/user-grants-datasource';
import { WarnDialogComponent } from 'src/app/modules/warn-dialog/warn-dialog.component';
import { SendHumanResetPasswordNotificationRequest, UnlockUserRequest } from 'src/app/proto/generated/zitadel/management_pb';
import { Metadata } from 'src/app/proto/generated/zitadel/metadata_pb';
import { LoginPolicy } from 'src/app/proto/generated/zitadel/policy_pb';
import { Email, Gender, Machine, Phone, Profile, User, UserState } from 'src/app/proto/generated/zitadel/user_pb';
import { Breadcrumb, BreadcrumbService, BreadcrumbType } from 'src/app/services/breadcrumb.service';
import { ManagementService } from 'src/app/services/mgmt.service';
import { ToastService } from 'src/app/services/toast.service';
import { formatPhone } from 'src/app/utils/formatPhone';
import { EditDialogComponent, EditDialogType } from '../auth-user-detail/edit-dialog/edit-dialog.component';
import { ResendEmailDialogComponent } from '../auth-user-detail/resend-email-dialog/resend-email-dialog.component';
import { MachineSecretDialogComponent } from './machine-secret-dialog/machine-secret-dialog.component';
<<<<<<< HEAD
import {Observable} from "rxjs";
import {LanguagesService} from "../../../../services/languages.service";
=======
import { Observable } from 'rxjs';
import { LanguagesService } from '../../../../services/languages.service';
>>>>>>> 15cc2d60

const GENERAL: SidenavSetting = { id: 'general', i18nKey: 'USER.SETTINGS.GENERAL' };
const GRANTS: SidenavSetting = { id: 'grants', i18nKey: 'USER.SETTINGS.USERGRANTS' };
const METADATA: SidenavSetting = { id: 'metadata', i18nKey: 'USER.SETTINGS.METADATA' };
const IDP: SidenavSetting = { id: 'idp', i18nKey: 'USER.SETTINGS.IDP' };
const SECURITY: SidenavSetting = { id: 'security', i18nKey: 'USER.SETTINGS.SECURITY' };
const PERSONALACCESSTOKEN: SidenavSetting = { id: 'pat', i18nKey: 'USER.SETTINGS.PAT' };
const KEYS: SidenavSetting = { id: 'keys', i18nKey: 'USER.SETTINGS.KEYS' };
const MEMBERSHIPS: SidenavSetting = { id: 'memberships', i18nKey: 'USER.SETTINGS.MEMBERSHIPS' };

@Component({
  selector: 'cnsl-user-detail',
  templateUrl: './user-detail.component.html',
  styleUrls: ['./user-detail.component.scss'],
})
export class UserDetailComponent implements OnInit {
  public user!: User.AsObject;
  public metadata: Metadata.AsObject[] = [];
  public genders: Gender[] = [Gender.GENDER_MALE, Gender.GENDER_FEMALE, Gender.GENDER_DIVERSE];
  public languages$: Observable<string[]>;

  public ChangeType: any = ChangeType;

  public loading: boolean = true;
  public loadingMetadata: boolean = true;

  public UserState: any = UserState;
  public copied: string = '';
  public USERGRANTCONTEXT: UserGrantContext = UserGrantContext.USER;

  public EditDialogType: any = EditDialogType;
  public refreshChanges$: EventEmitter<void> = new EventEmitter();
  public InfoSectionType: any = InfoSectionType;

  public error: string = '';

  public settingsList: SidenavSetting[] = [GENERAL, GRANTS, MEMBERSHIPS, METADATA];
  public currentSetting: string | undefined = 'general';
  public loginPolicy?: LoginPolicy.AsObject;

  constructor(
    public translate: TranslateService,
    private route: ActivatedRoute,
    private toast: ToastService,
    public mgmtUserService: ManagementService,
    private _location: Location,
    private dialog: MatDialog,
    private router: Router,
    activatedRoute: ActivatedRoute,
    private mediaMatcher: MediaMatcher,
    private languagesSvc: LanguagesService,
    breadcrumbService: BreadcrumbService,
  ) {
    activatedRoute.queryParams.pipe(take(1)).subscribe((params: Params) => {
      const { id } = params;
      if (id) {
        this.currentSetting = id;
      }
    });

    breadcrumbService.setBreadcrumb([
      new Breadcrumb({
        type: BreadcrumbType.ORG,
        routerLink: ['/org'],
      }),
    ]);

    const mediaq: string = '(max-width: 500px)';
    const small = this.mediaMatcher.matchMedia(mediaq).matches;
    if (small) {
      this.changeSelection(small);
    }
    this.mediaMatcher.matchMedia(mediaq).onchange = (small) => {
      this.changeSelection(small.matches);
    };
<<<<<<< HEAD
    this.languages$ = this.languagesSvc.allowedLanguages(this.mgmtUserService)
=======
    this.languages$ = this.languagesSvc.allowedLanguages(this.mgmtUserService);
>>>>>>> 15cc2d60
  }

  private changeSelection(small: boolean): void {
    if (small) {
      this.currentSetting = undefined;
    } else {
      this.currentSetting = this.currentSetting === undefined ? 'general' : this.currentSetting;
    }
  }

  refreshUser(): void {
    this.refreshChanges$.emit();
    this.route.params.pipe(take(1)).subscribe((params) => {
      this.loading = true;
      const { id } = params;
      this.mgmtUserService
        .getUserByID(id)
        .then((resp) => {
          this.loadMetadata(id);
          this.loading = false;
          if (resp.user) {
            this.user = resp.user;

            if (this.user.human) {
              this.settingsList = [GENERAL, SECURITY, IDP, GRANTS, MEMBERSHIPS, METADATA];
            } else if (this.user.machine) {
              this.settingsList = [GENERAL, GRANTS, MEMBERSHIPS, PERSONALACCESSTOKEN, KEYS, METADATA];
            }
          }
        })
        .catch((err) => {
          this.error = err.message ?? '';
          this.loading = false;
          this.toast.showError(err);
        });
    });
  }

  public ngOnInit(): void {
    this.refreshUser();

    this.mgmtUserService.getLoginPolicy().then((policy) => {
      if (policy.policy) {
        this.loginPolicy = policy.policy;
      }
    });
  }

  public changeUsername(): void {
    const dialogRef = this.dialog.open(EditDialogComponent, {
      data: {
        confirmKey: 'ACTIONS.CHANGE',
        cancelKey: 'ACTIONS.CANCEL',
        labelKey: 'ACTIONS.NEWVALUE',
        titleKey: 'USER.PROFILE.CHANGEUSERNAME_TITLE',
        descriptionKey: 'USER.PROFILE.CHANGEUSERNAME_DESC',
        value: this.user.userName,
      },
      width: '400px',
    });

    dialogRef.afterClosed().subscribe((resp: { value: string }) => {
      if (resp.value && resp.value !== this.user.userName) {
        this.mgmtUserService
          .updateUserName(this.user.id, resp.value)
          .then(() => {
            this.toast.showInfo('USER.TOAST.USERNAMECHANGED', true);
            this.refreshUser();
          })
          .catch((error) => {
            this.toast.showError(error);
          });
      }
    });
  }

  public unlockUser(): void {
    const req = new UnlockUserRequest();
    req.setId(this.user.id);
    this.mgmtUserService
      .unlockUser(req)
      .then(() => {
        this.toast.showInfo('USER.TOAST.UNLOCKED', true);
        this.refreshUser();
      })
      .catch((error) => {
        this.toast.showError(error);
      });
  }

  public generateMachineSecret(): void {
    this.mgmtUserService
      .generateMachineSecret(this.user.id)
      .then((resp) => {
        this.toast.showInfo('USER.TOAST.SECRETGENERATED', true);
        this.dialog.open(MachineSecretDialogComponent, {
          data: {
            clientId: resp.clientId,
            clientSecret: resp.clientSecret,
          },
          width: '400px',
        });
        this.refreshUser();
      })
      .catch((error) => {
        this.toast.showError(error);
      });
  }

  public removeMachineSecret(): void {
    this.mgmtUserService
      .removeMachineSecret(this.user.id)
      .then((resp) => {
        this.toast.showInfo('USER.TOAST.SECRETREMOVED', true);
        this.refreshUser();
      })
      .catch((error) => {
        this.toast.showError(error);
      });
  }

  public changeState(newState: UserState): void {
    if (newState === UserState.USER_STATE_ACTIVE) {
      this.mgmtUserService
        .reactivateUser(this.user.id)
        .then(() => {
          this.toast.showInfo('USER.TOAST.REACTIVATED', true);
          this.user.state = newState;
        })
        .catch((error) => {
          this.toast.showError(error);
        });
    } else if (newState === UserState.USER_STATE_INACTIVE) {
      this.mgmtUserService
        .deactivateUser(this.user.id)
        .then(() => {
          this.toast.showInfo('USER.TOAST.DEACTIVATED', true);
          this.user.state = newState;
        })
        .catch((error) => {
          this.toast.showError(error);
        });
    }
  }

  public saveProfile(profileData: Profile.AsObject): void {
    if (this.user.human) {
      this.user.human.profile = profileData;
      this.mgmtUserService
        .updateHumanProfile(
          this.user.id,
          this.user.human.profile.firstName,
          this.user.human.profile.lastName,
          this.user.human.profile.nickName,
          this.user.human.profile.displayName,
          this.user.human.profile.preferredLanguage,
          this.user.human.profile.gender,
        )
        .then(() => {
          this.toast.showInfo('USER.TOAST.SAVED', true);
          this.refreshChanges$.emit();
        })
        .catch((error) => {
          this.toast.showError(error);
        });
    }
  }

  public saveMachine(machineData: Machine.AsObject): void {
    if (this.user.machine) {
      this.user.machine.name = machineData.name;
      this.user.machine.description = machineData.description;
      this.user.machine.accessTokenType = machineData.accessTokenType;

      this.mgmtUserService
        .updateMachine(
          this.user.id,
          this.user.machine.name,
          this.user.machine.description,
          this.user.machine.accessTokenType,
        )
        .then(() => {
          this.toast.showInfo('USER.TOAST.SAVED', true);
          this.refreshChanges$.emit();
        })
        .catch((error) => {
          this.toast.showError(error);
        });
    }
  }

  public resendEmailVerification(): void {
    this.mgmtUserService
      .resendHumanEmailVerification(this.user.id)
      .then(() => {
        this.toast.showInfo('USER.TOAST.EMAILVERIFICATIONSENT', true);
        this.refreshChanges$.emit();
      })
      .catch((error) => {
        this.toast.showError(error);
      });
  }

  public resendPhoneVerification(): void {
    this.mgmtUserService
      .resendHumanPhoneVerification(this.user.id)
      .then(() => {
        this.toast.showInfo('USER.TOAST.PHONEVERIFICATIONSENT', true);
        this.refreshChanges$.emit();
      })
      .catch((error) => {
        this.toast.showError(error);
      });
  }

  public deletePhone(): void {
    this.mgmtUserService
      .removeHumanPhone(this.user.id)
      .then(() => {
        this.toast.showInfo('USER.TOAST.PHONEREMOVED', true);
        if (this.user.human) {
          this.user.human.phone = new Phone().setPhone('').toObject();
          this.refreshUser();
        }
      })
      .catch((error) => {
        this.toast.showError(error);
      });
  }

  public saveEmail(email: string, isVerified: boolean): void {
    if (this.user.id && email) {
      this.mgmtUserService
        .updateHumanEmail(this.user.id, email, isVerified)
        .then(() => {
          this.toast.showInfo('USER.TOAST.EMAILSAVED', true);
          if (this.user.state === UserState.USER_STATE_INITIAL) {
            this.mgmtUserService
              .resendHumanInitialization(this.user.id, email ?? '')
              .then(() => {
                this.toast.showInfo('USER.TOAST.INITEMAILSENT', true);
                this.refreshChanges$.emit();
              })
              .catch((error) => {
                this.toast.showError(error);
              });
          }
          if (this.user.human) {
            this.user.human.email = new Email().setEmail(email).toObject();
            this.refreshUser();
          }
        })
        .catch((error) => {
          this.toast.showError(error);
        });
    }
  }

  public savePhone(phone: string): void {
    if (this.user.id && phone) {
      // Format phone before save (add +)
      const formattedPhone = formatPhone(phone);
      if (formattedPhone) {
        phone = formattedPhone.phone;
      }

      this.mgmtUserService
        .updateHumanPhone(this.user.id, phone)
        .then(() => {
          this.toast.showInfo('USER.TOAST.PHONESAVED', true);
          if (this.user.human) {
            this.user.human.phone = new Phone().setPhone(phone).toObject();
            this.refreshUser();
          }
        })
        .catch((error) => {
          this.toast.showError(error);
        });
    }
  }

  public navigateBack(): void {
    this._location.back();
  }

  public sendSetPasswordNotification(): void {
    this.mgmtUserService
      .sendHumanResetPasswordNotification(this.user.id, SendHumanResetPasswordNotificationRequest.Type.TYPE_EMAIL)
      .then(() => {
        this.toast.showInfo('USER.TOAST.PASSWORDNOTIFICATIONSENT', true);
        this.refreshChanges$.emit();
      })
      .catch((error) => {
        this.toast.showError(error);
      });
  }

  public deleteUser(): void {
    const dialogRef = this.dialog.open(WarnDialogComponent, {
      data: {
        confirmKey: 'ACTIONS.DELETE',
        cancelKey: 'ACTIONS.CANCEL',
        titleKey: 'USER.DIALOG.DELETE_TITLE',
        descriptionKey: 'USER.DIALOG.DELETE_DESCRIPTION',
      },
      width: '400px',
    });

    dialogRef.afterClosed().subscribe((resp) => {
      if (resp) {
        this.mgmtUserService
          .removeUser(this.user.id)
          .then(() => {
            const params: Params = {
              deferredReload: true,
              type: this.user.human ? 'humans' : 'machines',
            };
            this.router.navigate(['/users'], { queryParams: params });
            this.toast.showInfo('USER.TOAST.DELETED', true);
          })
          .catch((error) => {
            this.toast.showError(error);
          });
      }
    });
  }

  public resendInitEmail(): void {
    const dialogRef = this.dialog.open(ResendEmailDialogComponent, {
      width: '400px',
      data: {
        email: this.user.human?.email?.email ?? '',
      },
    });

    dialogRef.afterClosed().subscribe((resp) => {
      if (resp.send && this.user.id) {
        this.mgmtUserService
          .resendHumanInitialization(this.user.id, resp.email ?? '')
          .then(() => {
            this.toast.showInfo('USER.TOAST.INITEMAILSENT', true);
            this.refreshChanges$.emit();
          })
          .catch((error) => {
            this.toast.showError(error);
          });
      }
    });
  }

  public openEditDialog(type: EditDialogType): void {
    switch (type) {
      case EditDialogType.PHONE:
        const dialogRefPhone = this.dialog.open(EditDialogComponent, {
          data: {
            confirmKey: 'ACTIONS.SAVE',
            cancelKey: 'ACTIONS.CANCEL',
            labelKey: 'ACTIONS.NEWVALUE',
            titleKey: 'USER.LOGINMETHODS.PHONE.EDITTITLE',
            descriptionKey: 'USER.LOGINMETHODS.PHONE.EDITDESC',
            value: this.user.human?.phone?.phone,
            type: EditDialogType.PHONE,
            validator: Validators.compose([phoneValidator, requiredValidator]),
          },
          width: '400px',
        });

        dialogRefPhone.afterClosed().subscribe((resp: { value: string; isVerified: boolean }) => {
          if (resp && resp.value) {
            this.savePhone(resp.value);
          }
        });
        break;
      case EditDialogType.EMAIL:
        const dialogRefEmail = this.dialog.open(EditDialogComponent, {
          data: {
            confirmKey: 'ACTIONS.SAVE',
            cancelKey: 'ACTIONS.CANCEL',
            labelKey: 'ACTIONS.NEWVALUE',
            titleKey: 'USER.LOGINMETHODS.EMAIL.EDITTITLE',
            descriptionKey: 'USER.LOGINMETHODS.EMAIL.EDITDESC',
            isVerifiedTextKey: 'USER.LOGINMETHODS.EMAIL.ISVERIFIED',
            isVerifiedTextDescKey: 'USER.LOGINMETHODS.EMAIL.ISVERIFIEDDESC',
            value: this.user.human?.email?.email,
            type: EditDialogType.EMAIL,
          },
          width: '400px',
        });

        dialogRefEmail.afterClosed().subscribe((resp: { value: string; isVerified: boolean }) => {
          if (resp && resp.value) {
            this.saveEmail(resp.value, resp.isVerified);
          }
        });
        break;
    }
  }

  public loadMetadata(id: string): Promise<any> | void {
    this.loadingMetadata = true;
    return this.mgmtUserService
      .listUserMetadata(id)
      .then((resp) => {
        this.loadingMetadata = false;
        this.metadata = resp.resultList.map((md) => {
          return {
            key: md.key,
            value: Buffer.from(md.value as string, 'base64').toString('utf-8'),
          };
        });
      })
      .catch((error) => {
        this.loadingMetadata = false;
        this.toast.showError(error);
      });
  }

  public editMetadata(): void {
    if (this.user) {
      const setFcn = (key: string, value: string): Promise<any> =>
        this.mgmtUserService.setUserMetadata(key, Buffer.from(value).toString('base64'), this.user.id);
      const removeFcn = (key: string): Promise<any> => this.mgmtUserService.removeUserMetadata(key, this.user.id);

      const dialogRef = this.dialog.open(MetadataDialogComponent, {
        data: {
          metadata: this.metadata,
          setFcn: setFcn,
          removeFcn: removeFcn,
        },
      });

      dialogRef.afterClosed().subscribe(() => {
        this.loadMetadata(this.user.id);
      });
    }
  }
}<|MERGE_RESOLUTION|>--- conflicted
+++ resolved
@@ -25,13 +25,8 @@
 import { EditDialogComponent, EditDialogType } from '../auth-user-detail/edit-dialog/edit-dialog.component';
 import { ResendEmailDialogComponent } from '../auth-user-detail/resend-email-dialog/resend-email-dialog.component';
 import { MachineSecretDialogComponent } from './machine-secret-dialog/machine-secret-dialog.component';
-<<<<<<< HEAD
-import {Observable} from "rxjs";
-import {LanguagesService} from "../../../../services/languages.service";
-=======
 import { Observable } from 'rxjs';
 import { LanguagesService } from '../../../../services/languages.service';
->>>>>>> 15cc2d60
 
 const GENERAL: SidenavSetting = { id: 'general', i18nKey: 'USER.SETTINGS.GENERAL' };
 const GRANTS: SidenavSetting = { id: 'grants', i18nKey: 'USER.SETTINGS.USERGRANTS' };
@@ -107,11 +102,7 @@
     this.mediaMatcher.matchMedia(mediaq).onchange = (small) => {
       this.changeSelection(small.matches);
     };
-<<<<<<< HEAD
-    this.languages$ = this.languagesSvc.allowedLanguages(this.mgmtUserService)
-=======
     this.languages$ = this.languagesSvc.allowedLanguages(this.mgmtUserService);
->>>>>>> 15cc2d60
   }
 
   private changeSelection(small: boolean): void {
