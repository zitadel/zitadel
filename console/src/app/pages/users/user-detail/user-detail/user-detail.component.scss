--- conflicted
+++ resolved
@@ -42,16 +42,9 @@
       }
     }
 
-<<<<<<< HEAD
     .user-settings {
       width: 100%;
       overflow-x: auto;
-=======
-    p {
-      margin: 0.5rem 0;
-      font-size: 14px;
-      color: var(--grey);
->>>>>>> db355fac
     }
 
     @media only screen and (min-width: 824px) {
@@ -64,7 +57,6 @@
     }
   }
 
-<<<<<<< HEAD
   .user-top {
     border-bottom: 1px solid map-get($foreground, divider);
     margin: 0 -2rem;
@@ -100,16 +92,6 @@
       .theme {
         min-width: 250px;
       }
-=======
-  .actions-trigger {
-    margin-top: 0.25rem;
-    display: flex;
-    align-items: center;
-
-    .icon {
-      margin-left: 0.5rem;
-      margin-right: -0.5rem;
->>>>>>> db355fac
     }
   }
 }
