<app-meta-layout>
    <div *ngIf="user" class="max-width-container">
        <div class="head">
            <a (click)="navigateBack()" mat-icon-button>
                <mat-icon class="icon">arrow_back</mat-icon>
            </a>
            <h1>{{user.human ? user.human?.displayName : user.machine?.name}}</h1>

            <span class="fill-space"></span>

            <ng-template appHasRole [appHasRole]="['user.write', 'user.write:'+user?.id]">
                <button mat-stroked-button color="warn" *ngIf="user?.state === UserState.USERSTATE_ACTIVE"
                    class="state-button"
                    (click)="changeState(UserState.USERSTATE_INACTIVE)">{{'USER.PAGES.DEACTIVATE' | translate}}</button>
                <button mat-stroked-button color="warn" *ngIf="user?.state === UserState.USERSTATE_INACTIVE"
                    class="state-button"
                    (click)="changeState(UserState.USERSTATE_ACTIVE)">{{'USER.PAGES.REACTIVATE' | translate}}</button>
            </ng-template>
        </div>

        <mat-progress-bar *ngIf="loading" color="accent" mode="indeterminate"></mat-progress-bar>

        <span *ngIf="!loading && !user">{{ 'USER.PAGES.NOUSER' | translate }}</span>

        <app-card title="{{ 'USER.PAGES.LOGINNAMES' | translate }}"
            description="{{ 'USER.PAGES.LOGINNAMESDESC' | translate }}" *ngIf="user">
            <div class="login-name-row" *ngFor="let login of user?.loginNamesList">
                <span>{{login}} </span>
                <button color="primary" [disabled]="copied == login"
                    [matTooltip]="(copied != login ? 'USER.PAGES.COPY' : 'USER.PAGES.COPIED' ) | translate"
                    appCopyToClipboard [valueToCopy]="login" (copiedValue)="copied = $event" mat-icon-button>
                    <i *ngIf="copied != login" class="las la-clipboard"></i>
                    <i *ngIf="copied == login" class="las la-clipboard-check"></i>

                </button>
            </div>
        </app-card>

        <ng-template appHasRole [appHasRole]="['user.read', 'user.read:'+user?.id]">
<<<<<<< HEAD
            <app-card title="{{ 'USER.PROFILE.TITLE' | translate }}">
                <app-detail-form [disabled]="(['user.write','user.write' + user.id] | hasRole | async) == false"
                    [genders]="genders" [languages]="languages" [profile]="user" (submitData)="saveProfile($event)">
=======
            <app-card *ngIf="user.human" title="{{ 'USER.PROFILE.TITLE' | translate }}">
                <app-detail-form [disabled]="(['user.write:' + user?.id, 'user.write'] | hasRole | async) == false"
                    [genders]="genders" [languages]="languages" [username]="user.userName" [user]="user.human"
                    (submitData)="saveProfile($event)">
>>>>>>> bd7e3731
                </app-detail-form>
            </app-card>

            <app-card *ngIf="user.machine" title="{{ 'USER.MACHINE.TITLE' | translate }}">
                <app-detail-form-machine
                    [disabled]="(['user.write:' + user?.id, 'user.write'] | hasRole | async) == false"
                    [username]="user.userName" [user]="user.machine" (submitData)="saveMachine($event)">
                </app-detail-form-machine>
            </app-card>

            <app-card *ngIf="user.id" title="{{ 'USER.MACHINE.KEYSTITLE' | translate }}"
                description="{{ 'USER.MACHINE.KEYSDESC' | translate }}">
                <app-machine-keys [userId]="user.id"></app-machine-keys>
            </app-card>
        </ng-template>

        <app-card *ngIf="user.human" title="{{ 'USER.LOGINMETHODS.TITLE' | translate }}"
            description="{{ 'USER.LOGINMETHODS.DESCRIPTION' | translate }}">
            <div class="method-col">
                <div class="method-row">
                    <span class="label">{{ 'USER.PROFILE.PASSWORD' | translate }}</span>

                    <span>*********</span>
                    <div class="actions">
                        <button class="notify-change-pwd" (click)="sendSetPasswordNotification()" mat-stroked-button
                            color="primary"
                            *ngIf="user.state === UserState.USERSTATE_INITIAL">{{ 'USER.PASSWORD.RESENDNOTIFICATION' | translate }}</button>
                        <a [routerLink]="['password']" mat-icon-button>
                            <mat-icon class="icon">chevron_right</mat-icon>
                        </a>
                    </div>
                </div>
                <div class="method-row">
                    <span class="label">{{ 'USER.EMAIL' | translate }}</span>

                    <ng-container *ngIf="!emailEditState; else emailEdit">
                        <div class="actions">
                            <span class="name">{{user?.human?.email}}</span>
                            <mat-icon class="icon" *ngIf="user?.human?.isEmailVerified" color="primary"
                                aria-hidden="false" aria-label="verified icon">
                                check_circle_outline</mat-icon>
                            <ng-container *ngIf="user?.human?.email && !user?.human?.isEmailVerified">
                                <mat-icon class="icon" color="warn" aria-hidden="false" aria-label="not verified icon">
                                    highlight_off
                                </mat-icon>
                                <a class="verify" matTooltip="{{'USER.LOGINMETHODS.EMAIL.RESEND' | translate}}"
                                    (click)="resendVerification()">{{'USER.LOGINMETHODS.RESENDCODE' | translate}}</a>
                            </ng-container>
                        </div>

                        <div class="actions">
                            <button (click)="emailEditState = true" mat-icon-button>
                                <mat-icon class="icon">edit</mat-icon>
                            </button>
                        </div>
                    </ng-container>
                    <ng-template #emailEdit>
                        <mat-form-field class="name">
                            <mat-label>{{ 'USER.EMAIL' | translate }}</mat-label>
                            <input matInput *ngIf="user.human && user.human.email" [(ngModel)]="user.human.email" />
                        </mat-form-field>
                        <button (click)="emailEditState = false" mat-icon-button>
                            <mat-icon class="icon">close</mat-icon>
                        </button>
<<<<<<< HEAD
                        <button
                            [disabled]="!user.email || (['user.write','user.write' + user.id] | hasRole | async) == false"
=======
                        <button *ngIf="user.human"
                            [disabled]="!user.human.email || (['user.write','user.write' + user.id] | hasRole | async) == false"
>>>>>>> bd7e3731
                            class="submit-button" type="button" color="primary" (click)="saveEmail()"
                            mat-raised-button>{{ 'ACTIONS.SAVE' | translate }}</button>
                    </ng-template>
                </div>

                <div class="method-row">
                    <span class="label">{{ 'USER.PHONE' | translate }}</span>

                    <ng-container *ngIf="!phoneEditState; else phoneEdit">
                        <div class="actions">
                            <span class="name">{{user?.human?.phone}}</span>
                            <mat-icon class="icon" *ngIf="user?.human?.isPhoneVerified" color="primary"
                                aria-hidden="false" aria-label="verified icon">
                                check_circle_outline</mat-icon>
                            <ng-container *ngIf="user?.human?.phone && !user?.human?.isPhoneVerified">
                                <mat-icon class="icon" color="warn" aria-hidden="false" aria-label="not verified icon">
                                    highlight_off
                                </mat-icon>
                                <a class="verify" matTooltip="{{'USER.LOGINMETHODS.PHONE.RESEND' | translate}}"
                                    (click)="resendPhoneVerification()">{{'USER.LOGINMETHODS.RESENDCODE' | translate}}</a>
                            </ng-container>
                        </div>

                        <div class="actions">
                            <button (click)="phoneEditState = true" mat-icon-button>
                                <mat-icon class="icon">edit</mat-icon>
                            </button>
                        </div>
                    </ng-container>

                    <ng-template #phoneEdit>
                        <mat-form-field class="name">
                            <mat-label>{{ 'USER.PHONE' | translate }}</mat-label>
                            <input *ngIf="user.human && user.human.phone" matInput [(ngModel)]="user.human.phone" />
                        </mat-form-field>
                        <button (click)="phoneEditState = false" mat-icon-button>
                            <mat-icon class="icon">close</mat-icon>
                        </button>
                        <button *ngIf="user.human?.phone" color="warn" (click)="deletePhone()" mat-icon-button>
                            <i class="las la-trash"></i>
                        </button>
<<<<<<< HEAD
                        <button
                            [disabled]="!user.phone || (['user.write', 'user.write'+ user.id]| hasRole | async) == false"
                            type="button" color="primary" (click)="savePhone()"
                            mat-raised-button>{{ 'ACTIONS.SAVE' | translate }}</button>
=======
                        <button *ngIf="user.human"
                            [disabled]="!user.human.phone || (['user.write', 'user.write'+ user.id]| hasRole | async) == false"
                            type="button" color="primary" (click)="savePhone()" mat-raised-button>
                            {{ 'ACTIONS.SAVE' | translate }}</button>
>>>>>>> bd7e3731
                    </ng-template>
                </div>
            </div>
        </app-card>

        <app-user-mfa *ngIf="user && user.human" [user]="user"></app-user-mfa>

        <app-card *ngIf="user?.id" title="{{ 'GRANTS.USER.TITLE' | translate }}"
            description="{{'GRANTS.USER.DESCRIPTION' | translate }}">
            <app-user-grants [userId]="user.id" [allowCreate]="['user.grant.write'] | hasRole | async"
                [displayedColumns]="['select', 'projectId', 'creationDate', 'changeDate', 'roleNamesList']"
                [allowDelete]="['user.grant.delete'] | hasRole | async"></app-user-grants>
        </app-card>
    </div>

    <div *ngIf="user" class="side" metainfo>
        <div class="details">
            <div class="row" *ngIf="user?.preferredLoginName">
                <span class="first">Preferred Loginname:</span>
                <span class="second"><span style="display: block;">{{user.preferredLoginName}}</span></span>
            </div>
        </div>

        <ng-template appHasRole [appHasRole]="['user.membership.read']">
            <app-memberships [user]="user"></app-memberships>
        </ng-template>

        <app-changes class="changes" [changeType]="ChangeType.USER" [id]="user.id"></app-changes>
    </div>
</app-meta-layout><|MERGE_RESOLUTION|>--- conflicted
+++ resolved
@@ -37,16 +37,10 @@
         </app-card>
 
         <ng-template appHasRole [appHasRole]="['user.read', 'user.read:'+user?.id]">
-<<<<<<< HEAD
-            <app-card title="{{ 'USER.PROFILE.TITLE' | translate }}">
+            <app-card *ngIf="user.human" title="{{ 'USER.PROFILE.TITLE' | translate }}">
                 <app-detail-form [disabled]="(['user.write','user.write' + user.id] | hasRole | async) == false"
-                    [genders]="genders" [languages]="languages" [profile]="user" (submitData)="saveProfile($event)">
-=======
-            <app-card *ngIf="user.human" title="{{ 'USER.PROFILE.TITLE' | translate }}">
-                <app-detail-form [disabled]="(['user.write:' + user?.id, 'user.write'] | hasRole | async) == false"
                     [genders]="genders" [languages]="languages" [username]="user.userName" [user]="user.human"
                     (submitData)="saveProfile($event)">
->>>>>>> bd7e3731
                 </app-detail-form>
             </app-card>
 
@@ -111,13 +105,8 @@
                         <button (click)="emailEditState = false" mat-icon-button>
                             <mat-icon class="icon">close</mat-icon>
                         </button>
-<<<<<<< HEAD
-                        <button
-                            [disabled]="!user.email || (['user.write','user.write' + user.id] | hasRole | async) == false"
-=======
                         <button *ngIf="user.human"
                             [disabled]="!user.human.email || (['user.write','user.write' + user.id] | hasRole | async) == false"
->>>>>>> bd7e3731
                             class="submit-button" type="button" color="primary" (click)="saveEmail()"
                             mat-raised-button>{{ 'ACTIONS.SAVE' | translate }}</button>
                     </ng-template>
@@ -159,17 +148,11 @@
                         <button *ngIf="user.human?.phone" color="warn" (click)="deletePhone()" mat-icon-button>
                             <i class="las la-trash"></i>
                         </button>
-<<<<<<< HEAD
-                        <button
-                            [disabled]="!user.phone || (['user.write', 'user.write'+ user.id]| hasRole | async) == false"
-                            type="button" color="primary" (click)="savePhone()"
-                            mat-raised-button>{{ 'ACTIONS.SAVE' | translate }}</button>
-=======
+
                         <button *ngIf="user.human"
                             [disabled]="!user.human.phone || (['user.write', 'user.write'+ user.id]| hasRole | async) == false"
                             type="button" color="primary" (click)="savePhone()" mat-raised-button>
                             {{ 'ACTIONS.SAVE' | translate }}</button>
->>>>>>> bd7e3731
                     </ng-template>
                 </div>
             </div>
