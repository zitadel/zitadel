<app-meta-layout>
    <div *ngIf="user" class="max-width-container">
        <div class="head">
            <a (click)="navigateBack()" mat-icon-button>
                <mat-icon class="icon">arrow_back</mat-icon>
            </a>
            <h1>{{user.human ? user.human?.displayName : user.machine?.name}}</h1>

            <span class="fill-space"></span>

            <ng-template appHasRole [appHasRole]="['user.write', 'user.write:'+user?.id]">
                <button mat-stroked-button color="warn" *ngIf="user?.state === UserState.USERSTATE_ACTIVE"
                    class="state-button"
                    (click)="changeState(UserState.USERSTATE_INACTIVE)">{{'USER.PAGES.DEACTIVATE' | translate}}</button>
                <button mat-stroked-button color="warn" *ngIf="user?.state === UserState.USERSTATE_INACTIVE"
                    class="state-button"
                    (click)="changeState(UserState.USERSTATE_ACTIVE)">{{'USER.PAGES.REACTIVATE' | translate}}</button>
            </ng-template>
        </div>

        <mat-progress-bar *ngIf="loading" color="accent" mode="indeterminate"></mat-progress-bar>

        <span *ngIf="!loading && !user">{{ 'USER.PAGES.NOUSER' | translate }}</span>

        <app-card title="{{ 'USER.PAGES.LOGINNAMES' | translate }}"
            description="{{ 'USER.PAGES.LOGINNAMESDESC' | translate }}" *ngIf="user">
            <div class="login-name-row" *ngFor="let login of user?.loginNamesList">
                <span>{{login}} </span>
                <button color="primary" [disabled]="copied == login"
                    [matTooltip]="(copied != login ? 'USER.PAGES.COPY' : 'USER.PAGES.COPIED' ) | translate"
                    appCopyToClipboard [valueToCopy]="login" (copiedValue)="copied = $event" mat-icon-button>
                    <i *ngIf="copied != login" class="las la-clipboard"></i>
                    <i *ngIf="copied == login" class="las la-clipboard-check"></i>

                </button>
            </div>
        </app-card>

        <ng-template appHasRole [appHasRole]="['user.read', 'user.read:'+user?.id]">
            <app-card *ngIf="user.human" title="{{ 'USER.PROFILE.TITLE' | translate }}">
                <app-detail-form [disabled]="(['user.write:' + user?.id, 'user.write'] | hasRole | async) == false"
                    [genders]="genders" [languages]="languages" [username]="user.userName" [user]="user.human"
                    (submitData)="saveProfile($event)">
                </app-detail-form>
            </app-card>

            <app-card *ngIf="user.machine" title="{{ 'USER.MACHINE.TITLE' | translate }}">
                <app-detail-form-machine
                    [disabled]="(['user.write:' + user?.id, 'user.write'] | hasRole | async) == false"
                    [username]="user.userName" [user]="user.machine" (submitData)="saveMachine($event)">
                </app-detail-form-machine>
            </app-card>

            <app-card *ngIf="user.id" title="{{ 'USER.MACHINE.KEYSTITLE' | translate }}"
                description="{{ 'USER.MACHINE.KEYSDESC' | translate }}">
                <app-machine-keys [userId]="user.id"></app-machine-keys>
            </app-card>
        </ng-template>

        <app-card *ngIf="user.human" title="{{ 'USER.LOGINMETHODS.TITLE' | translate }}"
            description="{{ 'USER.LOGINMETHODS.DESCRIPTION' | translate }}">
            <div class="method-col">
                <div class="method-row">
                    <span class="label">{{ 'USER.PROFILE.PASSWORD' | translate }}</span>

                    <span>*********</span>
                    <div class="actions">
                        <button class="notify-change-pwd" (click)="sendSetPasswordNotification()" mat-stroked-button
                            color="primary"
                            *ngIf="user.state === UserState.USERSTATE_INITIAL">{{ 'USER.PASSWORD.RESENDNOTIFICATION' | translate }}</button>
                        <a [routerLink]="['password']" mat-icon-button>
                            <mat-icon class="icon">chevron_right</mat-icon>
                        </a>
                    </div>
                </div>
                <div class="method-row">
                    <span class="label">{{ 'USER.EMAIL' | translate }}</span>

                    <ng-container *ngIf="!emailEditState; else emailEdit">
                        <div class="actions">
                            <span class="name">{{user?.human?.email}}</span>
                            <mat-icon class="icon" *ngIf="user?.human?.isEmailVerified" color="primary"
                                aria-hidden="false" aria-label="verified icon">
                                check_circle_outline</mat-icon>
                            <ng-container *ngIf="user?.human?.email && !user?.human?.isEmailVerified">
                                <mat-icon class="icon" color="warn" aria-hidden="false" aria-label="not verified icon">
                                    highlight_off
                                </mat-icon>
                                <a class="verify" matTooltip="{{'USER.LOGINMETHODS.EMAIL.RESEND' | translate}}"
                                    (click)="resendVerification()">{{'USER.LOGINMETHODS.RESENDCODE' | translate}}</a>
                            </ng-container>
                        </div>

                        <div class="actions">
                            <button (click)="emailEditState = true" mat-icon-button>
                                <mat-icon class="icon">edit</mat-icon>
                            </button>
                        </div>
                    </ng-container>
                    <ng-template #emailEdit>
                        <mat-form-field class="name">
                            <mat-label>{{ 'USER.EMAIL' | translate }}</mat-label>
                            <input matInput *ngIf="user.human && user.human.email" [(ngModel)]="user.human.email" />
                        </mat-form-field>
                        <button (click)="emailEditState = false" mat-icon-button>
                            <mat-icon class="icon">close</mat-icon>
                        </button>
<<<<<<< HEAD
                        <button *ngIf="user.human" [disabled]="!user.human.email" class="submit-button" type="button"
                            color="primary" (click)="saveEmail()"
=======
                        <button *ngIf="user.human"
                            [disabled]="!user.human.email || (['user.write','user.write' + user.id] | hasRole | async) == false"
                            class="submit-button" type="button" color="primary" (click)="saveEmail()"
>>>>>>> 3cffd0af
                            mat-raised-button>{{ 'ACTIONS.SAVE' | translate }}</button>
                    </ng-template>
                </div>

                <div class="method-row">
                    <span class="label">{{ 'USER.PHONE' | translate }}</span>

                    <ng-container *ngIf="!phoneEditState; else phoneEdit">
                        <div class="actions">
                            <span class="name">{{user?.human?.phone}}</span>
                            <mat-icon class="icon" *ngIf="user?.human?.isPhoneVerified" color="primary"
                                aria-hidden="false" aria-label="verified icon">
                                check_circle_outline</mat-icon>
                            <ng-container *ngIf="user?.human?.phone && !user?.human?.isPhoneVerified">
                                <mat-icon class="icon" color="warn" aria-hidden="false" aria-label="not verified icon">
                                    highlight_off
                                </mat-icon>
                                <a class="verify" matTooltip="{{'USER.LOGINMETHODS.PHONE.RESEND' | translate}}"
                                    (click)="resendPhoneVerification()">{{'USER.LOGINMETHODS.RESENDCODE' | translate}}</a>
                            </ng-container>
                        </div>

                        <div class="actions">
                            <button (click)="phoneEditState = true" mat-icon-button>
                                <mat-icon class="icon">edit</mat-icon>
                            </button>
                        </div>
                    </ng-container>

                    <ng-template #phoneEdit>
                        <mat-form-field class="name">
                            <mat-label>{{ 'USER.PHONE' | translate }}</mat-label>
                            <input *ngIf="user.human && user.human.phone" matInput [(ngModel)]="user.human.phone" />
                        </mat-form-field>
                        <button (click)="phoneEditState = false" mat-icon-button>
                            <mat-icon class="icon">close</mat-icon>
                        </button>
                        <button *ngIf="user.human?.phone" color="warn" (click)="deletePhone()" mat-icon-button>
                            <i class="las la-trash"></i>
                        </button>
<<<<<<< HEAD
                        <button *ngIf="user.human" [disabled]="!user.human.phone" type="button" color="primary"
                            (click)="savePhone()" mat-raised-button>{{ 'ACTIONS.SAVE' | translate }}</button>
=======
                        <button *ngIf="user.human"
                            [disabled]="!user.human.phone || (['user.write', 'user.write'+ user.id]| hasRole | async) == false"
                            type="button" color="primary" (click)="savePhone()" mat-raised-button>
                            {{ 'ACTIONS.SAVE' | translate }}</button>
>>>>>>> 3cffd0af
                    </ng-template>
                </div>
            </div>
        </app-card>

        <app-user-mfa *ngIf="user && user.human" [user]="user"></app-user-mfa>

        <app-card *ngIf="user?.id" title="{{ 'GRANTS.USER.TITLE' | translate }}"
            description="{{'GRANTS.USER.DESCRIPTION' | translate }}">
            <app-user-grants [userId]="user.id" [allowCreate]="['user.grant.write'] | hasRole | async"
                [displayedColumns]="['select', 'projectId', 'creationDate', 'changeDate', 'roleNamesList']"
                [allowDelete]="['user.grant.delete'] | hasRole | async"></app-user-grants>
        </app-card>
    </div>

    <div *ngIf="user" class="side" metainfo>
        <div class="details">
            <div class="row" *ngIf="user?.preferredLoginName">
                <span class="first">Preferred Loginname:</span>
                <span class="second"><span style="display: block;">{{user.preferredLoginName}}</span></span>
            </div>
        </div>

        <ng-template appHasRole [appHasRole]="['user.membership.read']">
            <app-memberships [user]="user"></app-memberships>
        </ng-template>

        <app-changes class="changes" [changeType]="ChangeType.USER" [id]="user.id"></app-changes>
    </div>
</app-meta-layout><|MERGE_RESOLUTION|>--- conflicted
+++ resolved
@@ -105,14 +105,9 @@
                         <button (click)="emailEditState = false" mat-icon-button>
                             <mat-icon class="icon">close</mat-icon>
                         </button>
-<<<<<<< HEAD
-                        <button *ngIf="user.human" [disabled]="!user.human.email" class="submit-button" type="button"
-                            color="primary" (click)="saveEmail()"
-=======
                         <button *ngIf="user.human"
                             [disabled]="!user.human.email || (['user.write','user.write' + user.id] | hasRole | async) == false"
                             class="submit-button" type="button" color="primary" (click)="saveEmail()"
->>>>>>> 3cffd0af
                             mat-raised-button>{{ 'ACTIONS.SAVE' | translate }}</button>
                     </ng-template>
                 </div>
@@ -153,15 +148,10 @@
                         <button *ngIf="user.human?.phone" color="warn" (click)="deletePhone()" mat-icon-button>
                             <i class="las la-trash"></i>
                         </button>
-<<<<<<< HEAD
-                        <button *ngIf="user.human" [disabled]="!user.human.phone" type="button" color="primary"
-                            (click)="savePhone()" mat-raised-button>{{ 'ACTIONS.SAVE' | translate }}</button>
-=======
                         <button *ngIf="user.human"
                             [disabled]="!user.human.phone || (['user.write', 'user.write'+ user.id]| hasRole | async) == false"
                             type="button" color="primary" (click)="savePhone()" mat-raised-button>
                             {{ 'ACTIONS.SAVE' | translate }}</button>
->>>>>>> 3cffd0af
                     </ng-template>
                 </div>
             </div>
