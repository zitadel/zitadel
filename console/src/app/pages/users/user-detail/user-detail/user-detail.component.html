<ng-container *ngIf="user$ | async as userQuery">
  <cnsl-top-view
    *ngIf="(userQuery.state === 'success' || userQuery.state === 'loading') && userQuery.value as user"
    title="{{ user.type.case === 'human' ? user.type.value.profile?.displayName : user.type.value?.name }}"
    docLink="https://zitadel.com/docs/guides/manage/console/users"
    sub="{{ user.preferredLoginName }}"
    [isActive]="user.state === UserState.ACTIVE"
    [isInactive]="user.state === UserState.INACTIVE"
    stateTooltip="{{ 'USER.STATE.' + user.state | translate }}"
    (backClicked)="navigateBack()"
    [hasActions]="['user.write$', 'user.write:' + user.userId] | hasRole | async"
  >
    <ng-template topActions cnslHasRole [hasRole]="['user.write$', 'user.write:' + user.userId]">
      <ng-container *ngIf="user.type.case === 'machine'">
        <button mat-menu-item color="warn" (click)="generateMachineSecret(user)">
          {{ 'USER.PAGES.GENERATESECRET' | translate }}
        </button>
        <button mat-menu-item color="warn" *ngIf="user.type.value.hasSecret" (click)="removeMachineSecret(user)">
          {{ 'USER.PAGES.REMOVESECRET' | translate }}
        </button>
      </ng-container>
      <button mat-menu-item color="warn" *ngIf="user?.state === UserState.LOCKED" (click)="unlockUser(user)">
        {{ 'USER.PAGES.UNLOCK' | translate }}
      </button>
      <button mat-menu-item *ngIf="user.state === UserState.ACTIVE" (click)="changeState(user, UserState.INACTIVE)">
        {{ 'USER.PAGES.DEACTIVATE' | translate }}
      </button>
      <button mat-menu-item *ngIf="user.state === UserState.INACTIVE" (click)="changeState(user, UserState.ACTIVE)">
        {{ 'USER.PAGES.REACTIVATE' | translate }}
      </button>
      <ng-template cnslHasRole [hasRole]="['user.delete$', 'user.delete:' + user.userId]">
        <button mat-menu-item matTooltip="{{ 'USER.PAGES.DELETE' | translate }}" (click)="deleteUser(user)">
          <span [style.color]="'var(--warn)'">{{ 'USER.PAGES.DELETE' | translate }}</span>
        </button>
      </ng-template>
    </ng-template>
    <cnsl-info-row topContent [user]="user" [loginPolicy]="(loginPolicy$ | async) ?? undefined"></cnsl-info-row>
  </cnsl-top-view>

  <div *ngIf="userQuery.state === 'loading'" class="max-width-container">
    <div class="sp-wrapper">
      <mat-progress-spinner diameter="25" color="primary" mode="indeterminate"></mat-progress-spinner>
    </div>
  </div>

  <div *ngIf="userQuery.state === 'notfound'" class="max-width-container">
    <p class="no-user-error">{{ 'USER.PAGES.NOUSER' | translate }}</p>
  </div>

  <ng-container *ngIf="(userQuery.state === 'success' || userQuery.state === 'loading') && userQuery.value as user">
    <div class="max-width-container" *ngIf="['user.write$', 'user.write:' + user.userId] | hasRole as canWrite$">
      <cnsl-meta-layout>
        <cnsl-sidenav
          *ngIf="settingsList$ | async as settingsList"
          [setting]="currentSetting$()"
          (settingChange)="currentSetting$.set($event)"
          [settingsList]="settingsList"
        >
          <div class="max-width-container">
            <cnsl-info-section class="locked" *ngIf="user?.state === UserState.LOCKED" [type]="InfoSectionType.WARN">
              {{ 'USER.PAGES.LOCKEDDESCRIPTION' | translate }}</cnsl-info-section
            >
            <div *ngIf="user && user.state === UserState.INITIAL">
              <cnsl-info-section class="is-initial-info-section" [type]="InfoSectionType.ALERT">
                <div class="is-initial-row">
                  <span>{{ 'USER.ISINITIAL' | translate }}</span>
                  <button [disabled]="(canWrite$ | async) === false" mat-stroked-button (click)="resendInitEmail(user)">
                    {{ 'USER.RESENDINITIALEMAIL' | translate }}
                  </button>
                </div>
              </cnsl-info-section>
            </div>

            <ng-container *ngIf="currentSetting$().id === 'general'">
              <ng-template
                *ngIf="humanUser(user) as user"
                cnslHasRole
                [hasRole]="['user.read$', 'user.read:' + user.userId]"
              >
                <cnsl-card
                  *ngIf="user.type.value.profile as profile"
                  title="{{ user.preferredLoginName }} - {{ 'USER.PROFILE.TITLE' | translate }}"
                >
                  <cnsl-detail-form
                    [preferredLoginName]="user.preferredLoginName"
                    [disabled]="(canWrite$ | async) === false"
                    [genders]="genders"
                    [languages]="(langSvc.supported$ | async) || []"
                    [username]="user.username"
                    [profile]="profile"
                    (submitData)="saveProfile(user, $event)"
                    (changeUsernameClicked)="changeUsername(user)"
                  >
                  </cnsl-detail-form>
                </cnsl-card>

                <cnsl-card
                  title="{{ 'USER.LOGINMETHODS.TITLE' | translate }}"
                  description="{{ 'USER.LOGINMETHODS.DESCRIPTION' | translate }}"
                >
                  <button
                    card-actions
                    class="icon-button"
                    mat-icon-button
                    (click)="refreshChanges$.emit()"
                    matTooltip="{{ 'ACTIONS.REFRESH' | translate }}"
                  >
                    <mat-icon class="icon">refresh</mat-icon>
                  </button>
                  <cnsl-contact
                    [disablePhoneCode]="true"
                    [username]="user.preferredLoginName"
                    [canWrite]="['user.write:' + user.userId, 'user.write$'] | hasRole | async"
                    [human]="user.type.value"
                    (editType)="
                      user.state === UserState.INITIAL && $event === EditDialogType.EMAIL
                        ? resendInitEmail(user)
                        : openEditDialog(user, $event)
                    "
                    (deletedPhone)="deletePhone(user)"
                    (resendEmailVerification)="resendEmailVerification(user)"
                    (resendPhoneVerification)="resendPhoneVerification(user)"
                  >
                    <button
                      pwdAction
                      [disabled]="(canWrite$ | async) === false"
                      (click)="sendSetPasswordNotification(user)"
                      mat-stroked-button
                      *ngIf="
                        user.state !== UserState.LOCKED &&
                        user.state !== UserState.INACTIVE &&
                        user.state !== UserState.INITIAL
                      "
                    >
                      {{ 'USER.PASSWORD.RESENDNOTIFICATION' | translate }}
                    </button>
                  </cnsl-contact>
                </cnsl-card>
              </ng-template>
            </ng-container>

            <cnsl-external-idps
              *ngIf="currentSetting$().id === 'idp' && user.type.case === 'human' && user.userId"
              [userId]="user.userId"
              [service]="mgmtService"
            />

            <cnsl-card
              *ngIf="currentSetting$().id === 'general' && user.type.case === 'machine'"
              title="{{ 'USER.MACHINE.TITLE' | translate }}"
            >
              <cnsl-detail-form-machine
                [disabled]="(canWrite$ | async) === false"
                [username]="user.username"
                [user]="user.type.value"
                (submitData)="saveMachine(user, $event)"
              />
            </cnsl-card>

            <ng-container *ngIf="currentSetting$().id === 'pat'">
              <ng-template cnslHasRole [hasRole]="['user.read$', 'user.read:' + user.userId]">
                <cnsl-card
                  *ngIf="user.type.case === 'machine' && user.userId"
                  title="{{ 'USER.MACHINE.TOKENSTITLE' | translate }}"
                  description="{{ 'USER.MACHINE.TOKENSDESC' | translate }}"
                >
                  <cnsl-personal-access-tokens [userId]="user.userId" />
                </cnsl-card>
              </ng-template>
            </ng-container>

            <ng-container *ngIf="currentSetting$().id === 'keys'">
              <ng-template cnslHasRole [hasRole]="['user.read$', 'user.read:' + user.userId]">
                <cnsl-card
                  *ngIf="user.type.case === 'machine' && user.userId"
                  title="{{ 'USER.MACHINE.KEYSTITLE' | translate }}"
                  description="{{ 'USER.MACHINE.KEYSDESC' | translate }}"
                >
                  <cnsl-machine-keys [userId]="user.userId" />
                </cnsl-card>
              </ng-template>
            </ng-container>

            <ng-container *ngIf="currentSetting$().id === 'security'">
              <cnsl-card *ngIf="user.type.case === 'human'" title="{{ 'USER.PASSWORD.TITLE' | translate }}">
                <div class="contact-method-col">
                  <div class="contact-method-row">
                    <div class="left">
                      <span class="label cnsl-secondary-text">{{ 'USER.PASSWORD.LABEL' | translate }}</span>
                      <span>*********</span>

                      <ng-content select="[pwdAction]"></ng-content>
                    </div>

                    <div class="right">
                      <a
                        matTooltip="{{ 'USER.PASSWORD.SET' | translate }}"
                        [disabled]="(['user.write:' + user.userId, 'user.write$'] | hasRole | async) === false"
                        [routerLink]="['password']"
                        [queryParams]="{ username: user.preferredLoginName }"
                        mat-icon-button
                      >
                        <i class="las la-pen"></i>
                      </a>
                    </div>
                  </div>
                </div>
              </cnsl-card>

              <cnsl-passwordless *ngIf="user.type.case === 'human'" [user]="user" [disabled]="(canWrite$ | async) === false">
              </cnsl-passwordless>

              <cnsl-user-mfa *ngIf="user.type.case === 'human'" [user]="user"></cnsl-user-mfa>
            </ng-container>

            <ng-container *ngIf="currentSetting$().id === 'grants'">
              <cnsl-card
                *ngIf="user.userId"
                title="{{ 'GRANTS.USER.TITLE' | translate }}"
                description="{{ 'GRANTS.USER.DESCRIPTION' | translate }}"
              >
                <cnsl-user-grants
                  [userId]="user.userId"
                  [context]="USERGRANTCONTEXT"
                  [displayedColumns]="[
                    'select',
                    'projectId',
                    'creationDate',
                    'changeDate',
                    'state',
                    'roleNamesList',
                    'actions',
                  ]"
                  [disableWrite]="(['user.grant.write$'] | hasRole | async) === false"
                  [disableDelete]="(['user.grant.delete$'] | hasRole | async) === false"
                >
                </cnsl-user-grants>
              </cnsl-card>
            </ng-container>

            <ng-container *ngIf="currentSetting$().id === 'memberships'">
              <cnsl-card
                *ngIf="user.userId"
                title="{{ 'USER.MEMBERSHIPS.TITLE' | translate }}"
                description="{{ 'USER.MEMBERSHIPS.DESCRIPTION' | translate }}"
              >
                <cnsl-memberships-table [userId]="user.userId"></cnsl-memberships-table>
              </cnsl-card>
            </ng-container>

<<<<<<< HEAD
            <ng-container *ngIf="(currentSetting$ | async) === 'groups'">
              <cnsl-card
                *ngIf="user.userId"
                title="{{ 'USER.GROUPS.TITLE' | translate }}"
              >
                <cnsl-user-groups [userId]="user.userId"
                  [canWrite$]="['user.write$'] | hasRole"
                  [canDelete$]="['user.delete$'] | hasRole"
                >
                </cnsl-user-groups>
              </cnsl-card>
            </ng-container>

            <ng-container *ngIf="(currentSetting$ | async) === 'metadata' && (metadata$ | async) as metadataQuery">
=======
            <ng-container *ngIf="currentSetting$().id === 'metadata' && (metadata$ | async) as metadataQuery">
>>>>>>> 8cb1d24b
              <cnsl-metadata
                *ngIf="user.userId && metadataQuery.state !== 'error'"
                [metadata]="metadataQuery.value"
                [description]="
                  (user.type.case === 'machine'
                    ? 'DESCRIPTIONS.USERS.MACHINES.METADATA'
                    : 'DESCRIPTIONS.USERS.HUMANS.METADATA'
                  ) | translate
                "
                [loading]="metadataQuery.state === 'loading'"
                [disabled]="(['user.write:' + user.userId, 'user.write'] | hasRole | async) === false"
                (editClicked)="editMetadata(user, metadataQuery.value)"
                (refresh)="refreshMetadata$.next(true)"
              ></cnsl-metadata>
            </ng-container>
          </div>
        </cnsl-sidenav>
        <div metainfo>
          <cnsl-changes class="changes" [refresh]="refreshChanges$" [changeType]="ChangeType.USER" [id]="user.userId">
          </cnsl-changes>
        </div>
      </cnsl-meta-layout>
    </div>
  </ng-container>
</ng-container><|MERGE_RESOLUTION|>--- conflicted
+++ resolved
@@ -1,15 +1,10 @@
 <ng-container *ngIf="user$ | async as userQuery">
-  <cnsl-top-view
-    *ngIf="(userQuery.state === 'success' || userQuery.state === 'loading') && userQuery.value as user"
+  <cnsl-top-view *ngIf="(userQuery.state === 'success' || userQuery.state === 'loading') && userQuery.value as user"
     title="{{ user.type.case === 'human' ? user.type.value.profile?.displayName : user.type.value?.name }}"
-    docLink="https://zitadel.com/docs/guides/manage/console/users"
-    sub="{{ user.preferredLoginName }}"
-    [isActive]="user.state === UserState.ACTIVE"
-    [isInactive]="user.state === UserState.INACTIVE"
-    stateTooltip="{{ 'USER.STATE.' + user.state | translate }}"
-    (backClicked)="navigateBack()"
-    [hasActions]="['user.write$', 'user.write:' + user.userId] | hasRole | async"
-  >
+    docLink="https://zitadel.com/docs/guides/manage/console/users" sub="{{ user.preferredLoginName }}"
+    [isActive]="user.state === UserState.ACTIVE" [isInactive]="user.state === UserState.INACTIVE"
+    stateTooltip="{{ 'USER.STATE.' + user.state | translate }}" (backClicked)="navigateBack()"
+    [hasActions]="['user.write$', 'user.write:' + user.userId] | hasRole | async">
     <ng-template topActions cnslHasRole [hasRole]="['user.write$', 'user.write:' + user.userId]">
       <ng-container *ngIf="user.type.case === 'machine'">
         <button mat-menu-item color="warn" (click)="generateMachineSecret(user)">
@@ -50,16 +45,11 @@
   <ng-container *ngIf="(userQuery.state === 'success' || userQuery.state === 'loading') && userQuery.value as user">
     <div class="max-width-container" *ngIf="['user.write$', 'user.write:' + user.userId] | hasRole as canWrite$">
       <cnsl-meta-layout>
-        <cnsl-sidenav
-          *ngIf="settingsList$ | async as settingsList"
-          [setting]="currentSetting$()"
-          (settingChange)="currentSetting$.set($event)"
-          [settingsList]="settingsList"
-        >
+        <cnsl-sidenav *ngIf="settingsList$ | async as settingsList" [setting]="currentSetting$()"
+          (settingChange)="currentSetting$.set($event)" [settingsList]="settingsList">
           <div class="max-width-container">
             <cnsl-info-section class="locked" *ngIf="user?.state === UserState.LOCKED" [type]="InfoSectionType.WARN">
-              {{ 'USER.PAGES.LOCKEDDESCRIPTION' | translate }}</cnsl-info-section
-            >
+              {{ 'USER.PAGES.LOCKEDDESCRIPTION' | translate }}</cnsl-info-section>
             <div *ngIf="user && user.state === UserState.INITIAL">
               <cnsl-info-section class="is-initial-info-section" [type]="InfoSectionType.ALERT">
                 <div class="is-initial-row">
@@ -72,66 +62,37 @@
             </div>
 
             <ng-container *ngIf="currentSetting$().id === 'general'">
-              <ng-template
-                *ngIf="humanUser(user) as user"
-                cnslHasRole
-                [hasRole]="['user.read$', 'user.read:' + user.userId]"
-              >
-                <cnsl-card
-                  *ngIf="user.type.value.profile as profile"
-                  title="{{ user.preferredLoginName }} - {{ 'USER.PROFILE.TITLE' | translate }}"
-                >
-                  <cnsl-detail-form
-                    [preferredLoginName]="user.preferredLoginName"
-                    [disabled]="(canWrite$ | async) === false"
-                    [genders]="genders"
-                    [languages]="(langSvc.supported$ | async) || []"
-                    [username]="user.username"
-                    [profile]="profile"
-                    (submitData)="saveProfile(user, $event)"
-                    (changeUsernameClicked)="changeUsername(user)"
-                  >
+              <ng-template *ngIf="humanUser(user) as user" cnslHasRole
+                [hasRole]="['user.read$', 'user.read:' + user.userId]">
+                <cnsl-card *ngIf="user.type.value.profile as profile"
+                  title="{{ user.preferredLoginName }} - {{ 'USER.PROFILE.TITLE' | translate }}">
+                  <cnsl-detail-form [preferredLoginName]="user.preferredLoginName"
+                    [disabled]="(canWrite$ | async) === false" [genders]="genders"
+                    [languages]="(langSvc.supported$ | async) || []" [username]="user.username" [profile]="profile"
+                    (submitData)="saveProfile(user, $event)" (changeUsernameClicked)="changeUsername(user)">
                   </cnsl-detail-form>
                 </cnsl-card>
 
-                <cnsl-card
-                  title="{{ 'USER.LOGINMETHODS.TITLE' | translate }}"
-                  description="{{ 'USER.LOGINMETHODS.DESCRIPTION' | translate }}"
-                >
-                  <button
-                    card-actions
-                    class="icon-button"
-                    mat-icon-button
-                    (click)="refreshChanges$.emit()"
-                    matTooltip="{{ 'ACTIONS.REFRESH' | translate }}"
-                  >
+                <cnsl-card title="{{ 'USER.LOGINMETHODS.TITLE' | translate }}"
+                  description="{{ 'USER.LOGINMETHODS.DESCRIPTION' | translate }}">
+                  <button card-actions class="icon-button" mat-icon-button (click)="refreshChanges$.emit()"
+                    matTooltip="{{ 'ACTIONS.REFRESH' | translate }}">
                     <mat-icon class="icon">refresh</mat-icon>
                   </button>
-                  <cnsl-contact
-                    [disablePhoneCode]="true"
-                    [username]="user.preferredLoginName"
+                  <cnsl-contact [disablePhoneCode]="true" [username]="user.preferredLoginName"
                     [canWrite]="['user.write:' + user.userId, 'user.write$'] | hasRole | async"
-                    [human]="user.type.value"
-                    (editType)="
+                    [human]="user.type.value" (editType)="
                       user.state === UserState.INITIAL && $event === EditDialogType.EMAIL
                         ? resendInitEmail(user)
                         : openEditDialog(user, $event)
-                    "
-                    (deletedPhone)="deletePhone(user)"
-                    (resendEmailVerification)="resendEmailVerification(user)"
-                    (resendPhoneVerification)="resendPhoneVerification(user)"
-                  >
-                    <button
-                      pwdAction
-                      [disabled]="(canWrite$ | async) === false"
-                      (click)="sendSetPasswordNotification(user)"
-                      mat-stroked-button
-                      *ngIf="
+                    " (deletedPhone)="deletePhone(user)" (resendEmailVerification)="resendEmailVerification(user)"
+                    (resendPhoneVerification)="resendPhoneVerification(user)">
+                    <button pwdAction [disabled]="(canWrite$ | async) === false"
+                      (click)="sendSetPasswordNotification(user)" mat-stroked-button *ngIf="
                         user.state !== UserState.LOCKED &&
                         user.state !== UserState.INACTIVE &&
                         user.state !== UserState.INITIAL
-                      "
-                    >
+                      ">
                       {{ 'USER.PASSWORD.RESENDNOTIFICATION' | translate }}
                     </button>
                   </cnsl-contact>
@@ -139,31 +100,20 @@
               </ng-template>
             </ng-container>
 
-            <cnsl-external-idps
-              *ngIf="currentSetting$().id === 'idp' && user.type.case === 'human' && user.userId"
-              [userId]="user.userId"
-              [service]="mgmtService"
-            />
-
-            <cnsl-card
-              *ngIf="currentSetting$().id === 'general' && user.type.case === 'machine'"
-              title="{{ 'USER.MACHINE.TITLE' | translate }}"
-            >
-              <cnsl-detail-form-machine
-                [disabled]="(canWrite$ | async) === false"
-                [username]="user.username"
-                [user]="user.type.value"
-                (submitData)="saveMachine(user, $event)"
-              />
+            <cnsl-external-idps *ngIf="currentSetting$().id === 'idp' && user.type.case === 'human' && user.userId"
+              [userId]="user.userId" [service]="mgmtService" />
+
+            <cnsl-card *ngIf="currentSetting$().id === 'general' && user.type.case === 'machine'"
+              title="{{ 'USER.MACHINE.TITLE' | translate }}">
+              <cnsl-detail-form-machine [disabled]="(canWrite$ | async) === false" [username]="user.username"
+                [user]="user.type.value" (submitData)="saveMachine(user, $event)" />
             </cnsl-card>
 
             <ng-container *ngIf="currentSetting$().id === 'pat'">
               <ng-template cnslHasRole [hasRole]="['user.read$', 'user.read:' + user.userId]">
-                <cnsl-card
-                  *ngIf="user.type.case === 'machine' && user.userId"
+                <cnsl-card *ngIf="user.type.case === 'machine' && user.userId"
                   title="{{ 'USER.MACHINE.TOKENSTITLE' | translate }}"
-                  description="{{ 'USER.MACHINE.TOKENSDESC' | translate }}"
-                >
+                  description="{{ 'USER.MACHINE.TOKENSDESC' | translate }}">
                   <cnsl-personal-access-tokens [userId]="user.userId" />
                 </cnsl-card>
               </ng-template>
@@ -171,11 +121,9 @@
 
             <ng-container *ngIf="currentSetting$().id === 'keys'">
               <ng-template cnslHasRole [hasRole]="['user.read$', 'user.read:' + user.userId]">
-                <cnsl-card
-                  *ngIf="user.type.case === 'machine' && user.userId"
+                <cnsl-card *ngIf="user.type.case === 'machine' && user.userId"
                   title="{{ 'USER.MACHINE.KEYSTITLE' | translate }}"
-                  description="{{ 'USER.MACHINE.KEYSDESC' | translate }}"
-                >
+                  description="{{ 'USER.MACHINE.KEYSDESC' | translate }}">
                   <cnsl-machine-keys [userId]="user.userId" />
                 </cnsl-card>
               </ng-template>
@@ -193,13 +141,10 @@
                     </div>
 
                     <div class="right">
-                      <a
-                        matTooltip="{{ 'USER.PASSWORD.SET' | translate }}"
+                      <a matTooltip="{{ 'USER.PASSWORD.SET' | translate }}"
                         [disabled]="(['user.write:' + user.userId, 'user.write$'] | hasRole | async) === false"
-                        [routerLink]="['password']"
-                        [queryParams]="{ username: user.preferredLoginName }"
-                        mat-icon-button
-                      >
+                        [routerLink]="['password']" [queryParams]="{ username: user.preferredLoginName }"
+                        mat-icon-button>
                         <i class="las la-pen"></i>
                       </a>
                     </div>
@@ -207,22 +152,17 @@
                 </div>
               </cnsl-card>
 
-              <cnsl-passwordless *ngIf="user.type.case === 'human'" [user]="user" [disabled]="(canWrite$ | async) === false">
+              <cnsl-passwordless *ngIf="user.type.case === 'human'" [user]="user"
+                [disabled]="(canWrite$ | async) === false">
               </cnsl-passwordless>
 
               <cnsl-user-mfa *ngIf="user.type.case === 'human'" [user]="user"></cnsl-user-mfa>
             </ng-container>
 
             <ng-container *ngIf="currentSetting$().id === 'grants'">
-              <cnsl-card
-                *ngIf="user.userId"
-                title="{{ 'GRANTS.USER.TITLE' | translate }}"
-                description="{{ 'GRANTS.USER.DESCRIPTION' | translate }}"
-              >
-                <cnsl-user-grants
-                  [userId]="user.userId"
-                  [context]="USERGRANTCONTEXT"
-                  [displayedColumns]="[
+              <cnsl-card *ngIf="user.userId" title="{{ 'GRANTS.USER.TITLE' | translate }}"
+                description="{{ 'GRANTS.USER.DESCRIPTION' | translate }}">
+                <cnsl-user-grants [userId]="user.userId" [context]="USERGRANTCONTEXT" [displayedColumns]="[
                     'select',
                     'projectId',
                     'creationDate',
@@ -230,56 +170,46 @@
                     'state',
                     'roleNamesList',
                     'actions',
-                  ]"
-                  [disableWrite]="(['user.grant.write$'] | hasRole | async) === false"
-                  [disableDelete]="(['user.grant.delete$'] | hasRole | async) === false"
-                >
+                  ]" [disableWrite]="(['user.grant.write$'] | hasRole | async) === false"
+                  [disableDelete]="(['user.grant.delete$'] | hasRole | async) === false">
                 </cnsl-user-grants>
               </cnsl-card>
             </ng-container>
 
             <ng-container *ngIf="currentSetting$().id === 'memberships'">
-              <cnsl-card
-                *ngIf="user.userId"
-                title="{{ 'USER.MEMBERSHIPS.TITLE' | translate }}"
-                description="{{ 'USER.MEMBERSHIPS.DESCRIPTION' | translate }}"
-              >
+              <cnsl-card *ngIf="user.userId" title="{{ 'USER.MEMBERSHIPS.TITLE' | translate }}"
+                description="{{ 'USER.MEMBERSHIPS.DESCRIPTION' | translate }}">
                 <cnsl-memberships-table [userId]="user.userId"></cnsl-memberships-table>
               </cnsl-card>
             </ng-container>
 
-<<<<<<< HEAD
             <ng-container *ngIf="(currentSetting$ | async) === 'groups'">
-              <cnsl-card
-                *ngIf="user.userId"
-                title="{{ 'USER.GROUPS.TITLE' | translate }}"
-              >
-                <cnsl-user-groups [userId]="user.userId"
-                  [canWrite$]="['user.write$'] | hasRole"
-                  [canDelete$]="['user.delete$'] | hasRole"
-                >
+              <cnsl-card *ngIf="user.userId" title="{{ 'USER.GROUPS.TITLE' | translate }}">
+                <cnsl-user-groups [userId]="user.userId" [canWrite$]="['user.write$'] | hasRole"
+                  [canDelete$]="['user.delete$'] | hasRole">
                 </cnsl-user-groups>
               </cnsl-card>
             </ng-container>
 
-            <ng-container *ngIf="(currentSetting$ | async) === 'metadata' && (metadata$ | async) as metadataQuery">
-=======
+            <ng-container *ngIf="(currentSetting$ | async) === 'groups'">
+              <cnsl-card *ngIf="user.userId" title="{{ 'USER.GROUPS.TITLE' | translate }}">
+                <cnsl-user-groups [userId]="user.userId" [canWrite$]="['user.write$'] | hasRole"
+                  [canDelete$]="['user.delete$'] | hasRole">
+                </cnsl-user-groups>
+              </cnsl-card>
+            </ng-container>
+
             <ng-container *ngIf="currentSetting$().id === 'metadata' && (metadata$ | async) as metadataQuery">
->>>>>>> 8cb1d24b
-              <cnsl-metadata
-                *ngIf="user.userId && metadataQuery.state !== 'error'"
-                [metadata]="metadataQuery.value"
+              <cnsl-metadata *ngIf="user.userId && metadataQuery.state !== 'error'" [metadata]="metadataQuery.value"
                 [description]="
                   (user.type.case === 'machine'
                     ? 'DESCRIPTIONS.USERS.MACHINES.METADATA'
                     : 'DESCRIPTIONS.USERS.HUMANS.METADATA'
                   ) | translate
-                "
-                [loading]="metadataQuery.state === 'loading'"
+                " [loading]="metadataQuery.state === 'loading'"
                 [disabled]="(['user.write:' + user.userId, 'user.write'] | hasRole | async) === false"
                 (editClicked)="editMetadata(user, metadataQuery.value)"
-                (refresh)="refreshMetadata$.next(true)"
-              ></cnsl-metadata>
+                (refresh)="refreshMetadata$.next(true)"></cnsl-metadata>
             </ng-container>
           </div>
         </cnsl-sidenav>
