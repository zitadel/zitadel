--- conflicted
+++ resolved
@@ -53,75 +53,6 @@
     <span *ngIf="!loading && !user">{{ 'USER.PAGES.NOUSER' | translate }}</span>
 
     <cnsl-info-row *ngIf="user" [user]="user"></cnsl-info-row>
-<<<<<<< HEAD
-=======
-
-    <ng-template cnslHasRole [hasRole]="['user.read$', 'user.read:'+user?.id]">
-      <cnsl-card *ngIf="user.human" title="{{ 'USER.PROFILE.TITLE' | translate }}">
-        <cnsl-detail-form [preferredLoginName]="user.preferredLoginName" [disabled]="(canWrite$ | async) === false"
-          [genders]="genders" [languages]="languages" [username]="user.userName" [user]="user.human"
-          (submitData)="saveProfile($event)" (changeUsernameClicked)="changeUsername()">
-        </cnsl-detail-form>
-      </cnsl-card>
-
-      <cnsl-card *ngIf="user.human" title="{{ 'USER.LOGINMETHODS.TITLE' | translate }}"
-        description="{{ 'USER.LOGINMETHODS.DESCRIPTION' | translate }}">
-        <button card-actions class="icon-button" mat-icon-button (click)="refreshUser()"
-          matTooltip="{{'ACTIONS.REFRESH' | translate}}">
-          <mat-icon class="icon">refresh</mat-icon>
-        </button>
-        <cnsl-contact [disablePhoneCode]="true"
-          [canWrite]="(['user.write:' + user?.id, 'user.write$'] | hasRole | async)" *ngIf="user?.human"
-          [human]="user.human" (editType)="openEditDialog($event)" (deletedPhone)="deletePhone()"
-          (resendEmailVerification)="resendEmailVerification()" (resendPhoneVerification)="resendPhoneVerification()">
-          <button pwdAction [disabled]="(canWrite$ | async) === false" (click)="sendSetPasswordNotification()"
-            mat-stroked-button color="primary" *ngIf="user.state === UserState.USER_STATE_INITIAL">{{
-            'USER.PASSWORD.RESENDNOTIFICATION' | translate }}</button>
-          <button emailAction [disabled]="(canWrite$ | async) === false" class="resendemail"
-            *ngIf="user.state === UserState.USER_STATE_INITIAL" mat-stroked-button color="primary"
-            (click)="resendInitEmail()">{{'USER.RESENDINITIALEMAIL' |
-            translate}}</button>
-        </cnsl-contact>
-      </cnsl-card>
-
-      <cnsl-external-idps *ngIf="user && user.human && user.id" [userId]="user.id" [service]="mgmtUserService">
-      </cnsl-external-idps>
-
-      <cnsl-card *ngIf="user.machine" title="{{ 'USER.MACHINE.TITLE' | translate }}">
-        <cnsl-detail-form-machine [disabled]="(canWrite$ | async) === false" [username]="user.userName"
-          [user]="user.machine" (submitData)="saveMachine($event)">
-        </cnsl-detail-form-machine>
-      </cnsl-card>
-
-      <cnsl-card *ngIf="user.machine && user.id" title="{{ 'USER.MACHINE.KEYSTITLE' | translate }}"
-        description="{{ 'USER.MACHINE.KEYSDESC' | translate }}">
-        <cnsl-machine-keys [userId]="user.id"></cnsl-machine-keys>
-      </cnsl-card>
-
-      <cnsl-card *ngIf="user.machine && user.id" title="{{ 'USER.MACHINE.TOKENSTITLE' | translate }}"
-        description="{{ 'USER.MACHINE.TOKENSDESC' | translate }}">
-        <cnsl-personal-access-tokens [userId]="user.id"></cnsl-personal-access-tokens>
-      </cnsl-card>
-    </ng-template>
-
-    <cnsl-passwordless *ngIf="user && user.human" [user]="user" [disabled]="(canWrite$ | async) === false">
-    </cnsl-passwordless>
-
-    <cnsl-user-mfa *ngIf="user && user.human" [user]="user"></cnsl-user-mfa>
-
-    <cnsl-card *ngIf="user?.id" title="{{ 'GRANTS.USER.TITLE' | translate }}"
-      description="{{'GRANTS.USER.DESCRIPTION' | translate }}">
-      <cnsl-user-grants [userId]="user.id" [context]="USERGRANTCONTEXT"
-        [displayedColumns]="['select', 'projectId', 'dates', 'roleNamesList']"
-        [disableWrite]="((['user.grant.write$'] | hasRole) | async) === false"
-        [disableDelete]="((['user.grant.delete$'] | hasRole) | async) === false">
-      </cnsl-user-grants>
-    </cnsl-card>
-
-    <ng-template cnslHasFeature [hasFeature]="['metadata.user']">
-      <cnsl-metadata *ngIf="user" [userId]="user.id"></cnsl-metadata>
-    </ng-template>
->>>>>>> b2d9ab9b
   </div>
 </div>
 <div class="max-width-container" *ngIf="user && (['user.write$','user.write:' + user.id] | hasRole) as canWrite$">
@@ -185,6 +116,15 @@
           </cnsl-card>
         </ng-container>
 
+        <ng-container *ngIf="currentSetting && currentSetting === 'pat'">
+          <ng-template cnslHasRole [hasRole]="['user.read$', 'user.read:'+user?.id]">
+            <cnsl-card *ngIf="user.machine && user.id" title="{{ 'USER.MACHINE.TOKENSTITLE' | translate }}"
+              description="{{ 'USER.MACHINE.TOKENSDESC' | translate }}">
+              <cnsl-personal-access-tokens [userId]="user.id"></cnsl-personal-access-tokens>
+            </cnsl-card>
+          </ng-template>
+        </ng-container>
+
         <ng-container *ngIf="currentSetting && currentSetting === 'keys'">
           <ng-template cnslHasRole [hasRole]="['user.read$', 'user.read:'+user?.id]">
             <cnsl-card *ngIf="user.machine && user.id" title="{{ 'USER.MACHINE.KEYSTITLE' | translate }}"
