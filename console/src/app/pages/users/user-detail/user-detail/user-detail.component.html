<<<<<<< HEAD
<app-meta-layout *ngIf="user && (['user.write$','user.write:' + user.id] | hasRole) as canWrite$">
    <div class="enlarged-container">
        <div class="head">
            <a (click)="navigateBack()" mat-icon-button>
                <mat-icon class="icon">arrow_back</mat-icon>
            </a>
            <div class="head-row">
              <h1>{{user.human ? user.human?.profile?.displayName : user.machine?.name}}</h1>
              <p *ngIf="user?.preferredLoginName">{{user?.preferredLoginName}}</p>
            </div>

            <span class="fill-space"></span>
            <ng-template appHasRole [appHasRole]="['user.write$', 'user.write:'+user?.id]">
              <button class="actions-trigger" mat-raised-button color="primary" [matMenuTriggerFor]="actions">
                <span>{{'ACTIONS.ACTIONS' | translate}}</span>
                <mat-icon class="icon">keyboard_arrow_down</mat-icon>
              </button>
              <mat-menu #actions="matMenu" xPosition="before">
                <button mat-menu-item color="warn"
                  *ngIf="user?.state === UserState.USER_STATE_LOCKED"
                  (click)="unlockUser()">{{'USER.PAGES.UNLOCK' |
                  translate}}</button>
                  <button mat-menu-item
                        *ngIf="user?.state !== UserState.USER_STATE_INACTIVE"
                        (click)="changeState(UserState.USER_STATE_INACTIVE)">{{'USER.PAGES.DEACTIVATE' |
                        translate}}</button>
                  <button mat-menu-item
                      *ngIf="user?.state == UserState.USER_STATE_INACTIVE"
                      (click)="changeState(UserState.USER_STATE_ACTIVE)">{{'USER.PAGES.REACTIVATE' | translate}}</button>
                <ng-template appHasRole [appHasRole]="['user.delete$', 'user.delete:'+user?.id]">
                  <button mat-menu-item matTooltip="{{'USER.PAGES.DELETE' | translate}}"
                      (click)="deleteUser()"><span [style.color]="'var(--warn)'">{{'USER.PAGES.DELETE' | translate}}</span></button>
                </ng-template>
              </mat-menu>
            </ng-template>
        </div>
=======
<div *ngIf="error" class="max-width-container">
  <p>{{error}}</p>
</div>

<cnsl-meta-layout *ngIf="user && (['user.write$','user.write:' + user.id] | hasRole) as canWrite$">
  <div class="max-width-container">
    <div class="head">
      <a (click)="navigateBack()" mat-icon-button>
        <mat-icon class="icon">arrow_back</mat-icon>
      </a>
      <div class="head-row">
        <h1>{{user.human ? user.human?.profile?.displayName : user.machine?.name}}</h1>
        <p *ngIf="user?.preferredLoginName">{{user?.preferredLoginName}}</p>
      </div>
>>>>>>> a9035def

      <span class="fill-space"></span>
      <ng-template cnslHasRole [hasRole]="['user.write$', 'user.write:'+user?.id]">
        <button class="actions-trigger" mat-raised-button color="primary" [matMenuTriggerFor]="actions">
          <span>{{'ACTIONS.ACTIONS' | translate}}</span>
          <mat-icon class="icon">keyboard_arrow_down</mat-icon>
        </button>
        <mat-menu #actions="matMenu" xPosition="before">
          <button mat-menu-item color="warn" *ngIf="user?.state === UserState.USER_STATE_LOCKED"
            (click)="unlockUser()">{{'USER.PAGES.UNLOCK' |
            translate}}</button>
          <button mat-menu-item *ngIf="user?.state !== UserState.USER_STATE_INACTIVE"
            (click)="changeState(UserState.USER_STATE_INACTIVE)">{{'USER.PAGES.DEACTIVATE' |
            translate}}</button>
          <button mat-menu-item *ngIf="user?.state === UserState.USER_STATE_INACTIVE"
            (click)="changeState(UserState.USER_STATE_ACTIVE)">{{'USER.PAGES.REACTIVATE' | translate}}</button>
          <ng-template cnslHasRole [hasRole]="['user.delete$', 'user.delete:'+user?.id]">
            <button mat-menu-item matTooltip="{{'USER.PAGES.DELETE' | translate}}" (click)="deleteUser()"><span
                [style.color]="'var(--warn)'">{{'USER.PAGES.DELETE' | translate}}</span></button>
          </ng-template>
        </mat-menu>
      </ng-template>
    </div>

    <mat-progress-bar *ngIf="loading" color="primary" mode="indeterminate"></mat-progress-bar>

    <cnsl-info-section class="locked" *ngIf="user?.state === UserState.USER_STATE_LOCKED" [type]="InfoSectionType.WARN">
      {{'USER.PAGES.LOCKEDDESCRIPTION' | translate}}</cnsl-info-section>
    <span *ngIf="!loading && !user">{{ 'USER.PAGES.NOUSER' | translate }}</span>

    <cnsl-info-row *ngIf="user" [user]="user"></cnsl-info-row>

    <ng-template cnslHasRole [hasRole]="['user.read$', 'user.read:'+user?.id]">
      <cnsl-card *ngIf="user.human" title="{{ 'USER.PROFILE.TITLE' | translate }}">
        <cnsl-detail-form [preferredLoginName]="user.preferredLoginName" [disabled]="(canWrite$ | async) === false"
          [genders]="genders" [languages]="languages" [username]="user.userName" [user]="user.human"
          (submitData)="saveProfile($event)" (changeUsernameClicked)="changeUsername()">
        </cnsl-detail-form>
      </cnsl-card>

      <cnsl-card *ngIf="user.human" title="{{ 'USER.LOGINMETHODS.TITLE' | translate }}"
        description="{{ 'USER.LOGINMETHODS.DESCRIPTION' | translate }}">
        <button card-actions class="icon-button" mat-icon-button (click)="refreshUser()"
          matTooltip="{{'ACTIONS.REFRESH' | translate}}">
          <mat-icon class="icon">refresh</mat-icon>
        </button>
        <cnsl-contact [disablePhoneCode]="true"
          [canWrite]="(['user.write:' + user?.id, 'user.write$'] | hasRole | async)" *ngIf="user?.human"
          [human]="user.human" (editType)="openEditDialog($event)" (deletedPhone)="deletePhone()"
          (resendEmailVerification)="resendEmailVerification()" (resendPhoneVerification)="resendPhoneVerification()">
          <button pwdAction [disabled]="(canWrite$ | async) === false" (click)="sendSetPasswordNotification()"
            mat-stroked-button color="primary" *ngIf="user.state === UserState.USER_STATE_INITIAL">{{
            'USER.PASSWORD.RESENDNOTIFICATION' | translate }}</button>
          <button emailAction [disabled]="(canWrite$ | async) === false" class="resendemail"
            *ngIf="user.state === UserState.USER_STATE_INITIAL" mat-stroked-button color="primary"
            (click)="resendInitEmail()">{{'USER.RESENDINITIALEMAIL' |
            translate}}</button>
        </cnsl-contact>
      </cnsl-card>

      <cnsl-external-idps *ngIf="user && user.human && user.id" [userId]="user.id" [service]="mgmtUserService">
      </cnsl-external-idps>

      <cnsl-card *ngIf="user.machine" title="{{ 'USER.MACHINE.TITLE' | translate }}">
        <cnsl-detail-form-machine [disabled]="(canWrite$ | async) === false" [username]="user.userName"
          [user]="user.machine" (submitData)="saveMachine($event)">
        </cnsl-detail-form-machine>
      </cnsl-card>

      <cnsl-card *ngIf="user.machine && user.id" title="{{ 'USER.MACHINE.KEYSTITLE' | translate }}"
        description="{{ 'USER.MACHINE.KEYSDESC' | translate }}">
        <cnsl-machine-keys [userId]="user.id"></cnsl-machine-keys>
      </cnsl-card>
    </ng-template>

    <cnsl-passwordless *ngIf="user && user.human" [user]="user" [disabled]="(canWrite$ | async) === false">
    </cnsl-passwordless>

    <cnsl-user-mfa *ngIf="user && user.human" [user]="user"></cnsl-user-mfa>

    <cnsl-card *ngIf="user?.id" title="{{ 'GRANTS.USER.TITLE' | translate }}"
      description="{{'GRANTS.USER.DESCRIPTION' | translate }}">
      <cnsl-user-grants [userId]="user.id" [context]="USERGRANTCONTEXT"
        [displayedColumns]="['select', 'projectId', 'dates', 'roleNamesList']"
        [disableWrite]="((['user.grant.write$'] | hasRole) | async) === false"
        [disableDelete]="((['user.grant.delete$'] | hasRole) | async) === false">
      </cnsl-user-grants>
    </cnsl-card>

    <ng-template cnslHasFeature [hasFeature]="['metadata.user']">
      <cnsl-metadata *ngIf="user" [userId]="user.id"></cnsl-metadata>
    </ng-template>
  </div>

  <div *ngIf="user" class="side" metainfo>
    <div class="meta-details">
      <div class="meta-row">
        <span class="first">{{'RESOURCEID' | translate}}:</span>
        <span *ngIf="user?.id" class="second">{{ user.id }}</span>
      </div>
      <div class="meta-row" *ngIf="user?.preferredLoginName">
        <span class="first">{{'USER.PREFERRED_LOGINNAME' | translate}}</span>
        <span class="second"><span style="display: block;">{{user.preferredLoginName}}</span></span>
      </div>
      <div class="meta-row">
        <span class="first">{{'USER.PAGES.STATE' | translate}}</span>
        <span *ngIf="user && user.state !== undefined" class="state"
          [ngClass]="{'active': user.state === UserState.USER_STATE_ACTIVE, 'inactive': user.state === UserState.USER_STATE_INACTIVE}">{{'USER.DATA.STATE'+user.state
          | translate}}</span>
      </div>
    </div>

    <mat-tab-group mat-stretch-tabs class="tab-group" [disablePagination]="true">
      <mat-tab label="Details">
        <div class="side-padding">
          <ng-template cnslHasRole [hasRole]="['user.membership.read']">
            <cnsl-memberships [user]="user" [disabled]="(canWrite$ | async) === false"></cnsl-memberships>
          </ng-template>
        </div>
      </mat-tab>
      <mat-tab label="{{ 'CHANGES.PROJECT.TITLE' | translate }}" class="meta-flex-col">
        <cnsl-changes class="changes" [refresh]="refreshChanges$" [changeType]="ChangeType.USER" [id]="user.id">
        </cnsl-changes>
      </mat-tab>
    </mat-tab-group>
  </div>
</cnsl-meta-layout><|MERGE_RESOLUTION|>--- conflicted
+++ resolved
@@ -1,41 +1,3 @@
-<<<<<<< HEAD
-<app-meta-layout *ngIf="user && (['user.write$','user.write:' + user.id] | hasRole) as canWrite$">
-    <div class="enlarged-container">
-        <div class="head">
-            <a (click)="navigateBack()" mat-icon-button>
-                <mat-icon class="icon">arrow_back</mat-icon>
-            </a>
-            <div class="head-row">
-              <h1>{{user.human ? user.human?.profile?.displayName : user.machine?.name}}</h1>
-              <p *ngIf="user?.preferredLoginName">{{user?.preferredLoginName}}</p>
-            </div>
-
-            <span class="fill-space"></span>
-            <ng-template appHasRole [appHasRole]="['user.write$', 'user.write:'+user?.id]">
-              <button class="actions-trigger" mat-raised-button color="primary" [matMenuTriggerFor]="actions">
-                <span>{{'ACTIONS.ACTIONS' | translate}}</span>
-                <mat-icon class="icon">keyboard_arrow_down</mat-icon>
-              </button>
-              <mat-menu #actions="matMenu" xPosition="before">
-                <button mat-menu-item color="warn"
-                  *ngIf="user?.state === UserState.USER_STATE_LOCKED"
-                  (click)="unlockUser()">{{'USER.PAGES.UNLOCK' |
-                  translate}}</button>
-                  <button mat-menu-item
-                        *ngIf="user?.state !== UserState.USER_STATE_INACTIVE"
-                        (click)="changeState(UserState.USER_STATE_INACTIVE)">{{'USER.PAGES.DEACTIVATE' |
-                        translate}}</button>
-                  <button mat-menu-item
-                      *ngIf="user?.state == UserState.USER_STATE_INACTIVE"
-                      (click)="changeState(UserState.USER_STATE_ACTIVE)">{{'USER.PAGES.REACTIVATE' | translate}}</button>
-                <ng-template appHasRole [appHasRole]="['user.delete$', 'user.delete:'+user?.id]">
-                  <button mat-menu-item matTooltip="{{'USER.PAGES.DELETE' | translate}}"
-                      (click)="deleteUser()"><span [style.color]="'var(--warn)'">{{'USER.PAGES.DELETE' | translate}}</span></button>
-                </ng-template>
-              </mat-menu>
-            </ng-template>
-        </div>
-=======
 <div *ngIf="error" class="max-width-container">
   <p>{{error}}</p>
 </div>
@@ -50,7 +12,6 @@
         <h1>{{user.human ? user.human?.profile?.displayName : user.machine?.name}}</h1>
         <p *ngIf="user?.preferredLoginName">{{user?.preferredLoginName}}</p>
       </div>
->>>>>>> a9035def
 
       <span class="fill-space"></span>
       <ng-template cnslHasRole [hasRole]="['user.write$', 'user.write:'+user?.id]">
