--- conflicted
+++ resolved
@@ -24,12 +24,11 @@
 import { CodeDialogComponent } from './auth-user-detail/code-dialog/code-dialog.component';
 import { DialogOtpComponent } from './auth-user-detail/dialog-otp/dialog-otp.component';
 import { DetailFormModule } from './detail-form/detail-form.module';
-import { PasswordComponent } from './password/password.component';
+import { PasswordComponent, PasswordComponent } from './password/password.component';
 import { ThemeSettingComponent } from './theme-setting/theme-setting.component';
 import { UserDetailRoutingModule } from './user-detail-routing.module';
 import { UserDetailComponent } from './user-detail/user-detail.component';
 import { UserMfaComponent } from './user-mfa/user-mfa.component';
-import { PasswordComponent } from './password/password.component';
 
 @NgModule({
     declarations: [
@@ -40,10 +39,7 @@
         UserMfaComponent,
         ThemeSettingComponent,
         PasswordComponent,
-<<<<<<< HEAD
         CodeDialogComponent,
-=======
->>>>>>> 65b17a83
     ],
     imports: [
         UserDetailRoutingModule,
