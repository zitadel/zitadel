import { animate, style, transition, trigger } from '@angular/animations';
import { Location } from '@angular/common';
import { Component } from '@angular/core';
import { AbstractControl, UntypedFormBuilder, UntypedFormGroup, ValidatorFn, Validators } from '@angular/forms';
import { MatSlideToggleChange } from '@angular/material/slide-toggle';
import { Router } from '@angular/router';
import {
  containsLowerCaseValidator,
  containsNumberValidator,
  containsSymbolValidator,
  containsUpperCaseValidator,
  minLengthValidator,
  passwordConfirmValidator,
  requiredValidator,
} from 'src/app/modules/form-field/validators/validators';
import { SetUpOrgRequest } from 'src/app/proto/generated/zitadel/admin_pb';
import { PasswordComplexityPolicy } from 'src/app/proto/generated/zitadel/policy_pb';
import { Gender } from 'src/app/proto/generated/zitadel/user_pb';
import { AdminService } from 'src/app/services/admin.service';
import { Breadcrumb, BreadcrumbService, BreadcrumbType } from 'src/app/services/breadcrumb.service';
import { ManagementService } from 'src/app/services/mgmt.service';
import { ToastService } from 'src/app/services/toast.service';
<<<<<<< HEAD
import {Observable} from "rxjs";
import {LanguagesService} from "../../services/languages.service";
=======
import { Observable } from 'rxjs';
import { LanguagesService } from '../../services/languages.service';
>>>>>>> 15cc2d60

@Component({
  selector: 'cnsl-org-create',
  templateUrl: './org-create.component.html',
  styleUrls: ['./org-create.component.scss'],
  animations: [
    trigger('openClose', [
      transition(':enter', [
        style({ height: '0', opacity: 0 }),
        animate('150ms ease-in-out', style({ height: '*', opacity: 1 })),
      ]),
      transition(':leave', [animate('150ms ease-in-out', style({ height: '0', opacity: 0 }))]),
    ]),
  ],
})
export class OrgCreateComponent {
  public orgForm: UntypedFormGroup = this.fb.group({
    name: ['', [requiredValidator]],
    domain: [''],
  });

  public userForm?: UntypedFormGroup;
  public pwdForm?: UntypedFormGroup;

  public genders: Gender[] = [Gender.GENDER_FEMALE, Gender.GENDER_MALE, Gender.GENDER_UNSPECIFIED];
  public languages$: Observable<string[]>;

  public policy?: PasswordComplexityPolicy.AsObject;
  public usePassword: boolean = false;

  public forSelf: boolean = true;

  constructor(
    private router: Router,
    private toast: ToastService,
    private adminService: AdminService,
    private _location: Location,
    private fb: UntypedFormBuilder,
    private mgmtService: ManagementService,
    private languagesSvc: LanguagesService,
    breadcrumbService: BreadcrumbService,
  ) {
    const instanceBread = new Breadcrumb({
      type: BreadcrumbType.INSTANCE,
      name: 'Instance',
      routerLink: ['/instance'],
    });

    breadcrumbService.setBreadcrumb([instanceBread]);
    this.initForm();

<<<<<<< HEAD
    this.languages$ = this.languagesSvc.allowedLanguages(this.mgmtService);
=======
    this.languages$ = this.languagesSvc.supportedLanguages(this.mgmtService);
>>>>>>> 15cc2d60
  }

  public createSteps: number = 2;
  public currentCreateStep: number = 1;

  public finish(): void {
    const createOrgRequest: SetUpOrgRequest.Org = new SetUpOrgRequest.Org();
    createOrgRequest.setName(this.name?.value);
    createOrgRequest.setDomain(this.domain?.value);

    const humanRequest: SetUpOrgRequest.Human = new SetUpOrgRequest.Human();
    humanRequest.setEmail(
      new SetUpOrgRequest.Human.Email().setEmail(this.email?.value).setIsEmailVerified(this.isVerified?.value),
    );
    humanRequest.setUserName(this.userName?.value);

    const profile: SetUpOrgRequest.Human.Profile = new SetUpOrgRequest.Human.Profile();
    profile.setFirstName(this.firstName?.value);
    profile.setLastName(this.lastName?.value);
    profile.setNickName(this.nickName?.value);
    profile.setGender(this.gender?.value);
    profile.setPreferredLanguage(this.preferredLanguage?.value);

    humanRequest.setProfile(profile);
    if (this.usePassword && this.password) {
      humanRequest.setPassword(this.password?.value);
    }

    this.adminService
      .SetUpOrg(createOrgRequest, humanRequest)
      .then(() => {
        this.router.navigate(['/orgs']);
      })
      .catch((error) => {
        this.toast.showError(error);
      });
  }

  public next(): void {
    this.currentCreateStep++;
  }

  public previous(): void {
    this.currentCreateStep--;
  }

  private initForm(): void {
    this.userForm = this.fb.group({
      userName: ['', [requiredValidator]],
      firstName: ['', [requiredValidator]],
      lastName: ['', [requiredValidator]],
      email: ['', [requiredValidator]],
      isVerified: [false, []],
      gender: [''],
      nickName: [''],
      preferredLanguage: [''],
    });
  }

  public initPwdValidators(): void {
    const validators: Validators[] = [requiredValidator];

    if (this.usePassword) {
      this.mgmtService.getDefaultPasswordComplexityPolicy().then((data) => {
        if (data.policy) {
          this.policy = data.policy;

          if (this.policy.minLength) {
            validators.push(minLengthValidator(this.policy.minLength));
          }
          if (this.policy.hasLowercase) {
            validators.push(containsLowerCaseValidator);
          }
          if (this.policy.hasUppercase) {
            validators.push(containsUpperCaseValidator);
          }
          if (this.policy.hasNumber) {
            validators.push(containsNumberValidator);
          }
          if (this.policy.hasSymbol) {
            validators.push(containsSymbolValidator);
          }

          const pwdValidators = [...validators] as ValidatorFn[];
          const confirmPwdValidators = [requiredValidator, passwordConfirmValidator()] as ValidatorFn[];
          this.pwdForm = this.fb.group({
            password: ['', pwdValidators],
            confirmPassword: ['', confirmPwdValidators],
          });
        }
      });
    } else {
      this.pwdForm = this.fb.group({
        password: ['', []],
        confirmPassword: ['', []],
      });
    }
  }

  public changeSelf(change: MatSlideToggleChange): void {
    if (change.checked) {
      this.createSteps = 1;

      this.orgForm = this.fb.group({
        name: ['', [requiredValidator]],
      });
    } else {
      this.createSteps = 2;

      this.orgForm = this.fb.group({
        name: ['', [requiredValidator]],
        domain: [''],
      });
    }
  }

  public createOrgForSelf(): void {
    if (this.name && this.name.value) {
      this.mgmtService
        .addOrg(this.name.value)
        .then(() => {
          this.router.navigate(['/orgs']);
        })
        .catch((error) => {
          this.toast.showError(error);
        });
    }
  }

  public get name(): AbstractControl | null {
    return this.orgForm.get('name');
  }

  public get domain(): AbstractControl | null {
    return this.orgForm.get('domain');
  }

  public get userName(): AbstractControl | null {
    return this.userForm?.get('userName') ?? null;
  }

  public get firstName(): AbstractControl | null {
    return this.userForm?.get('firstName') ?? null;
  }

  public get lastName(): AbstractControl | null {
    return this.userForm?.get('lastName') ?? null;
  }

  public get email(): AbstractControl | null {
    return this.userForm?.get('email') ?? null;
  }

  public get isVerified(): AbstractControl | null {
    return this.userForm?.get('isVerified') ?? null;
  }

  public get nickName(): AbstractControl | null {
    return this.userForm?.get('nickName') ?? null;
  }

  public get preferredLanguage(): AbstractControl | null {
    return this.userForm?.get('preferredLanguage') ?? null;
  }

  public get gender(): AbstractControl | null {
    return this.userForm?.get('gender') ?? null;
  }

  public get password(): AbstractControl | null {
    return this.pwdForm?.get('password') ?? null;
  }

  public get confirmPassword(): AbstractControl | null {
    return this.pwdForm?.get('confirmPassword') ?? null;
  }

  public close(): void {
    this._location.back();
  }
}<|MERGE_RESOLUTION|>--- conflicted
+++ resolved
@@ -20,13 +20,8 @@
 import { Breadcrumb, BreadcrumbService, BreadcrumbType } from 'src/app/services/breadcrumb.service';
 import { ManagementService } from 'src/app/services/mgmt.service';
 import { ToastService } from 'src/app/services/toast.service';
-<<<<<<< HEAD
-import {Observable} from "rxjs";
-import {LanguagesService} from "../../services/languages.service";
-=======
 import { Observable } from 'rxjs';
 import { LanguagesService } from '../../services/languages.service';
->>>>>>> 15cc2d60
 
 @Component({
   selector: 'cnsl-org-create',
@@ -78,11 +73,7 @@
     breadcrumbService.setBreadcrumb([instanceBread]);
     this.initForm();
 
-<<<<<<< HEAD
-    this.languages$ = this.languagesSvc.allowedLanguages(this.mgmtService);
-=======
     this.languages$ = this.languagesSvc.supportedLanguages(this.mgmtService);
->>>>>>> 15cc2d60
   }
 
   public createSteps: number = 2;
