<cnsl-create-layout
  title="{{ 'ORG.PAGES.CREATE' | translate }}"
  [createSteps]="createSteps"
  [currentCreateStep]="currentCreateStep"
  (closed)="close()"
>
  <div class="org-create-main-content">
    <ng-template cnslHasRole [hasRole]="['iam.write']">
      <mat-slide-toggle
        [disabled]="currentCreateStep !== 1"
        class="example-margin"
        color="primary"
        (change)="changeSelf($event)"
        [(ngModel)]="forSelf"
      >
        {{ 'ORG.PAGES.USERSELFACCOUNT' | translate }}
      </mat-slide-toggle>

      <ng-container *ngIf="!forSelf">
        <ng-container *ngIf="currentCreateStep === 1">
          <h1>{{ 'ORG.PAGES.ORGDETAIL_TITLE' | translate }}</h1>

          <form [formGroup]="orgForm" (ngSubmit)="next()">
            <div class="content">
              <cnsl-form-field class="formfield">
                <cnsl-label>{{ 'ORG_DETAIL.DETAIL.NAME' | translate }}</cnsl-label>
                <input cnslInput formControlName="name" />
              </cnsl-form-field>
              <cnsl-form-field class="formfield">
                <cnsl-label>{{ 'ORG_DETAIL.DETAIL.DOMAIN' | translate }}</cnsl-label>
                <input cnslInput formControlName="domain" />
              </cnsl-form-field>
            </div>

            <div class="org-create-btn-container">
              <button
                [disabled]="orgForm.invalid"
                color="primary"
                mat-raised-button
                class="big-button"
                cdkFocusInitial
                type="submit"
              >
                {{ 'ACTIONS.CONTINUE' | translate }}
              </button>
            </div>
          </form>
        </ng-container>

        <ng-container *ngIf="currentCreateStep === createSteps">
          <h1>{{ 'ORG.PAGES.ORGDETAILUSER_TITLE' | translate }}</h1>

          <div class="user">
            <form [formGroup]="userForm" *ngIf="userForm" class="form">
              <div class="content">
                <p class="section cnsl-secondary-text">{{ 'USER.CREATE.NAMEANDEMAILSECTION' | translate }}</p>
                <cnsl-form-field class="formfield">
                  <cnsl-label>{{ 'USER.PROFILE.USERNAME' | translate }}</cnsl-label>
                  <input cnslInput formControlName="userName" required />
                </cnsl-form-field>
                <cnsl-form-field class="formfield">
                  <cnsl-label>{{ 'USER.PROFILE.EMAIL' | translate }}</cnsl-label>
                  <input cnslInput formControlName="email" required />
                </cnsl-form-field>
                <cnsl-form-field class="formfield">
                  <cnsl-label>{{ 'USER.PROFILE.FIRSTNAME' | translate }}</cnsl-label>
                  <input cnslInput formControlName="firstName" required />
                </cnsl-form-field>
                <cnsl-form-field class="formfield">
                  <cnsl-label>{{ 'USER.PROFILE.LASTNAME' | translate }}</cnsl-label>
                  <input cnslInput formControlName="lastName" required />
                </cnsl-form-field>
                <cnsl-form-field class="formfield">
                  <cnsl-label>{{ 'USER.PROFILE.NICKNAME' | translate }}</cnsl-label>
                  <input cnslInput formControlName="nickName" />
                </cnsl-form-field>

                <p class="section cnsl-secondary-text">{{ 'USER.CREATE.GENDERLANGSECTION' | translate }}</p>

                <cnsl-form-field class="formfield">
                  <cnsl-label>{{ 'USER.PROFILE.GENDER' | translate }}</cnsl-label>
                  <mat-select formControlName="gender">
                    <mat-option *ngFor="let gender of genders" [value]="gender">
                      {{ 'GENDERS.' + gender | translate }}
                    </mat-option>
                  </mat-select>
                </cnsl-form-field>
                <cnsl-form-field class="formfield">
                  <cnsl-label>{{ 'USER.PROFILE.PREFERRED_LANGUAGE' | translate }}</cnsl-label>
                  <mat-select formControlName="preferredLanguage">
<<<<<<< HEAD
                    <mat-option *ngFor="let language of (languages$ | async)" [value]="language">
=======
                    <mat-option *ngFor="let language of languages$ | async" [value]="language">
>>>>>>> 15cc2d60
                      {{ 'LANGUAGES.' + language | translate }}
                    </mat-option>
                  </mat-select>
                </cnsl-form-field>

                <div class="email-is-verified">
                  <mat-checkbox class="block-checkbox" formControlName="isVerified">
                    {{ 'USER.LOGINMETHODS.EMAIL.ISVERIFIED' | translate }}
                  </mat-checkbox>

                  <mat-checkbox
                    class="block-checkbox"
                    [(ngModel)]="usePassword"
                    [ngModelOptions]="{ standalone: true }"
                    (change)="initPwdValidators()"
                  >
                    {{ 'ORG.PAGES.USEPASSWORD' | translate }}</mat-checkbox
                  >
                  <cnsl-info-section class="full-width desc">
                    <span>{{ 'USER.CREATE.INITMAILDESCRIPTION' | translate }}</span>
                  </cnsl-info-section>
                </div>

                <ng-container *ngIf="usePassword && pwdForm">
                  <p class="section cnsl-secondary-text">{{ 'USER.CREATE.PASSWORDSECTION' | translate }}</p>

                  <cnsl-password-complexity-view
                    *ngIf="policy"
                    class="complexity-view"
                    [policy]="policy"
                    [password]="password"
                  >
                  </cnsl-password-complexity-view>

                  <form [formGroup]="pwdForm" class="pwd-form">
                    <cnsl-form-field class="pwd" *ngIf="password">
                      <cnsl-label>{{ 'USER.PASSWORD.NEW' | translate }}</cnsl-label>
                      <input cnslInput autocomplete="off" name="firstpassword" formControlName="password" type="password" />
                    </cnsl-form-field>
                    <cnsl-form-field class="pwd" *ngIf="confirmPassword">
                      <cnsl-label>{{ 'USER.PASSWORD.CONFIRM' | translate }}</cnsl-label>
                      <input
                        cnslInput
                        autocomplete="off"
                        name="confirmPassword"
                        formControlName="confirmPassword"
                        type="password"
                      />
                    </cnsl-form-field>
                  </form>
                </ng-container>
              </div>
              <div class="org-create-btn-container">
                <button color="primary" class="small-button" type="button" (click)="previous()" mat-stroked-button>
                  {{ 'ACTIONS.BACK' | translate }}
                </button>
                <span class="fill-space"></span>
                <button
                  color="primary"
                  class="big-button"
                  (click)="finish()"
                  [disabled]="orgForm.invalid || userForm.invalid || (usePassword && pwdForm ? pwdForm.invalid : false)"
                  mat-raised-button
                >
                  {{ 'ACTIONS.FINISH' | translate }}
                </button>
              </div>
            </form>
          </div>
        </ng-container>
      </ng-container>
    </ng-template>
    <ng-template cnslHasRole [hasRole]="['org.create']">
      <div *ngIf="forSelf">
        <ng-container *ngIf="currentCreateStep === 1">
          <h1>{{ 'ORG.PAGES.ORGDETAIL_TITLE_WITHOUT_DOMAIN' | translate }}</h1>

          <form [formGroup]="orgForm" (ngSubmit)="createOrgForSelf()">
            <div class="content">
              <cnsl-form-field class="formfield">
                <cnsl-label>{{ 'ORG_DETAIL.DETAIL.NAME' | translate }}</cnsl-label>
                <input cnslInput formControlName="name" data-e2e="org-name-input" />
              </cnsl-form-field>
            </div>

            <div class="org-create-btn-container">
              <button
                [disabled]="orgForm.invalid"
                color="primary"
                mat-raised-button
                class="big-button"
                cdkFocusInitial
                type="submit"
                data-e2e="create-org-button"
              >
                {{ 'ACTIONS.CREATE' | translate }}
              </button>
            </div>
          </form>
        </ng-container>
      </div>
    </ng-template>
  </div>
</cnsl-create-layout><|MERGE_RESOLUTION|>--- conflicted
+++ resolved
@@ -88,11 +88,7 @@
                 <cnsl-form-field class="formfield">
                   <cnsl-label>{{ 'USER.PROFILE.PREFERRED_LANGUAGE' | translate }}</cnsl-label>
                   <mat-select formControlName="preferredLanguage">
-<<<<<<< HEAD
-                    <mat-option *ngFor="let language of (languages$ | async)" [value]="language">
-=======
                     <mat-option *ngFor="let language of languages$ | async" [value]="language">
->>>>>>> 15cc2d60
                       {{ 'LANGUAGES.' + language | translate }}
                     </mat-option>
                   </mat-select>
