--- conflicted
+++ resolved
@@ -1,17 +1,8 @@
 <cnsl-refresh-table [loading]="loading$ | async" (refreshed)="refreshPage()" [dataSize]="dataSource?.data?.length ?? 0"
   [timestamp]="actionsResult?.details?.viewTimestamp" [selection]="selection">
-<<<<<<< HEAD
-  <div actions>
-    <a class="cnsl-action-button" color="primary" mat-raised-button (click)="openAddAction()">
-      <mat-icon class="icon">add</mat-icon>
-      <span>{{ 'ACTIONS.NEW' | translate }}</span>
-      <cnsl-action-keys (actionTriggered)="openAddAction()">
-      </cnsl-action-keys>
-=======
   <div actions *ngIf="selection.isEmpty()">
     <a color="primary" mat-raised-button (click)="openAddAction()">
       <mat-icon class="icon">add</mat-icon>{{ 'ACTIONS.NEW' | translate }}
->>>>>>> 3bf9adec
     </a>
   </div>
   <div actions *ngIf="!selection.isEmpty()">
