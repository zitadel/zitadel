--- conflicted
+++ resolved
@@ -29,8 +29,10 @@
 
   public selection: Action.AsObject[] = [];
   public InfoSectionType: any = InfoSectionType;
-<<<<<<< HEAD
   public ActionKeysType: any = ActionKeysType;
+
+  public maxActions: number | null = null;
+  public ActionState: any = ActionState;
 
   constructor(
     private mgmtService: ManagementService,
@@ -48,11 +50,7 @@
       routerLink: ['/org'],
     };
     breadcrumbService.setBreadcrumb([iambread, bread]);
-=======
-  public maxActions: number | null = null;
-  public ActionState: any = ActionState;
 
-  constructor(private mgmtService: ManagementService, private dialog: MatDialog, private toast: ToastService) {
     this.mgmtService.getFeatures().then((featuresResp) => {
       if (featuresResp && featuresResp.features) {
         const features = featuresResp.features;
@@ -64,7 +62,6 @@
             : 0;
       }
     });
->>>>>>> 3bf9adec
     this.loadFlow();
   }
 
