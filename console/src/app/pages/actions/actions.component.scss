h1 {
  margin: 0;
}

<<<<<<< HEAD
.org-desc {
  font-size: 14px;
=======
@mixin actions-theme($theme) {
  $foreground: map-get($theme, foreground);
  $background: map-get($theme, background);
  $is-dark-theme: map-get($theme, is-dark);
  $primary: map-get($theme, primary);
  $primary-color: map-get($primary, 500);

  .actions-enlarged-container {
    h1 {
      margin: 0;
    }

    .desc {
      margin-bottom: 2rem;
      font-size: 14px;
    }

    .title-section {
      display: flex;
      align-items: center;
      margin-top: 3rem;
      margin-bottom: 1rem;

      h2 {
        margin: 0;
      }

      i {
        margin-left: 0.5rem;
      }
    }

    .actions-flow {
      display: flex;
      flex-direction: column;
      max-width: 1000px;
      position: relative;

      .formfield {
        max-width: 300px;
      }

      .flow-type {
        margin: 0.5rem 0;
        display: flex;
        align-items: center;
        justify-content: flex-start;
        padding: 0 1.5rem;

        .type-icon {
          color: $primary-color;
          margin-right: 1rem;
        }

        .type-button-icon {
          position: relative;
        }

        > span {
          margin-right: 1rem;
        }

        button[mat-icon-button] {
          margin-right: 0;

          .type-button-icon {
            margin-right: 0;
          }
        }
      }

      .trigger-wrapper {
        position: relative;

        .trigger {
          display: flex;
          align-items: center;
          position: relative;

          .trigger-top {
            display: flex;
            align-items: center;
            margin-bottom: 0.5rem;
            padding-left: 7px;

            .fill-space {
              flex: 1;
            }
          }

          .icon {
            margin-right: 1rem;
            color: $primary-color;
          }

          .fill-space {
            flex: 1;
          }

          .flow-action-wrapper {
            padding: 0 0.5rem;
            margin: 0;

            .flow-action {
              display: flex;
              align-items: center;
              font-size: 14px;
              padding: 0.5rem 0;
              cursor: move;

              .flow-action-name {
                margin-right: 1rem;
              }

              .fill-space {
                flex: 1;
              }

              i {
                margin-right: 0.5rem;
              }
            }

            .state {
              margin-left: 1rem;
            }
          }
        }
      }

      .actions-topbottomline {
        position: absolute;
        top: 26px;
        bottom: 1.5rem;
        left: 35px;
        width: 2px;
        z-index: 0;
        background-color: $primary-color;
      }

      .add-btn {
        display: flex;
        align-items: center;
        align-self: flex-start;
        margin: 1rem 0;
      }
    }

    .cdk-drag-preview {
      color: white;
      display: flex;
      align-items: center;
      font-size: 14px;
      border-radius: 0.5rem;
      padding: 0 0.5rem;
      background-color: $primary-color;
      box-shadow:
        0 5px 5px -3px rgba(0, 0, 0, 0.2),
        0 8px 10px 1px rgba(0, 0, 0, 0.14),
        0 3px 14px 2px rgba(0, 0, 0, 0.12);

      i {
        margin-right: 0.5rem;
      }
    }

    .cdk-drag-placeholder {
      opacity: 0;
    }

    .cdk-drag-animating {
      transition: transform 250ms cubic-bezier(0, 0, 0.2, 1);
    }
  }
>>>>>>> c83a85de
}<|MERGE_RESOLUTION|>--- conflicted
+++ resolved
@@ -2,10 +2,10 @@
   margin: 0;
 }
 
-<<<<<<< HEAD
 .org-desc {
   font-size: 14px;
-=======
+}
+
 @mixin actions-theme($theme) {
   $foreground: map-get($theme, foreground);
   $background: map-get($theme, background);
@@ -180,5 +180,4 @@
       transition: transform 250ms cubic-bezier(0, 0, 0.2, 1);
     }
   }
->>>>>>> c83a85de
 }