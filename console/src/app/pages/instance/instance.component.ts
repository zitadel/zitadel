--- conflicted
+++ resolved
@@ -1,11 +1,7 @@
 import { Component, DestroyRef } from '@angular/core';
 import { MatDialog } from '@angular/material/dialog';
 import { ActivatedRoute, Params, Router } from '@angular/router';
-<<<<<<< HEAD
 import { BehaviorSubject, defer, from, Observable, of, shareReplay, TimeoutError } from 'rxjs';
-=======
-import { BehaviorSubject, defer, from, Observable, of, TimeoutError } from 'rxjs';
->>>>>>> 02617cf1
 import { catchError, finalize, map, timeout } from 'rxjs/operators';
 import { CreationType, MemberCreateDialogComponent } from 'src/app/modules/add-member-dialog/member-create-dialog.component';
 import { PolicyComponentServiceType } from 'src/app/modules/policies/policy-component-types.enum';
@@ -98,11 +94,7 @@
     ACTIONS_TARGETS,
   ];
 
-<<<<<<< HEAD
   protected readonly settingsList$: Observable<SidenavSetting[]>;
-=======
-  protected readonly settingsList: Observable<SidenavSetting[]>;
->>>>>>> 02617cf1
   protected readonly customerPortalLink$ = this.envService.env.pipe(map((env) => env.customer_portal));
 
   constructor(
@@ -137,19 +129,13 @@
         this.toast.showError(error);
       });
 
-<<<<<<< HEAD
     activatedRoute.queryParamMap.pipe(takeUntilDestroyed(this.destroyRef)).subscribe((params) => {
       const id = params.get('id');
-=======
-    activatedRoute.queryParams.pipe(takeUntilDestroyed(this.destroyRef)).subscribe((params: Params) => {
-      const { id } = params;
->>>>>>> 02617cf1
       if (id) {
         this.id = id;
       }
     });
 
-<<<<<<< HEAD
     this.settingsList$ = this.getSettingsList();
   }
 
@@ -172,40 +158,14 @@
 
   private getFeatures() {
     return defer(() => this.featureService.getInstanceFeatures()).pipe(
-=======
-    this.settingsList = this.getSettingsList();
-  }
-
-  public getSettingsList(): Observable<SidenavSetting[]> {
-    const webKeysEnabled$ = defer(() => this.featureService.getInstanceFeatures()).pipe(
-      map(({ webKey }) => webKey?.enabled ?? false),
->>>>>>> 02617cf1
       timeout(1000),
       catchError((error) => {
         if (!(error instanceof TimeoutError)) {
           this.toast.showError(error);
         }
-<<<<<<< HEAD
         return of(undefined);
       }),
     );
-=======
-        return of(false);
-      }),
-    );
-
-    return this.authService
-      .isAllowedMapper(this.defaultSettingsList, (setting) => setting.requiredRoles.admin || [])
-      .pipe(
-        withLatestFromSynchronousFix(webKeysEnabled$),
-        map(([settings, webKeysEnabled]) => {
-          if (webKeysEnabled) {
-            return settings;
-          }
-          return settings.filter((setting) => setting.id !== WEBKEYS.id);
-        }),
-      );
->>>>>>> 02617cf1
   }
 
   public loadMembers(): void {
