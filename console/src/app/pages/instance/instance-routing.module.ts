import { NgModule } from '@angular/core';
import { RouterModule, Routes } from '@angular/router';
import { AuthGuard } from 'src/app/guards/auth.guard';
import { RoleGuard } from 'src/app/guards/role.guard';
import { PolicyComponentServiceType } from 'src/app/modules/policies/policy-component-types.enum';

import { InstanceComponent } from './instance.component';

const routes: Routes = [
  {
    path: '',
    component: InstanceComponent,
    canActivate: [AuthGuard, RoleGuard],
    data: {
      roles: ['iam.read'],
    },
  },
  {
    path: 'members',
    loadChildren: () => import('./instance-members/instance-members.module'),
    canActivate: [AuthGuard, RoleGuard],
    data: {
      roles: ['iam.member.read'],
    },
  },
  {
    path: 'provider',
    canActivate: [AuthGuard, RoleGuard],
    data: {
      roles: ['iam.idp.write'],
      serviceType: PolicyComponentServiceType.ADMIN,
    },
    children: [
      {
        path: 'oidc',
        children: [
          {
            path: 'create',
            loadChildren: () => import('src/app/modules/providers/provider-oidc/provider-oidc.module'),
          },
          {
            path: ':id',
            loadChildren: () => import('src/app/modules/providers/provider-oidc/provider-oidc.module'),
          },
        ],
      },
      {
        path: 'oauth',
        children: [
          {
            path: 'create',
            loadChildren: () => import('src/app/modules/providers/provider-oauth/provider-oauth.module'),
          },
          {
            path: ':id',
            loadChildren: () => import('src/app/modules/providers/provider-oauth/provider-oauth.module'),
          },
        ],
      },
      {
        path: 'jwt',
        children: [
          {
            path: 'create',
            loadChildren: () => import('src/app/modules/providers/provider-jwt/provider-jwt.module'),
          },
          {
            path: ':id',
            loadChildren: () => import('src/app/modules/providers/provider-jwt/provider-jwt.module'),
          },
        ],
      },
      {
        path: 'google',
        children: [
          {
            path: 'create',
            loadChildren: () => import('src/app/modules/providers/provider-google/provider-google.module'),
          },
          {
            path: ':id',
            loadChildren: () => import('src/app/modules/providers/provider-google/provider-google.module'),
          },
        ],
      },
      {
<<<<<<< HEAD
        path: 'gitlab',
        children: [
          {
            path: 'create',
            loadChildren: () => import('src/app/modules/providers/provider-gitlab/provider-gitlab.module'),
          },
          {
            path: ':id',
            loadChildren: () => import('src/app/modules/providers/provider-gitlab/provider-gitlab.module'),
          },
        ],
      },
      {
        path: 'gitlab-self-hosted',
        children: [
          {
            path: 'create',
            loadChildren: () =>
              import('src/app/modules/providers/provider-gitlab-self-hosted/provider-gitlab-self-hosted.module'),
          },
          {
            path: ':id',
            loadChildren: () =>
              import('src/app/modules/providers/provider-gitlab-self-hosted/provider-gitlab-self-hosted.module'),
=======
        path: 'github',
        children: [
          {
            path: 'create',
            loadChildren: () => import('src/app/modules/providers/provider-github/provider-github.module'),
          },
          {
            path: ':id',
            loadChildren: () => import('src/app/modules/providers/provider-github/provider-github.module'),
>>>>>>> c0843e6b
          },
        ],
      },
    ],
  },
];

@NgModule({
  imports: [RouterModule.forChild(routes)],
  exports: [RouterModule],
})
export class IamRoutingModule {}<|MERGE_RESOLUTION|>--- conflicted
+++ resolved
@@ -84,7 +84,6 @@
         ],
       },
       {
-<<<<<<< HEAD
         path: 'gitlab',
         children: [
           {
@@ -109,7 +108,10 @@
             path: ':id',
             loadChildren: () =>
               import('src/app/modules/providers/provider-gitlab-self-hosted/provider-gitlab-self-hosted.module'),
-=======
+          },
+        ],
+      },
+      {
         path: 'github',
         children: [
           {
@@ -119,7 +121,6 @@
           {
             path: ':id',
             loadChildren: () => import('src/app/modules/providers/provider-github/provider-github.module'),
->>>>>>> c0843e6b
           },
         ],
       },
