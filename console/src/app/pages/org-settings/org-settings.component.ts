import { Component, OnInit } from '@angular/core';
import { ActivatedRoute, Params } from '@angular/router';
import { Observable, of, take } from 'rxjs';
import { PolicyComponentServiceType } from 'src/app/modules/policies/policy-component-types.enum';
import { SidenavSetting } from 'src/app/modules/sidenav/sidenav.component';
import { Breadcrumb, BreadcrumbService, BreadcrumbType } from 'src/app/services/breadcrumb.service';

import { GrpcAuthService } from 'src/app/services/grpc-auth.service';
import {
  BRANDING,
  COMPLEXITY,
  DOMAIN,
  IDP,
  LOCKOUT,
  LOGIN,
  LOGINTEXTS,
  MESSAGETEXTS,
  NOTIFICATIONS,
  PRIVACYPOLICY,
  VERIFIED_DOMAINS,
} from '../../modules/settings-list/settings';

@Component({
  selector: 'cnsl-org-settings',
  templateUrl: './org-settings.component.html',
  styleUrls: ['./org-settings.component.scss'],
})
export class OrgSettingsComponent implements OnInit {
  public id: string = '';
  public PolicyComponentServiceType: any = PolicyComponentServiceType;

  private defaultSettingsList: SidenavSetting[] = [
    LOGIN,
    IDP,
    COMPLEXITY,
    LOCKOUT,
<<<<<<< HEAD
    NOTIFICATIONS,
=======
    NOTIFICATION_POLICY,
    VERIFIED_DOMAINS,
>>>>>>> d01f4d22
    DOMAIN,
    BRANDING,
    MESSAGETEXTS,
    LOGINTEXTS,
    PRIVACYPOLICY,
  ];

  public settingsList: Observable<Array<SidenavSetting>> = of([]);

  constructor(
    breadcrumbService: BreadcrumbService,
    activatedRoute: ActivatedRoute,
    public authService: GrpcAuthService,
  ) {
    const breadcrumbs = [
      new Breadcrumb({
        type: BreadcrumbType.ORG,
        routerLink: ['/org'],
      }),
    ];
    breadcrumbService.setBreadcrumb(breadcrumbs);

    activatedRoute.queryParams.pipe(take(1)).subscribe((params: Params) => {
      const { id } = params;
      if (id) {
        this.id = id;
      }
    });
  }

  ngOnInit(): void {
    this.settingsList = this.authService
      .isAllowedMapper(this.defaultSettingsList, (setting) => setting.requiredRoles.mgmt)
      .pipe(take(1));
  }
}<|MERGE_RESOLUTION|>--- conflicted
+++ resolved
@@ -34,12 +34,8 @@
     IDP,
     COMPLEXITY,
     LOCKOUT,
-<<<<<<< HEAD
     NOTIFICATIONS,
-=======
-    NOTIFICATION_POLICY,
     VERIFIED_DOMAINS,
->>>>>>> d01f4d22
     DOMAIN,
     BRANDING,
     MESSAGETEXTS,
@@ -49,11 +45,7 @@
 
   public settingsList: Observable<Array<SidenavSetting>> = of([]);
 
-  constructor(
-    breadcrumbService: BreadcrumbService,
-    activatedRoute: ActivatedRoute,
-    public authService: GrpcAuthService,
-  ) {
+  constructor(breadcrumbService: BreadcrumbService, activatedRoute: ActivatedRoute, public authService: GrpcAuthService) {
     const breadcrumbs = [
       new Breadcrumb({
         type: BreadcrumbType.ORG,
