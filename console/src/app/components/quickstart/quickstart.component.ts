--- conflicted
+++ resolved
@@ -3,51 +3,7 @@
 import { RouterModule } from '@angular/router';
 import { TranslateModule } from '@ngx-translate/core';
 import { MatButtonModule } from '@angular/material/button';
-<<<<<<< HEAD
-import type { getFramework } from '@netlify/build-info';
-import { OIDC_CONFIGURATIONS } from 'src/app/utils/framework';
-
-type FrameworkName = Parameters<typeof getFramework>[0];
-
-export type FrameworkDefinition = {
-  id?: FrameworkName | string;
-  title: string;
-  description?: string;
-  ecosystem?: string;
-  imgSrcDark: string;
-  imgSrcLight?: string;
-  docsLink: string;
-  external?: boolean;
-  client?: boolean;
-  sdk?: boolean;
-  sdkLink?: string;
-  sdkName?: string;
-  sdkPackage?: string;
-  sdkCommand?: string;
-  localhost?: string;
-  buildCommand?: string;
-  startCommand?: string;
-  example?: string;
-  exampleLink?: string;
-  envSetup?: {
-    type: string;
-    filename?: string;
-    description: string;
-    variables: Array<{
-      name: string;
-      description: string;
-      placeholder: string;
-      required: boolean;
-    }>;
-  };
-};
-
-export type Framework = FrameworkDefinition & {
-  fragment: string;
-};
-=======
 import { frameworksWithOidcConfiguration } from 'src/app/utils/framework';
->>>>>>> c00c8a85
 
 @Component({
   selector: 'cnsl-quickstart',
