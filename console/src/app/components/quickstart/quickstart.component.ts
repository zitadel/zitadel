import { CommonModule } from '@angular/common';
import { Component } from '@angular/core';
import { RouterModule } from '@angular/router';
import { TranslateModule } from '@ngx-translate/core';
import frameworkDefinition from '../../../../../docs/frameworks.json';
import { MatButtonModule } from '@angular/material/button';
import type { getFramework } from '@netlify/build-info';
import { OIDC_CONFIGURATIONS } from 'src/app/utils/framework';

type FrameworkName = Parameters<typeof getFramework>[0];

export type FrameworkDefinition = {
  id?: FrameworkName | string;
  title: string;
  description?: string;
  ecosystem?: string;
  imgSrcDark: string;
  imgSrcLight?: string;
  docsLink: string;
  external?: boolean;
  client?: boolean;
<<<<<<< HEAD
=======
  sdk?: boolean;
  sdkLink?: string;
  sdkName?: string;
  sdkPackage?: string;
  sdkCommand?: string;
  localhost?: string;
  buildCommand?: string;
  startCommand?: string;
  example?: string;
  exampleLink?: string;
>>>>>>> f59f4d1c
};

export type Framework = FrameworkDefinition & {
  fragment: string;
};

@Component({
  selector: 'cnsl-quickstart',
  templateUrl: './quickstart.component.html',
  styleUrls: ['./quickstart.component.scss'],
  imports: [TranslateModule, RouterModule, CommonModule, MatButtonModule],
})
export class QuickstartComponent {
  public frameworks: FrameworkDefinition[] = frameworkDefinition
    .filter((f) => f.id && OIDC_CONFIGURATIONS[f.id])
    .map((f) => {
      return {
        ...f,
        imgSrcDark: `assets${f.imgSrcDark}`,
        imgSrcLight: `assets${f.imgSrcLight ? f.imgSrcLight : f.imgSrcDark}`,
      };
    });
}<|MERGE_RESOLUTION|>--- conflicted
+++ resolved
@@ -19,8 +19,6 @@
   docsLink: string;
   external?: boolean;
   client?: boolean;
-<<<<<<< HEAD
-=======
   sdk?: boolean;
   sdkLink?: string;
   sdkName?: string;
@@ -31,7 +29,6 @@
   startCommand?: string;
   example?: string;
   exampleLink?: string;
->>>>>>> f59f4d1c
 };
 
 export type Framework = FrameworkDefinition & {
