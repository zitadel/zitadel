--- conflicted
+++ resolved
@@ -40,16 +40,8 @@
   'oidcTriggerIntrospectionProjections',
   'permissionCheckV2',
   'userSchema',
-<<<<<<< HEAD
   'webKey',
-];
-
-type FeatureState = { source: Source; state: ToggleState };
-export type ToggleStateKeys = Exclude<keyof GetInstanceFeaturesResponse, 'details' | '$typeName' | '$unknown'>;
-=======
-  // 'webKey',
 ] as const;
->>>>>>> 71765c21
 
 export type ToggleState = { source: Source; enabled: boolean };
 export type ToggleStates = {
@@ -105,41 +97,6 @@
     this.toggleStates$ = this.getToggleStates().pipe(shareReplay({ refCount: true, bufferSize: 1 }));
   }
 
-<<<<<<< HEAD
-  public validateAndSave() {
-    const req: MessageInitShape<typeof SetInstanceFeaturesRequestSchema> = {
-      actions: this.toggleStates?.actions?.state === ToggleState.ENABLED,
-      consoleUseV2UserApi: this.toggleStates?.consoleUseV2UserApi?.state === ToggleState.ENABLED,
-      debugOidcParentError: this.toggleStates?.debugOidcParentError?.state === ToggleState.ENABLED,
-      disableUserTokenEvent: this.toggleStates?.disableUserTokenEvent?.state === ToggleState.ENABLED,
-      enableBackChannelLogout: this.toggleStates?.enableBackChannelLogout?.state === ToggleState.ENABLED,
-      loginDefaultOrg: this.toggleStates?.loginDefaultOrg?.state === ToggleState.ENABLED,
-      oidcLegacyIntrospection: this.toggleStates?.oidcLegacyIntrospection?.state === ToggleState.ENABLED,
-      oidcSingleV1SessionTermination: this.toggleStates?.oidcSingleV1SessionTermination?.state === ToggleState.ENABLED,
-      oidcTokenExchange: this.toggleStates?.oidcTokenExchange?.state === ToggleState.ENABLED,
-      oidcTriggerIntrospectionProjections:
-        this.toggleStates?.oidcTriggerIntrospectionProjections?.state === ToggleState.ENABLED,
-      permissionCheckV2: this.toggleStates?.permissionCheckV2?.state === ToggleState.ENABLED,
-      userSchema: this.toggleStates?.userSchema?.state === ToggleState.ENABLED,
-      webKey: this.toggleStates?.webKey?.state === ToggleState.ENABLED,
-    };
-
-    this.featureService
-      .setInstanceFeatures(req)
-      .then(() => {
-        this.toast.showInfo('POLICY.TOAST.SET', true);
-      })
-      .catch((error) => {
-        this.toast.showError(error);
-      });
-  }
-
-  private getFeatures() {
-    this.featureService.getInstanceFeatures().then((instanceFeaturesResponse) => {
-      this.featureData = instanceFeaturesResponse;
-      this.toggleStates = this.createToggleStates(this.featureData);
-    });
-=======
   private getToggleStates() {
     return this.refresh$.pipe(
       startWith(true),
@@ -154,7 +111,6 @@
       filter(Boolean),
       map((res) => this.createToggleStates(res)),
     );
->>>>>>> 71765c21
   }
 
   private createToggleStates(featureData: GetInstanceFeaturesResponse): ToggleStates {
