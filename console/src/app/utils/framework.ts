import { MessageInitShape } from '@bufbuild/protobuf';
import { CreateApplicationRequestSchema } from '@zitadel/proto/zitadel/app/v2beta/app_service_pb';
import { OIDCAppType, OIDCAuthMethodType, OIDCGrantType, OIDCResponseType } from '@zitadel/proto/zitadel/app/v2beta/oidc_pb';
import frameworkDefinition from 'src/../../../docs/frameworks.json';

type OIDCConfiguration = Extract<
  MessageInitShape<typeof CreateApplicationRequestSchema>['creationRequestType'],
  { case: 'oidcRequest' }
>['value'];

export const OIDC_CONFIGURATIONS = {
  // user agent applications (SPA)
<<<<<<< HEAD
  ['angular']: new AddOIDCAppRequest()
    .setAppType(OIDCAppType.OIDC_APP_TYPE_USER_AGENT)
    .setAuthMethodType(OIDCAuthMethodType.OIDC_AUTH_METHOD_TYPE_NONE)
    .setResponseTypesList([OIDCResponseType.OIDC_RESPONSE_TYPE_CODE])
    .setGrantTypesList([OIDCGrantType.OIDC_GRANT_TYPE_AUTHORIZATION_CODE])
    .setRedirectUrisList(['http://localhost:3000/auth/callback/zitadel'])
    .setPostLogoutRedirectUrisList([
      'http://localhost:3000/api/auth/logout/callback',
      'http://localhost:3000/auth/logout/callback',
    ]),
  ['react']: new AddOIDCAppRequest()
    .setAppType(OIDCAppType.OIDC_APP_TYPE_USER_AGENT)
    .setAuthMethodType(OIDCAuthMethodType.OIDC_AUTH_METHOD_TYPE_NONE)
    .setResponseTypesList([OIDCResponseType.OIDC_RESPONSE_TYPE_CODE])
    .setGrantTypesList([OIDCGrantType.OIDC_GRANT_TYPE_AUTHORIZATION_CODE])
    .setRedirectUrisList(['http://localhost:3000/callback'])
    .setPostLogoutRedirectUrisList(['http://localhost:3000']),
  ['vue']: new AddOIDCAppRequest()
    .setAppType(OIDCAppType.OIDC_APP_TYPE_USER_AGENT)
    .setAuthMethodType(OIDCAuthMethodType.OIDC_AUTH_METHOD_TYPE_NONE)
    .setResponseTypesList([OIDCResponseType.OIDC_RESPONSE_TYPE_CODE])
    .setGrantTypesList([OIDCGrantType.OIDC_GRANT_TYPE_AUTHORIZATION_CODE])
    .setRedirectUrisList([
      'http://localhost:3000/auth/callback',
      'http://localhost:3000/api/auth/callback',
      'http://localhost:3000/api/auth/callback/zitadel',
      'http://localhost:3000/auth/callback/zitadel',
    ])
    .setPostLogoutRedirectUrisList([
      'http://localhost:3000/api/auth/logout/callback',
      'http://localhost:3000/auth/logout/callback',
    ]),
  // web applications (SSR)
  ['next']: new AddOIDCAppRequest()
    .setAppType(OIDCAppType.OIDC_APP_TYPE_WEB)
    .setAuthMethodType(OIDCAuthMethodType.OIDC_AUTH_METHOD_TYPE_NONE)
    .setResponseTypesList([OIDCResponseType.OIDC_RESPONSE_TYPE_CODE])
    .setGrantTypesList([OIDCGrantType.OIDC_GRANT_TYPE_AUTHORIZATION_CODE])
    .setRedirectUrisList([
      'http://localhost:3000/auth/callback',
      'http://localhost:3000/api/auth/callback',
      'http://localhost:3000/api/auth/callback/zitadel',
      'http://localhost:3000/auth/callback/zitadel',
    ])
    .setPostLogoutRedirectUrisList([
      'http://localhost:3000/api/auth/logout/callback',
      'http://localhost:3000/auth/logout/callback',
    ])
    .setIdTokenRoleAssertion(true)
    .setIdTokenUserinfoAssertion(true),
  ['astro']: new AddOIDCAppRequest()
    .setAppType(OIDCAppType.OIDC_APP_TYPE_WEB)
    .setAuthMethodType(OIDCAuthMethodType.OIDC_AUTH_METHOD_TYPE_BASIC)
    .setResponseTypesList([OIDCResponseType.OIDC_RESPONSE_TYPE_CODE])
    .setGrantTypesList([OIDCGrantType.OIDC_GRANT_TYPE_AUTHORIZATION_CODE])
    .setRedirectUrisList([
      'http://localhost:3000/auth/callback',
      'http://localhost:3000/api/auth/callback',
      'http://localhost:3000/api/auth/callback/zitadel',
      'http://localhost:3000/auth/callback/zitadel',
    ])
    .setPostLogoutRedirectUrisList([
      'http://localhost:3000/api/auth/logout/callback',
      'http://localhost:3000/auth/logout/callback',
    ])
    .setIdTokenRoleAssertion(true)
    .setIdTokenUserinfoAssertion(true),
  ['hono']: new AddOIDCAppRequest()
    .setAppType(OIDCAppType.OIDC_APP_TYPE_WEB)
    .setAuthMethodType(OIDCAuthMethodType.OIDC_AUTH_METHOD_TYPE_NONE)
    .setResponseTypesList([OIDCResponseType.OIDC_RESPONSE_TYPE_CODE])
    .setGrantTypesList([OIDCGrantType.OIDC_GRANT_TYPE_AUTHORIZATION_CODE])
    .setRedirectUrisList([
      'http://localhost:3000/auth/callback',
      'http://localhost:3000/api/auth/callback',
      'http://localhost:3000/api/auth/callback/zitadel',
      'http://localhost:3000/auth/callback/zitadel',
    ])
    .setPostLogoutRedirectUrisList([
      'http://localhost:3000/api/auth/logout/callback',
      'http://localhost:3000/auth/logout/callback',
    ])
    .setIdTokenRoleAssertion(true)
    .setIdTokenUserinfoAssertion(true),
  ['nestjs']: new AddOIDCAppRequest()
    .setAppType(OIDCAppType.OIDC_APP_TYPE_WEB)
    .setAuthMethodType(OIDCAuthMethodType.OIDC_AUTH_METHOD_TYPE_NONE)
    .setResponseTypesList([OIDCResponseType.OIDC_RESPONSE_TYPE_CODE])
    .setGrantTypesList([OIDCGrantType.OIDC_GRANT_TYPE_AUTHORIZATION_CODE])
    .setRedirectUrisList([
      'http://localhost:3000/auth/callback',
      'http://localhost:3000/api/auth/callback',
      'http://localhost:3000/api/auth/callback/zitadel',
      'http://localhost:3000/auth/callback/zitadel',
    ])
    .setPostLogoutRedirectUrisList([
      'http://localhost:3000/api/auth/logout/callback',
      'http://localhost:3000/auth/logout/callback',
    ])
    .setIdTokenRoleAssertion(true)
    .setIdTokenUserinfoAssertion(true),
  ['nuxtjs']: new AddOIDCAppRequest()
    .setAppType(OIDCAppType.OIDC_APP_TYPE_WEB)
    .setAuthMethodType(OIDCAuthMethodType.OIDC_AUTH_METHOD_TYPE_NONE)
    .setResponseTypesList([OIDCResponseType.OIDC_RESPONSE_TYPE_CODE])
    .setGrantTypesList([OIDCGrantType.OIDC_GRANT_TYPE_AUTHORIZATION_CODE])
    .setRedirectUrisList([
      'http://localhost:3000/auth/callback',
      'http://localhost:3000/api/auth/callback',
      'http://localhost:3000/api/auth/callback/zitadel',
      'http://localhost:3000/auth/callback/zitadel',
    ])
    .setPostLogoutRedirectUrisList([
      'http://localhost:3000/api/auth/logout/callback',
      'http://localhost:3000/auth/logout/callback',
    ])
    .setIdTokenRoleAssertion(true)
    .setIdTokenUserinfoAssertion(true),
  ['qwik']: new AddOIDCAppRequest()
    .setAppType(OIDCAppType.OIDC_APP_TYPE_WEB)
    .setAuthMethodType(OIDCAuthMethodType.OIDC_AUTH_METHOD_TYPE_NONE)
    .setResponseTypesList([OIDCResponseType.OIDC_RESPONSE_TYPE_CODE])
    .setGrantTypesList([OIDCGrantType.OIDC_GRANT_TYPE_AUTHORIZATION_CODE])
    .setRedirectUrisList([
      'http://localhost:3000/auth/callback',
      'http://localhost:3000/api/auth/callback',
      'http://localhost:3000/api/auth/callback/zitadel',
      'http://localhost:3000/auth/callback/zitadel',
    ])
    .setPostLogoutRedirectUrisList([
      'http://localhost:3000/api/auth/logout/callback',
      'http://localhost:3000/auth/logout/callback',
    ])
    .setIdTokenRoleAssertion(true)
    .setIdTokenUserinfoAssertion(true),
  ['solidstart']: new AddOIDCAppRequest()
    .setAppType(OIDCAppType.OIDC_APP_TYPE_WEB)
    .setAuthMethodType(OIDCAuthMethodType.OIDC_AUTH_METHOD_TYPE_NONE)
    .setResponseTypesList([OIDCResponseType.OIDC_RESPONSE_TYPE_CODE])
    .setGrantTypesList([OIDCGrantType.OIDC_GRANT_TYPE_AUTHORIZATION_CODE])
    .setRedirectUrisList(['http://localhost:3000/auth/callack'])
    .setPostLogoutRedirectUrisList(['http://localhost:3000/api/auth/logout/callback'])
    .setIdTokenRoleAssertion(true)
    .setIdTokenUserinfoAssertion(true),
  ['sveltekit']: new AddOIDCAppRequest()
    .setAppType(OIDCAppType.OIDC_APP_TYPE_WEB)
    .setAuthMethodType(OIDCAuthMethodType.OIDC_AUTH_METHOD_TYPE_NONE)
    .setResponseTypesList([OIDCResponseType.OIDC_RESPONSE_TYPE_CODE])
    .setGrantTypesList([OIDCGrantType.OIDC_GRANT_TYPE_AUTHORIZATION_CODE])
    .setRedirectUrisList([
      'http://localhost:3000/auth/callback',
      'http://localhost:3000/api/auth/callback',
      'http://localhost:3000/api/auth/callback/zitadel',
      'http://localhost:3000/auth/callback/zitadel',
    ])
    .setPostLogoutRedirectUrisList([
      'http://localhost:3000/api/auth/logout/callback',
      'http://localhost:3000/auth/logout/callback',
    ])
    .setIdTokenRoleAssertion(true)
    .setIdTokenUserinfoAssertion(true),
  ['spring-boot']: new AddOIDCAppRequest()
    .setAppType(OIDCAppType.OIDC_APP_TYPE_WEB)
    .setAuthMethodType(OIDCAuthMethodType.OIDC_AUTH_METHOD_TYPE_NONE)
    .setResponseTypesList([OIDCResponseType.OIDC_RESPONSE_TYPE_CODE])
    .setGrantTypesList([OIDCGrantType.OIDC_GRANT_TYPE_AUTHORIZATION_CODE])
    .setRedirectUrisList(['http://localhost:18080/webapp/login/oauth2/code/zitadel'])
    .setPostLogoutRedirectUrisList(['http://localhost:18080/webapp'])
    .setIdTokenRoleAssertion(true)
    .setIdTokenUserinfoAssertion(true),
  ['java']: new AddOIDCAppRequest()
    .setAppType(OIDCAppType.OIDC_APP_TYPE_WEB)
    .setAuthMethodType(OIDCAuthMethodType.OIDC_AUTH_METHOD_TYPE_NONE)
    .setResponseTypesList([OIDCResponseType.OIDC_RESPONSE_TYPE_CODE])
    .setGrantTypesList([OIDCGrantType.OIDC_GRANT_TYPE_AUTHORIZATION_CODE])
    .setRedirectUrisList(['http://localhost:18080/webapp/login/oauth2/code/zitadel'])
    .setPostLogoutRedirectUrisList(['http://localhost:18080/webapp'])
    .setIdTokenRoleAssertion(true)
    .setIdTokenUserinfoAssertion(true),
  ['symfony']: new AddOIDCAppRequest()
    .setAppType(OIDCAppType.OIDC_APP_TYPE_WEB)
    .setAuthMethodType(OIDCAuthMethodType.OIDC_AUTH_METHOD_TYPE_BASIC)
    .setResponseTypesList([OIDCResponseType.OIDC_RESPONSE_TYPE_CODE])
    .setGrantTypesList([OIDCGrantType.OIDC_GRANT_TYPE_AUTHORIZATION_CODE])
    .setRedirectUrisList(['http://localhost:8000/login_check'])
    .setPostLogoutRedirectUrisList(['http://localhost:8000/logout'])
    .setIdTokenRoleAssertion(true)
    .setIdTokenUserinfoAssertion(true),
  ['django']: new AddOIDCAppRequest()
    .setAppType(OIDCAppType.OIDC_APP_TYPE_WEB)
    .setAuthMethodType(OIDCAuthMethodType.OIDC_AUTH_METHOD_TYPE_BASIC)
    .setResponseTypesList([OIDCResponseType.OIDC_RESPONSE_TYPE_CODE])
    .setGrantTypesList([OIDCGrantType.OIDC_GRANT_TYPE_AUTHORIZATION_CODE])
    .setRedirectUrisList(['http://localhost:8000/oidc/callback/'])
    .setPostLogoutRedirectUrisList(['http://localhost:8000/oidc/logout/ '])
    .setIdTokenRoleAssertion(true)
    .setIdTokenUserinfoAssertion(true),
  ['express']: new AddOIDCAppRequest()
    .setAppType(OIDCAppType.OIDC_APP_TYPE_WEB)
    .setAuthMethodType(OIDCAuthMethodType.OIDC_AUTH_METHOD_TYPE_NONE)
    .setResponseTypesList([OIDCResponseType.OIDC_RESPONSE_TYPE_CODE])
    .setGrantTypesList([OIDCGrantType.OIDC_GRANT_TYPE_AUTHORIZATION_CODE])
    .setRedirectUrisList([
      'http://localhost:3000/auth/callback',
      'http://localhost:3000/api/auth/callback',
      'http://localhost:3000/api/auth/callback/zitadel',
      'http://localhost:3000/auth/callback/zitadel',
    ])
    .setPostLogoutRedirectUrisList([
      'http://localhost:3000/api/auth/logout/callback',
      'http://localhost:3000/auth/logout/callback',
    ])
    .setIdTokenRoleAssertion(true)
    .setIdTokenUserinfoAssertion(true),
  ['fastify']: new AddOIDCAppRequest()
    .setAppType(OIDCAppType.OIDC_APP_TYPE_WEB)
    .setAuthMethodType(OIDCAuthMethodType.OIDC_AUTH_METHOD_TYPE_NONE)
    .setResponseTypesList([OIDCResponseType.OIDC_RESPONSE_TYPE_CODE])
    .setGrantTypesList([OIDCGrantType.OIDC_GRANT_TYPE_AUTHORIZATION_CODE])
    .setRedirectUrisList([
      'http://localhost:3000/auth/callback',
      'http://localhost:3000/api/auth/callback',
      'http://localhost:3000/api/auth/callback/zitadel',
      'http://localhost:3000/auth/callback/zitadel',
    ])
    .setPostLogoutRedirectUrisList([
      'http://localhost:3000/api/auth/logout/callback',
      'http://localhost:3000/auth/logout/callback',
    ])
    .setIdTokenRoleAssertion(true)
    .setIdTokenUserinfoAssertion(true),
  ['flask']: new AddOIDCAppRequest()
    .setAppType(OIDCAppType.OIDC_APP_TYPE_WEB)
    .setAuthMethodType(OIDCAuthMethodType.OIDC_AUTH_METHOD_TYPE_BASIC)
    .setResponseTypesList([OIDCResponseType.OIDC_RESPONSE_TYPE_CODE])
    .setGrantTypesList([OIDCGrantType.OIDC_GRANT_TYPE_AUTHORIZATION_CODE])
    .setRedirectUrisList(['http://127.0.0.1:5000/callback'])
    .setPostLogoutRedirectUrisList(['http://127.0.0.1:5000'])
    .setIdTokenRoleAssertion(true)
    .setIdTokenUserinfoAssertion(true),
=======
  angular: {
    appType: OIDCAppType.OIDC_APP_TYPE_USER_AGENT,
    authMethodType: OIDCAuthMethodType.OIDC_AUTH_METHOD_TYPE_NONE,
    responseTypes: [OIDCResponseType.OIDC_RESPONSE_TYPE_CODE],
    grantTypes: [OIDCGrantType.OIDC_GRANT_TYPE_AUTHORIZATION_CODE],
    redirectUris: ['http://localhost:4200/callback'],
    postLogoutRedirectUris: ['http://localhost:4200'],
  },
  react: {
    appType: OIDCAppType.OIDC_APP_TYPE_USER_AGENT,
    authMethodType: OIDCAuthMethodType.OIDC_AUTH_METHOD_TYPE_NONE,
    responseTypes: [OIDCResponseType.OIDC_RESPONSE_TYPE_CODE],
    grantTypes: [OIDCGrantType.OIDC_GRANT_TYPE_AUTHORIZATION_CODE],
    redirectUris: ['http://localhost:3000/callback'],
    postLogoutRedirectUris: ['http://localhost:3000'],
  },
  vue: {
    appType: OIDCAppType.OIDC_APP_TYPE_USER_AGENT,
    authMethodType: OIDCAuthMethodType.OIDC_AUTH_METHOD_TYPE_NONE,
    responseTypes: [OIDCResponseType.OIDC_RESPONSE_TYPE_CODE],
    grantTypes: [OIDCGrantType.OIDC_GRANT_TYPE_AUTHORIZATION_CODE],
    redirectUris: ['http://localhost:5173/auth/signinwin/zitadel'],
    postLogoutRedirectUris: ['http://localhost:5173/'],
  },
  // web applications (SSR)
  next: {
    appType: OIDCAppType.OIDC_APP_TYPE_WEB,
    authMethodType: OIDCAuthMethodType.OIDC_AUTH_METHOD_TYPE_BASIC,
    responseTypes: [OIDCResponseType.OIDC_RESPONSE_TYPE_CODE],
    grantTypes: [OIDCGrantType.OIDC_GRANT_TYPE_AUTHORIZATION_CODE],
    redirectUris: ['http://localhost:3000/callback'],
    postLogoutRedirectUris: ['http://localhost:3000'],
  },
  astro: {
    appType: OIDCAppType.OIDC_APP_TYPE_WEB,
    authMethodType: OIDCAuthMethodType.OIDC_AUTH_METHOD_TYPE_BASIC,
    responseTypes: [OIDCResponseType.OIDC_RESPONSE_TYPE_CODE],
    grantTypes: [OIDCGrantType.OIDC_GRANT_TYPE_AUTHORIZATION_CODE],
    redirectUris: ['http://localhost:3000/api/auth/callback'],
    postLogoutRedirectUris: ['http://localhost:3000'],
  },
  hono: {
    appType: OIDCAppType.OIDC_APP_TYPE_WEB,
    authMethodType: OIDCAuthMethodType.OIDC_AUTH_METHOD_TYPE_BASIC,
    responseTypes: [OIDCResponseType.OIDC_RESPONSE_TYPE_CODE],
    grantTypes: [OIDCGrantType.OIDC_GRANT_TYPE_AUTHORIZATION_CODE],
    redirectUris: ['http://localhost:3000/api/auth/callback'],
    postLogoutRedirectUris: ['http://localhost:3000'],
  },
  nestjs: {
    appType: OIDCAppType.OIDC_APP_TYPE_WEB,
    authMethodType: OIDCAuthMethodType.OIDC_AUTH_METHOD_TYPE_BASIC,
    responseTypes: [OIDCResponseType.OIDC_RESPONSE_TYPE_CODE],
    grantTypes: [OIDCGrantType.OIDC_GRANT_TYPE_AUTHORIZATION_CODE],
    redirectUris: ['http://localhost:3000/api/auth/callback'],
    postLogoutRedirectUris: ['http://localhost:3000'],
  },
  nuxtjs: {
    appType: OIDCAppType.OIDC_APP_TYPE_WEB,
    authMethodType: OIDCAuthMethodType.OIDC_AUTH_METHOD_TYPE_BASIC,
    responseTypes: [OIDCResponseType.OIDC_RESPONSE_TYPE_CODE],
    grantTypes: [OIDCGrantType.OIDC_GRANT_TYPE_AUTHORIZATION_CODE],
    redirectUris: ['http://localhost:3000/api/auth/callback'],
    postLogoutRedirectUris: ['http://localhost:3000'],
  },
  solidstart: {
    appType: OIDCAppType.OIDC_APP_TYPE_WEB,
    authMethodType: OIDCAuthMethodType.OIDC_AUTH_METHOD_TYPE_BASIC,
    responseTypes: [OIDCResponseType.OIDC_RESPONSE_TYPE_CODE],
    grantTypes: [OIDCGrantType.OIDC_GRANT_TYPE_AUTHORIZATION_CODE],
    redirectUris: ['http://localhost:3000/api/auth/callback'],
    postLogoutRedirectUris: ['http://localhost:3000'],
  },
  sveltekit: {
    appType: OIDCAppType.OIDC_APP_TYPE_WEB,
    authMethodType: OIDCAuthMethodType.OIDC_AUTH_METHOD_TYPE_BASIC,
    responseTypes: [OIDCResponseType.OIDC_RESPONSE_TYPE_CODE],
    grantTypes: [OIDCGrantType.OIDC_GRANT_TYPE_AUTHORIZATION_CODE],
    redirectUris: ['http://localhost:3000/auth/callback'],
    postLogoutRedirectUris: ['http://localhost:3000'],
  },
  'spring-boot': {
    appType: OIDCAppType.OIDC_APP_TYPE_WEB,
    authMethodType: OIDCAuthMethodType.OIDC_AUTH_METHOD_TYPE_NONE,
    responseTypes: [OIDCResponseType.OIDC_RESPONSE_TYPE_CODE],
    grantTypes: [OIDCGrantType.OIDC_GRANT_TYPE_AUTHORIZATION_CODE],
    redirectUris: ['http://localhost:18080/webapp/login/oauth2/code/zitadel'],
    postLogoutRedirectUris: ['http://localhost:18080/webapp'],
  },
  java: {
    appType: OIDCAppType.OIDC_APP_TYPE_WEB,
    authMethodType: OIDCAuthMethodType.OIDC_AUTH_METHOD_TYPE_NONE,
    responseTypes: [OIDCResponseType.OIDC_RESPONSE_TYPE_CODE],
    grantTypes: [OIDCGrantType.OIDC_GRANT_TYPE_AUTHORIZATION_CODE],
    redirectUris: ['http://localhost:18080/webapp/login/oauth2/code/zitadel'],
    postLogoutRedirectUris: ['http://localhost:18080/webapp'],
  },
  symfony: {
    appType: OIDCAppType.OIDC_APP_TYPE_WEB,
    authMethodType: OIDCAuthMethodType.OIDC_AUTH_METHOD_TYPE_BASIC,
    responseTypes: [OIDCResponseType.OIDC_RESPONSE_TYPE_CODE],
    grantTypes: [OIDCGrantType.OIDC_GRANT_TYPE_AUTHORIZATION_CODE],
    redirectUris: ['http://localhost:8000/login_check'],
    postLogoutRedirectUris: ['http://localhost:8000/logout'],
  },
  django: {
    appType: OIDCAppType.OIDC_APP_TYPE_WEB,
    authMethodType: OIDCAuthMethodType.OIDC_AUTH_METHOD_TYPE_NONE,
    responseTypes: [OIDCResponseType.OIDC_RESPONSE_TYPE_CODE],
    grantTypes: [OIDCGrantType.OIDC_GRANT_TYPE_AUTHORIZATION_CODE],
    redirectUris: ['http://localhost:8000/oidc/callback/'],
    postLogoutRedirectUris: ['http://localhost:8000/oidc/logout/ '],
  },
  flask: {
    appType: OIDCAppType.OIDC_APP_TYPE_WEB,
    authMethodType: OIDCAuthMethodType.OIDC_AUTH_METHOD_TYPE_NONE,
    responseTypes: [OIDCResponseType.OIDC_RESPONSE_TYPE_CODE],
    grantTypes: [OIDCGrantType.OIDC_GRANT_TYPE_AUTHORIZATION_CODE],
    redirectUris: ['http://127.0.0.1:5000/callback'],
    postLogoutRedirectUris: ['http://127.0.0.1:5000'],
  },
>>>>>>> c00c8a85
  // native
  flutter: {
    appType: OIDCAppType.OIDC_APP_TYPE_NATIVE,
    authMethodType: OIDCAuthMethodType.OIDC_AUTH_METHOD_TYPE_NONE,
    responseTypes: [OIDCResponseType.OIDC_RESPONSE_TYPE_CODE],
    grantTypes: [OIDCGrantType.OIDC_GRANT_TYPE_AUTHORIZATION_CODE],
    redirectUris: ['http://localhost:4444/auth.html', 'com.example.zitadelflutter'],
    postLogoutRedirectUris: ['http://localhost:4444', 'com.example.zitadelflutter'],
  },
} satisfies Record<string, OIDCConfiguration>;

export const frameworks = frameworkDefinition.map((f) => ({
  ...f,
  imgSrcDark: `assets${f.imgSrcDark}`,
  imgSrcLight: `assets${f.imgSrcLight ?? f.imgSrcDark}`,
}));

export const frameworksWithOidcConfiguration = frameworks
  .map((f) => {
    const id = f.id as unknown as keyof typeof OIDC_CONFIGURATIONS;
    const oidcConfiguration: (typeof OIDC_CONFIGURATIONS)[typeof id] | undefined = OIDC_CONFIGURATIONS[id];

    if (oidcConfiguration) {
      return {
        ...f,
        id,
      };
    }

    return undefined;
  })
  .filter((f) => !!f);<|MERGE_RESOLUTION|>--- conflicted
+++ resolved
@@ -1,7 +1,7 @@
 import { MessageInitShape } from '@bufbuild/protobuf';
 import { CreateApplicationRequestSchema } from '@zitadel/proto/zitadel/app/v2beta/app_service_pb';
 import { OIDCAppType, OIDCAuthMethodType, OIDCGrantType, OIDCResponseType } from '@zitadel/proto/zitadel/app/v2beta/oidc_pb';
-import frameworkDefinition from 'src/../../../docs/frameworks.json';
+import frameworkDefinition from '../../../../docs/frameworks.json';
 
 type OIDCConfiguration = Extract<
   MessageInitShape<typeof CreateApplicationRequestSchema>['creationRequestType'],
@@ -10,255 +10,16 @@
 
 export const OIDC_CONFIGURATIONS = {
   // user agent applications (SPA)
-<<<<<<< HEAD
-  ['angular']: new AddOIDCAppRequest()
-    .setAppType(OIDCAppType.OIDC_APP_TYPE_USER_AGENT)
-    .setAuthMethodType(OIDCAuthMethodType.OIDC_AUTH_METHOD_TYPE_NONE)
-    .setResponseTypesList([OIDCResponseType.OIDC_RESPONSE_TYPE_CODE])
-    .setGrantTypesList([OIDCGrantType.OIDC_GRANT_TYPE_AUTHORIZATION_CODE])
-    .setRedirectUrisList(['http://localhost:3000/auth/callback/zitadel'])
-    .setPostLogoutRedirectUrisList([
-      'http://localhost:3000/api/auth/logout/callback',
-      'http://localhost:3000/auth/logout/callback',
-    ]),
-  ['react']: new AddOIDCAppRequest()
-    .setAppType(OIDCAppType.OIDC_APP_TYPE_USER_AGENT)
-    .setAuthMethodType(OIDCAuthMethodType.OIDC_AUTH_METHOD_TYPE_NONE)
-    .setResponseTypesList([OIDCResponseType.OIDC_RESPONSE_TYPE_CODE])
-    .setGrantTypesList([OIDCGrantType.OIDC_GRANT_TYPE_AUTHORIZATION_CODE])
-    .setRedirectUrisList(['http://localhost:3000/callback'])
-    .setPostLogoutRedirectUrisList(['http://localhost:3000']),
-  ['vue']: new AddOIDCAppRequest()
-    .setAppType(OIDCAppType.OIDC_APP_TYPE_USER_AGENT)
-    .setAuthMethodType(OIDCAuthMethodType.OIDC_AUTH_METHOD_TYPE_NONE)
-    .setResponseTypesList([OIDCResponseType.OIDC_RESPONSE_TYPE_CODE])
-    .setGrantTypesList([OIDCGrantType.OIDC_GRANT_TYPE_AUTHORIZATION_CODE])
-    .setRedirectUrisList([
-      'http://localhost:3000/auth/callback',
-      'http://localhost:3000/api/auth/callback',
-      'http://localhost:3000/api/auth/callback/zitadel',
-      'http://localhost:3000/auth/callback/zitadel',
-    ])
-    .setPostLogoutRedirectUrisList([
-      'http://localhost:3000/api/auth/logout/callback',
-      'http://localhost:3000/auth/logout/callback',
-    ]),
-  // web applications (SSR)
-  ['next']: new AddOIDCAppRequest()
-    .setAppType(OIDCAppType.OIDC_APP_TYPE_WEB)
-    .setAuthMethodType(OIDCAuthMethodType.OIDC_AUTH_METHOD_TYPE_NONE)
-    .setResponseTypesList([OIDCResponseType.OIDC_RESPONSE_TYPE_CODE])
-    .setGrantTypesList([OIDCGrantType.OIDC_GRANT_TYPE_AUTHORIZATION_CODE])
-    .setRedirectUrisList([
-      'http://localhost:3000/auth/callback',
-      'http://localhost:3000/api/auth/callback',
-      'http://localhost:3000/api/auth/callback/zitadel',
-      'http://localhost:3000/auth/callback/zitadel',
-    ])
-    .setPostLogoutRedirectUrisList([
-      'http://localhost:3000/api/auth/logout/callback',
-      'http://localhost:3000/auth/logout/callback',
-    ])
-    .setIdTokenRoleAssertion(true)
-    .setIdTokenUserinfoAssertion(true),
-  ['astro']: new AddOIDCAppRequest()
-    .setAppType(OIDCAppType.OIDC_APP_TYPE_WEB)
-    .setAuthMethodType(OIDCAuthMethodType.OIDC_AUTH_METHOD_TYPE_BASIC)
-    .setResponseTypesList([OIDCResponseType.OIDC_RESPONSE_TYPE_CODE])
-    .setGrantTypesList([OIDCGrantType.OIDC_GRANT_TYPE_AUTHORIZATION_CODE])
-    .setRedirectUrisList([
-      'http://localhost:3000/auth/callback',
-      'http://localhost:3000/api/auth/callback',
-      'http://localhost:3000/api/auth/callback/zitadel',
-      'http://localhost:3000/auth/callback/zitadel',
-    ])
-    .setPostLogoutRedirectUrisList([
-      'http://localhost:3000/api/auth/logout/callback',
-      'http://localhost:3000/auth/logout/callback',
-    ])
-    .setIdTokenRoleAssertion(true)
-    .setIdTokenUserinfoAssertion(true),
-  ['hono']: new AddOIDCAppRequest()
-    .setAppType(OIDCAppType.OIDC_APP_TYPE_WEB)
-    .setAuthMethodType(OIDCAuthMethodType.OIDC_AUTH_METHOD_TYPE_NONE)
-    .setResponseTypesList([OIDCResponseType.OIDC_RESPONSE_TYPE_CODE])
-    .setGrantTypesList([OIDCGrantType.OIDC_GRANT_TYPE_AUTHORIZATION_CODE])
-    .setRedirectUrisList([
-      'http://localhost:3000/auth/callback',
-      'http://localhost:3000/api/auth/callback',
-      'http://localhost:3000/api/auth/callback/zitadel',
-      'http://localhost:3000/auth/callback/zitadel',
-    ])
-    .setPostLogoutRedirectUrisList([
-      'http://localhost:3000/api/auth/logout/callback',
-      'http://localhost:3000/auth/logout/callback',
-    ])
-    .setIdTokenRoleAssertion(true)
-    .setIdTokenUserinfoAssertion(true),
-  ['nestjs']: new AddOIDCAppRequest()
-    .setAppType(OIDCAppType.OIDC_APP_TYPE_WEB)
-    .setAuthMethodType(OIDCAuthMethodType.OIDC_AUTH_METHOD_TYPE_NONE)
-    .setResponseTypesList([OIDCResponseType.OIDC_RESPONSE_TYPE_CODE])
-    .setGrantTypesList([OIDCGrantType.OIDC_GRANT_TYPE_AUTHORIZATION_CODE])
-    .setRedirectUrisList([
-      'http://localhost:3000/auth/callback',
-      'http://localhost:3000/api/auth/callback',
-      'http://localhost:3000/api/auth/callback/zitadel',
-      'http://localhost:3000/auth/callback/zitadel',
-    ])
-    .setPostLogoutRedirectUrisList([
-      'http://localhost:3000/api/auth/logout/callback',
-      'http://localhost:3000/auth/logout/callback',
-    ])
-    .setIdTokenRoleAssertion(true)
-    .setIdTokenUserinfoAssertion(true),
-  ['nuxtjs']: new AddOIDCAppRequest()
-    .setAppType(OIDCAppType.OIDC_APP_TYPE_WEB)
-    .setAuthMethodType(OIDCAuthMethodType.OIDC_AUTH_METHOD_TYPE_NONE)
-    .setResponseTypesList([OIDCResponseType.OIDC_RESPONSE_TYPE_CODE])
-    .setGrantTypesList([OIDCGrantType.OIDC_GRANT_TYPE_AUTHORIZATION_CODE])
-    .setRedirectUrisList([
-      'http://localhost:3000/auth/callback',
-      'http://localhost:3000/api/auth/callback',
-      'http://localhost:3000/api/auth/callback/zitadel',
-      'http://localhost:3000/auth/callback/zitadel',
-    ])
-    .setPostLogoutRedirectUrisList([
-      'http://localhost:3000/api/auth/logout/callback',
-      'http://localhost:3000/auth/logout/callback',
-    ])
-    .setIdTokenRoleAssertion(true)
-    .setIdTokenUserinfoAssertion(true),
-  ['qwik']: new AddOIDCAppRequest()
-    .setAppType(OIDCAppType.OIDC_APP_TYPE_WEB)
-    .setAuthMethodType(OIDCAuthMethodType.OIDC_AUTH_METHOD_TYPE_NONE)
-    .setResponseTypesList([OIDCResponseType.OIDC_RESPONSE_TYPE_CODE])
-    .setGrantTypesList([OIDCGrantType.OIDC_GRANT_TYPE_AUTHORIZATION_CODE])
-    .setRedirectUrisList([
-      'http://localhost:3000/auth/callback',
-      'http://localhost:3000/api/auth/callback',
-      'http://localhost:3000/api/auth/callback/zitadel',
-      'http://localhost:3000/auth/callback/zitadel',
-    ])
-    .setPostLogoutRedirectUrisList([
-      'http://localhost:3000/api/auth/logout/callback',
-      'http://localhost:3000/auth/logout/callback',
-    ])
-    .setIdTokenRoleAssertion(true)
-    .setIdTokenUserinfoAssertion(true),
-  ['solidstart']: new AddOIDCAppRequest()
-    .setAppType(OIDCAppType.OIDC_APP_TYPE_WEB)
-    .setAuthMethodType(OIDCAuthMethodType.OIDC_AUTH_METHOD_TYPE_NONE)
-    .setResponseTypesList([OIDCResponseType.OIDC_RESPONSE_TYPE_CODE])
-    .setGrantTypesList([OIDCGrantType.OIDC_GRANT_TYPE_AUTHORIZATION_CODE])
-    .setRedirectUrisList(['http://localhost:3000/auth/callack'])
-    .setPostLogoutRedirectUrisList(['http://localhost:3000/api/auth/logout/callback'])
-    .setIdTokenRoleAssertion(true)
-    .setIdTokenUserinfoAssertion(true),
-  ['sveltekit']: new AddOIDCAppRequest()
-    .setAppType(OIDCAppType.OIDC_APP_TYPE_WEB)
-    .setAuthMethodType(OIDCAuthMethodType.OIDC_AUTH_METHOD_TYPE_NONE)
-    .setResponseTypesList([OIDCResponseType.OIDC_RESPONSE_TYPE_CODE])
-    .setGrantTypesList([OIDCGrantType.OIDC_GRANT_TYPE_AUTHORIZATION_CODE])
-    .setRedirectUrisList([
-      'http://localhost:3000/auth/callback',
-      'http://localhost:3000/api/auth/callback',
-      'http://localhost:3000/api/auth/callback/zitadel',
-      'http://localhost:3000/auth/callback/zitadel',
-    ])
-    .setPostLogoutRedirectUrisList([
-      'http://localhost:3000/api/auth/logout/callback',
-      'http://localhost:3000/auth/logout/callback',
-    ])
-    .setIdTokenRoleAssertion(true)
-    .setIdTokenUserinfoAssertion(true),
-  ['spring-boot']: new AddOIDCAppRequest()
-    .setAppType(OIDCAppType.OIDC_APP_TYPE_WEB)
-    .setAuthMethodType(OIDCAuthMethodType.OIDC_AUTH_METHOD_TYPE_NONE)
-    .setResponseTypesList([OIDCResponseType.OIDC_RESPONSE_TYPE_CODE])
-    .setGrantTypesList([OIDCGrantType.OIDC_GRANT_TYPE_AUTHORIZATION_CODE])
-    .setRedirectUrisList(['http://localhost:18080/webapp/login/oauth2/code/zitadel'])
-    .setPostLogoutRedirectUrisList(['http://localhost:18080/webapp'])
-    .setIdTokenRoleAssertion(true)
-    .setIdTokenUserinfoAssertion(true),
-  ['java']: new AddOIDCAppRequest()
-    .setAppType(OIDCAppType.OIDC_APP_TYPE_WEB)
-    .setAuthMethodType(OIDCAuthMethodType.OIDC_AUTH_METHOD_TYPE_NONE)
-    .setResponseTypesList([OIDCResponseType.OIDC_RESPONSE_TYPE_CODE])
-    .setGrantTypesList([OIDCGrantType.OIDC_GRANT_TYPE_AUTHORIZATION_CODE])
-    .setRedirectUrisList(['http://localhost:18080/webapp/login/oauth2/code/zitadel'])
-    .setPostLogoutRedirectUrisList(['http://localhost:18080/webapp'])
-    .setIdTokenRoleAssertion(true)
-    .setIdTokenUserinfoAssertion(true),
-  ['symfony']: new AddOIDCAppRequest()
-    .setAppType(OIDCAppType.OIDC_APP_TYPE_WEB)
-    .setAuthMethodType(OIDCAuthMethodType.OIDC_AUTH_METHOD_TYPE_BASIC)
-    .setResponseTypesList([OIDCResponseType.OIDC_RESPONSE_TYPE_CODE])
-    .setGrantTypesList([OIDCGrantType.OIDC_GRANT_TYPE_AUTHORIZATION_CODE])
-    .setRedirectUrisList(['http://localhost:8000/login_check'])
-    .setPostLogoutRedirectUrisList(['http://localhost:8000/logout'])
-    .setIdTokenRoleAssertion(true)
-    .setIdTokenUserinfoAssertion(true),
-  ['django']: new AddOIDCAppRequest()
-    .setAppType(OIDCAppType.OIDC_APP_TYPE_WEB)
-    .setAuthMethodType(OIDCAuthMethodType.OIDC_AUTH_METHOD_TYPE_BASIC)
-    .setResponseTypesList([OIDCResponseType.OIDC_RESPONSE_TYPE_CODE])
-    .setGrantTypesList([OIDCGrantType.OIDC_GRANT_TYPE_AUTHORIZATION_CODE])
-    .setRedirectUrisList(['http://localhost:8000/oidc/callback/'])
-    .setPostLogoutRedirectUrisList(['http://localhost:8000/oidc/logout/ '])
-    .setIdTokenRoleAssertion(true)
-    .setIdTokenUserinfoAssertion(true),
-  ['express']: new AddOIDCAppRequest()
-    .setAppType(OIDCAppType.OIDC_APP_TYPE_WEB)
-    .setAuthMethodType(OIDCAuthMethodType.OIDC_AUTH_METHOD_TYPE_NONE)
-    .setResponseTypesList([OIDCResponseType.OIDC_RESPONSE_TYPE_CODE])
-    .setGrantTypesList([OIDCGrantType.OIDC_GRANT_TYPE_AUTHORIZATION_CODE])
-    .setRedirectUrisList([
-      'http://localhost:3000/auth/callback',
-      'http://localhost:3000/api/auth/callback',
-      'http://localhost:3000/api/auth/callback/zitadel',
-      'http://localhost:3000/auth/callback/zitadel',
-    ])
-    .setPostLogoutRedirectUrisList([
-      'http://localhost:3000/api/auth/logout/callback',
-      'http://localhost:3000/auth/logout/callback',
-    ])
-    .setIdTokenRoleAssertion(true)
-    .setIdTokenUserinfoAssertion(true),
-  ['fastify']: new AddOIDCAppRequest()
-    .setAppType(OIDCAppType.OIDC_APP_TYPE_WEB)
-    .setAuthMethodType(OIDCAuthMethodType.OIDC_AUTH_METHOD_TYPE_NONE)
-    .setResponseTypesList([OIDCResponseType.OIDC_RESPONSE_TYPE_CODE])
-    .setGrantTypesList([OIDCGrantType.OIDC_GRANT_TYPE_AUTHORIZATION_CODE])
-    .setRedirectUrisList([
-      'http://localhost:3000/auth/callback',
-      'http://localhost:3000/api/auth/callback',
-      'http://localhost:3000/api/auth/callback/zitadel',
-      'http://localhost:3000/auth/callback/zitadel',
-    ])
-    .setPostLogoutRedirectUrisList([
-      'http://localhost:3000/api/auth/logout/callback',
-      'http://localhost:3000/auth/logout/callback',
-    ])
-    .setIdTokenRoleAssertion(true)
-    .setIdTokenUserinfoAssertion(true),
-  ['flask']: new AddOIDCAppRequest()
-    .setAppType(OIDCAppType.OIDC_APP_TYPE_WEB)
-    .setAuthMethodType(OIDCAuthMethodType.OIDC_AUTH_METHOD_TYPE_BASIC)
-    .setResponseTypesList([OIDCResponseType.OIDC_RESPONSE_TYPE_CODE])
-    .setGrantTypesList([OIDCGrantType.OIDC_GRANT_TYPE_AUTHORIZATION_CODE])
-    .setRedirectUrisList(['http://127.0.0.1:5000/callback'])
-    .setPostLogoutRedirectUrisList(['http://127.0.0.1:5000'])
-    .setIdTokenRoleAssertion(true)
-    .setIdTokenUserinfoAssertion(true),
-=======
   angular: {
     appType: OIDCAppType.OIDC_APP_TYPE_USER_AGENT,
     authMethodType: OIDCAuthMethodType.OIDC_AUTH_METHOD_TYPE_NONE,
     responseTypes: [OIDCResponseType.OIDC_RESPONSE_TYPE_CODE],
     grantTypes: [OIDCGrantType.OIDC_GRANT_TYPE_AUTHORIZATION_CODE],
-    redirectUris: ['http://localhost:4200/callback'],
-    postLogoutRedirectUris: ['http://localhost:4200'],
+    redirectUris: ['http://localhost:3000/auth/callback/zitadel'],
+    postLogoutRedirectUris: [
+      'http://localhost:3000/api/auth/logout/callback',
+      'http://localhost:3000/auth/logout/callback',
+    ],
   },
   react: {
     appType: OIDCAppType.OIDC_APP_TYPE_USER_AGENT,
@@ -273,81 +34,181 @@
     authMethodType: OIDCAuthMethodType.OIDC_AUTH_METHOD_TYPE_NONE,
     responseTypes: [OIDCResponseType.OIDC_RESPONSE_TYPE_CODE],
     grantTypes: [OIDCGrantType.OIDC_GRANT_TYPE_AUTHORIZATION_CODE],
-    redirectUris: ['http://localhost:5173/auth/signinwin/zitadel'],
-    postLogoutRedirectUris: ['http://localhost:5173/'],
+    redirectUris: [
+      'http://localhost:3000/auth/callback',
+      'http://localhost:3000/api/auth/callback',
+      'http://localhost:3000/api/auth/callback/zitadel',
+      'http://localhost:3000/auth/callback/zitadel',
+    ],
+    postLogoutRedirectUris: [
+      'http://localhost:3000/api/auth/logout/callback',
+      'http://localhost:3000/auth/logout/callback',
+    ],
   },
   // web applications (SSR)
   next: {
     appType: OIDCAppType.OIDC_APP_TYPE_WEB,
-    authMethodType: OIDCAuthMethodType.OIDC_AUTH_METHOD_TYPE_BASIC,
-    responseTypes: [OIDCResponseType.OIDC_RESPONSE_TYPE_CODE],
-    grantTypes: [OIDCGrantType.OIDC_GRANT_TYPE_AUTHORIZATION_CODE],
-    redirectUris: ['http://localhost:3000/callback'],
-    postLogoutRedirectUris: ['http://localhost:3000'],
+    authMethodType: OIDCAuthMethodType.OIDC_AUTH_METHOD_TYPE_NONE,
+    responseTypes: [OIDCResponseType.OIDC_RESPONSE_TYPE_CODE],
+    grantTypes: [OIDCGrantType.OIDC_GRANT_TYPE_AUTHORIZATION_CODE],
+    redirectUris: [
+      'http://localhost:3000/auth/callback',
+      'http://localhost:3000/api/auth/callback',
+      'http://localhost:3000/api/auth/callback/zitadel',
+      'http://localhost:3000/auth/callback/zitadel',
+    ],
+    postLogoutRedirectUris: [
+      'http://localhost:3000/api/auth/logout/callback',
+      'http://localhost:3000/auth/logout/callback',
+    ],
+    idTokenRoleAssertion: true,
+    idTokenUserinfoAssertion: true,
   },
   astro: {
     appType: OIDCAppType.OIDC_APP_TYPE_WEB,
     authMethodType: OIDCAuthMethodType.OIDC_AUTH_METHOD_TYPE_BASIC,
     responseTypes: [OIDCResponseType.OIDC_RESPONSE_TYPE_CODE],
     grantTypes: [OIDCGrantType.OIDC_GRANT_TYPE_AUTHORIZATION_CODE],
-    redirectUris: ['http://localhost:3000/api/auth/callback'],
-    postLogoutRedirectUris: ['http://localhost:3000'],
+    redirectUris: [
+      'http://localhost:3000/auth/callback',
+      'http://localhost:3000/api/auth/callback',
+      'http://localhost:3000/api/auth/callback/zitadel',
+      'http://localhost:3000/auth/callback/zitadel',
+    ],
+    postLogoutRedirectUris: [
+      'http://localhost:3000/api/auth/logout/callback',
+      'http://localhost:3000/auth/logout/callback',
+    ],
+    idTokenRoleAssertion: true,
+    idTokenUserinfoAssertion: true,
   },
   hono: {
     appType: OIDCAppType.OIDC_APP_TYPE_WEB,
-    authMethodType: OIDCAuthMethodType.OIDC_AUTH_METHOD_TYPE_BASIC,
-    responseTypes: [OIDCResponseType.OIDC_RESPONSE_TYPE_CODE],
-    grantTypes: [OIDCGrantType.OIDC_GRANT_TYPE_AUTHORIZATION_CODE],
-    redirectUris: ['http://localhost:3000/api/auth/callback'],
-    postLogoutRedirectUris: ['http://localhost:3000'],
+    authMethodType: OIDCAuthMethodType.OIDC_AUTH_METHOD_TYPE_NONE,
+    responseTypes: [OIDCResponseType.OIDC_RESPONSE_TYPE_CODE],
+    grantTypes: [OIDCGrantType.OIDC_GRANT_TYPE_AUTHORIZATION_CODE],
+    redirectUris: [
+      'http://localhost:3000/auth/callback',
+      'http://localhost:3000/api/auth/callback',
+      'http://localhost:3000/api/auth/callback/zitadel',
+      'http://localhost:3000/auth/callback/zitadel',
+    ],
+    postLogoutRedirectUris: [
+      'http://localhost:3000/api/auth/logout/callback',
+      'http://localhost:3000/auth/logout/callback',
+    ],
+    idTokenRoleAssertion: true,
+    idTokenUserinfoAssertion: true,
   },
   nestjs: {
     appType: OIDCAppType.OIDC_APP_TYPE_WEB,
-    authMethodType: OIDCAuthMethodType.OIDC_AUTH_METHOD_TYPE_BASIC,
-    responseTypes: [OIDCResponseType.OIDC_RESPONSE_TYPE_CODE],
-    grantTypes: [OIDCGrantType.OIDC_GRANT_TYPE_AUTHORIZATION_CODE],
-    redirectUris: ['http://localhost:3000/api/auth/callback'],
-    postLogoutRedirectUris: ['http://localhost:3000'],
-  },
-  nuxtjs: {
-    appType: OIDCAppType.OIDC_APP_TYPE_WEB,
-    authMethodType: OIDCAuthMethodType.OIDC_AUTH_METHOD_TYPE_BASIC,
-    responseTypes: [OIDCResponseType.OIDC_RESPONSE_TYPE_CODE],
-    grantTypes: [OIDCGrantType.OIDC_GRANT_TYPE_AUTHORIZATION_CODE],
-    redirectUris: ['http://localhost:3000/api/auth/callback'],
-    postLogoutRedirectUris: ['http://localhost:3000'],
+    authMethodType: OIDCAuthMethodType.OIDC_AUTH_METHOD_TYPE_NONE,
+    responseTypes: [OIDCResponseType.OIDC_RESPONSE_TYPE_CODE],
+    grantTypes: [OIDCGrantType.OIDC_GRANT_TYPE_AUTHORIZATION_CODE],
+    redirectUris: [
+      'http://localhost:3000/auth/callback',
+      'http://localhost:3000/api/auth/callback',
+      'http://localhost:3000/api/auth/callback/zitadel',
+      'http://localhost:3000/auth/callback/zitadel',
+    ],
+    postLogoutRedirectUris: [
+      'http://localhost:3000/api/auth/logout/callback',
+      'http://localhost:3000/auth/logout/callback',
+    ],
+    idTokenRoleAssertion: true,
+    idTokenUserinfoAssertion: true,
+  },
+  nuxt: {
+    appType: OIDCAppType.OIDC_APP_TYPE_WEB,
+    authMethodType: OIDCAuthMethodType.OIDC_AUTH_METHOD_TYPE_NONE,
+    responseTypes: [OIDCResponseType.OIDC_RESPONSE_TYPE_CODE],
+    grantTypes: [OIDCGrantType.OIDC_GRANT_TYPE_AUTHORIZATION_CODE],
+    redirectUris: [
+      'http://localhost:3000/auth/callback',
+      'http://localhost:3000/api/auth/callback',
+      'http://localhost:3000/api/auth/callback/zitadel',
+      'http://localhost:3000/auth/callback/zitadel',
+    ],
+    postLogoutRedirectUris: [
+      'http://localhost:3000/api/auth/logout/callback',
+      'http://localhost:3000/auth/logout/callback',
+    ],
+    idTokenRoleAssertion: true,
+    idTokenUserinfoAssertion: true,
+  },
+  qwik: {
+    appType: OIDCAppType.OIDC_APP_TYPE_WEB,
+    authMethodType: OIDCAuthMethodType.OIDC_AUTH_METHOD_TYPE_NONE,
+    responseTypes: [OIDCResponseType.OIDC_RESPONSE_TYPE_CODE],
+    grantTypes: [OIDCGrantType.OIDC_GRANT_TYPE_AUTHORIZATION_CODE],
+    redirectUris: [
+      'http://localhost:3000/auth/callback',
+      'http://localhost:3000/api/auth/callback',
+      'http://localhost:3000/api/auth/callback/zitadel',
+      'http://localhost:3000/auth/callback/zitadel',
+    ],
+    postLogoutRedirectUris: [
+      'http://localhost:3000/api/auth/logout/callback',
+      'http://localhost:3000/auth/logout/callback',
+    ],
+    idTokenRoleAssertion: true,
+    idTokenUserinfoAssertion: true,
   },
   solidstart: {
     appType: OIDCAppType.OIDC_APP_TYPE_WEB,
-    authMethodType: OIDCAuthMethodType.OIDC_AUTH_METHOD_TYPE_BASIC,
-    responseTypes: [OIDCResponseType.OIDC_RESPONSE_TYPE_CODE],
-    grantTypes: [OIDCGrantType.OIDC_GRANT_TYPE_AUTHORIZATION_CODE],
-    redirectUris: ['http://localhost:3000/api/auth/callback'],
-    postLogoutRedirectUris: ['http://localhost:3000'],
+    authMethodType: OIDCAuthMethodType.OIDC_AUTH_METHOD_TYPE_NONE,
+    responseTypes: [OIDCResponseType.OIDC_RESPONSE_TYPE_CODE],
+    grantTypes: [OIDCGrantType.OIDC_GRANT_TYPE_AUTHORIZATION_CODE],
+    redirectUris: [
+      'http://localhost:3000/auth/callback',
+      'http://localhost:3000/api/auth/callback',
+      'http://localhost:3000/api/auth/callback/zitadel',
+      'http://localhost:3000/auth/callback/zitadel',
+    ],
+    postLogoutRedirectUris: [
+      'http://localhost:3000/api/auth/logout/callback',
+      'http://localhost:3000/auth/logout/callback',
+    ],
+    idTokenRoleAssertion: true,
+    idTokenUserinfoAssertion: true,
   },
   sveltekit: {
     appType: OIDCAppType.OIDC_APP_TYPE_WEB,
-    authMethodType: OIDCAuthMethodType.OIDC_AUTH_METHOD_TYPE_BASIC,
-    responseTypes: [OIDCResponseType.OIDC_RESPONSE_TYPE_CODE],
-    grantTypes: [OIDCGrantType.OIDC_GRANT_TYPE_AUTHORIZATION_CODE],
-    redirectUris: ['http://localhost:3000/auth/callback'],
-    postLogoutRedirectUris: ['http://localhost:3000'],
-  },
-  'spring-boot': {
+    authMethodType: OIDCAuthMethodType.OIDC_AUTH_METHOD_TYPE_NONE,
+    responseTypes: [OIDCResponseType.OIDC_RESPONSE_TYPE_CODE],
+    grantTypes: [OIDCGrantType.OIDC_GRANT_TYPE_AUTHORIZATION_CODE],
+    redirectUris: [
+      'http://localhost:3000/auth/callback',
+      'http://localhost:3000/api/auth/callback',
+      'http://localhost:3000/api/auth/callback/zitadel',
+      'http://localhost:3000/auth/callback/zitadel',
+    ],
+    postLogoutRedirectUris: [
+      'http://localhost:3000/api/auth/logout/callback',
+      'http://localhost:3000/auth/logout/callback',
+    ],
+    idTokenRoleAssertion: true,
+    idTokenUserinfoAssertion: true,
+  },
+  spring: {
+    appType: OIDCAppType.OIDC_APP_TYPE_WEB,
+    authMethodType: OIDCAuthMethodType.OIDC_AUTH_METHOD_TYPE_BASIC,
+    responseTypes: [OIDCResponseType.OIDC_RESPONSE_TYPE_CODE],
+    grantTypes: [OIDCGrantType.OIDC_GRANT_TYPE_AUTHORIZATION_CODE],
+    redirectUris: ['http://localhost:8080/login/oauth2/code/zitadel'],
+    postLogoutRedirectUris: ['http://localhost:8080'],
+    idTokenRoleAssertion: true,
+    idTokenUserinfoAssertion: true,
+  },
+  java: {
     appType: OIDCAppType.OIDC_APP_TYPE_WEB,
     authMethodType: OIDCAuthMethodType.OIDC_AUTH_METHOD_TYPE_NONE,
     responseTypes: [OIDCResponseType.OIDC_RESPONSE_TYPE_CODE],
     grantTypes: [OIDCGrantType.OIDC_GRANT_TYPE_AUTHORIZATION_CODE],
     redirectUris: ['http://localhost:18080/webapp/login/oauth2/code/zitadel'],
     postLogoutRedirectUris: ['http://localhost:18080/webapp'],
-  },
-  java: {
-    appType: OIDCAppType.OIDC_APP_TYPE_WEB,
-    authMethodType: OIDCAuthMethodType.OIDC_AUTH_METHOD_TYPE_NONE,
-    responseTypes: [OIDCResponseType.OIDC_RESPONSE_TYPE_CODE],
-    grantTypes: [OIDCGrantType.OIDC_GRANT_TYPE_AUTHORIZATION_CODE],
-    redirectUris: ['http://localhost:18080/webapp/login/oauth2/code/zitadel'],
-    postLogoutRedirectUris: ['http://localhost:18080/webapp'],
+    idTokenRoleAssertion: true,
+    idTokenUserinfoAssertion: true,
   },
   symfony: {
     appType: OIDCAppType.OIDC_APP_TYPE_WEB,
@@ -356,32 +217,75 @@
     grantTypes: [OIDCGrantType.OIDC_GRANT_TYPE_AUTHORIZATION_CODE],
     redirectUris: ['http://localhost:8000/login_check'],
     postLogoutRedirectUris: ['http://localhost:8000/logout'],
+    idTokenRoleAssertion: true,
+    idTokenUserinfoAssertion: true,
   },
   django: {
     appType: OIDCAppType.OIDC_APP_TYPE_WEB,
-    authMethodType: OIDCAuthMethodType.OIDC_AUTH_METHOD_TYPE_NONE,
+    authMethodType: OIDCAuthMethodType.OIDC_AUTH_METHOD_TYPE_BASIC,
     responseTypes: [OIDCResponseType.OIDC_RESPONSE_TYPE_CODE],
     grantTypes: [OIDCGrantType.OIDC_GRANT_TYPE_AUTHORIZATION_CODE],
     redirectUris: ['http://localhost:8000/oidc/callback/'],
-    postLogoutRedirectUris: ['http://localhost:8000/oidc/logout/ '],
+    postLogoutRedirectUris: ['http://localhost:8000/oidc/logout/'],
+    idTokenRoleAssertion: true,
+    idTokenUserinfoAssertion: true,
+  },
+  express: {
+    appType: OIDCAppType.OIDC_APP_TYPE_WEB,
+    authMethodType: OIDCAuthMethodType.OIDC_AUTH_METHOD_TYPE_NONE,
+    responseTypes: [OIDCResponseType.OIDC_RESPONSE_TYPE_CODE],
+    grantTypes: [OIDCGrantType.OIDC_GRANT_TYPE_AUTHORIZATION_CODE],
+    redirectUris: [
+      'http://localhost:3000/auth/callback',
+      'http://localhost:3000/api/auth/callback',
+      'http://localhost:3000/api/auth/callback/zitadel',
+      'http://localhost:3000/auth/callback/zitadel',
+    ],
+    postLogoutRedirectUris: [
+      'http://localhost:3000/api/auth/logout/callback',
+      'http://localhost:3000/auth/logout/callback',
+    ],
+    idTokenRoleAssertion: true,
+    idTokenUserinfoAssertion: true,
+  },
+  fastify: {
+    appType: OIDCAppType.OIDC_APP_TYPE_WEB,
+    authMethodType: OIDCAuthMethodType.OIDC_AUTH_METHOD_TYPE_NONE,
+    responseTypes: [OIDCResponseType.OIDC_RESPONSE_TYPE_CODE],
+    grantTypes: [OIDCGrantType.OIDC_GRANT_TYPE_AUTHORIZATION_CODE],
+    redirectUris: [
+      'http://localhost:3000/auth/callback',
+      'http://localhost:3000/api/auth/callback',
+      'http://localhost:3000/api/auth/callback/zitadel',
+      'http://localhost:3000/auth/callback/zitadel',
+    ],
+    postLogoutRedirectUris: [
+      'http://localhost:3000/api/auth/logout/callback',
+      'http://localhost:3000/auth/logout/callback',
+    ],
+    idTokenRoleAssertion: true,
+    idTokenUserinfoAssertion: true,
   },
   flask: {
     appType: OIDCAppType.OIDC_APP_TYPE_WEB,
-    authMethodType: OIDCAuthMethodType.OIDC_AUTH_METHOD_TYPE_NONE,
+    authMethodType: OIDCAuthMethodType.OIDC_AUTH_METHOD_TYPE_BASIC,
     responseTypes: [OIDCResponseType.OIDC_RESPONSE_TYPE_CODE],
     grantTypes: [OIDCGrantType.OIDC_GRANT_TYPE_AUTHORIZATION_CODE],
     redirectUris: ['http://127.0.0.1:5000/callback'],
     postLogoutRedirectUris: ['http://127.0.0.1:5000'],
-  },
->>>>>>> c00c8a85
+    idTokenRoleAssertion: true,
+    idTokenUserinfoAssertion: true,
+  },
   // native
   flutter: {
     appType: OIDCAppType.OIDC_APP_TYPE_NATIVE,
     authMethodType: OIDCAuthMethodType.OIDC_AUTH_METHOD_TYPE_NONE,
     responseTypes: [OIDCResponseType.OIDC_RESPONSE_TYPE_CODE],
     grantTypes: [OIDCGrantType.OIDC_GRANT_TYPE_AUTHORIZATION_CODE],
-    redirectUris: ['http://localhost:4444/auth.html', 'com.example.zitadelflutter'],
-    postLogoutRedirectUris: ['http://localhost:4444', 'com.example.zitadelflutter'],
+    redirectUris: ['http://127.0.0.1:5000/callback'],
+    postLogoutRedirectUris: ['http://127.0.0.1:5000'],
+    idTokenRoleAssertion: true,
+    idTokenUserinfoAssertion: true,
   },
 } satisfies Record<string, OIDCConfiguration>;
 
@@ -395,7 +299,6 @@
   .map((f) => {
     const id = f.id as unknown as keyof typeof OIDC_CONFIGURATIONS;
     const oidcConfiguration: (typeof OIDC_CONFIGURATIONS)[typeof id] | undefined = OIDC_CONFIGURATIONS[id];
-
     if (oidcConfiguration) {
       return {
         ...f,
