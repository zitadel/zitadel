--- conflicted
+++ resolved
@@ -1,8 +1,3 @@
-<<<<<<< HEAD
-export const supportedLanguages = ['de', 'en', 'es', 'fr', 'it', 'ja', 'pl', 'zh', 'bg', 'pt'];
-export const supportedLanguagesRegexp: RegExp = /de|en|es|fr|it|ja|pl|zh|bg|pt/;
-=======
-export const supportedLanguages = ['de', 'en', 'es', 'fr', 'it', 'ja', 'pl', 'zh', 'bg', 'mk'];
-export const supportedLanguagesRegexp: RegExp = /de|en|es|fr|it|ja|pl|zh|bg|mk/;
->>>>>>> 0f3c33cb
+export const supportedLanguages = ['de', 'en', 'es', 'fr', 'it', 'ja', 'pl', 'zh', 'bg', 'pt', 'mk'];
+export const supportedLanguagesRegexp: RegExp = /de|en|es|fr|it|ja|pl|zh|bg|pt|mk/;
 export const fallbackLanguage: string = 'en';