<form>
<<<<<<< HEAD
    <cnsl-form-field *ngIf="target && target == UserTarget.SELF" appearance="outline" class="full-width">
        <cnsl-label>Organizations User Loginname</cnsl-label>
=======
    <mat-form-field *ngIf="target && target == UserTarget.SELF" appearance="outline" class="full-width more-space">
        <mat-label>Organizations User Loginname</mat-label>
>>>>>>> 2263efa3

        <input cnslInput *ngIf="singleOutput" type="text" placeholder="Search for the user loginname" #usernameInput
            [formControl]="myControl" [matAutocomplete]="auto" />

        <mat-chip-list *ngIf="!singleOutput" #chipList aria-label="loginname selection">
            <mat-chip class="chip" *ngFor="let selecteduser of users" [selectable]="selectable" [removable]="removable"
                (removed)="remove(selecteduser)">
                {{ selecteduser?.human ? (selecteduser.human.firstName + ' ' + selecteduser.human.lastName) : selecteduser?.machine?.name}}
                | <small>
                    {{selecteduser.preferredLoginName}}</small>
                <mat-icon matChipRemove *ngIf="removable">cancel</mat-icon>
            </mat-chip>
            <input cnslInput placeholder="{{'ORG_DETAIL.MEMBER.LOGINNAME' | translate}}" #usernameInput
                [formControl]="myControl" [matAutocomplete]="auto" [matChipInputFor]="chipList"
                [matChipInputSeparatorKeyCodes]="separatorKeysCodes" [matChipInputAddOnBlur]="addOnBlur"
                (matChipInputTokenEnd)="add($event)" />
        </mat-chip-list>

        <mat-autocomplete #auto="matAutocomplete" (optionSelected)="selected($event)" [displayWith]="displayFn">
            <mat-option *ngIf="isLoading" class="is-loading">
                <mat-spinner diameter="30"></mat-spinner>
            </mat-option>
            <mat-option *ngFor="let user of filteredUsers" [value]="user">
                {{user.human? user.human.firstName : user.machine?.name}}
                <small>{{user.preferredLoginName}}</small>
            </mat-option>
        </mat-autocomplete>

        <mat-hint class="target-desc">
            {{'USER.TARGET.SELF'| translate}}
            <a (click)="changeTarget()">{{'USER.TARGET.CLICKHERE' | translate}}</a>
        </mat-hint>
    </cnsl-form-field>

    <div *ngIf="target && target == UserTarget.EXTERNAL" class="line">
        <cnsl-form-field class="form-field" appearance="outline">
            <cnsl-label>Global User Loginname</cnsl-label>
            <input cnslInput type="text" [formControl]="globalLoginNameControl" />
            <mat-hint class="target-desc">
                {{(target == UserTarget.SELF ? 'USER.TARGET.SELF' : 'USER.TARGET.EXTERNAL') | translate}}
                <a (click)="changeTarget()">{{'USER.TARGET.CLICKHERE' | translate}}</a>
            </mat-hint>
        </cnsl-form-field>

        <button color="primary" mat-icon-button (click)="getGlobalUser()">
            <i class="las la-search"></i>
        </button>
    </div>

    <div class="found" *ngIf="target == UserTarget.EXTERNAL && users.length > 0">
        <span class="found-label">{{'USER.SEARCH.FOUND' | translate}}:</span>
        <div class="found-user-row" *ngFor="let user of users; index as i">
            <div class="circle">
                <app-avatar
                    *ngIf="user.human && user.human.displayName && user.human?.firstName && user.human?.lastName; else cog"
                    class="avatar" [name]="user.human.displayName" [size]="32">
                </app-avatar>
                <ng-template #cog>
                    <div class="sa-icon">
                        <i class="las la-user-cog"></i>
                    </div>
                </ng-template>
            </div>

            <span>{{user.preferredLoginName}}</span>
            <button mat-icon-button color="warn">
                <i class="las la-minus-circle" (click)="users.splice(i, 1)"></i>
            </button>
        </div>
    </div>
</form><|MERGE_RESOLUTION|>--- conflicted
+++ resolved
@@ -1,11 +1,6 @@
 <form>
-<<<<<<< HEAD
-    <cnsl-form-field *ngIf="target && target == UserTarget.SELF" appearance="outline" class="full-width">
+    <cnsl-form-field *ngIf="target && target == UserTarget.SELF" appearance="outline" class="full-width more-space">
         <cnsl-label>Organizations User Loginname</cnsl-label>
-=======
-    <mat-form-field *ngIf="target && target == UserTarget.SELF" appearance="outline" class="full-width more-space">
-        <mat-label>Organizations User Loginname</mat-label>
->>>>>>> 2263efa3
 
         <input cnslInput *ngIf="singleOutput" type="text" placeholder="Search for the user loginname" #usernameInput
             [formControl]="myControl" [matAutocomplete]="auto" />
