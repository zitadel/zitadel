--- conflicted
+++ resolved
@@ -5,13 +5,8 @@
 import { MatChipInputEvent } from '@angular/material/chips';
 import { from, of, Subject } from 'rxjs';
 import { debounceTime, switchMap, takeUntil, tap } from 'rxjs/operators';
-<<<<<<< HEAD
-import { SearchMethod, UserView, UserSearchKey, UserSearchQuery } from 'src/app/proto/generated/management_pb';
-import { MgmtUserService } from 'src/app/services/mgmt-user.service';
-=======
 import { SearchMethod, UserSearchKey, UserSearchQuery, UserView } from 'src/app/proto/generated/management_pb';
 import { ManagementService } from 'src/app/services/mgmt.service';
->>>>>>> c1c85e63
 import { ToastService } from 'src/app/services/toast.service';
 
 export enum UserTarget {
