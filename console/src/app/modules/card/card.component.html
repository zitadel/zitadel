<<<<<<< HEAD
<div class="card" [ngClass]="{'nomargin': nomargin, 'stretch': stretch}">
=======
<div class="card" [ngClass]="{'nomargin': nomargin, 'warn': warn}">
>>>>>>> 2265fffd
  <div *ngIf="title || description" class="header" [ngClass]="{'bottom-margin': expanded}">
    <div *ngIf="title" class="row">
      <h2 class="title">{{title}}</h2>
      <span class="fill-space"></span>
      <ng-content select="[card-actions]"></ng-content>
      <button class="button" type="button" matTooltip="Expand or collapse" mat-icon-button
        (click)="expanded = !expanded">
        <mat-icon *ngIf="!expanded">keyboard_arrow_down</mat-icon>
        <mat-icon *ngIf="expanded">keyboard_arrow_up</mat-icon>
      </button>
    </div>
    <p *ngIf="description" class="desc">{{description}}</p>
  </div>
  <div class="card-content" *ngIf="expanded" [@openClose]="animate">
    <ng-content></ng-content>
  </div>
</div><|MERGE_RESOLUTION|>--- conflicted
+++ resolved
@@ -1,8 +1,4 @@
-<<<<<<< HEAD
-<div class="card" [ngClass]="{'nomargin': nomargin, 'stretch': stretch}">
-=======
-<div class="card" [ngClass]="{'nomargin': nomargin, 'warn': warn}">
->>>>>>> 2265fffd
+<div class="card" [ngClass]="{'nomargin': nomargin, 'stretch': stretch, 'warn': warn}">
   <div *ngIf="title || description" class="header" [ngClass]="{'bottom-margin': expanded}">
     <div *ngIf="title" class="row">
       <h2 class="title">{{title}}</h2>
