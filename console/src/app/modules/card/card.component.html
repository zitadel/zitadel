<<<<<<< HEAD
<div class="card" [ngClass]="{'nomargin': nomargin}" [attr.data-e2e]="'app-card'">
    <div *ngIf="title || description" class="header" [ngClass]="{'bottom-margin': expanded}">
        <div *ngIf="title" class="row">
            <h2 class="title" [attr.data-e2e]="'app-card-title'">{{title}}</h2>
            <span class="fill-space"></span>
            <ng-content select="[card-actions]"></ng-content>
            <button class="button" type="button" matTooltip="Expand or collapse" mat-icon-button
                (click)="expanded = !expanded">
                <mat-icon *ngIf="!expanded">keyboard_arrow_down</mat-icon>
                <mat-icon *ngIf="expanded">keyboard_arrow_up</mat-icon>
            </button>
        </div>
        <p *ngIf="description" class="desc">{{description}}</p>
    </div>
    <div class="card-content" *ngIf="expanded" [@openClose]="animate">
        <ng-content></ng-content>
=======
<div class="card" [ngClass]="{'nomargin': nomargin, 'warn': warn}">
  <div *ngIf="title || description" class="header" [ngClass]="{'bottom-margin': expanded}">
    <div *ngIf="title" class="row">
      <h2 class="title">{{title}}</h2>
      <span class="fill-space"></span>
      <ng-content select="[card-actions]"></ng-content>
      <button class="button" type="button" matTooltip="Expand or collapse" mat-icon-button
        (click)="expanded = !expanded">
        <mat-icon *ngIf="!expanded">keyboard_arrow_down</mat-icon>
        <mat-icon *ngIf="expanded">keyboard_arrow_up</mat-icon>
      </button>
>>>>>>> 7e40ddbd
    </div>
    <p *ngIf="description" class="desc">{{description}}</p>
  </div>
  <div class="card-content" *ngIf="expanded" [@openClose]="animate">
    <ng-content></ng-content>
  </div>
</div><|MERGE_RESOLUTION|>--- conflicted
+++ resolved
@@ -1,25 +1,7 @@
-<<<<<<< HEAD
-<div class="card" [ngClass]="{'nomargin': nomargin}" [attr.data-e2e]="'app-card'">
-    <div *ngIf="title || description" class="header" [ngClass]="{'bottom-margin': expanded}">
-        <div *ngIf="title" class="row">
-            <h2 class="title" [attr.data-e2e]="'app-card-title'">{{title}}</h2>
-            <span class="fill-space"></span>
-            <ng-content select="[card-actions]"></ng-content>
-            <button class="button" type="button" matTooltip="Expand or collapse" mat-icon-button
-                (click)="expanded = !expanded">
-                <mat-icon *ngIf="!expanded">keyboard_arrow_down</mat-icon>
-                <mat-icon *ngIf="expanded">keyboard_arrow_up</mat-icon>
-            </button>
-        </div>
-        <p *ngIf="description" class="desc">{{description}}</p>
-    </div>
-    <div class="card-content" *ngIf="expanded" [@openClose]="animate">
-        <ng-content></ng-content>
-=======
-<div class="card" [ngClass]="{'nomargin': nomargin, 'warn': warn}">
+<div class="card" [ngClass]="{'nomargin': nomargin, 'warn': warn}" [attr.data-e2e]="'app-card'">
   <div *ngIf="title || description" class="header" [ngClass]="{'bottom-margin': expanded}">
     <div *ngIf="title" class="row">
-      <h2 class="title">{{title}}</h2>
+      <h2 class="title" [attr.data-e2e]="'app-card-title'">{{title}}</h2>
       <span class="fill-space"></span>
       <ng-content select="[card-actions]"></ng-content>
       <button class="button" type="button" matTooltip="Expand or collapse" mat-icon-button
@@ -27,7 +9,6 @@
         <mat-icon *ngIf="!expanded">keyboard_arrow_down</mat-icon>
         <mat-icon *ngIf="expanded">keyboard_arrow_up</mat-icon>
       </button>
->>>>>>> 7e40ddbd
     </div>
     <p *ngIf="description" class="desc">{{description}}</p>
   </div>
