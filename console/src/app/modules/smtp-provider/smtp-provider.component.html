--- conflicted
+++ resolved
@@ -132,16 +132,8 @@
           mat-raised-button
           [disabled]="secondFormGroup.invalid"
           color="primary"
-<<<<<<< HEAD
           matStepperNext
           data-e2e="continue-button"
-=======
-          data-e2e="create-button"
-          (click)="savePolicy(stepper)"
-          [disabled]="
-            firstFormGroup.invalid || secondFormGroup.invalid || (['iam.policy.write'] | hasRole | async) === false
-          "
->>>>>>> fb95f4a8
         >
           {{ 'ACTIONS.CONTINUE' | translate }}
         </button>
@@ -150,7 +142,6 @@
 
     <mat-step [editable]="true">
       <form>
-<<<<<<< HEAD
         <ng-template matStepLabel>{{ 'SMTP.CREATE.STEPS.SAVE_SETTINGS' | translate }}</ng-template>
         <cnsl-info-section>
           <div class="title-row">
@@ -187,7 +178,28 @@
               [ngModelOptions]="{ standalone: true }"
             ></textarea>
           </cnsl-form-field>
-=======
+        </cnsl-info-section>
+
+        <div class="smtp-create-actions">
+          <button mat-stroked-button matStepperPrevious class="bck-button">{{ 'ACTIONS.BACK' | translate }}</button>
+          <button
+            mat-raised-button
+            class="create-button"
+            color="primary"
+            data-e2e="create-button"
+            (click)="savePolicy(stepper)"
+            [disabled]="
+              firstFormGroup.invalid || secondFormGroup.invalid || (['iam.policy.write'] | hasRole | async) === false
+            "
+          >
+            {{ !hasSMTPConfig ? ('ACTIONS.CREATE' | translate) : ('ACTIONS.SAVE' | translate) }}
+          </button>
+        </div>
+      </form>
+    </mat-step>
+
+    <mat-step [editable]="true">
+      <form>
         <ng-template matStepLabel>{{ 'SMTP.CREATE.STEPS.NEXT_STEPS' | translate }}</ng-template>
         <cnsl-info-section *ngIf="!isActive">
           <div class="title-row">
@@ -251,27 +263,12 @@
             </div>
           </div>
           <p class="cnsl-secondary-text description">{{ 'SMTP.CREATE.STEPS.DEACTIVATE.DESCRIPTION' | translate }}</p>
->>>>>>> fb95f4a8
         </cnsl-info-section>
 
         <div class="smtp-create-actions">
           <button mat-stroked-button matStepperPrevious class="bck-button">{{ 'ACTIONS.BACK' | translate }}</button>
-<<<<<<< HEAD
-          <button
-            mat-raised-button
-            class="create-button"
-            color="primary"
-            data-e2e="create-button"
-            (click)="savePolicy()"
-            [disabled]="
-              firstFormGroup.invalid || secondFormGroup.invalid || (['iam.policy.write'] | hasRole | async) === false
-            "
-          >
-            {{ !hasSMTPConfig ? ('ACTIONS.CREATE' | translate) : ('ACTIONS.SAVE' | translate) }}
-=======
           <button mat-raised-button class="create-button" color="primary" data-e2e="close-button" (click)="this.close()">
             {{ 'ACTIONS.CLOSE' | translate }}
->>>>>>> fb95f4a8
           </button>
         </div>
       </form>
