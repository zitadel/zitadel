import { Component, Input } from '@angular/core';
import { App, AppState } from 'src/app/proto/generated/zitadel/app_pb';
import { IDP, IDPState } from 'src/app/proto/generated/zitadel/idp_pb';
import { InstanceDetail, State } from 'src/app/proto/generated/zitadel/instance_pb';
import { Org, OrgState } from 'src/app/proto/generated/zitadel/org_pb';
import { LoginPolicy } from 'src/app/proto/generated/zitadel/policy_pb';
import { GrantedProject, Project, ProjectGrantState, ProjectState } from 'src/app/proto/generated/zitadel/project_pb';
import { User, UserState } from 'src/app/proto/generated/zitadel/user_pb';
<<<<<<< HEAD
import { Group, GroupState } from 'src/app/proto/generated/zitadel/group_pb';
=======
import { User as UserV1 } from '@zitadel/proto/zitadel/user_pb';
import { User as UserV2 } from '@zitadel/proto/zitadel/user/v2/user_pb';
import { LoginPolicy as LoginPolicyV2 } from '@zitadel/proto/zitadel/policy_pb';
>>>>>>> 5bbb953f

@Component({
  selector: 'cnsl-info-row',
  templateUrl: './info-row.component.html',
  styleUrls: ['./info-row.component.scss'],
})
export class InfoRowComponent {
<<<<<<< HEAD
  @Input() public user!: User.AsObject;
  @Input() public group!: Group.AsObject;
=======
  @Input() public user?: User.AsObject | UserV2 | UserV1;
>>>>>>> 5bbb953f
  @Input() public org!: Org.AsObject;
  @Input() public instance!: InstanceDetail.AsObject;
  @Input() public app!: App.AsObject;
  @Input() public idp!: IDP.AsObject;
  @Input() public project!: Project.AsObject;
  @Input() public grantedProject!: GrantedProject.AsObject;
  @Input() public loginPolicy?: LoginPolicy.AsObject | LoginPolicyV2;

  public UserState: any = UserState;
  public GroupState: any = GroupState;
  public State: any = State;
  public OrgState: any = OrgState;
  public AppState: any = AppState;
  public IDPState: any = IDPState;
  public ProjectState: any = ProjectState;
  public ProjectGrantState: any = ProjectGrantState;

  public copied: string = '';

  constructor() {}

  public get loginMethods(): Set<string> {
    if (!this.user) {
      return new Set();
    }

    const methods = '$typeName' in this.user ? this.user.loginNames : this.user.loginNamesList;

    const loginPolicy = this.loginPolicy;
    if (!loginPolicy) {
      return new Set([...methods]);
    }

    let email = !loginPolicy.disableLoginWithEmail ? this.getEmail(this.user) : '';
    let phone = !loginPolicy.disableLoginWithPhone ? this.getPhone(this.user) : '';

    return new Set([email, phone, ...methods].filter(Boolean));
  }

  public get userId() {
    if (!this.user) {
      return undefined;
    }
    if ('$typeName' in this.user && this.user.$typeName === 'zitadel.user.v2.User') {
      return this.user.userId;
    }
    return this.user.id;
  }

  public get changeDate() {
    return this?.user?.details?.changeDate;
  }

  public get creationDate() {
    if (!this.user) {
      return undefined;
    }
    return '$typeName' in this.user ? undefined : this.user.details?.creationDate;
  }

  private getEmail(user: User.AsObject | UserV2 | UserV1) {
    const human = this.human(user);
    if (!human) {
      return '';
    }
    if ('$typeName' in human && human.$typeName === 'zitadel.user.v2.HumanUser') {
      return human.email?.isVerified ? human.email.email : '';
    }
    return human.email?.isEmailVerified ? human.email.email : '';
  }

  private getPhone(user: User.AsObject | UserV2 | UserV1) {
    const human = this.human(user);
    if (!human) {
      return '';
    }
    if ('$typeName' in human && human.$typeName === 'zitadel.user.v2.HumanUser') {
      return human.phone?.isVerified ? human.phone.phone : '';
    }
    return human.phone?.isPhoneVerified ? human.phone.phone : '';
  }

  public human(user: User.AsObject | UserV2 | UserV1) {
    if (!('$typeName' in user)) {
      return user.human;
    }
    return user.type.case === 'human' ? user.type.value : undefined;
  }

  public isV2(user: User.AsObject | UserV2 | UserV1) {
    if ('$typeName' in user) {
      return user.$typeName === 'zitadel.user.v2.User';
    }
    return false;
  }
}<|MERGE_RESOLUTION|>--- conflicted
+++ resolved
@@ -6,13 +6,10 @@
 import { LoginPolicy } from 'src/app/proto/generated/zitadel/policy_pb';
 import { GrantedProject, Project, ProjectGrantState, ProjectState } from 'src/app/proto/generated/zitadel/project_pb';
 import { User, UserState } from 'src/app/proto/generated/zitadel/user_pb';
-<<<<<<< HEAD
 import { Group, GroupState } from 'src/app/proto/generated/zitadel/group_pb';
-=======
 import { User as UserV1 } from '@zitadel/proto/zitadel/user_pb';
 import { User as UserV2 } from '@zitadel/proto/zitadel/user/v2/user_pb';
 import { LoginPolicy as LoginPolicyV2 } from '@zitadel/proto/zitadel/policy_pb';
->>>>>>> 5bbb953f
 
 @Component({
   selector: 'cnsl-info-row',
@@ -20,12 +17,8 @@
   styleUrls: ['./info-row.component.scss'],
 })
 export class InfoRowComponent {
-<<<<<<< HEAD
-  @Input() public user!: User.AsObject;
+  @Input() public user?: User.AsObject | UserV2 | UserV1;
   @Input() public group!: Group.AsObject;
-=======
-  @Input() public user?: User.AsObject | UserV2 | UserV1;
->>>>>>> 5bbb953f
   @Input() public org!: Org.AsObject;
   @Input() public instance!: InstanceDetail.AsObject;
   @Input() public app!: App.AsObject;
@@ -45,7 +38,7 @@
 
   public copied: string = '';
 
-  constructor() {}
+  constructor() { }
 
   public get loginMethods(): Set<string> {
     if (!this.user) {
