<div class="info-row" *ngIf="user">
  <div class="info-wrapper">
    <p class="info-row-title">{{ 'USER.PAGES.STATE' | translate }}</p>
    <p
      *ngIf="user && user.state !== undefined"
      class="state"
      [ngClass]="{
        active: user.state === UserState.USER_STATE_ACTIVE,
        inactive: user.state === UserState.USER_STATE_INACTIVE
      }"
    >
      {{ 'USER.DATA.STATE' + user.state | translate }}
    </p>
  </div>

  <div class="info-wrapper">
    <p class="info-row-title">{{ 'USER.ID' | translate }}</p>
    <p *ngIf="user && user.id" class="info-row-desc">{{ user.id }}</p>
  </div>

  <div class="info-wrapper">
    <p class="info-row-title">{{ 'USER.DETAILS.DATECREATED' | translate }}</p>
    <p *ngIf="user && user.details && user.details.creationDate" class="info-row-desc">
      {{ user.details.creationDate | timestampToDate | localizedDate: 'dd. MMMM YYYY, HH:mm' }}
    </p>
  </div>

  <div class="info-wrapper">
    <p class="info-row-title">{{ 'USER.DETAILS.DATECHANGED' | translate }}</p>
    <p *ngIf="user && user.details && user.details.changeDate" class="info-row-desc">
      {{ user.details.changeDate | timestampToDate | localizedDate: 'dd. MMMM YYYY, HH:mm' }}
    </p>
  </div>

  <div class="info-wrapper width">
    <p class="info-row-title">{{ 'USER.PAGES.LOGINNAMES' | translate }}</p>
    <div class="copy-row" *ngFor="let login of user?.loginNamesList">
      <button
        [disabled]="copied === login"
        [matTooltip]="(copied !== login ? 'ACTIONS.COPY' : 'ACTIONS.COPIED') | translate"
        cnslCopyToClipboard
        [valueToCopy]="login"
        (copiedValue)="copied = $event"
      >
        {{ login }}
      </button>
    </div>
  </div>
</div>

<div class="info-row" *ngIf="instance">
  <div class="info-wrapper">
    <p class="info-row-title">{{ 'IAM.PAGES.STATE' | translate }}</p>
    <p
      *ngIf="instance && instance.state !== undefined"
      class="state"
      [ngClass]="{
        active: instance.state === State.INSTANCE_STATE_RUNNING,
        inactive: instance.state === State.INSTANCE_STATE_STOPPED || instance.state === State.INSTANCE_STATE_STOPPING
      }"
    >
      {{ 'IAM.STATE.' + instance.state | translate }}
    </p>
  </div>

  <div class="info-wrapper">
    <p class="info-row-title">{{ 'RESOURCEID' | translate }}</p>
    <p *ngIf="instance && instance.id" class="info-row-desc">{{ instance.id }}</p>
  </div>

  <div class="info-wrapper">
    <p class="info-row-title">{{ 'NAME' | translate }}</p>
    <p *ngIf="instance && instance.name" class="info-row-desc">{{ instance.name }}</p>
  </div>

  <div class="info-wrapper">
    <p class="info-row-title">{{ 'VERSION' | translate }}</p>
    <p *ngIf="instance && instance.version" class="info-row-desc">{{ instance.version }}</p>
  </div>

  <div class="info-wrapper width">
    <p class="info-row-title">{{ 'IAM.PAGES.DOMAINLIST' | translate }}</p>
    <div class="copy-row" *ngFor="let domain of instance?.domainsList">
      <button
        [disabled]="copied === domain.domain"
        [matTooltip]="(copied !== domain.domain ? 'ACTIONS.COPY' : 'ACTIONS.COPIED') | translate"
        cnslCopyToClipboard
        [valueToCopy]="domain.domain"
        (copiedValue)="copied = $event"
      >
        {{ domain.domain }}
      </button>
    </div>
  </div>

  <div class="info-wrapper">
    <p class="info-row-title">{{ 'ORG.PAGES.CREATIONDATE' | translate }}</p>
    <p *ngIf="instance && instance.details && instance.details.creationDate" class="info-row-desc">
      {{ instance.details.creationDate | timestampToDate | localizedDate: 'dd. MMMM YYYY, HH:mm' }}
    </p>
  </div>

  <div class="info-wrapper">
    <p class="info-row-title">{{ 'ORG.PAGES.DATECHANGED' | translate }}</p>
    <p *ngIf="instance && instance.details && instance.details.changeDate" class="info-row-desc">
      {{ instance.details.changeDate | timestampToDate | localizedDate: 'dd. MMMM YYYY, HH:mm' }}
    </p>
  </div>
</div>

<div class="info-row" *ngIf="org">
  <div class="info-wrapper">
    <p class="info-row-title">{{ 'ORG.PAGES.STATE' | translate }}</p>
    <p
      *ngIf="org && org.state !== undefined"
      class="state"
      [ngClass]="{ active: org.state === OrgState.ORG_STATE_ACTIVE, inactive: org.state === OrgState.ORG_STATE_INACTIVE }"
    >
      {{ 'ORG.STATE.' + org.state | translate }}
    </p>
  </div>

  <div class="info-wrapper">
    <p class="info-row-title">{{ 'RESOURCEID' | translate }}</p>
    <p *ngIf="org && org.id" class="info-row-desc">{{ org.id }}</p>
  </div>

  <div class="info-wrapper width">
    <p class="info-row-title">{{ 'ORG.PAGES.PRIMARYDOMAIN' | translate }}</p>
    <div class="copy-row" *ngIf="org.primaryDomain">
      <button
        [disabled]="copied === org.primaryDomain"
        [matTooltip]="(copied !== org.primaryDomain ? 'ACTIONS.COPY' : 'ACTIONS.COPIED') | translate"
        cnslCopyToClipboard
        [valueToCopy]="org.primaryDomain"
        (copiedValue)="copied = $event"
      >
        {{ org.primaryDomain }}
      </button>
    </div>
  </div>

  <div class="info-wrapper">
    <p class="info-row-title">{{ 'ORG.PAGES.CREATIONDATE' | translate }}</p>
    <p *ngIf="org && org.details && org.details.creationDate" class="info-row-desc">
      {{ org.details.creationDate | timestampToDate | localizedDate: 'dd. MMMM YYYY, HH:mm' }}
    </p>
  </div>

  <div class="info-wrapper">
    <p class="info-row-title">{{ 'ORG.PAGES.DATECHANGED' | translate }}</p>
    <p *ngIf="org && org.details && org.details.changeDate" class="info-row-desc">
      {{ org.details.changeDate | timestampToDate | localizedDate: 'dd. MMMM YYYY, HH:mm' }}
    </p>
  </div>
</div>

<div class="info-row" *ngIf="project">
  <div class="info-wrapper">
    <p class="info-row-title">{{ 'PROJECT.STATE.TITLE' | translate }}</p>
    <p
      *ngIf="project && project.state !== undefined"
      class="state"
      [ngClass]="{
        active: project.state === ProjectState.PROJECT_STATE_ACTIVE,
        inactive: project.state === ProjectState.PROJECT_STATE_INACTIVE
      }"
    >
      {{ 'PROJECT.STATE.' + project.state | translate }}
    </p>
  </div>

  <div class="info-wrapper">
    <p class="info-row-title">{{ 'RESOURCEID' | translate }}</p>
    <p *ngIf="project && project.id" class="info-row-desc">{{ project.id }}</p>
  </div>

  <div class="info-wrapper">
    <p class="info-row-title">{{ 'PROJECT.PAGES.CREATEDON' | translate }}</p>
    <p *ngIf="project && project.details && project.details.creationDate" class="info-row-desc">
      {{ project.details.creationDate | timestampToDate | localizedDate: 'dd. MMMM YYYY, HH:mm' }}
    </p>
  </div>

  <div class="info-wrapper">
    <p class="info-row-title">{{ 'PROJECT.PAGES.LASTMODIFIED' | translate }}</p>
    <p *ngIf="project && project.details && project.details.changeDate" class="info-row-desc">
      {{ project.details.changeDate | timestampToDate | localizedDate: 'dd. MMMM YYYY, HH:mm' }}
    </p>
  </div>
</div>

<div class="info-row" *ngIf="grantedProject">
  <div class="info-wrapper">
    <p class="info-row-title">{{ 'PROJECT.STATE.TITLE' | translate }}</p>
    <p
      *ngIf="grantedProject && grantedProject.state !== undefined"
      class="state"
      [ngClass]="{
        active: grantedProject.state === ProjectGrantState.PROJECT_GRANT_STATE_ACTIVE,
        inactive: grantedProject.state === ProjectGrantState.PROJECT_GRANT_STATE_INACTIVE
      }"
    >
      {{ 'PROJECT.STATE.' + grantedProject.state | translate }}
    </p>
  </div>

  <div class="info-wrapper">
    <p class="info-row-title">{{ 'RESOURCEID' | translate }}</p>
    <p *ngIf="grantedProject && grantedProject.projectId" class="info-row-desc">{{ grantedProject.projectId }}</p>
  </div>

  <div class="info-wrapper">
    <p class="info-row-title">{{ 'PROJECT.PAGES.CREATEDON' | translate }}</p>
    <p *ngIf="grantedProject && grantedProject.details && grantedProject.details.creationDate" class="info-row-desc">
      {{ grantedProject.details.creationDate | timestampToDate | localizedDate: 'dd. MMMM YYYY, HH:mm' }}
    </p>
  </div>

  <div class="info-wrapper">
    <p class="info-row-title">{{ 'PROJECT.PAGES.LASTMODIFIED' | translate }}</p>
    <p *ngIf="grantedProject && grantedProject.details && grantedProject.details.changeDate" class="info-row-desc">
      {{ grantedProject.details.changeDate | timestampToDate | localizedDate: 'dd. MMMM YYYY, HH:mm' }}
    </p>
  </div>
</div>

<ng-container *ngIf="app">
  <div class="info-row">
    <div class="info-wrapper">
      <p class="info-row-title">{{ 'APP.PAGES.STATE' | translate }}</p>
      <p
        *ngIf="app && app.state !== undefined"
        class="state"
        [ngClass]="{ active: app.state === AppState.APP_STATE_ACTIVE, inactive: app.state === AppState.APP_STATE_INACTIVE }"
      >
        {{ 'APP.PAGES.DETAIL.STATE.' + app.state | translate }}
      </p>
    </div>

    <div class="info-wrapper">
      <p class="info-row-title">{{ 'APP.PAGES.ID' | translate }}</p>
      <p *ngIf="app && app.id" class="info-row-desc">{{ app.id }}</p>
    </div>

    <div class="info-wrapper">
      <p class="info-row-title">{{ 'APP.PAGES.DATECREATED' | translate }}</p>
      <p *ngIf="app && app.details && app.details.creationDate" class="info-row-desc">
        {{ app.details.creationDate | timestampToDate | localizedDate: 'dd. MMMM YYYY, HH:mm' }}
      </p>
    </div>

    <div class="info-wrapper">
      <p class="info-row-title">{{ 'APP.PAGES.DATECHANGED' | translate }}</p>
      <p *ngIf="app && app.details && app.details.changeDate" class="info-row-desc">
        {{ app.details.changeDate | timestampToDate | localizedDate: 'dd. MMMM YYYY, HH:mm' }}
      </p>
    </div>

<<<<<<< HEAD
    <div class="info-wrapper" *ngIf="app?.oidcConfig?.clientId">
=======
    <div class="info-wrapper" *ngIf="app">
>>>>>>> 50bda009
      <p class="info-row-title">{{ 'APP.OIDC.INFO.CLIENTID' | translate }}</p>
      <div class="copy-row" *ngIf="app.oidcConfig?.clientId">
        <button
          *ngIf="app.oidcConfig && app.oidcConfig?.clientId"
          [disabled]="copied === app.oidcConfig.clientId"
          [matTooltip]="(copied !== app.oidcConfig.clientId ? 'ACTIONS.COPY' : 'ACTIONS.COPIED') | translate"
          cnslCopyToClipboard
          [valueToCopy]="app.oidcConfig.clientId"
          (copiedValue)="copied = $event"
        >
          {{ app.oidcConfig.clientId }}
        </button>
      </div>

      <div class="copy-row" *ngIf="app.apiConfig?.clientId">
        <button
          *ngIf="app && app.apiConfig && app.apiConfig.clientId"
          [disabled]="copied === app.apiConfig.clientId"
          [matTooltip]="(copied !== app.apiConfig.clientId ? 'ACTIONS.COPY' : 'ACTIONS.COPIED') | translate"
          cnslCopyToClipboard
          [valueToCopy]="app.apiConfig.clientId"
          (copiedValue)="copied = $event"
        >
          {{ app.apiConfig.clientId }}
        </button>
      </div>
    </div>
  </div>
</ng-container>

<div class="info-row" *ngIf="idp">
  <div class="info-wrapper width">
    <p class="info-row-title">{{ 'IDP.ID' | translate }}</p>
    <p class="info-row-desc">
      {{ idp.id }}
    </p>
  </div>

  <div class="info-wrapper">
    <p class="info-row-title">{{ 'IDP.DETAIL.DATECREATED' | translate }}</p>
    <p class="info-row-desc" *ngIf="idp && idp.details && idp.details.creationDate">
      {{ idp.details.creationDate | timestampToDate | localizedDate: 'dd. MMMM YYYY, HH:mm' }}
    </p>
  </div>

  <div class="info-wrapper">
    <p class="info-row-title">{{ 'IDP.DETAIL.DATECHANGED' | translate }}</p>
    <p class="info-row-desc" *ngIf="idp && idp.details && idp.details.changeDate">
      {{ idp.details.changeDate | timestampToDate | localizedDate: 'dd. MMMM YYYY, HH:mm' }}
    </p>
  </div>

  <div class="info-wrapper">
    <p class="info-row-title">{{ 'IDP.STATE' | translate }}</p>
    <p
      *ngIf="idp && idp.state !== undefined"
      class="state"
      [ngClass]="{ active: idp.state === IDPState.IDP_STATE_ACTIVE, inactive: idp.state === IDPState.IDP_STATE_INACTIVE }"
    >
      {{ 'IDP.STATES.' + idp.state | translate }}
    </p>
  </div>
</div><|MERGE_RESOLUTION|>--- conflicted
+++ resolved
@@ -257,11 +257,7 @@
       </p>
     </div>
 
-<<<<<<< HEAD
-    <div class="info-wrapper" *ngIf="app?.oidcConfig?.clientId">
-=======
     <div class="info-wrapper" *ngIf="app">
->>>>>>> 50bda009
       <p class="info-row-title">{{ 'APP.OIDC.INFO.CLIENTID' | translate }}</p>
       <div class="copy-row" *ngIf="app.oidcConfig?.clientId">
         <button
