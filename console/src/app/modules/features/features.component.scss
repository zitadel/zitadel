.subinfo {
  display: flex;
  align-items: center;
  font-size: 14px;
  margin: -1.5rem 0 0 0;

  i {
    font-size: 1.2rem;
    height: 1.2rem;
    line-height: 1.2rem;
  }
}

.tier-desc {
  font-size: 14px;
  margin-top: 0;
}

.detail {
  margin-bottom: 1rem;

  p {
    margin: 0;
    font-size: 14px;
    display: flex;
    align-items: center;
  }

  .title {
    font-size: 14px;
<<<<<<< HEAD
=======
    color: var(--grey);
>>>>>>> 3bf9adec
    margin-bottom: 0.5rem;

    a {
      margin-left: 0.5rem;
      cursor: pointer;
    }
  }

  .center {
    display: flex;
    align-items: center;

    a {
      margin-left: 0.5rem;
    }
  }

  img {
    height: 15px;
    width: auto;
    margin-left: 0.5rem;
  }
}

.spinner {
  margin: 0.5rem;
}

.error-tier-message {
  color: var(--warn);
  font-size: 14px;
}

.current-tier {
  display: flex;
  align-items: center;
  margin-bottom: 1rem;
}

<<<<<<< HEAD
=======
.divider {
  height: 1px;
  width: 100%;
  background-color: var(--grey);
  opacity: 0.5;
  margin: 0.5rem 0;
  display: block;
}

>>>>>>> 3bf9adec
.content {
  padding-top: 1rem;
  display: flex;
  flex-direction: column;
  width: 100%;

  .feature-section {
    font-size: 14px;
    margin-top: 1.5rem;
  }

  .row {
    display: flex;
    align-items: center;
    padding: 0.3rem 0;

    .featureavatar {
      margin-right: 1rem;
      height: 30px;
      width: 30px;
      min-width: 30px;
      border-radius: 50%;
      display: flex;
      align-items: center;
      justify-content: center;
      background: linear-gradient(40deg, rgb(129, 85, 185) 30%, #7b8ada);

      &.purple {
        background: linear-gradient(40deg, #7c3aed 30%, #6d28d9);
      }

      &.red {
        background: linear-gradient(40deg, #dc2626 30%, #db2777);
      }

      &.green {
        background: linear-gradient(40deg, #059669 30%, #047857);
      }

      &.blue {
        background: linear-gradient(40deg, #3b82f6 30%, #4f46e5);
      }

      &.pink {
        background: linear-gradient(40deg, #db2777 30%, #be185d);
      }

      &.yellow {
        background: linear-gradient(40deg, #f59e0b 30%, #b45309);
      }

      &.black {
        background: linear-gradient(40deg, #1f2937, #111827);
      }

      i,
      .icon {
        font-size: 1.5rem;
        height: 1.5rem;
        line-height: 1.5rem;
        color: white;

        &.smaller {
          font-size: 1.2rem;
          height: 1.2rem;
          line-height: 1.2rem;
        }
      }
    }

    .left-desc {
      font-size: 0.9rem;
      margin-right: 1rem;
    }

    .fill-space {
      flex: 1;
    }

    .length-wrapper {
      display: flex;
      align-items: center;
    }

    .flow-select {
      flex-shrink: 1;
      min-width: 150px;
      margin-left: 1rem;
    }

    .flow-count {
      flex-shrink: 1;
      width: 70px;
      margin-left: 1rem;
    }
  }
}

.btn-container {
  display: flex;
  justify-content: flex-end;
  width: 100%;

  button {
    margin-top: 3rem;
    display: block;
  }
}

.toggle {
  margin-left: 1rem;
}<|MERGE_RESOLUTION|>--- conflicted
+++ resolved
@@ -28,10 +28,6 @@
 
   .title {
     font-size: 14px;
-<<<<<<< HEAD
-=======
-    color: var(--grey);
->>>>>>> 3bf9adec
     margin-bottom: 0.5rem;
 
     a {
@@ -71,18 +67,6 @@
   margin-bottom: 1rem;
 }
 
-<<<<<<< HEAD
-=======
-.divider {
-  height: 1px;
-  width: 100%;
-  background-color: var(--grey);
-  opacity: 0.5;
-  margin: 0.5rem 0;
-  display: block;
-}
-
->>>>>>> 3bf9adec
 .content {
   padding-top: 1rem;
   display: flex;
