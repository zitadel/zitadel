<!-- <cnsl-info-section *ngIf="isDefault"> {{ 'POLICY.DEFAULTLABEL' | translate }}</cnsl-info-section> -->

<div class="spinner-wr">
  <mat-spinner diameter="30" *ngIf="loading" color="primary"></mat-spinner>
</div>

<h2>{{ 'MFA.LIST.MULTIFACTORTITLE' | translate }}</h2>
<p class="cnsl-secondary-text">{{ 'MFA.LIST.MULTIFACTORDESCRIPTION' | translate }}</p>

<div class="login-policy-row" *ngIf="loginData">
  <cnsl-form-field class="passwordless-allowed" label="Access Code" required="true">
    <cnsl-label>{{ 'LOGINPOLICY.PASSWORDLESS' | translate }}</cnsl-label>
    <mat-select [(ngModel)]="loginData.passwordlessType">
      <mat-option *ngFor="let pt of passwordlessTypes" [value]="pt">
        {{ 'LOGINPOLICY.PASSWORDLESSTYPE.' + pt | translate }}
      </mat-option>
    </mat-select>
  </cnsl-form-field>
</div>

<cnsl-card class="max-card-width">
  <cnsl-mfa-table
    [service]="service"
    [serviceType]="serviceType"
    [componentType]="LoginMethodComponentType.MultiFactor"
    [disabled]="
      loginData?.passwordlessType === PasswordlessType.PASSWORDLESS_TYPE_NOT_ALLOWED ||
      ([
        serviceType === PolicyComponentServiceType.ADMIN
          ? 'iam.policy.write'
          : serviceType === PolicyComponentServiceType.MGMT
          ? 'policy.write'
          : ''
      ]
        | hasRole
        | async) === false
    "
  >
  </cnsl-mfa-table>
</cnsl-card>

<br />

<h2>{{ 'MFA.LIST.SECONDFACTORTITLE' | translate }}</h2>
<p class="cnsl-secondary-text">{{ 'MFA.LIST.SECONDFACTORDESCRIPTION' | translate }}</p>

<div *ngIf="loginData" class="login-policy-row">
  <mat-checkbox card-actions class="login-policy-toggle" color="primary" ngDefaultControl [(ngModel)]="loginData.forceMfa">
    {{ 'POLICY.DATA.FORCEMFA' | translate }}
  </mat-checkbox>
</div>
<cnsl-card class="max-card-width">
  <cnsl-mfa-table
    [service]="service"
    [serviceType]="serviceType"
    [componentType]="LoginMethodComponentType.SecondFactor"
    [disabled]="
      ([
        serviceType === PolicyComponentServiceType.ADMIN
          ? 'iam.policy.write'
          : serviceType === PolicyComponentServiceType.MGMT
          ? 'policy.write'
          : ''
      ]
        | hasRole
        | async) === false
    "
  >
  </cnsl-mfa-table>
</cnsl-card>

<br />

<h2>{{ 'POLICY.LOGIN_POLICY.LIFETIMEDURATIONS' | translate }}</h2>

<form class="lifetime-form" (ngSubmit)="savePolicy()" [formGroup]="lifetimeForm" autocomplete="off">
  <cnsl-form-field class="lifetime-form-field" label="Password Check Lifetime" required="true">
    <cnsl-label
      >{{ 'POLICY.DATA.PASSWORDCHECKLIFETIME' | translate }}&nbsp;<strong
        >({{ 'POLICY.DATA.INHOURS' | translate }})</strong
      ></cnsl-label
    >
    <input cnslInput type="number" name="passwordCheckLifetime" formControlName="passwordCheckLifetime" />
  </cnsl-form-field>

  <cnsl-form-field class="lifetime-form-field" label="external Login Check Lifetime" required="true">
    <cnsl-label
      >{{ 'POLICY.DATA.EXTERNALLOGINCHECKLIFETIME' | translate }}&nbsp;<strong
        >({{ 'POLICY.DATA.INHOURS' | translate }})</strong
      ></cnsl-label
    >
    <input cnslInput type="number" name="externalLoginCheckLifetime" formControlName="externalLoginCheckLifetime" />
  </cnsl-form-field>

  <cnsl-form-field class="lifetime-form-field" label="MFA Init Skip Lifetime" required="true">
    <cnsl-label
      >{{ 'POLICY.DATA.MFAINITSKIPLIFETIME' | translate }}&nbsp;<strong
        >({{ 'POLICY.DATA.INHOURS' | translate }})</strong
      ></cnsl-label
    >
    <input cnslInput type="number" name="mfaInitSkipLifetime" formControlName="mfaInitSkipLifetime" />
  </cnsl-form-field>

  <cnsl-form-field class="lifetime-form-field" label="Second Factor Check Lifetime" required="true">
    <cnsl-label
      >{{ 'POLICY.DATA.SECONDFACTORCHECKLIFETIME' | translate }}&nbsp;
      <strong>({{ 'POLICY.DATA.INHOURS' | translate }})</strong></cnsl-label
    >
    <input cnslInput type="number" name="secondFactorCheckLifetime" formControlName="secondFactorCheckLifetime" />
  </cnsl-form-field>

  <cnsl-form-field class="lifetime-form-field" label="Multi Factor Check Lifetime" required="true">
    <cnsl-label
      >{{ 'POLICY.DATA.MULTIFACTORCHECKLIFETIME' | translate }}&nbsp;
      <strong>({{ 'POLICY.DATA.INHOURS' | translate }})</strong></cnsl-label
    >
    <input cnslInput type="number" name="multiFactorCheckLifetime" formControlName="multiFactorCheckLifetime" />
  </cnsl-form-field>
</form>

<br />

<h2>{{ 'POLICY.LOGIN_POLICY.ADVANCED' | translate }}</h2>

<div class="max-card-width login-policy-content" *ngIf="loginData">
  <div class="login-policy-row">
    <mat-checkbox
      class="login-policy-toggle"
      color="primary"
      matTooltip="{{ 'POLICY.DATA.FORCEMFA_DESC' | translate }}"
      ngDefaultControl
      [(ngModel)]="loginData.allowUsernamePassword"
    >
      {{ 'POLICY.DATA.ALLOWUSERNAMEPASSWORD' | translate }}
    </mat-checkbox>

    <!-- <cnsl-info-section class="info">
      {{ 'POLICY.DATA.ALLOWUSERNAMEPASSWORD_DESC' | translate }}
    </cnsl-info-section> -->
  </div>
  <div class="login-policy-row">
    <mat-checkbox class="login-policy-toggle" color="primary" ngDefaultControl [(ngModel)]="loginData.allowRegister">
      {{ 'POLICY.DATA.ALLOWREGISTER' | translate }}
    </mat-checkbox>

    <!-- <ng-template #regInfo>
      <cnsl-info-section class="info">
        {{ 'POLICY.DATA.ALLOWREGISTER_DESC' | translate }}
      </cnsl-info-section>
    </ng-template> -->
  </div>
  <div class="login-policy-row">
    <mat-checkbox class="login-policy-toggle" color="primary" ngDefaultControl [(ngModel)]="loginData.allowExternalIdp">
      {{ 'POLICY.DATA.ALLOWEXTERNALIDP' | translate }}
    </mat-checkbox>

    <!-- <ng-template #idpInfo>
      <cnsl-info-section class="info">
        {{ 'POLICY.DATA.ALLOWEXTERNALIDP_DESC' | translate }}
      </cnsl-info-section>
    </ng-template> -->
  </div>

  <div class="login-policy-row">
    <mat-checkbox class="login-policy-toggle" color="primary" ngDefaultControl [(ngModel)]="loginData.hidePasswordReset">
      {{ 'POLICY.DATA.HIDEPASSWORDRESET' | translate }}
    </mat-checkbox>

    <!-- <ng-template #passwordResetInfo>
      <cnsl-info-section class="info">
        {{ 'POLICY.DATA.HIDEPASSWORDRESET_DESC' | translate }}
      </cnsl-info-section>
    </ng-template> -->
  </div>
<<<<<<< HEAD
=======

  <div class="login-policy-row">
    <mat-slide-toggle class="login-policy-toggle" color="primary" ngDefaultControl [(ngModel)]="loginData.ignoreUnknownUsernames">
      {{ 'POLICY.DATA.IGNOREUNKNOWNUSERNAMES' | translate }}
    </mat-slide-toggle>
  </div>

  <div class="login-policy-row">
    <cnsl-form-field class="form-field" label="Access Code" required="true">
      <cnsl-label>{{ 'POLICY.DATA.DEFAULTREDIRECTURI' | translate }}</cnsl-label>
      <input cnslInput placeholder="https://" [(ngModel)]="loginData.defaultRedirectUri" />
    </cnsl-form-field>
  </div>
</cnsl-card>

<div class="login-policy-btn-container">
  <button class="login-policy-save-button" (click)="savePolicy()" color="primary" type="submit" mat-raised-button>
    {{ 'ACTIONS.SAVE' | translate }}
  </button>
>>>>>>> 3a63fb76
</div>

<ng-container *ngIf="serviceType === PolicyComponentServiceType.MGMT && !isDefault">
  <ng-template cnslHasRole [hasRole]="['policy.delete']">
    <button
      color="primary"
      class="loginpolicy-reset-button"
      matTooltip="{{ 'POLICY.RESET' | translate }}"
      color="warn"
      (click)="removePolicy()"
      mat-stroked-button
    >
      {{ 'POLICY.RESET' | translate }}
    </button>
  </ng-template>
</ng-container>

<br />

<div class="login-policy-btn-container">
  <button class="login-policy-save-button" (click)="savePolicy()" color="primary" type="submit" mat-raised-button>
    {{ 'ACTIONS.SAVE' | translate }}
  </button>
</div><|MERGE_RESOLUTION|>--- conflicted
+++ resolved
@@ -172,13 +172,16 @@
       </cnsl-info-section>
     </ng-template> -->
   </div>
-<<<<<<< HEAD
-=======
-
-  <div class="login-policy-row">
-    <mat-slide-toggle class="login-policy-toggle" color="primary" ngDefaultControl [(ngModel)]="loginData.ignoreUnknownUsernames">
+
+  <div class="login-policy-row">
+    <mat-checkbox
+      class="login-policy-toggle"
+      color="primary"
+      ngDefaultControl
+      [(ngModel)]="loginData.ignoreUnknownUsernames"
+    >
       {{ 'POLICY.DATA.IGNOREUNKNOWNUSERNAMES' | translate }}
-    </mat-slide-toggle>
+    </mat-checkbox>
   </div>
 
   <div class="login-policy-row">
@@ -187,13 +190,6 @@
       <input cnslInput placeholder="https://" [(ngModel)]="loginData.defaultRedirectUri" />
     </cnsl-form-field>
   </div>
-</cnsl-card>
-
-<div class="login-policy-btn-container">
-  <button class="login-policy-save-button" (click)="savePolicy()" color="primary" type="submit" mat-raised-button>
-    {{ 'ACTIONS.SAVE' | translate }}
-  </button>
->>>>>>> 3a63fb76
 </div>
 
 <ng-container *ngIf="serviceType === PolicyComponentServiceType.MGMT && !isDefault">
