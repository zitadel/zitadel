--- conflicted
+++ resolved
@@ -15,10 +15,6 @@
     padding: .3rem 0;
 
     .left-desc {
-<<<<<<< HEAD
-=======
-      color: var(--grey);
->>>>>>> 905ee1c6
       font-size: .9rem;
     }
 
