--- conflicted
+++ resolved
@@ -1,4 +1,3 @@
-<<<<<<< HEAD
 <cnsl-detail-layout
   [hasBackButton]="true"
   [title]="'POLICY.PRIVACY_POLICY.TITLE' | translate"
@@ -9,14 +8,6 @@
     <strong *ngIf="orgName; else iam">{{ orgName }}</strong>
     <ng-template #iam
       ><strong>{{ 'MENU.INSTANCE' | translate }}</strong>
-=======
-<cnsl-detail-layout [hasBackButton]="true" [title]="'POLICY.PRIVACY_POLICY.TITLE' | translate"
-  [description]="'POLICY.PRIVACY_POLICY.DESCRIPTION' | translate">
-
-  <p class="policy-applied-to" sub>{{'POLICY.APPLIEDTO' | translate}}:
-    <strong *ngIf="orgName; else iam">{{orgName}}</strong>
-    <ng-template #iam><strong>{{'MENU.SYSTEM' | translate}}</strong>
->>>>>>> 08ae39ae
     </ng-template>
   </p>
 
@@ -47,7 +38,6 @@
   </div>
 
   <div class="actions">
-<<<<<<< HEAD
     <button
       *ngIf="privacyPolicy && privacyPolicy.isDefault === false"
       class="reset-button"
@@ -69,16 +59,6 @@
     >
       {{ 'ACTIONS.SAVE' | translate }}
     </button>
-=======
-    <button *ngIf="privacyPolicy && privacyPolicy.isDefault === false" class="reset-button"
-      [disabled]="(serviceType === PolicyComponentServiceType.MGMT && ((['privacy_policy'] | hasFeature | async) === false) || (canWrite$ | async) === false)"
-      (click)="resetDefault()" color="warn" type="submit" mat-stroked-button><i class="las la-history"></i> {{
-      'ACTIONS.RESETDEFAULT' | translate }}</button>
-    <button class="save-button"
-      [disabled]="(serviceType === PolicyComponentServiceType.MGMT && ((['privacy_policy'] | hasFeature | async) === false) || (canWrite$ | async) === false)"
-      (click)="saveCurrentMessage()" color="primary" type="submit" mat-raised-button>{{ 'ACTIONS.SAVE' | translate
-      }}</button>
->>>>>>> 08ae39ae
   </div>
 
   <cnsl-policy-grid [currentPolicy]="currentPolicy" [type]="serviceType" tagForFilter="text"></cnsl-policy-grid>
