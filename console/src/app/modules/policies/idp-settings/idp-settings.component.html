<h2>{{ 'IDP.LIST.TITLE' | translate }}</h2>
<p class="cnsl-secondary-text">{{ 'IDP.LIST.DESCRIPTION' | translate }}</p>
<div class="cnsl-idp-table-wrapper">
  <cnsl-idp-table [service]="service" [serviceType]="serviceType"></cnsl-idp-table>
</div>

<h2>{{ 'IDP.CREATE.TITLE' | translate }}</h2>
<p class="cnsl-secondary-text">{{ 'IDP.CREATE.DESCRIPTION' | translate }}</p>

<div class="new-idp-wrapper">
  <a
    class="item card"
    [routerLink]="
      serviceType === PolicyComponentServiceType.ADMIN
        ? ['/instance', 'provider', 'google', 'create']
        : serviceType === PolicyComponentServiceType.MGMT
        ? ['/org', 'provider', 'google', 'create']
        : []
    "
  >
    <img class="idp-logo" src="../../../assets/images/idp/google.png" alt="google" />
    <div class="text-container">
      <span class="title">Google</span>
    </div>
  </a>

  <div class="item card coming-soon" matRipple>
    <span class="state coming-soon-label">{{ 'ACTIONS.COMINGSOON' | translate }}</span>
    <img class="idp-logo" src="../../../assets/images/idp/ms.svg" alt="microsoft" />
    <div class="text-container">
      <span class="title">Microsoft</span>
    </div>
  </div>

  <a
    class="item card"
    matRipple
    [routerLink]="
      serviceType === PolicyComponentServiceType.ADMIN
        ? ['/instance', 'provider', 'github', 'create']
        : serviceType === PolicyComponentServiceType.MGMT
        ? ['/org', 'provider', 'github', 'create']
        : []
    "
  >
    <img class="idp-logo dark" src="../../../assets/images/idp/github-dark.svg" alt="GitHub" />
    <img class="idp-logo light" src="../../../assets/images/idp/github.svg" alt="GitHub" />

    <div class="text-container">
      <span class="title">GitHub</span>
    </div>
  </a>

  <a
    class="item card"
    [routerLink]="
      serviceType === PolicyComponentServiceType.ADMIN
<<<<<<< HEAD
        ? ['/instance', 'provider', 'gitlab', 'create']
        : serviceType === PolicyComponentServiceType.MGMT
        ? ['/org', 'provider', 'gitlab', 'create']
        : []
    "
  >
=======
        ? ['/instance', 'provider', 'github-es', 'create']
        : serviceType === PolicyComponentServiceType.MGMT
        ? ['/org', 'provider', 'github-es', 'create']
        : []
    "
  >
    <img class="idp-logo dark" src="../../../assets/images/idp/github-dark.svg" alt="GitHub" />
    <img class="idp-logo light" src="../../../assets/images/idp/github.svg" alt="GitHub" />

    <div class="text-container">
      <span class="title">GitHub Enterprise Server</span>
    </div>
  </a>

  <div class="item card coming-soon" matRipple>
    <span class="state coming-soon-label">{{ 'ACTIONS.COMINGSOON' | translate }}</span>
>>>>>>> 77595cd7
    <img class="idp-logo" src="../../../assets/images/idp/gitlab.svg" alt="GitLab" />
    <div class="text-container">
      <span class="title">GitLab</span>
    </div>
  </a>

  <a
    class="item card"
    [routerLink]="
      serviceType === PolicyComponentServiceType.ADMIN
        ? ['/instance', 'provider', 'gitlab-self-hosted', 'create']
        : serviceType === PolicyComponentServiceType.MGMT
        ? ['/org', 'provider', 'gitlab-self-hosted', 'create']
        : []
    "
  >
    <img class="idp-logo" src="../../../assets/images/idp/gitlab.svg" alt="GitLab" />
    <div class="text-container">
      <span class="title">GitLab Self Hosted</span>
    </div>
  </a>

  <a
    class="item card"
    [routerLink]="
      serviceType === PolicyComponentServiceType.ADMIN
        ? ['/instance', 'provider', 'oidc', 'create']
        : serviceType === PolicyComponentServiceType.MGMT
        ? ['/org', 'provider', 'oidc', 'create']
        : []
    "
  >
    <div class="idp-icon">
      <mat-icon class="icon" svgIcon="mdi_openid" alt="openid" />
    </div>
    <div class="text-container">
      <span class="title">Generic OIDC</span>
    </div>
  </a>

  <a
    class="item card"
    [routerLink]="
      serviceType === PolicyComponentServiceType.ADMIN
        ? ['/instance', 'provider', 'oauth', 'create']
        : serviceType === PolicyComponentServiceType.MGMT
        ? ['/org', 'provider', 'oauth', 'create']
        : []
    "
  >
    <img class="idp-logo" src="../../../assets/images/idp/oauth.svg" alt="oauth" />

    <div class="text-container">
      <span class="title">Generic OAuth</span>
    </div>
  </a>

  <a
    class="item card"
    [routerLink]="
      serviceType === PolicyComponentServiceType.ADMIN
        ? ['/instance', 'provider', 'jwt', 'create']
        : serviceType === PolicyComponentServiceType.MGMT
        ? ['/org', 'provider', 'jwt', 'create']
        : []
    "
  >
    <div class="idp-icon">
      <mat-icon class="icon" svgIcon="mdi_jwt" alt="jwt" />
    </div>
    <div class="text-container">
      <span class="title">Generic JWT</span>
    </div>
  </a>
</div><|MERGE_RESOLUTION|>--- conflicted
+++ resolved
@@ -55,14 +55,6 @@
     class="item card"
     [routerLink]="
       serviceType === PolicyComponentServiceType.ADMIN
-<<<<<<< HEAD
-        ? ['/instance', 'provider', 'gitlab', 'create']
-        : serviceType === PolicyComponentServiceType.MGMT
-        ? ['/org', 'provider', 'gitlab', 'create']
-        : []
-    "
-  >
-=======
         ? ['/instance', 'provider', 'github-es', 'create']
         : serviceType === PolicyComponentServiceType.MGMT
         ? ['/org', 'provider', 'github-es', 'create']
@@ -77,9 +69,17 @@
     </div>
   </a>
 
-  <div class="item card coming-soon" matRipple>
+  <a
+    class="item card coming-soon"
+    [routerLink]="
+      serviceType === PolicyComponentServiceType.ADMIN
+        ? ['/instance', 'provider', 'gitlab', 'create']
+        : serviceType === PolicyComponentServiceType.MGMT
+        ? ['/org', 'provider', 'gitlab', 'create']
+        : []
+    "
+  >
     <span class="state coming-soon-label">{{ 'ACTIONS.COMINGSOON' | translate }}</span>
->>>>>>> 77595cd7
     <img class="idp-logo" src="../../../assets/images/idp/gitlab.svg" alt="GitLab" />
     <div class="text-container">
       <span class="title">GitLab</span>
