--- conflicted
+++ resolved
@@ -1,8 +1,4 @@
-<<<<<<< HEAD
 import { Component, Injector, OnDestroy, Type } from '@angular/core';
-=======
-import { Component, Input, OnDestroy } from '@angular/core';
->>>>>>> d928f905
 import { ActivatedRoute, Router } from '@angular/router';
 import { Subscription } from 'rxjs';
 import { switchMap } from 'rxjs/operators';
@@ -52,21 +48,11 @@
             this.title = 'ORG.POLICY.IAM_POLICY.TITLECREATE';
             this.desc = 'ORG.POLICY.IAM_POLICY.DESCRIPTIONCREATE';
 
-<<<<<<< HEAD
             this.getData().then(data => {
                 if (data) {
                     this.iamData = data.toObject();
                 }
             });
-=======
-            if (this.componentAction === PolicyComponentAction.MODIFY) {
-                this.getData().then(data => {
-                    if (data) {
-                        this.iamData = data.toObject();
-                    }
-                });
-            }
->>>>>>> d928f905
         });
     }
 
@@ -77,7 +63,6 @@
     private async getData(): Promise<AdminOrgIamPolicyView | MgmtOrgIamPolicyView | undefined> {
         this.title = 'ORG.POLICY.IAM_POLICY.TITLECREATE';
         this.desc = 'ORG.POLICY.IAM_POLICY.DESCRIPTIONCREATE';
-<<<<<<< HEAD
 
         switch (this.serviceType) {
             case PolicyComponentServiceType.MGMT:
@@ -88,16 +73,10 @@
                     return this.adminService.GetOrgIamPolicy(orgId);
                 }
                 break;
-=======
-        const orgId = this.sessionStorage.getItem('organization');
-        if (orgId) {
-            return this.service.GetOrgIamPolicy(orgId);
->>>>>>> d928f905
         }
     }
 
     public savePolicy(): void {
-<<<<<<< HEAD
         switch (this.serviceType) {
             case PolicyComponentServiceType.MGMT:
                 if ((this.iamData as MgmtOrgIamPolicyView.AsObject)) {
@@ -124,22 +103,6 @@
             case PolicyComponentServiceType.ADMIN:
                 this.adminService.UpdateOrgIamPolicy(
                     '',
-=======
-        const orgId = this.sessionStorage.getItem('organization');
-        if (this.componentAction === PolicyComponentAction.CREATE && orgId) {
-            this.service.CreateOrgIamPolicy(
-                orgId,
-                this.iamData.userLoginMustBeDomain,
-            ).then(() => {
-                this.router.navigate(['org']);
-            }).catch(error => {
-                this.toast.showError(error);
-            });
-        } else if (this.componentAction === PolicyComponentAction.MODIFY && orgId) {
-            if (this.service instanceof AdminService) {
-                this.service.UpdateOrgIamPolicy(
-                    orgId,
->>>>>>> d928f905
                     this.iamData.userLoginMustBeDomain,
                 ).then(() => {
                     this.router.navigate(['org']);
