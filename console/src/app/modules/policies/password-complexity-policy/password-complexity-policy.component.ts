import { Component, Injector, OnDestroy, Type } from '@angular/core';
import { ActivatedRoute, Router } from '@angular/router';
import { Subscription } from 'rxjs';
import { switchMap } from 'rxjs/operators';
import { DefaultPasswordComplexityPolicy } from 'src/app/proto/generated/admin_pb';
import { PasswordComplexityPolicyView } from 'src/app/proto/generated/management_pb';
import { AdminService } from 'src/app/services/admin.service';
import { ManagementService } from 'src/app/services/mgmt.service';
import { ToastService } from 'src/app/services/toast.service';

<<<<<<< HEAD
=======
import { PolicyComponentAction } from '../policy-component-action.enum';
>>>>>>> d928f905
import { PolicyComponentServiceType } from '../policy-component-types.enum';

@Component({
    selector: 'app-password-policy',
    templateUrl: './password-complexity-policy.component.html',
    styleUrls: ['./password-complexity-policy.component.scss'],
})
export class PasswordComplexityPolicyComponent implements OnDestroy {
    public title: string = '';
    public desc: string = '';

    public serviceType: PolicyComponentServiceType = PolicyComponentServiceType.MGMT;
<<<<<<< HEAD
=======
    componentAction: PolicyComponentAction = PolicyComponentAction.CREATE;
    public PolicyComponentAction: any = PolicyComponentAction;
>>>>>>> d928f905
    public service!: ManagementService | AdminService;

    public complexityData!: PasswordComplexityPolicyView.AsObject | DefaultPasswordComplexityPolicy.AsObject;

    private sub: Subscription = new Subscription();

    constructor(
        private route: ActivatedRoute,
        private router: Router,
        private toast: ToastService,
        private injector: Injector,
    ) {
        this.sub = this.route.data.pipe(switchMap(data => {
            this.serviceType = data.serviceType;
<<<<<<< HEAD
=======
            this.componentAction = data.action;
>>>>>>> d928f905

            switch (this.serviceType) {
                case PolicyComponentServiceType.MGMT:
                    this.service = this.injector.get(ManagementService as Type<ManagementService>);
                    break;
                case PolicyComponentServiceType.ADMIN:
                    this.service = this.injector.get(AdminService as Type<AdminService>);
                    break;
            }

            return this.route.params;
        })).subscribe(() => {
            this.title = 'ORG.POLICY.PWD_COMPLEXITY.TITLECREATE';
            this.desc = 'ORG.POLICY.PWD_COMPLEXITY.DESCRIPTIONCREATE';

            this.getData().then(data => {
                if (data) {
                    this.complexityData = data.toObject();
                }
            });
        });
    }

    public ngOnDestroy(): void {
        this.sub.unsubscribe();
    }

    private async getData():
        Promise<PasswordComplexityPolicyView | DefaultPasswordComplexityPolicy> {
        this.title = 'ORG.POLICY.PWD_COMPLEXITY.TITLE';
        this.desc = 'ORG.POLICY.PWD_COMPLEXITY.DESCRIPTION';
        switch (this.serviceType) {
            case PolicyComponentServiceType.MGMT:
                return (this.service as ManagementService).GetPasswordComplexityPolicy();
            case PolicyComponentServiceType.ADMIN:
                return (this.service as AdminService).GetDefaultPasswordComplexityPolicy();
        }
    }

    public deletePolicy(): void {
        if (this.service instanceof ManagementService) {
            this.service.removePasswordComplexityPolicy().then(() => {
                this.toast.showInfo('Successfully deleted');
            }).catch(error => {
                this.toast.showError(error);
            });
        }
    }

    public incrementLength(): void {
        if (this.complexityData?.minLength !== undefined && this.complexityData?.minLength <= 72) {
            this.complexityData.minLength++;
        }
    }

    public decrementLength(): void {
        if (this.complexityData?.minLength && this.complexityData?.minLength > 1) {
            this.complexityData.minLength--;
        }
    }

    public savePolicy(): void {
<<<<<<< HEAD
        switch (this.serviceType) {
            case PolicyComponentServiceType.MGMT:
                if ((this.complexityData as PasswordComplexityPolicyView.AsObject).pb_default) {
                    (this.service as ManagementService).CreatePasswordComplexityPolicy(
=======
        if (this.componentAction === PolicyComponentAction.CREATE && this.serviceType === PolicyComponentServiceType.MGMT) {
            (this.service as ManagementService).CreatePasswordComplexityPolicy(
                this.complexityData.hasLowercase,
                this.complexityData.hasUppercase,
                this.complexityData.hasNumber,
                this.complexityData.hasSymbol,
                this.complexityData.minLength,
            ).then(() => {
                this.router.navigate(['org']);
            }).catch(error => {
                this.toast.showError(error);
            });
        } else if (this.componentAction === PolicyComponentAction.MODIFY) {
            switch (this.serviceType) {
                case PolicyComponentServiceType.MGMT:
                    (this.service as ManagementService).UpdatePasswordComplexityPolicy(
>>>>>>> d928f905
                        this.complexityData.hasLowercase,
                        this.complexityData.hasUppercase,
                        this.complexityData.hasNumber,
                        this.complexityData.hasSymbol,
                        this.complexityData.minLength,
                    ).then(() => {
<<<<<<< HEAD
                        this.router.navigate(['org']);
                    }).catch(error => {
                        this.toast.showError(error);
                    });
                } else {
                    (this.service as ManagementService).UpdatePasswordComplexityPolicy(
=======
                        this.router.navigate(['/org']);
                    }).catch(error => {
                        this.toast.showError(error);
                    });
                    break;
                case PolicyComponentServiceType.ADMIN:
                    (this.service as AdminService).UpdateDefaultPasswordComplexityPolicy(
>>>>>>> d928f905
                        this.complexityData.hasLowercase,
                        this.complexityData.hasUppercase,
                        this.complexityData.hasNumber,
                        this.complexityData.hasSymbol,
                        this.complexityData.minLength,
                    ).then(() => {
<<<<<<< HEAD
                        this.router.navigate(['/org']);
                    }).catch(error => {
                        this.toast.showError(error);
                    });
                }
                break;
            case PolicyComponentServiceType.ADMIN:
                (this.service as AdminService).UpdateDefaultPasswordComplexityPolicy(
                    this.complexityData.hasLowercase,
                    this.complexityData.hasUppercase,
                    this.complexityData.hasNumber,
                    this.complexityData.hasSymbol,
                    this.complexityData.minLength,
                ).then(() => {
                    this.router.navigate(['/iam']);
                }).catch(error => {
                    this.toast.showError(error);
                });
                break;
=======
                        this.router.navigate(['/iam']);
                    }).catch(error => {
                        this.toast.showError(error);
                    });
                    break;
            }
>>>>>>> d928f905
        }
    }
}<|MERGE_RESOLUTION|>--- conflicted
+++ resolved
@@ -8,10 +8,6 @@
 import { ManagementService } from 'src/app/services/mgmt.service';
 import { ToastService } from 'src/app/services/toast.service';
 
-<<<<<<< HEAD
-=======
-import { PolicyComponentAction } from '../policy-component-action.enum';
->>>>>>> d928f905
 import { PolicyComponentServiceType } from '../policy-component-types.enum';
 
 @Component({
@@ -24,11 +20,6 @@
     public desc: string = '';
 
     public serviceType: PolicyComponentServiceType = PolicyComponentServiceType.MGMT;
-<<<<<<< HEAD
-=======
-    componentAction: PolicyComponentAction = PolicyComponentAction.CREATE;
-    public PolicyComponentAction: any = PolicyComponentAction;
->>>>>>> d928f905
     public service!: ManagementService | AdminService;
 
     public complexityData!: PasswordComplexityPolicyView.AsObject | DefaultPasswordComplexityPolicy.AsObject;
@@ -43,10 +34,6 @@
     ) {
         this.sub = this.route.data.pipe(switchMap(data => {
             this.serviceType = data.serviceType;
-<<<<<<< HEAD
-=======
-            this.componentAction = data.action;
->>>>>>> d928f905
 
             switch (this.serviceType) {
                 case PolicyComponentServiceType.MGMT:
@@ -109,58 +96,29 @@
     }
 
     public savePolicy(): void {
-<<<<<<< HEAD
         switch (this.serviceType) {
             case PolicyComponentServiceType.MGMT:
                 if ((this.complexityData as PasswordComplexityPolicyView.AsObject).pb_default) {
                     (this.service as ManagementService).CreatePasswordComplexityPolicy(
-=======
-        if (this.componentAction === PolicyComponentAction.CREATE && this.serviceType === PolicyComponentServiceType.MGMT) {
-            (this.service as ManagementService).CreatePasswordComplexityPolicy(
-                this.complexityData.hasLowercase,
-                this.complexityData.hasUppercase,
-                this.complexityData.hasNumber,
-                this.complexityData.hasSymbol,
-                this.complexityData.minLength,
-            ).then(() => {
-                this.router.navigate(['org']);
-            }).catch(error => {
-                this.toast.showError(error);
-            });
-        } else if (this.componentAction === PolicyComponentAction.MODIFY) {
-            switch (this.serviceType) {
-                case PolicyComponentServiceType.MGMT:
-                    (this.service as ManagementService).UpdatePasswordComplexityPolicy(
->>>>>>> d928f905
+
                         this.complexityData.hasLowercase,
                         this.complexityData.hasUppercase,
                         this.complexityData.hasNumber,
                         this.complexityData.hasSymbol,
                         this.complexityData.minLength,
                     ).then(() => {
-<<<<<<< HEAD
                         this.router.navigate(['org']);
                     }).catch(error => {
                         this.toast.showError(error);
                     });
                 } else {
                     (this.service as ManagementService).UpdatePasswordComplexityPolicy(
-=======
-                        this.router.navigate(['/org']);
-                    }).catch(error => {
-                        this.toast.showError(error);
-                    });
-                    break;
-                case PolicyComponentServiceType.ADMIN:
-                    (this.service as AdminService).UpdateDefaultPasswordComplexityPolicy(
->>>>>>> d928f905
                         this.complexityData.hasLowercase,
                         this.complexityData.hasUppercase,
                         this.complexityData.hasNumber,
                         this.complexityData.hasSymbol,
                         this.complexityData.minLength,
                     ).then(() => {
-<<<<<<< HEAD
                         this.router.navigate(['/org']);
                     }).catch(error => {
                         this.toast.showError(error);
@@ -180,14 +138,6 @@
                     this.toast.showError(error);
                 });
                 break;
-=======
-                        this.router.navigate(['/iam']);
-                    }).catch(error => {
-                        this.toast.showError(error);
-                    });
-                    break;
-            }
->>>>>>> d928f905
         }
     }
 }