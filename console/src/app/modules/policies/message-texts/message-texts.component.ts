--- conflicted
+++ resolved
@@ -1,11 +1,7 @@
 import { Component, Injector, Input, OnDestroy, OnInit, Type } from '@angular/core';
 import { MatDialog } from '@angular/material/dialog';
 import { MatSelectChange } from '@angular/material/select';
-<<<<<<< HEAD
-import {BehaviorSubject, from, Observable, of, Subscription, switchMap} from 'rxjs';
-=======
 import { BehaviorSubject, from, Observable, of, Subscription, switchMap } from 'rxjs';
->>>>>>> 15cc2d60
 import {
   GetDefaultDomainClaimedMessageTextRequest as AdminGetDefaultDomainClaimedMessageTextRequest,
   GetDefaultInitMessageTextRequest as AdminGetDefaultInitMessageTextRequest,
@@ -64,13 +60,8 @@
 import { InfoSectionType } from '../../info-section/info-section.component';
 import { WarnDialogComponent } from '../../warn-dialog/warn-dialog.component';
 import { PolicyComponentServiceType } from '../policy-component-types.enum';
-<<<<<<< HEAD
-import {map} from "rxjs/operators";
-import {LanguagesService} from "../../../services/languages.service";
-=======
 import { map } from 'rxjs/operators';
 import { LanguagesService } from '../../../services/languages.service';
->>>>>>> 15cc2d60
 
 enum MESSAGETYPES {
   INIT = 'INIT',
@@ -581,15 +572,8 @@
         break;
     }
     this.allowedLanguages$ = this.languagesSvc.allowedLanguages(this.service);
-<<<<<<< HEAD
-    this.languageNotAllowed$ = this.allowedLanguages$.pipe(
-        map((allowed) => !allowed.includes(this.language))
-    );
-    this.notAllowedLanguages$ = this.languagesSvc.notAllowedLanguages(this.service, this.allowedLanguages$)
-=======
     this.languageNotAllowed$ = this.allowedLanguages$.pipe(map((allowed) => !allowed.includes(this.language)));
     this.notAllowedLanguages$ = this.languagesSvc.notAllowedLanguages(this.service, this.allowedLanguages$);
->>>>>>> 15cc2d60
     this.languagesAreRestricted$ = this.notAllowedLanguages$.pipe(map((notAllowed) => notAllowed.length > 0));
 
     this.loadData(this.currentType);
