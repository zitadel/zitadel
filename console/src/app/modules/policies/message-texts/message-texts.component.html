<h2>{{ 'POLICY.MESSAGE_TEXTS.TITLE' | translate }}</h2>
<p class="cnsl-secondary-text">{{ 'POLICY.MESSAGE_TEXTS.DESCRIPTION' | translate }}</p>
<cnsl-info-section class="locked" *ngIf="languageNotAllowed$ | async" [type]="InfoSectionType.WARN">
  {{ 'POLICY.LOGIN_TEXTS.ACTIVE_LANGUAGE_NOT_ALLOWED' | translate }}</cnsl-info-section
>

<div *ngIf="loading" class="spinner-wr">
  <mat-spinner diameter="30" color="primary"></mat-spinner>
</div>

<div class="message-texts-top-actions">
  <cnsl-form-field class="type">
    <cnsl-label>{{ 'POLICY.MESSAGE_TEXTS.TYPE' | translate }}</cnsl-label>
    <mat-select [(ngModel)]="currentType" name="currentSubMap" (selectionChange)="changedCurrentType()">
      <mat-option *ngFor="let type of MESSAGETYPES | keyvalue" [value]="type.value">
        {{ 'POLICY.MESSAGE_TEXTS.TYPES.' + type.value | translate }}
      </mat-option>
    </mat-select>
  </cnsl-form-field>
  <cnsl-form-field class="language">
    <cnsl-label>{{ 'POLICY.LOGIN_TEXTS.LANGUAGE' | translate }}</cnsl-label>
    <mat-select formControlName="language" name="language">
<<<<<<< HEAD
      <mat-option *ngFor="let lang of (allowedLanguages$ | async)" [value]="lang">
        <div class="centerline">
            <span
            >{{ lang }}
              <span class="lighter cnsl-secondary-text"
              >|&nbsp;{{ 'POLICY.LOGIN_TEXTS.LANGUAGES.' + lang | translate }}</span
              ></span
            >
        </div>
      </mat-option>
      <mat-optgroup [label]="'POLICY.LOGIN_TEXTS.LANGUAGES_NOT_ALLOWED' | translate" *ngIf="languagesAreRestricted$ | async">
        <mat-option *ngFor="let lang of (notAllowedLanguages$ | async)" [value]="lang">
          <div class="centerline">
            <span
            >{{ lang }}
              <span class="lighter cnsl-secondary-text"
              >|&nbsp;{{ 'POLICY.LOGIN_TEXTS.LANGUAGES.' + lang | translate }}</span
=======
      <mat-option *ngFor="let lang of allowedLanguages$ | async" [value]="lang">
        <div class="centerline">
          <span
            >{{ lang }}
            <span class="lighter cnsl-secondary-text"
              >|&nbsp;{{ 'POLICY.LOGIN_TEXTS.LANGUAGES.' + lang | translate }}</span
            ></span
          >
        </div>
      </mat-option>
      <mat-optgroup [label]="'POLICY.LOGIN_TEXTS.LANGUAGES_NOT_ALLOWED' | translate" *ngIf="languagesAreRestricted$ | async">
        <mat-option *ngFor="let lang of notAllowedLanguages$ | async" [value]="lang">
          <div class="centerline">
            <span
              >{{ lang }}
              <span class="lighter cnsl-secondary-text"
                >|&nbsp;{{ 'POLICY.LOGIN_TEXTS.LANGUAGES.' + lang | translate }}</span
>>>>>>> 15cc2d60
              ></span
            >
          </div>
        </mat-option>
      </mat-optgroup>
    </mat-select>
  </cnsl-form-field>
</div>

<div class="message-text-content">
  <cnsl-edit-text
    [chips]="chips[currentType]"
    [disabled]="(canWrite$ | async) === false"
    label="one"
    [default$]="getDefaultMessageTextMap$"
    [current$]="getCustomMessageTextMap$"
    (changedValues)="updateCurrentValues($event)"
  ></cnsl-edit-text>
</div>

<div class="message-text-actions">
  <button
    class="reset-button"
    *ngIf="(getCustomMessageTextMap$ | async) && (getCustomMessageTextMap$ | async)?.['isDefault'] === false"
    [disabled]="(canWrite$ | async) === false"
    (click)="resetDefault()"
    color="message-text-warn"
    type="submit"
    mat-stroked-button
  >
    <div class="cnsl-action-button">
      <i class="las la-history"></i><span>{{ 'ACTIONS.RESETDEFAULT' | translate }}</span>
    </div>
  </button>
  <button
    class="save-button"
    [disabled]="!updateRequest || (canWrite$ | async) === false"
    (click)="saveCurrentMessage()"
    color="primary"
    type="submit"
    mat-raised-button
  >
    {{ 'ACTIONS.SAVE' | translate }}
  </button>
</div><|MERGE_RESOLUTION|>--- conflicted
+++ resolved
@@ -20,25 +20,6 @@
   <cnsl-form-field class="language">
     <cnsl-label>{{ 'POLICY.LOGIN_TEXTS.LANGUAGE' | translate }}</cnsl-label>
     <mat-select formControlName="language" name="language">
-<<<<<<< HEAD
-      <mat-option *ngFor="let lang of (allowedLanguages$ | async)" [value]="lang">
-        <div class="centerline">
-            <span
-            >{{ lang }}
-              <span class="lighter cnsl-secondary-text"
-              >|&nbsp;{{ 'POLICY.LOGIN_TEXTS.LANGUAGES.' + lang | translate }}</span
-              ></span
-            >
-        </div>
-      </mat-option>
-      <mat-optgroup [label]="'POLICY.LOGIN_TEXTS.LANGUAGES_NOT_ALLOWED' | translate" *ngIf="languagesAreRestricted$ | async">
-        <mat-option *ngFor="let lang of (notAllowedLanguages$ | async)" [value]="lang">
-          <div class="centerline">
-            <span
-            >{{ lang }}
-              <span class="lighter cnsl-secondary-text"
-              >|&nbsp;{{ 'POLICY.LOGIN_TEXTS.LANGUAGES.' + lang | translate }}</span
-=======
       <mat-option *ngFor="let lang of allowedLanguages$ | async" [value]="lang">
         <div class="centerline">
           <span
@@ -56,7 +37,6 @@
               >{{ lang }}
               <span class="lighter cnsl-secondary-text"
                 >|&nbsp;{{ 'POLICY.LOGIN_TEXTS.LANGUAGES.' + lang | translate }}</span
->>>>>>> 15cc2d60
               ></span
             >
           </div>
