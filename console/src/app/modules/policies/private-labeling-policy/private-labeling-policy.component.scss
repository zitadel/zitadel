--- conflicted
+++ resolved
@@ -124,11 +124,8 @@
     display: flex;
     flex-direction: row;
     flex-wrap: wrap;
-<<<<<<< HEAD
     justify-content: space-between;
     max-width: 1000px;
-=======
->>>>>>> 797fd9e5
 
     .settings {
       max-width: 400px;
@@ -318,7 +315,6 @@
           top: .5rem;
           left: .5rem;
           border-radius: 10px !important;
-<<<<<<< HEAD
 
           span {
             color: if($is-dark-theme, #ffffff50, #00000050);
@@ -329,8 +325,6 @@
             font-weight: bold;
             font-size: 18px;
           }
-=======
->>>>>>> 797fd9e5
         }
 
         .prev {
