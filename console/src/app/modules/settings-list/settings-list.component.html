<cnsl-sidenav [indented]="true" [setting]="setting()" (settingChange)="setting.set($event)" [settingsList]="settingsList">
  <ng-container *ngIf="setting()?.id === 'organizations'">
    <h2>{{ 'ORG.PAGES.LIST' | translate }}</h2>
    <p class="org-desc cnsl-secondary-text">{{ 'ORG.PAGES.LISTDESCRIPTION' | translate }}</p>

    <cnsl-org-table></cnsl-org-table>
  </ng-container>
  <ng-container *ngIf="setting()?.id === 'features'">
    <cnsl-features></cnsl-features>
  </ng-container>
  <ng-container *ngIf="setting()?.id === 'complexity'">
    <cnsl-password-complexity-policy [serviceType]="serviceType"></cnsl-password-complexity-policy>
  </ng-container>
  <ng-container *ngIf="setting()?.id === 'age'">
    <cnsl-password-age-policy [serviceType]="serviceType"></cnsl-password-age-policy>
  </ng-container>
  <ng-container *ngIf="setting()?.id === 'lockout'">
    <cnsl-password-lockout-policy [serviceType]="serviceType"></cnsl-password-lockout-policy>
  </ng-container>
  <ng-container *ngIf="setting()?.id === 'login'">
    <cnsl-login-policy [serviceType]="serviceType"></cnsl-login-policy>
  </ng-container>
  <ng-container *ngIf="setting()?.id === 'verified_domains'">
    <cnsl-domains></cnsl-domains>
  </ng-container>
  <ng-container *ngIf="setting()?.id === 'domain' && (['iam.policy.write'] | hasRole | async) === true">
    <cnsl-domain-policy [serviceType]="serviceType"></cnsl-domain-policy>
  </ng-container>
  <ng-container *ngIf="setting()?.id === 'idp'">
    <cnsl-idp-settings [serviceType]="serviceType"></cnsl-idp-settings>
  </ng-container>
  <ng-container *ngIf="setting()?.id === 'notifications'">
    <cnsl-notification-policy [serviceType]="serviceType"></cnsl-notification-policy>
  </ng-container>
  <ng-container *ngIf="setting()?.id === 'smtpprovider' && serviceType === PolicyComponentServiceType.ADMIN">
    <cnsl-notification-smtp-provider [serviceType]="serviceType"></cnsl-notification-smtp-provider>
  </ng-container>
  <ng-container *ngIf="setting()?.id === 'smsprovider' && serviceType === PolicyComponentServiceType.ADMIN">
    <cnsl-notification-sms-provider [serviceType]="serviceType"></cnsl-notification-sms-provider>
  </ng-container>
  <ng-container *ngIf="setting()?.id === 'oidc' && serviceType === PolicyComponentServiceType.ADMIN">
    <cnsl-oidc-configuration></cnsl-oidc-configuration>
  </ng-container>
<<<<<<< HEAD
  <ng-container *ngIf="setting()?.id === 'webkeys' && serviceType === PolicyComponentServiceType.ADMIN">
    <cnsl-oidc-webkeys />
  </ng-container>
  <ng-container *ngIf="setting()?.id === 'secrets' && serviceType === PolicyComponentServiceType.ADMIN">
=======
  <ng-container *ngIf="currentSetting === 'webkeys' && serviceType === PolicyComponentServiceType.ADMIN">
    <cnsl-oidc-webkeys />
  </ng-container>
  <ng-container *ngIf="currentSetting === 'secrets' && serviceType === PolicyComponentServiceType.ADMIN">
>>>>>>> 8a3b1106
    <cnsl-secret-generator></cnsl-secret-generator>
  </ng-container>
  <ng-container *ngIf="setting()?.id === 'security' && serviceType === PolicyComponentServiceType.ADMIN">
    <cnsl-security-policy></cnsl-security-policy>
  </ng-container>
  <ng-container *ngIf="setting()?.id === 'branding'">
    <cnsl-private-labeling-policy [serviceType]="serviceType"></cnsl-private-labeling-policy>
  </ng-container>
  <ng-container *ngIf="setting()?.id === 'messagetexts'">
    <cnsl-message-texts [serviceType]="serviceType"></cnsl-message-texts>
  </ng-container>
  <ng-container *ngIf="setting()?.id === 'logintexts'">
    <cnsl-login-texts [serviceType]="serviceType"></cnsl-login-texts>
  </ng-container>
  <ng-container *ngIf="setting()?.id === 'privacypolicy'">
    <cnsl-privacy-policy [serviceType]="serviceType"></cnsl-privacy-policy>
  </ng-container>
  <ng-container *ngIf="setting()?.id === 'languages' && serviceType === PolicyComponentServiceType.ADMIN">
    <cnsl-language-settings></cnsl-language-settings>
  </ng-container>
  <ng-container *ngIf="setting()?.id === 'views' && serviceType === PolicyComponentServiceType.ADMIN">
    <cnsl-iam-views></cnsl-iam-views>
  </ng-container>
  <ng-container *ngIf="setting()?.id === 'events' && serviceType === PolicyComponentServiceType.ADMIN">
    <cnsl-events></cnsl-events>
  </ng-container>
  <ng-container *ngIf="setting()?.id === 'failedevents' && serviceType === PolicyComponentServiceType.ADMIN">
    <cnsl-iam-failed-events></cnsl-iam-failed-events>
  </ng-container>
  <!-- todo: figure out permissions -->
  <ng-container *ngIf="setting()?.id === 'actions'">
    <cnsl-actions-two-actions />
  </ng-container>
  <ng-container *ngIf="setting()?.id === 'actions_targets'">
    <cnsl-actions-two-targets />
  </ng-container>
  <ng-content></ng-content>
</cnsl-sidenav><|MERGE_RESOLUTION|>--- conflicted
+++ resolved
@@ -1,92 +1,85 @@
-<cnsl-sidenav [indented]="true" [setting]="setting()" (settingChange)="setting.set($event)" [settingsList]="settingsList">
-  <ng-container *ngIf="setting()?.id === 'organizations'">
+<cnsl-sidenav
+  *ngIf="currentSetting"
+  [title]="title"
+  [description]="description"
+  [indented]="true"
+  [(ngModel)]="currentSetting"
+  [settingsList]="settingsList"
+  queryParam="id"
+>
+  <ng-container *ngIf="currentSetting === 'organizations'">
     <h2>{{ 'ORG.PAGES.LIST' | translate }}</h2>
     <p class="org-desc cnsl-secondary-text">{{ 'ORG.PAGES.LISTDESCRIPTION' | translate }}</p>
 
     <cnsl-org-table></cnsl-org-table>
   </ng-container>
-  <ng-container *ngIf="setting()?.id === 'features'">
+  <ng-container *ngIf="currentSetting === 'features'">
     <cnsl-features></cnsl-features>
   </ng-container>
-  <ng-container *ngIf="setting()?.id === 'complexity'">
+  <ng-container *ngIf="currentSetting === 'complexity'">
     <cnsl-password-complexity-policy [serviceType]="serviceType"></cnsl-password-complexity-policy>
   </ng-container>
-  <ng-container *ngIf="setting()?.id === 'age'">
+  <ng-container *ngIf="currentSetting === 'age'">
     <cnsl-password-age-policy [serviceType]="serviceType"></cnsl-password-age-policy>
   </ng-container>
-  <ng-container *ngIf="setting()?.id === 'lockout'">
+  <ng-container *ngIf="currentSetting === 'lockout'">
     <cnsl-password-lockout-policy [serviceType]="serviceType"></cnsl-password-lockout-policy>
   </ng-container>
-  <ng-container *ngIf="setting()?.id === 'login'">
+  <ng-container *ngIf="currentSetting === 'login'">
     <cnsl-login-policy [serviceType]="serviceType"></cnsl-login-policy>
   </ng-container>
-  <ng-container *ngIf="setting()?.id === 'verified_domains'">
+  <ng-container *ngIf="currentSetting === 'verified_domains'">
     <cnsl-domains></cnsl-domains>
   </ng-container>
-  <ng-container *ngIf="setting()?.id === 'domain' && (['iam.policy.write'] | hasRole | async) === true">
+  <ng-container *ngIf="currentSetting === 'domain' && (['iam.policy.write'] | hasRole | async) === true">
     <cnsl-domain-policy [serviceType]="serviceType"></cnsl-domain-policy>
   </ng-container>
-  <ng-container *ngIf="setting()?.id === 'idp'">
+  <ng-container *ngIf="currentSetting === 'idp'">
     <cnsl-idp-settings [serviceType]="serviceType"></cnsl-idp-settings>
   </ng-container>
-  <ng-container *ngIf="setting()?.id === 'notifications'">
+  <ng-container *ngIf="currentSetting === 'notifications'">
     <cnsl-notification-policy [serviceType]="serviceType"></cnsl-notification-policy>
   </ng-container>
-  <ng-container *ngIf="setting()?.id === 'smtpprovider' && serviceType === PolicyComponentServiceType.ADMIN">
+  <ng-container *ngIf="currentSetting === 'smtpprovider' && serviceType === PolicyComponentServiceType.ADMIN">
     <cnsl-notification-smtp-provider [serviceType]="serviceType"></cnsl-notification-smtp-provider>
   </ng-container>
-  <ng-container *ngIf="setting()?.id === 'smsprovider' && serviceType === PolicyComponentServiceType.ADMIN">
+  <ng-container *ngIf="currentSetting === 'smsprovider' && serviceType === PolicyComponentServiceType.ADMIN">
     <cnsl-notification-sms-provider [serviceType]="serviceType"></cnsl-notification-sms-provider>
   </ng-container>
-  <ng-container *ngIf="setting()?.id === 'oidc' && serviceType === PolicyComponentServiceType.ADMIN">
+  <ng-container *ngIf="currentSetting === 'oidc' && serviceType === PolicyComponentServiceType.ADMIN">
     <cnsl-oidc-configuration></cnsl-oidc-configuration>
   </ng-container>
-<<<<<<< HEAD
-  <ng-container *ngIf="setting()?.id === 'webkeys' && serviceType === PolicyComponentServiceType.ADMIN">
-    <cnsl-oidc-webkeys />
-  </ng-container>
-  <ng-container *ngIf="setting()?.id === 'secrets' && serviceType === PolicyComponentServiceType.ADMIN">
-=======
   <ng-container *ngIf="currentSetting === 'webkeys' && serviceType === PolicyComponentServiceType.ADMIN">
     <cnsl-oidc-webkeys />
   </ng-container>
   <ng-container *ngIf="currentSetting === 'secrets' && serviceType === PolicyComponentServiceType.ADMIN">
->>>>>>> 8a3b1106
     <cnsl-secret-generator></cnsl-secret-generator>
   </ng-container>
-  <ng-container *ngIf="setting()?.id === 'security' && serviceType === PolicyComponentServiceType.ADMIN">
+  <ng-container *ngIf="currentSetting === 'security' && serviceType === PolicyComponentServiceType.ADMIN">
     <cnsl-security-policy></cnsl-security-policy>
   </ng-container>
-  <ng-container *ngIf="setting()?.id === 'branding'">
+  <ng-container *ngIf="currentSetting === 'branding'">
     <cnsl-private-labeling-policy [serviceType]="serviceType"></cnsl-private-labeling-policy>
   </ng-container>
-  <ng-container *ngIf="setting()?.id === 'messagetexts'">
+  <ng-container *ngIf="currentSetting === 'messagetexts'">
     <cnsl-message-texts [serviceType]="serviceType"></cnsl-message-texts>
   </ng-container>
-  <ng-container *ngIf="setting()?.id === 'logintexts'">
+  <ng-container *ngIf="currentSetting === 'logintexts'">
     <cnsl-login-texts [serviceType]="serviceType"></cnsl-login-texts>
   </ng-container>
-  <ng-container *ngIf="setting()?.id === 'privacypolicy'">
+  <ng-container *ngIf="currentSetting === 'privacypolicy'">
     <cnsl-privacy-policy [serviceType]="serviceType"></cnsl-privacy-policy>
   </ng-container>
-  <ng-container *ngIf="setting()?.id === 'languages' && serviceType === PolicyComponentServiceType.ADMIN">
+  <ng-container *ngIf="currentSetting === 'languages' && serviceType === PolicyComponentServiceType.ADMIN">
     <cnsl-language-settings></cnsl-language-settings>
   </ng-container>
-  <ng-container *ngIf="setting()?.id === 'views' && serviceType === PolicyComponentServiceType.ADMIN">
+  <ng-container *ngIf="currentSetting === 'views' && serviceType === PolicyComponentServiceType.ADMIN">
     <cnsl-iam-views></cnsl-iam-views>
   </ng-container>
-  <ng-container *ngIf="setting()?.id === 'events' && serviceType === PolicyComponentServiceType.ADMIN">
+  <ng-container *ngIf="currentSetting === 'events' && serviceType === PolicyComponentServiceType.ADMIN">
     <cnsl-events></cnsl-events>
   </ng-container>
-  <ng-container *ngIf="setting()?.id === 'failedevents' && serviceType === PolicyComponentServiceType.ADMIN">
+  <ng-container *ngIf="currentSetting === 'failedevents' && serviceType === PolicyComponentServiceType.ADMIN">
     <cnsl-iam-failed-events></cnsl-iam-failed-events>
   </ng-container>
-  <!-- todo: figure out permissions -->
-  <ng-container *ngIf="setting()?.id === 'actions'">
-    <cnsl-actions-two-actions />
-  </ng-container>
-  <ng-container *ngIf="setting()?.id === 'actions_targets'">
-    <cnsl-actions-two-targets />
-  </ng-container>
-  <ng-content></ng-content>
 </cnsl-sidenav>