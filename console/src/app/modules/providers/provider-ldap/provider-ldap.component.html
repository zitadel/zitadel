<cnsl-create-layout
  title="{{ id ? ('IDP.DETAIL.TITLE' | translate) : ('IDP.CREATE.TITLE' | translate) }}"
  (closed)="close()"
>
  <div class="identity-provider-create-content">
    <div class="title-row">
      <i class="idp-icon las la-building"></i>
      <h1>{{ 'IDP.CREATE.LDAP.TITLE' | translate }}</h1>
      <mat-spinner diameter="25" *ngIf="loading" color="primary"></mat-spinner>
    </div>

    <p class="identity-provider-desc cnsl-secondary-text">
      {{ !provider ? ('IDP.CREATE.LDAP.DESCRIPTION' | translate) : ('IDP.DETAIL.DESCRIPTION' | translate) }}
    </p>

    <form [formGroup]="form" (ngSubmit)="submitForm()">
      <div class="identity-provider-content">
        <cnsl-form-field class="formfield">
          <cnsl-label>{{ 'IDP.NAME' | translate }}</cnsl-label>
          <input cnslInput formControlName="name" required />
        </cnsl-form-field>

        <h2 class="subheader">{{ 'IDP.LDAPCONNECTION' | translate }}</h2>

        <cnsl-string-list
          class="string-list-component-wrapper"
          title="{{ 'IDP.SERVERS' | translate }}"
          formControlName="serversList"
          [required]="true"
        ></cnsl-string-list>

        <cnsl-form-field class="formfield">
          <cnsl-label>{{ 'IDP.BASEDN' | translate }}</cnsl-label>
          <input cnslInput formControlName="baseDn" required />
        </cnsl-form-field>

        <div [ngClass]="{ 'identity-provider-2-col': !provider }">
          <cnsl-form-field class="formfield">
            <cnsl-label>{{ 'IDP.BINDDN' | translate }}</cnsl-label>
            <input cnslInput formControlName="bindDn" required />
          </cnsl-form-field>

          <mat-checkbox
            class="update-secret-checkbox"
            *ngIf="provider"
            [(ngModel)]="updateBindPassword"
            [ngModelOptions]="{ standalone: true }"
            >{{ 'IDP.UPDATEBINDPASSWORD' | translate }}</mat-checkbox
          >
          <cnsl-form-field class="formfield pwd" [ngClass]="{ show: !provider || (provider && updateBindPassword) }">
            <cnsl-label>{{ 'IDP.BINDPASSWORD' | translate }}</cnsl-label>
<<<<<<< HEAD
            <input cnslInput formControlName="bindPassword" [required]="!provider" />
=======
            <input
              cnslInput
              name="bindpassword"
              formControlName="bindPassword"
              type="password"
              autocomplete="new-password"
            />
>>>>>>> 0ed2906b
          </cnsl-form-field>
        </div>

        <h2 class="subheader">{{ 'IDP.LDAPUSERBINDING' | translate }}</h2>

        <cnsl-form-field class="formfield">
          <cnsl-label>{{ 'IDP.USERBASE' | translate }}</cnsl-label>
          <input cnslInput formControlName="userBase" required />
        </cnsl-form-field>

        <cnsl-string-list
          class="string-list-component-wrapper"
          title="{{ 'IDP.USERFILTERS' | translate }}"
          formControlName="userFiltersList"
          [required]="true"
        ></cnsl-string-list>

        <cnsl-string-list
          class="string-list-component-wrapper"
          title="{{ 'IDP.USEROBJECTCLASSES' | translate }}"
          formControlName="userObjectClassesList"
          [required]="true"
        ></cnsl-string-list>

        <div class="identity-provider-optional-h-wrapper">
          <h2>{{ 'IDP.LDAPATTRIBUTES' | translate }}</h2>
        </div>
        <cnsl-ldap-attributes
          [initialAttributes]="provider?.config?.ldap?.attributes"
          (attributesChanged)="attributes = $event"
        ></cnsl-ldap-attributes>

        <div class="identity-provider-optional-h-wrapper">
          <h2>{{ 'IDP.OPTIONAL' | translate }}</h2>
          <button (click)="showOptional = !showOptional" type="button" mat-icon-button>
            <mat-icon *ngIf="showOptional">keyboard_arrow_up</mat-icon
            ><mat-icon *ngIf="!showOptional">keyboard_arrow_down</mat-icon>
          </button>
        </div>
        <div *ngIf="showOptional">
          <mat-checkbox formControlName="startTls">{{ 'IDP.STARTTLS' | translate }}</mat-checkbox>

          <cnsl-form-field class="formfield">
            <cnsl-label>{{ 'IDP.TIMEOUT' | translate }}</cnsl-label>
            <input cnslInput formControlName="timeout" type="number" />
          </cnsl-form-field>

          <cnsl-provider-options
            [initialOptions]="provider?.config?.options"
            (optionsChanged)="options = $event"
          ></cnsl-provider-options>
        </div>
      </div>

      <div class="identity-provider-create-actions">
        <button
          color="primary"
          mat-raised-button
          class="continue-button"
<<<<<<< HEAD
          [disabled]="!form.valid || !attributes.toObject().idAttribute || form.disabled"
=======
          [disabled]="form.invalid || attributes.toObject().idAttribute === '' || form.disabled"
>>>>>>> 0ed2906b
          type="submit"
        >
          <span *ngIf="id">{{ 'ACTIONS.SAVE' | translate }}</span>
          <span *ngIf="!id">{{ 'ACTIONS.CREATE' | translate }}</span>
        </button>
      </div>
    </form>
  </div>
</cnsl-create-layout><|MERGE_RESOLUTION|>--- conflicted
+++ resolved
@@ -49,17 +49,7 @@
           >
           <cnsl-form-field class="formfield pwd" [ngClass]="{ show: !provider || (provider && updateBindPassword) }">
             <cnsl-label>{{ 'IDP.BINDPASSWORD' | translate }}</cnsl-label>
-<<<<<<< HEAD
-            <input cnslInput formControlName="bindPassword" [required]="!provider" />
-=======
-            <input
-              cnslInput
-              name="bindpassword"
-              formControlName="bindPassword"
-              type="password"
-              autocomplete="new-password"
-            />
->>>>>>> 0ed2906b
+            <input cnslInput formControlName="bindPassword" type="password" autocomplete="new-password" [required]="!provider" />
           </cnsl-form-field>
         </div>
 
@@ -119,11 +109,7 @@
           color="primary"
           mat-raised-button
           class="continue-button"
-<<<<<<< HEAD
           [disabled]="!form.valid || !attributes.toObject().idAttribute || form.disabled"
-=======
-          [disabled]="form.invalid || attributes.toObject().idAttribute === '' || form.disabled"
->>>>>>> 0ed2906b
           type="submit"
         >
           <span *ngIf="id">{{ 'ACTIONS.SAVE' | translate }}</span>
