import { Component, Injector, Type } from '@angular/core';
import { Location } from '@angular/common';
import {
  AutoLinkingOption,
  Options,
  Provider,
  SAMLBinding,
  SAMLNameIDFormat,
  SAMLSignatureAlgorithm,
} from '../../../proto/generated/zitadel/idp_pb';
import { AbstractControl, FormControl, FormGroup } from '@angular/forms';
import { PolicyComponentServiceType } from '../../policies/policy-component-types.enum';
import { ManagementService } from '../../../services/mgmt.service';
import { AdminService } from '../../../services/admin.service';
import { ToastService } from '../../../services/toast.service';
import { GrpcAuthService } from '../../../services/grpc-auth.service';
import { BehaviorSubject, shareReplay, switchMap, take } from 'rxjs';
import { ActivatedRoute } from '@angular/router';
import { Breadcrumb, BreadcrumbService, BreadcrumbType } from '../../../services/breadcrumb.service';
import { atLeastOneIsFilled, requiredValidator } from '../../form-field/validators/validators';
import {
  AddSAMLProviderRequest as AdminAddSAMLProviderRequest,
  GetProviderByIDRequest as AdminGetProviderByIDRequest,
  UpdateSAMLProviderRequest as AdminUpdateSAMLProviderRequest,
} from 'src/app/proto/generated/zitadel/admin_pb';
import {
  AddSAMLProviderRequest as MgmtAddSAMLProviderRequest,
  GetProviderByIDRequest as MgmtGetProviderByIDRequest,
  UpdateSAMLProviderRequest as MgmtUpdateSAMLProviderRequest,
} from 'src/app/proto/generated/zitadel/management_pb';
import { Environment, EnvironmentService } from '../../../services/environment.service';
import { filter, map } from 'rxjs/operators';
import { ProviderNextService } from '../provider-next/provider-next.service';
import { getEnumKeys, getEnumKeyFromValue, convertEnumValuesToKeys } from '../../../utils/enum.utils';

interface SAMLProviderForm {
  name: FormControl<string>;
  metadataXml: FormControl<string>;
  metadataUrl: FormControl<string>;
  binding: FormControl<string>;
  withSignedRequest: FormControl<boolean>;
  nameIdFormat: FormControl<string>;
  transientMappingAttributeName: FormControl<string>;
  federatedLogoutEnabled: FormControl<boolean>;
}

@Component({
  selector: 'cnsl-provider-saml-sp',
  templateUrl: './provider-saml-sp.component.html',
  styleUrls: ['./provider-saml-sp.component.scss'],
})
export class ProviderSamlSpComponent {
  // DEPRECATED: use id$ instead
  public id: string | null = '';
  public loading: boolean = false;
  public provider?: Provider.AsObject;
  public form!: FormGroup<SAMLProviderForm>;
  public showOptional: boolean = false;
  public options: Options = new Options()
    .setIsCreationAllowed(true)
    .setIsLinkingAllowed(true)
    .setAutoLinking(AutoLinkingOption.AUTO_LINKING_OPTION_UNSPECIFIED);
  // DEPRECATED: assert service$ instead
  public serviceType: PolicyComponentServiceType = PolicyComponentServiceType.MGMT;
  // DEPRECATED: use service$ instead
  private service!: ManagementService | AdminService;
<<<<<<< HEAD
  bindingValues: string[] = Object.keys(SAMLBinding);
  nameIDFormatValues: string[] = Object.keys(SAMLNameIDFormat);
  signatureAlgorithmValues: string[] = Object.keys(SAMLSignatureAlgorithm);
=======
  bindingValues: string[] = getEnumKeys(SAMLBinding);
  nameIDFormatValues: string[] = getEnumKeys(SAMLNameIDFormat);
>>>>>>> b6a2b7c7

  public justCreated$: BehaviorSubject<string> = new BehaviorSubject<string>('');
  public justActivated$ = new BehaviorSubject<boolean>(false);

  private service$ = this.nextSvc.service(this.route.data);
  private id$ = this.nextSvc.id(this.route.paramMap, this.justCreated$);
  public exists$ = this.nextSvc.exists(this.id$);
  public autofillLink$ = this.nextSvc.autofillLink(
    this.id$,
    `https://zitadel.com/docs/guides/integrate/identity-providers/mocksaml#optional-add-zitadel-action-to-autofill-userdata`,
  );
  public activateLink$ = this.nextSvc.activateLink(
    this.id$,
    this.justActivated$,
    'https://zitadel.com/docs/guides/integrate/identity-providers/mocksaml#activate-idp',
    this.service$,
  );
  public expandWhatNow$ = this.nextSvc.expandWhatNow(this.id$, this.activateLink$, this.justCreated$);
  public copyUrls$ = this.id$.pipe(
    filter((id) => !!id),
    switchMap((id) =>
      this.envSvc.env.pipe(
        map((environment: Environment) => {
          const idpBase = `${environment.issuer}/idps/${id}/saml`;
          return [
            {
              label: 'ZITADEL Metadata',
              url: `${idpBase}/metadata`,
              downloadable: true,
            },
            {
              label: 'ZITADEL ACS Login Form',
              url: `${environment.issuer}/ui/login/login/externalidp/saml/acs`,
            },
            {
              label: 'ZITADEL ACS Intent API',
              url: `${idpBase}/acs`,
            },
            {
              label: 'ZITADEL Single Logout',
              url: `${idpBase}/slo`,
            },
          ];
        }),
      ),
    ),
    shareReplay(1),
  );

  constructor(
    private _location: Location,
    private toast: ToastService,
    private authService: GrpcAuthService,
    private route: ActivatedRoute,
    private injector: Injector,
    private breadcrumbService: BreadcrumbService,
    private envSvc: EnvironmentService,
    private nextSvc: ProviderNextService,
  ) {
    this._buildBreadcrumbs();
    this._initializeForm();
    this._checkFormPermissions();
  }

  private _initializeForm(): void {
    const defaultBinding = getEnumKeyFromValue(SAMLBinding, SAMLBinding.SAML_BINDING_POST) || this.bindingValues[0];
    const defaultNameIdFormat =
      getEnumKeyFromValue(SAMLNameIDFormat, SAMLNameIDFormat.SAML_NAME_ID_FORMAT_PERSISTENT) || this.nameIDFormatValues[0];

    this.form = new FormGroup<SAMLProviderForm>(
      {
<<<<<<< HEAD
        name: new UntypedFormControl('', [requiredValidator]),
        metadataXml: new UntypedFormControl('', []),
        metadataUrl: new UntypedFormControl('', []),
        binding: new UntypedFormControl(this.bindingValues[0], [requiredValidator]),
        withSignedRequest: new UntypedFormControl(true, [requiredValidator]),
        signatureAlgorithm: new UntypedFormControl(this.signatureAlgorithmValues[0], []),
        nameIdFormat: new UntypedFormControl(SAMLNameIDFormat.SAML_NAME_ID_FORMAT_PERSISTENT, []),
        transientMappingAttributeName: new UntypedFormControl('', []),
        federatedLogoutEnabled: new UntypedFormControl(false, []),
=======
        name: new FormControl('', { nonNullable: true, validators: [requiredValidator] }),
        metadataXml: new FormControl('', { nonNullable: true }),
        metadataUrl: new FormControl('', { nonNullable: true }),
        binding: new FormControl(defaultBinding, { nonNullable: true, validators: [requiredValidator] }),
        withSignedRequest: new FormControl(true, { nonNullable: true, validators: [requiredValidator] }),
        nameIdFormat: new FormControl(defaultNameIdFormat, { nonNullable: true }),
        transientMappingAttributeName: new FormControl('', { nonNullable: true }),
        federatedLogoutEnabled: new FormControl(false, { nonNullable: true }),
>>>>>>> b6a2b7c7
      },
      atLeastOneIsFilled('metadataXml', 'metadataUrl'),
    );
  }

  private _checkFormPermissions(): void {
    this.authService
      .isAllowed(
        this.serviceType === PolicyComponentServiceType.ADMIN
          ? ['iam.idp.write']
          : this.serviceType === PolicyComponentServiceType.MGMT
            ? ['org.idp.write']
            : [],
      )
      .pipe(take(1))
      .subscribe((allowed) => {
        if (allowed) {
          this.form.enable();
        } else {
          this.form.disable();
        }
      });
  }

  private _buildBreadcrumbs(): void {
    this.route.data.pipe(take(1)).subscribe((data) => {
      this.serviceType = data['serviceType'];
      switch (this.serviceType) {
        case PolicyComponentServiceType.MGMT:
          this.service = this.injector.get(ManagementService as Type<ManagementService>);

          const bread: Breadcrumb = {
            type: BreadcrumbType.ORG,
            routerLink: ['/org'],
          };

          this.breadcrumbService.setBreadcrumb([bread]);
          break;
        case PolicyComponentServiceType.ADMIN:
          this.service = this.injector.get(AdminService as Type<AdminService>);

          const iamBread = new Breadcrumb({
            type: BreadcrumbType.ORG,
            name: 'Instance',
            routerLink: ['/instance'],
          });
          this.breadcrumbService.setBreadcrumb([iamBread]);
          break;
      }

      this.id = this.route.snapshot.paramMap.get('id');
      if (this.id) {
        this.getData(this.id);
      }
    });
  }

  public activate() {
    this.nextSvc.activate(this.id$, this.justActivated$, this.service$);
  }

  public updateSAMLProvider(): void {
    if (this.provider || this.justCreated$.value) {
      const req =
        this.serviceType === PolicyComponentServiceType.MGMT
          ? new MgmtUpdateSAMLProviderRequest()
          : new AdminUpdateSAMLProviderRequest();

      req.setId(this.provider?.id || this.justCreated$.value);
      req.setName(this.name.value);
      if (this.metadataXml.value) {
        req.setMetadataUrl('');
        req.setMetadataXml(this.metadataXml.value);
      } else {
        req.setMetadataXml('');
        req.setMetadataUrl(this.metadataUrl.value);
      }
<<<<<<< HEAD
      req.setWithSignedRequest(this.withSignedRequest?.value);
      // @ts-ignore
      req.setBinding(SAMLBinding[this.binding?.value]);
      // @ts-ignore
      req.setSignatureAlgorithm(SAMLSignatureAlgorithm[this.signatureAlgorithm?.value]);
      // @ts-ignore
      req.setNameIdFormat(SAMLNameIDFormat[this.nameIDFormat?.value]);
      req.setTransientMappingAttributeName(this.transientMapping?.value);
      req.setFederatedLogoutEnabled(this.federatedLogoutEnabled?.value);
=======
      req.setWithSignedRequest(this.withSignedRequest.value);
      req.setBinding(SAMLBinding[this.binding.value as keyof typeof SAMLBinding]);
      req.setNameIdFormat(SAMLNameIDFormat[this.nameIDFormat.value as keyof typeof SAMLNameIDFormat]);
      req.setTransientMappingAttributeName(this.transientMapping.value);
      req.setFederatedLogoutEnabled(this.federatedLogoutEnabled.value);
>>>>>>> b6a2b7c7
      req.setProviderOptions(this.options);

      this.loading = true;
      this.service
        .updateSAMLProvider(req)
        .then(() => {
          setTimeout(() => {
            this.loading = false;
            this.close();
          }, 2000);
        })
        .catch((error) => {
          this.toast.showError(error);
          this.loading = false;
        });
    }
  }

  public addSAMLProvider(): void {
    const req =
      this.serviceType === PolicyComponentServiceType.MGMT
        ? new MgmtAddSAMLProviderRequest()
        : new AdminAddSAMLProviderRequest();
    req.setName(this.name.value);
    if (this.metadataXml.value) {
      req.setMetadataUrl('');
      req.setMetadataXml(this.metadataXml.value);
    } else {
      req.setMetadataXml('');
      req.setMetadataUrl(this.metadataUrl.value);
    }
    req.setProviderOptions(this.options);
<<<<<<< HEAD
    // @ts-ignore
    req.setBinding(SAMLBinding[this.binding?.value]);
    req.setWithSignedRequest(this.withSignedRequest?.value);
    if (this.signatureAlgorithm) {
      // @ts-ignore
      req.setSignatureAlgorithm(SAMLSignatureAlgorithm[this.signatureAlgorithm.value]);
    }
=======
    req.setBinding(SAMLBinding[this.binding.value as keyof typeof SAMLBinding]);
    req.setWithSignedRequest(this.withSignedRequest.value);
>>>>>>> b6a2b7c7
    if (this.nameIDFormat) {
      req.setNameIdFormat(SAMLNameIDFormat[this.nameIDFormat.value as keyof typeof SAMLNameIDFormat]);
    }
    req.setTransientMappingAttributeName(this.transientMapping.value);
    req.setFederatedLogoutEnabled(this.federatedLogoutEnabled.value);
    this.loading = true;
    this.service
      .addSAMLProvider(req)
      .then((addedIDP) => {
        this.justCreated$.next(addedIDP.id);
        this.loading = false;
      })
      .catch((error) => {
        this.toast.showError(error);
        this.loading = false;
      });
  }

  public submitForm(): void {
    this.provider || this.justCreated$.value ? this.updateSAMLProvider() : this.addSAMLProvider();
  }

  private getData(id: string): void {
    const req =
      this.serviceType === PolicyComponentServiceType.ADMIN
        ? new AdminGetProviderByIDRequest()
        : new MgmtGetProviderByIDRequest();
    req.setId(id);
    this.service
      .getProviderByID(req)
      .then((resp) => {
        this.provider = resp.idp;
        this.loading = false;
        this.name.setValue(this.provider?.name || '');
        if (this.provider?.config?.saml) {
          const samlConfig = this.provider.config.saml;
          const bindingKey = getEnumKeyFromValue(SAMLBinding, samlConfig.binding) || '';
          const nameIdFormatKey = getEnumKeyFromValue(SAMLNameIDFormat, samlConfig.nameIdFormat) || '';

          this.form.patchValue({
            metadataXml: typeof samlConfig.metadataXml === 'string' ? samlConfig.metadataXml : '',
            binding: bindingKey,
            withSignedRequest: samlConfig.withSignedRequest,
            nameIdFormat: nameIdFormatKey,
            transientMappingAttributeName: samlConfig.transientMappingAttributeName || '',
            federatedLogoutEnabled: samlConfig.federatedLogoutEnabled || false,
          });
        }
      })
      .catch((error) => {
        this.toast.showError(error);
        this.loading = false;
      });
  }

  close(): void {
    this._location.back();
  }

<<<<<<< HEAD
  compareBinding(value: string, index: number) {
    if (value) {
      return value === Object.keys(SAMLBinding)[index];
    }
    return false;
  }

  compareNameIDFormat(value: string, index: number) {
    console.log(value, index);
    if (value) {
      return value === Object.keys(SAMLNameIDFormat)[index];
    }
    return false;
  }

  compareSignatureAlgorithm(value: string, index: number) {
    if (value) {
      return value === Object.keys(SAMLSignatureAlgorithm)[index];
    }
    return false;
  }

  private get name(): AbstractControl | null {
    return this.form.get('name');
=======
  private get name(): FormControl<string> {
    return this.form.controls.name;
>>>>>>> b6a2b7c7
  }

  private get metadataXml(): FormControl<string> {
    return this.form.controls.metadataXml;
  }

  private get metadataUrl(): FormControl<string> {
    return this.form.controls.metadataUrl;
  }

  private get binding(): FormControl<string> {
    return this.form.controls.binding;
  }

  private get withSignedRequest(): FormControl<boolean> {
    return this.form.controls.withSignedRequest;
  }

<<<<<<< HEAD
  private get signatureAlgorithm(): AbstractControl | null {
    return this.form.get('signatureAlgorithm');
  }

  private get nameIDFormat(): AbstractControl | null {
    return this.form.get('nameIdFormat');
=======
  private get nameIDFormat(): FormControl<string> {
    return this.form.controls.nameIdFormat;
>>>>>>> b6a2b7c7
  }

  private get transientMapping(): FormControl<string> {
    return this.form.controls.transientMappingAttributeName;
  }

  private get federatedLogoutEnabled(): FormControl<boolean> {
    return this.form.controls.federatedLogoutEnabled;
  }
}<|MERGE_RESOLUTION|>--- conflicted
+++ resolved
@@ -64,14 +64,9 @@
   public serviceType: PolicyComponentServiceType = PolicyComponentServiceType.MGMT;
   // DEPRECATED: use service$ instead
   private service!: ManagementService | AdminService;
-<<<<<<< HEAD
-  bindingValues: string[] = Object.keys(SAMLBinding);
-  nameIDFormatValues: string[] = Object.keys(SAMLNameIDFormat);
-  signatureAlgorithmValues: string[] = Object.keys(SAMLSignatureAlgorithm);
-=======
   bindingValues: string[] = getEnumKeys(SAMLBinding);
   nameIDFormatValues: string[] = getEnumKeys(SAMLNameIDFormat);
->>>>>>> b6a2b7c7
+  signatureAlgorithmValues: string[] = Object.keys(SAMLSignatureAlgorithm);
 
   public justCreated$: BehaviorSubject<string> = new BehaviorSubject<string>('');
   public justActivated$ = new BehaviorSubject<boolean>(false);
@@ -143,26 +138,15 @@
 
     this.form = new FormGroup<SAMLProviderForm>(
       {
-<<<<<<< HEAD
-        name: new UntypedFormControl('', [requiredValidator]),
-        metadataXml: new UntypedFormControl('', []),
-        metadataUrl: new UntypedFormControl('', []),
-        binding: new UntypedFormControl(this.bindingValues[0], [requiredValidator]),
-        withSignedRequest: new UntypedFormControl(true, [requiredValidator]),
-        signatureAlgorithm: new UntypedFormControl(this.signatureAlgorithmValues[0], []),
-        nameIdFormat: new UntypedFormControl(SAMLNameIDFormat.SAML_NAME_ID_FORMAT_PERSISTENT, []),
-        transientMappingAttributeName: new UntypedFormControl('', []),
-        federatedLogoutEnabled: new UntypedFormControl(false, []),
-=======
         name: new FormControl('', { nonNullable: true, validators: [requiredValidator] }),
         metadataXml: new FormControl('', { nonNullable: true }),
         metadataUrl: new FormControl('', { nonNullable: true }),
         binding: new FormControl(defaultBinding, { nonNullable: true, validators: [requiredValidator] }),
         withSignedRequest: new FormControl(true, { nonNullable: true, validators: [requiredValidator] }),
+        signatureAlgorithm: new UntypedFormControl(this.signatureAlgorithmValues[0], []),
         nameIdFormat: new FormControl(defaultNameIdFormat, { nonNullable: true }),
         transientMappingAttributeName: new FormControl('', { nonNullable: true }),
         federatedLogoutEnabled: new FormControl(false, { nonNullable: true }),
->>>>>>> b6a2b7c7
       },
       atLeastOneIsFilled('metadataXml', 'metadataUrl'),
     );
@@ -240,23 +224,13 @@
         req.setMetadataXml('');
         req.setMetadataUrl(this.metadataUrl.value);
       }
-<<<<<<< HEAD
-      req.setWithSignedRequest(this.withSignedRequest?.value);
-      // @ts-ignore
-      req.setBinding(SAMLBinding[this.binding?.value]);
-      // @ts-ignore
+      req.setWithSignedRequest(this.withSignedRequest.value);
+      req.setBinding(SAMLBinding[this.binding.value as keyof typeof SAMLBinding]);
       req.setSignatureAlgorithm(SAMLSignatureAlgorithm[this.signatureAlgorithm?.value]);
       // @ts-ignore
-      req.setNameIdFormat(SAMLNameIDFormat[this.nameIDFormat?.value]);
-      req.setTransientMappingAttributeName(this.transientMapping?.value);
-      req.setFederatedLogoutEnabled(this.federatedLogoutEnabled?.value);
-=======
-      req.setWithSignedRequest(this.withSignedRequest.value);
-      req.setBinding(SAMLBinding[this.binding.value as keyof typeof SAMLBinding]);
       req.setNameIdFormat(SAMLNameIDFormat[this.nameIDFormat.value as keyof typeof SAMLNameIDFormat]);
       req.setTransientMappingAttributeName(this.transientMapping.value);
       req.setFederatedLogoutEnabled(this.federatedLogoutEnabled.value);
->>>>>>> b6a2b7c7
       req.setProviderOptions(this.options);
 
       this.loading = true;
@@ -289,18 +263,12 @@
       req.setMetadataUrl(this.metadataUrl.value);
     }
     req.setProviderOptions(this.options);
-<<<<<<< HEAD
-    // @ts-ignore
-    req.setBinding(SAMLBinding[this.binding?.value]);
-    req.setWithSignedRequest(this.withSignedRequest?.value);
+    req.setBinding(SAMLBinding[this.binding.value as keyof typeof SAMLBinding]);
+    req.setWithSignedRequest(this.withSignedRequest.value);
     if (this.signatureAlgorithm) {
       // @ts-ignore
       req.setSignatureAlgorithm(SAMLSignatureAlgorithm[this.signatureAlgorithm.value]);
     }
-=======
-    req.setBinding(SAMLBinding[this.binding.value as keyof typeof SAMLBinding]);
-    req.setWithSignedRequest(this.withSignedRequest.value);
->>>>>>> b6a2b7c7
     if (this.nameIDFormat) {
       req.setNameIdFormat(SAMLNameIDFormat[this.nameIDFormat.value as keyof typeof SAMLNameIDFormat]);
     }
@@ -360,20 +328,8 @@
     this._location.back();
   }
 
-<<<<<<< HEAD
-  compareBinding(value: string, index: number) {
-    if (value) {
-      return value === Object.keys(SAMLBinding)[index];
-    }
-    return false;
-  }
-
-  compareNameIDFormat(value: string, index: number) {
-    console.log(value, index);
-    if (value) {
-      return value === Object.keys(SAMLNameIDFormat)[index];
-    }
-    return false;
+  private get name(): FormControl<string> {
+    return this.form.controls.name;
   }
 
   compareSignatureAlgorithm(value: string, index: number) {
@@ -383,14 +339,6 @@
     return false;
   }
 
-  private get name(): AbstractControl | null {
-    return this.form.get('name');
-=======
-  private get name(): FormControl<string> {
-    return this.form.controls.name;
->>>>>>> b6a2b7c7
-  }
-
   private get metadataXml(): FormControl<string> {
     return this.form.controls.metadataXml;
   }
@@ -407,19 +355,14 @@
     return this.form.controls.withSignedRequest;
   }
 
-<<<<<<< HEAD
+  private get nameIDFormat(): FormControl<string> {
+    return this.form.controls.nameIdFormat;
+  }
+
   private get signatureAlgorithm(): AbstractControl | null {
     return this.form.get('signatureAlgorithm');
   }
 
-  private get nameIDFormat(): AbstractControl | null {
-    return this.form.get('nameIdFormat');
-=======
-  private get nameIDFormat(): FormControl<string> {
-    return this.form.controls.nameIdFormat;
->>>>>>> b6a2b7c7
-  }
-
   private get transientMapping(): FormControl<string> {
     return this.form.controls.transientMappingAttributeName;
   }
