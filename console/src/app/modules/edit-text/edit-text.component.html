--- conflicted
+++ resolved
@@ -1,16 +1,4 @@
 <div *ngIf="currentMap">
-<<<<<<< HEAD
-  <form [formGroup]="form">
-    <ng-container *ngFor="let key of (current$ | async) | keyvalue">
-      <div *ngIf="key.key !== 'isDefault'" class="edit-text-block">
-        <div class="edit-text-flex" *ngIf="(default$ | async) as defaultmap">
-          <cnsl-form-field class="edit-text-formfield">
-            <cnsl-label>{{key.key}}</cnsl-label>
-            <textarea class="edit-text-area" cnslInput [formControlName]="key.key"
-              [placeholder]="$any(defaultmap[key.key])" [name]="key.key"
-              [ngClass]="{'defaulttext': form.get(key.key)?.value === ''}"></textarea>
-            <div class="edit-text-chips" *ngIf="warnText[key.key] === undefined">
-=======
 
 
   <form [formGroup]="form">
@@ -19,10 +7,10 @@
         <div class="flex" *ngIf="(default$ | async) as defaultmap">
           <cnsl-form-field class="formfield">
             <cnsl-label>{{key.key}}</cnsl-label>
-            <textarea class="text" cnslInput [formControlName]="key.key" [placeholder]="defaultmap[key.key]"
-              [name]="key.key" [ngClass]="{'defaulttext': form.get(key.key)?.value === ''}"></textarea>
+            <textarea class="text" cnslInput [formControlName]="key.key"
+              [placeholder]="defaultmap[key.key] ? ($any)(defaultmap[key.key]) : ''" [name]="key.key"
+              [ngClass]="{'defaulttext': form.get(key.key)?.value === ''}"></textarea>
             <div class="chips" *ngIf="warnText[key.key] === undefined">
->>>>>>> 9b86ebf9
               <ng-container *ngFor="let chip of chips">
                 <div class="chip" cnslCopyToClipboard [valueToCopy]="chip.value" (copiedValue)="copied = $event"
                   (click)="addChip(key.key, chip.value)">
@@ -34,37 +22,21 @@
               </ng-container>
             </div>
           </cnsl-form-field>
-<<<<<<< HEAD
-          <div class="edit-text-actions">
-            <button matTooltip="{{'ACTIONS.RESETDEFAULT'| translate }}" mat-icon-button
-              [disabled]="form.get(key.key)?.value === defaultmap[key.key] || disabled"
-              (click)="form.get(key.key)?.setValue(defaultmap[key.key])"
-              (mouseenter)="form.get(key.key)?.value !== defaultmap[key.key] && setWarnText(key.key, $any(defaultmap[key.key]))"
-=======
           <div class="actions">
             <button matTooltip="{{'ACTIONS.RESETDEFAULT'| translate }}" mat-icon-button
               [disabled]="form.get(key.key)?.value === defaultmap[key.key] || disabled"
               (click)="form.get(key.key)?.setValue(defaultmap[key.key])"
               (mouseenter)="form.get(key.key)?.value !== defaultmap[key.key] && setWarnText(key.key, defaultmap[key.key])"
->>>>>>> 9b86ebf9
               (mouseleave)="setWarnText(key.key, undefined)"><i class="las la-history"></i></button>
             <button matTooltip="{{'ACTIONS.RESETCURRENT'| translate }}" mat-icon-button
               [disabled]="form.get(key.key)?.value === currentMap[key.key] || disabled"
               (click)="form.get(key.key)?.setValue(currentMap[key.key])"
-<<<<<<< HEAD
-              (mouseenter)="form.get(key.key)?.value !== currentMap[key.key] && setWarnText(key.key, $any(currentMap[key.key]))"
-=======
               (mouseenter)="form.get(key.key)?.value !== currentMap[key.key] && setWarnText(key.key, currentMap[key.key])"
->>>>>>> 9b86ebf9
               (mouseleave)="setWarnText(key.key, undefined)"><i class="las la-undo"></i></button>
           </div>
         </div>
       </div>
-<<<<<<< HEAD
-      <cnsl-info-section *ngIf="warnText[key.key] !== undefined" class="edit-text-info" [type]="InfoSectionType.WARN">
-=======
       <cnsl-info-section *ngIf="warnText[key.key] !== undefined" class="info" [type]="InfoSectionType.WARN">
->>>>>>> 9b86ebf9
         {{'ACTIONS.RESETTO'| translate }} <cite>'{{warnText[key.key]}}'</cite></cnsl-info-section>
     </ng-container>
   </form>
