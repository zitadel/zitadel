import { animate, keyframes, style, transition, trigger } from '@angular/animations';
import { BreakpointObserver } from '@angular/cdk/layout';
import { ConnectedPosition, ConnectionPositionPair } from '@angular/cdk/overlay';
import { HttpClient } from '@angular/common/http';
import { Component, ElementRef, Input, OnDestroy, ViewChild } from '@angular/core';
import { UntypedFormControl } from '@angular/forms';
import { Router } from '@angular/router';
<<<<<<< HEAD
import { BehaviorSubject, combineLatest, forkJoin, map, merge, Observable, Subject, switchMap, take } from 'rxjs';
import { Org, OrgState } from 'src/app/proto/generated/zitadel/org_pb';
=======
import { BehaviorSubject, combineLatest, map, Observable, Subject, take } from 'rxjs';
import { Org } from 'src/app/proto/generated/zitadel/org_pb';
>>>>>>> 6da27ef4
import { User } from 'src/app/proto/generated/zitadel/user_pb';
import { AdminService } from 'src/app/services/admin.service';
import { AuthenticationService } from 'src/app/services/authentication.service';
import { BreadcrumbService, BreadcrumbType } from 'src/app/services/breadcrumb.service';
import { GrpcAuthService } from 'src/app/services/grpc-auth.service';
import { KeyboardShortcutsService } from 'src/app/services/keyboard-shortcuts/keyboard-shortcuts.service';
import { ManagementService } from 'src/app/services/mgmt.service';
import { StorageLocation, StorageService } from 'src/app/services/storage.service';

@Component({
  selector: 'cnsl-nav',
  templateUrl: './nav.component.html',
  styleUrls: ['./nav.component.scss'],
  animations: [
    trigger('navrow', [
      transition(':enter', [
        animate('.2s ease-in', keyframes([style({ opacity: 0, height: '0' }), style({ opacity: 1, height: '*' })])),
      ]),
      transition(':leave', [
        animate('.2s ease-out', keyframes([style({ opacity: 1, height: '*' }), style({ opacity: 0, height: '0' })])),
      ]),
    ]),
    trigger('navroworg', [
      transition(':enter', [
        animate(
          '.2s ease-in',
          keyframes([
            style({ opacity: 0, transform: 'translateY(-50%)' }),
            style({ opacity: 1, transform: 'translateY(0%)' }),
          ]),
        ),
      ]),
      transition(':leave', [
        animate(
          '.2s ease-out',
          keyframes([
            style({ opacity: 1, transform: 'translateY(0%)' }),
            style({ opacity: 0, transform: 'translateY(-50%)' }),
          ]),
        ),
      ]),
    ]),
    trigger('navrowproject', [
      transition(':enter', [
        animate(
          '.2s ease-in',
          keyframes([
            style({ opacity: 0, transform: 'translateY(+50%)' }),
            style({ opacity: 1, transform: 'translateY(0%)' }),
          ]),
        ),
      ]),
      transition(':leave', [
        animate(
          '.2s ease-out',
          keyframes([
            style({ opacity: 1, transform: 'translateY(0%)' }),
            style({ opacity: 0, transform: 'translateY(+50%)' }),
          ]),
        ),
      ]),
    ]),
  ],
})
export class NavComponent implements OnDestroy {
  @ViewChild('input', { static: false }) input!: ElementRef;

  @Input() public isDarkTheme: boolean = true;
  @Input() public user!: User.AsObject;
  public showInstanceProgress: boolean = false;
  public isHandset$: Observable<boolean> = this.breakpointObserver.observe('(max-width: 599px)').pipe(
    map((result) => {
      return result.matches;
    }),
  );

  @Input() public org!: Org.AsObject;
  public filterControl: UntypedFormControl = new UntypedFormControl('');
  public orgLoading$: BehaviorSubject<any> = new BehaviorSubject(false);
  public showAccount: boolean = false;
  private destroy$: Subject<void> = new Subject();

  public BreadcrumbType: any = BreadcrumbType;

  public positions: ConnectedPosition[] = [
    new ConnectionPositionPair({ originX: 'start', originY: 'bottom' }, { overlayX: 'start', overlayY: 'top' }, 0, 10),
    new ConnectionPositionPair({ originX: 'end', originY: 'bottom' }, { overlayX: 'end', overlayY: 'top' }, 0, 10),
  ];

  constructor(
    public authService: GrpcAuthService,
    public adminService: AdminService,
    public authenticationService: AuthenticationService,
    public breadcrumbService: BreadcrumbService,
    public mgmtService: ManagementService,
    private router: Router,
    private breakpointObserver: BreakpointObserver,
    private shortcutService: KeyboardShortcutsService,
    private storageService: StorageService,
  ) {
<<<<<<< HEAD
    this.hideAdminWarn = localStorage.getItem('hideAdministratorWarning') === 'true' ? true : false;
=======
    this.loadEnvironment();
  }

  public loadEnvironment(): void {
    this.http
      .get('./assets/environment.json')
      .pipe(take(1))
      .subscribe((data: any) => {
        if (data && data.customer_portal) {
          this.customerPortalLink = data.customer_portal;
        }
      });
>>>>>>> 6da27ef4
  }

  public ngOnDestroy() {
    this.destroy$.next();
    this.destroy$.complete();
  }

  public dismissOnboarding(): void {
    this.showInstanceProgress = false;
    this.adminService.hideOnboarding = true;
    this.storageService.setItem('onboarding-dismissed', 'true', StorageLocation.local);
    this.adminService.progressAllDone.next(true);
  }

  public get isUserLinkActive(): boolean {
    const url = this.router.url;
    return url.substring(0, 6) === '/users';
  }

  public openHelp() {
    this.shortcutService.openOverviewDialog();
  }

  public get projectcounter(): Observable<number> {
    return combineLatest({
      owned: this.mgmtService.ownedProjectsCount,
      granted: this.mgmtService.grantedProjectsCount,
    }).pipe(
      map(({ owned, granted }) => {
        return (owned ?? 0) + (granted ?? 0);
      }),
    );
  }

  public get orgLength(): Observable<Org.AsObject[]> {
    return this.authService.cachedOrgs.pipe(
      map((orgs) => {
        return orgs.filter((org) => org.state === OrgState.ORG_STATE_ACTIVE);
      }),
    );
  }
}<|MERGE_RESOLUTION|>--- conflicted
+++ resolved
@@ -1,17 +1,11 @@
 import { animate, keyframes, style, transition, trigger } from '@angular/animations';
 import { BreakpointObserver } from '@angular/cdk/layout';
 import { ConnectedPosition, ConnectionPositionPair } from '@angular/cdk/overlay';
-import { HttpClient } from '@angular/common/http';
 import { Component, ElementRef, Input, OnDestroy, ViewChild } from '@angular/core';
 import { UntypedFormControl } from '@angular/forms';
 import { Router } from '@angular/router';
-<<<<<<< HEAD
-import { BehaviorSubject, combineLatest, forkJoin, map, merge, Observable, Subject, switchMap, take } from 'rxjs';
+import { BehaviorSubject, combineLatest, map, Observable, Subject } from 'rxjs';
 import { Org, OrgState } from 'src/app/proto/generated/zitadel/org_pb';
-=======
-import { BehaviorSubject, combineLatest, map, Observable, Subject, take } from 'rxjs';
-import { Org } from 'src/app/proto/generated/zitadel/org_pb';
->>>>>>> 6da27ef4
 import { User } from 'src/app/proto/generated/zitadel/user_pb';
 import { AdminService } from 'src/app/services/admin.service';
 import { AuthenticationService } from 'src/app/services/authentication.service';
@@ -112,22 +106,7 @@
     private shortcutService: KeyboardShortcutsService,
     private storageService: StorageService,
   ) {
-<<<<<<< HEAD
     this.hideAdminWarn = localStorage.getItem('hideAdministratorWarning') === 'true' ? true : false;
-=======
-    this.loadEnvironment();
-  }
-
-  public loadEnvironment(): void {
-    this.http
-      .get('./assets/environment.json')
-      .pipe(take(1))
-      .subscribe((data: any) => {
-        if (data && data.customer_portal) {
-          this.customerPortalLink = data.customer_portal;
-        }
-      });
->>>>>>> 6da27ef4
   }
 
   public ngOnDestroy() {
