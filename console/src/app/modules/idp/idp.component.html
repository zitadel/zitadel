--- conflicted
+++ resolved
@@ -34,37 +34,8 @@
 </cnsl-top-view>
 
 <div class="max-width-container">
-<<<<<<< HEAD
-  <form class="idp-form" (ngSubmit)="updateIdp()">
-    <ng-container [formGroup]="idpForm">
-      <div class="idp-content">
-        <cnsl-form-field class="formfield">
-          <cnsl-label>{{ 'IDP.NAME' | translate }}</cnsl-label>
-          <input cnslInput formControlName="name" />
-        </cnsl-form-field>
-        <cnsl-form-field class="formfield">
-          <cnsl-label>{{ 'IDP.STYLE' | translate }}</cnsl-label>
-          <mat-select formControlName="stylingType">
-            <mat-option *ngFor="let field of styleFields" [value]="field">
-              {{ 'IDP.STYLEFIELD.' + field | translate }}
-            </mat-option>
-          </mat-select>
-        </cnsl-form-field>
-
-        <cnsl-info-section class="auto-reg-info">
-          <div>
-            <p class="auto-reg-desc">{{ 'IDP.AUTOREGISTER_DESC' | translate }}</p>
-            <mat-checkbox formControlName="autoRegister" [disabled]="(canWrite | async) === false">
-              {{ 'IDP.AUTOREGISTER' | translate }}
-            </mat-checkbox>
-          </div>
-        </cnsl-info-section>
-      </div>
-    </ng-container>
-=======
   <div class="idp-wrapper">
     <h2>{{ 'IDP.OIDC.GENERAL' | translate }}</h2>
->>>>>>> 5e4b38d6
 
     <form (ngSubmit)="updateIdp()">
       <ng-container [formGroup]="idpForm">
@@ -74,27 +45,11 @@
             <input cnslInput formControlName="name" />
           </cnsl-form-field>
 
-<<<<<<< HEAD
-          <cnsl-form-field class="formfield">
-            <cnsl-label>{{ 'IDP.IDPDISPLAYNAMMAPPING' | translate }}</cnsl-label>
-            <mat-select formControlName="displayNameMapping">
-              <mat-option *ngFor="let field of mappingFields" [value]="field">
-                {{ 'IDP.MAPPINGFIELD.' + field | translate }}
-              </mat-option>
-            </mat-select>
-          </cnsl-form-field>
-          <cnsl-form-field class="formfield">
-            <cnsl-label>{{ 'IDP.USERNAMEMAPPING' | translate }}</cnsl-label>
-            <mat-select formControlName="usernameMapping">
-              <mat-option *ngFor="let field of mappingFields" [value]="field">
-                {{ 'IDP.MAPPINGFIELD.' + field | translate }}
-=======
           <cnsl-form-field class="idp-formfield">
             <cnsl-label>{{ 'IDP.STYLE' | translate }}</cnsl-label>
             <mat-select formControlName="stylingType">
               <mat-option *ngFor="let field of styleFields" [value]="field">
                 {{ 'IDP.STYLEFIELD.' + field | translate }}
->>>>>>> 5e4b38d6
               </mat-option>
             </mat-select>
           </cnsl-form-field>
