<cnsl-create-layout
  title="{{ 'IDP.CREATE.TITLE' | translate }}"
  [createSteps]="createSteps"
  [currentCreateStep]="currentCreateStep"
  (closed)="close()"
>
  <div class="idp-create-content">
    <h1>{{ 'IDP.CREATE.TITLE' | translate }}</h1>

    <mat-progress-bar *ngIf="loading" color="primary" mode="indeterminate"></mat-progress-bar>

    <ng-container *ngIf="currentCreateStep === 1">
      <p class="desc cnsl-secondary-text">{{ 'IDP.CREATE.DESCRIPTION' | translate }}</p>

      <cnsl-idp-type-radio [types]="idpTypes" (selectedType)="idpType = $event" [selected]="idpType"> </cnsl-idp-type-radio>

      <div class="first-step-actions">
        <button mat-raised-button [disabled]="!idpType" color="primary" (click)="currentCreateStep = 2">
          {{ 'ACTIONS.CONTINUE' | translate }}
        </button>
      </div>
    </ng-container>

    <ng-container *ngIf="currentCreateStep === 2 && idpType === OIDC">
      <p class="desc cnsl-secondary-text">{{ 'IDP.OIDC.DESCRIPTION' | translate }}</p>

      <form [formGroup]="oidcFormGroup" (ngSubmit)="addOIDCIdp()">
        <div class="idp-content">
          <cnsl-form-field class="formfield">
            <cnsl-label>{{ 'IDP.NAME' | translate }}</cnsl-label>
            <input cnslInput formControlName="name" />
          </cnsl-form-field>
          <cnsl-form-field class="formfield">
            <cnsl-label>{{ 'IDP.ISSUER' | translate }}</cnsl-label>
            <input cnslInput formControlName="issuer" />
          </cnsl-form-field>
        </div>

        <cnsl-info-section class="auto-reg-info">
          <div>
            <p class="auto-reg-desc">{{ 'IDP.AUTOREGISTER_DESC' | translate }}</p>
            <mat-checkbox formControlName="autoRegister">
              {{ 'IDP.AUTOREGISTER' | translate }}
            </mat-checkbox>
          </div>
        </cnsl-info-section>

        <div class="idp-content">
          <cnsl-form-field class="formfield">
            <cnsl-label>{{ 'IDP.CLIENTID' | translate }}</cnsl-label>
            <input cnslInput formControlName="clientId" />
          </cnsl-form-field>
          <cnsl-form-field class="formfield">
            <cnsl-label>{{ 'IDP.CLIENTSECRET' | translate }}</cnsl-label>
            <input cnslInput formControlName="clientSecret" />
          </cnsl-form-field>
        </div>
        <div class="idp-content">
<<<<<<< HEAD
          <cnsl-form-field class="formfield">
            <cnsl-label>{{ 'IDP.SCOPESLIST' | translate }}</cnsl-label>
            <mat-chip-list #chipScopesList aria-label="scope selection" *ngIf="scopesList">
              <mat-chip
                class="chip"
                *ngFor="let scope of scopesList.value"
                selectable="false"
                removable
                (removed)="removeScope(scope)"
              >
                {{ scope }} <mat-icon matChipRemove>cancel</mat-icon>
              </mat-chip>
              <input
                cnslInput
                [matChipInputFor]="chipScopesList"
                [matChipInputSeparatorKeyCodes]="separatorKeysCodes"
                [matChipInputAddOnBlur]="true"
                (matChipInputTokenEnd)="addScope($event)"
              />
            </mat-chip-list>
          </cnsl-form-field>
=======
          <cnsl-card class="scope-card">
            <div class="idp-scopes">
              <div class="flex-line">
                <cnsl-form-field class="formfield">
                  <cnsl-label>{{ 'IDP.SCOPESLIST' | translate }}</cnsl-label>

                  <input
                    cnslInput
                    [matChipInputFor]="chipScopesList"
                    [matChipInputSeparatorKeyCodes]="separatorKeysCodes"
                    [matChipInputAddOnBlur]="true"
                    (matChipInputTokenEnd)="addScope($event)"
                  />
                </cnsl-form-field>
                <button class="scope-add-button" (click)="addScope($any($event))" mat-icon-button>
                  <mat-icon>add</mat-icon>
                </button>
              </div>

              <cnsl-form-field class="formfield">
                <mat-chip-list #chipScopesList aria-label="scope selection">
                  <mat-chip
                    class="chip"
                    *ngFor="let scope of scopesList?.value"
                    selectable="false"
                    removable
                    (removed)="removeScope(scope)"
                  >
                    {{ scope }} <mat-icon matChipRemove>cancel</mat-icon>
                  </mat-chip>
                </mat-chip-list>
              </cnsl-form-field>
            </div>
          </cnsl-card>
>>>>>>> 5e4b38d6
        </div>
        <div class="idp-content">
          <cnsl-form-field class="formfield">
            <cnsl-label>{{ 'IDP.IDPDISPLAYNAMMAPPING' | translate }}</cnsl-label>
            <mat-select formControlName="idpDisplayNameMapping">
              <mat-option *ngFor="let field of mappingFields" [value]="field">
                {{ 'IDP.MAPPINGFIELD.' + field | translate }}
              </mat-option>
            </mat-select>
          </cnsl-form-field>
          <cnsl-form-field class="formfield">
            <cnsl-label>{{ 'IDP.USERNAMEMAPPING' | translate }}</cnsl-label>
            <mat-select formControlName="usernameMapping">
              <mat-option *ngFor="let field of mappingFields" [value]="field">
                {{ 'IDP.MAPPINGFIELD.' + field | translate }}
              </mat-option>
            </mat-select>
          </cnsl-form-field>
        </div>

        <div class="idp-create-actions">
          <button color="primary" (click)="currentCreateStep = 1" mat-stroked-button class="back-button" type="button">
            {{ 'ACTIONS.BACK' | translate }}
          </button>
          <button color="primary" mat-raised-button class="continue-button" [disabled]="oidcFormGroup.invalid" type="submit">
            {{ 'ACTIONS.SAVE' | translate }}
          </button>
        </div>
      </form>
    </ng-container>

    <ng-container *ngIf="currentCreateStep === 2 && idpType === JWT">
      <p class="desc cnsl-secondary-text">{{ 'IDP.JWT.DESCRIPTION' | translate }}</p>

      <form [formGroup]="jwtFormGroup" (ngSubmit)="addJWTIdp()">
        <div class="idp-content">
          <cnsl-form-field class="formfield">
            <cnsl-label>{{ 'IDP.NAME' | translate }}</cnsl-label>
            <input cnslInput formControlName="jwtName" />
          </cnsl-form-field>
          <cnsl-form-field class="formfield">
            <cnsl-label>{{ 'IDP.JWT.HEADERNAME' | translate }}</cnsl-label>
            <input cnslInput formControlName="jwtHeaderName" />
          </cnsl-form-field>
          <cnsl-form-field class="formfield">
            <cnsl-label>{{ 'IDP.ISSUER' | translate }}</cnsl-label>
            <input cnslInput formControlName="jwtIssuer" />
          </cnsl-form-field>
        </div>

        <cnsl-info-section class="auto-reg-info">
          <div>
            <p class="auto-reg-desc">{{ 'IDP.AUTOREGISTER_DESC' | translate }}</p>
            <mat-checkbox formControlName="jwtAutoRegister">
              {{ 'IDP.AUTOREGISTER' | translate }}
            </mat-checkbox>
          </div>
        </cnsl-info-section>

        <div class="idp-content">
          <cnsl-form-field class="formfield">
            <cnsl-label>{{ 'IDP.JWT.JWTENDPOINT' | translate }}</cnsl-label>
            <input cnslInput formControlName="jwtEndpoint" />
          </cnsl-form-field>
          <cnsl-form-field class="formfield">
            <cnsl-label>{{ 'IDP.JWT.JWTKEYSENDPOINT' | translate }}</cnsl-label>
            <input cnslInput formControlName="jwtKeysEndpoint" />
          </cnsl-form-field>
        </div>

        <div class="idp-create-actions">
          <button color="primary" (click)="currentCreateStep = 1" mat-stroked-button class="back-button" type="button">
            {{ 'ACTIONS.BACK' | translate }}
          </button>
          <button color="primary" mat-raised-button class="continue-button" [disabled]="jwtFormGroup.invalid" type="submit">
            {{ 'ACTIONS.SAVE' | translate }}
          </button>
        </div>
      </form>
    </ng-container>
  </div>
</cnsl-create-layout><|MERGE_RESOLUTION|>--- conflicted
+++ resolved
@@ -56,29 +56,6 @@
           </cnsl-form-field>
         </div>
         <div class="idp-content">
-<<<<<<< HEAD
-          <cnsl-form-field class="formfield">
-            <cnsl-label>{{ 'IDP.SCOPESLIST' | translate }}</cnsl-label>
-            <mat-chip-list #chipScopesList aria-label="scope selection" *ngIf="scopesList">
-              <mat-chip
-                class="chip"
-                *ngFor="let scope of scopesList.value"
-                selectable="false"
-                removable
-                (removed)="removeScope(scope)"
-              >
-                {{ scope }} <mat-icon matChipRemove>cancel</mat-icon>
-              </mat-chip>
-              <input
-                cnslInput
-                [matChipInputFor]="chipScopesList"
-                [matChipInputSeparatorKeyCodes]="separatorKeysCodes"
-                [matChipInputAddOnBlur]="true"
-                (matChipInputTokenEnd)="addScope($event)"
-              />
-            </mat-chip-list>
-          </cnsl-form-field>
-=======
           <cnsl-card class="scope-card">
             <div class="idp-scopes">
               <div class="flex-line">
@@ -113,7 +90,6 @@
               </cnsl-form-field>
             </div>
           </cnsl-card>
->>>>>>> 5e4b38d6
         </div>
         <div class="idp-content">
           <cnsl-form-field class="formfield">
