@use '@angular/material' as mat;

.idp-radio-button-wrapper {
  display: flex;
  flex-direction: column;
  flex-wrap: wrap;
  margin: 0 -0.5rem;
  max-width: 500px;
}

@mixin idp-type-radio-theme($theme) {
  $primary: map-get($theme, primary);
  $primary-color: mat.get-color-from-palette($primary, 500);
  $primary-color-light: mat.get-color-from-palette($primary, 300);
  $primary-color-dark: mat.get-color-from-palette($primary, 700);
  $primary-color-contrast: mat.get-color-from-palette($primary, default-contrast);
  $is-dark-theme: map-get($theme, is-dark);
  $back: map-get($theme, background);
  $fg: map-get($theme, foreground);
  $cardback: map-get($back, cards);
  $text: map-get($fg, text);
  $border-color: if($is-dark-theme, rgba(#8795a1, 0.2), rgba(#8795a1, 0.2));

  input[type='radio'].idp {
    appearance: none;
    display: none;
    box-sizing: border-box;
  }

  .cnsl-idp-type-radio-button {
    margin: 0.5rem;
    border-radius: 0.5rem;
    display: flex;
    flex-direction: column;
    cursor: pointer;
    position: relative;
<<<<<<< HEAD
=======
    box-shadow: inset 0 0 6px rgba(0, 0, 0, 0.1);
>>>>>>> eddd9fe1
    background-color: $cardback;
    border: 1px solid $border-color;
    box-sizing: border-box;

    .cnsl-idp-type-radio-header {
      display: flex;
      align-items: center;
      padding: 0 1rem;

      span {
        margin: 1rem 0;
        font-size: 1.1rem;
      }

      .fill-space {
        flex: 1;
      }
    }
  }

  input.idp:checked + label {
    border: 1px solid if($is-dark-theme, $primary-color-dark, $primary-color-light) !important;
  }
}<|MERGE_RESOLUTION|>--- conflicted
+++ resolved
@@ -34,10 +34,6 @@
     flex-direction: column;
     cursor: pointer;
     position: relative;
-<<<<<<< HEAD
-=======
-    box-shadow: inset 0 0 6px rgba(0, 0, 0, 0.1);
->>>>>>> eddd9fe1
     background-color: $cardback;
     border: 1px solid $border-color;
     box-sizing: border-box;
