--- conflicted
+++ resolved
@@ -1,8 +1,5 @@
-<<<<<<< HEAD
+@use '~@angular/material' as mat;
 @import '~@angular/material/theming';
-=======
-@use '~@angular/material' as mat;
->>>>>>> 92506d69
 
 @mixin cnsl-form-field-theme($theme) {
   $primary: map-get($theme, primary);
