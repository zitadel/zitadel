<div class="title-row">
  <h1 class="metadata-title" mat-dialog-title>{{ 'METADATA.TITLE' | translate }}</h1>
  <span class="fill-space"></span>
<<<<<<< HEAD
  <p *ngIf="ts" class="ts cnsl-secondary-text">{{ ts | timestampToDate | localizedDate : 'dd. MMM, HH:mm' }}</p>
=======
  <p *ngIf="ts" class="ts cnsl-secondary-text">{{ ts | timestampToDate | localizedDate: 'dd. MMM, HH:mm' }}</p>
  <mat-spinner *ngIf="loading" diameter="20"></mat-spinner>
>>>>>>> 2d4cd331
</div>
<div mat-dialog-content class="metadata-dialog-content">
  <form *ngFor="let md of metadata; index as i" (ngSubmit)="saveElement(i)">
    <div class="content">
      <cnsl-form-field #key id="key{{ i }}" class="formfield">
        <cnsl-label>{{ 'METADATA.KEY' | translate }}</cnsl-label>
        <input cnslInput [(ngModel)]="md.key" [ngModelOptions]="{ standalone: true }" />
      </cnsl-form-field>
      <cnsl-form-field #value id="value{{ i }}" class="formfield">
        <cnsl-label>{{ 'METADATA.VALUE' | translate }}</cnsl-label>
        <input cnslInput [(ngModel)]="md.value" [ngModelOptions]="{ standalone: true }" />
      </cnsl-form-field>

      <button
        mat-icon-button
        [disabled]="!(md.key && md.value)"
        class="set-button"
        type="submit"
        color="primary"
        matTooltip="{{ 'ACTIONS.SAVE' | translate }}"
      >
        <i class="las la-save"></i>
      </button>
      <button
        mat-icon-button
        (click)="removeEntry(i)"
        [disabled]="metadata.length < 2 && i === 0 && !md.key"
        class="rm-button"
        type="button"
        color="warn"
        matTooltip="{{ 'ACTIONS.REMOVE' | translate }}"
      >
        <i class="las la-trash"></i>
      </button>
    </div>
  </form>
  <button (click)="addEntry()" mat-stroked-button type="button">
    <div class="cnsl-action-button">
      <mat-icon>add</mat-icon>
      <span> {{ 'ACTIONS.ADD' | translate }}</span>
    </div>
  </button>
</div>
<div mat-dialog-actions class="action">
  <button cdkFocusInitial mat-stroked-button class="ok-button" (click)="closeDialog()">
    {{ 'ACTIONS.CLOSE' | translate }}
  </button>
</div><|MERGE_RESOLUTION|>--- conflicted
+++ resolved
@@ -1,12 +1,7 @@
 <div class="title-row">
   <h1 class="metadata-title" mat-dialog-title>{{ 'METADATA.TITLE' | translate }}</h1>
   <span class="fill-space"></span>
-<<<<<<< HEAD
-  <p *ngIf="ts" class="ts cnsl-secondary-text">{{ ts | timestampToDate | localizedDate : 'dd. MMM, HH:mm' }}</p>
-=======
   <p *ngIf="ts" class="ts cnsl-secondary-text">{{ ts | timestampToDate | localizedDate: 'dd. MMM, HH:mm' }}</p>
-  <mat-spinner *ngIf="loading" diameter="20"></mat-spinner>
->>>>>>> 2d4cd331
 </div>
 <div mat-dialog-content class="metadata-dialog-content">
   <form *ngFor="let md of metadata; index as i" (ngSubmit)="saveElement(i)">
