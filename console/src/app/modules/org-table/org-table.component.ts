--- conflicted
+++ resolved
@@ -138,11 +138,7 @@
   public setAndNavigateToOrg(org: Org.AsObject): void {
     this.authService.setActiveOrg(org);
     this.themeService.loadPrivateLabelling();
-<<<<<<< HEAD
-    this.router.navigate(['/org'], { fragment: org.id });
-=======
     this.router.navigate(['/org']);
->>>>>>> 49396c46
   }
 
   public changePage(): void {
