import {OverlayModule} from '@angular/cdk/overlay';
import {APP_BASE_HREF, CommonModule, registerLocaleData, PlatformLocation} from '@angular/common';
import {HttpClient, HttpClientModule} from '@angular/common/http';
import localeDe from '@angular/common/locales/de';
import {APP_INITIALIZER, NgModule} from '@angular/core';
import {MatButtonModule} from '@angular/material/button';
import {MatCardModule} from '@angular/material/card';
import {MatIconModule} from '@angular/material/icon';
import {MatMenuModule} from '@angular/material/menu';
import {MatProgressBarModule} from '@angular/material/progress-bar';
import {MatSidenavModule} from '@angular/material/sidenav';
import {MatSnackBarModule} from '@angular/material/snack-bar';
import {MatToolbarModule} from '@angular/material/toolbar';
import {MatTooltipModule} from '@angular/material/tooltip';
import {BrowserModule} from '@angular/platform-browser';
import {BrowserAnimationsModule} from '@angular/platform-browser/animations';
import {ServiceWorkerModule} from '@angular/service-worker';
import {TranslateLoader, TranslateModule} from '@ngx-translate/core';
import {TranslateHttpLoader} from '@ngx-translate/http-loader';
import {AuthConfig, OAuthModule, OAuthStorage} from 'angular-oauth2-oidc';

<<<<<<< HEAD
import {environment} from '../environments/environment';
import {AppRoutingModule} from './app-routing.module';
import {AppComponent} from './app.component';
import {HasRoleModule} from './directives/has-role/has-role.module';
import {OutsideClickModule} from './directives/outside-click/outside-click.module';
import {AccountsCardModule} from './modules/accounts-card/accounts-card.module';
import {SignedoutComponent} from './pages/signedout/signedout.component';
import {AuthUserService} from './services/auth-user.service';
import {AuthService} from './services/auth.service';
import {GrpcAuthInterceptor} from './services/grpc-auth.interceptor';
import {GRPC_INTERCEPTORS} from './services/grpc-interceptor';
import {GrpcOrgInterceptor} from './services/grpc-org.interceptor';
import {GrpcService} from './services/grpc.service';
import {
  StatehandlerProcessorService,
  StatehandlerProcessorServiceImpl
} from './services/statehandler-processor.service';
import {StatehandlerService, StatehandlerServiceImpl} from './services/statehandler.service';
import {StorageService} from './services/storage.service';
import {ThemeService} from './services/theme.service';
=======
import { environment } from '../environments/environment';
import { AppRoutingModule } from './app-routing.module';
import { AppComponent } from './app.component';
import { HasRoleModule } from './directives/has-role/has-role.module';
import { OutsideClickModule } from './directives/outside-click/outside-click.module';
import { AccountsCardModule } from './modules/accounts-card/accounts-card.module';
import { AvatarModule } from './modules/avatar/avatar.module';
import { SignedoutComponent } from './pages/signedout/signedout.component';
import { AuthUserService } from './services/auth-user.service';
import { AuthService } from './services/auth.service';
import { GrpcAuthInterceptor } from './services/grpc-auth.interceptor';
import { GRPC_INTERCEPTORS } from './services/grpc-interceptor';
import { GrpcOrgInterceptor } from './services/grpc-org.interceptor';
import { GrpcService } from './services/grpc.service';
import { StatehandlerProcessorService, StatehandlerProcessorServiceImpl } from './services/statehandler-processor.service';
import { StatehandlerService, StatehandlerServiceImpl } from './services/statehandler.service';
import { StorageService } from './services/storage.service';
import { ThemeService } from './services/theme.service';
>>>>>>> 566161ae

registerLocaleData(localeDe);

// AoT requires an exported function for factories
export function HttpLoaderFactory(http: HttpClient): TranslateHttpLoader {
  return new TranslateHttpLoader(http, './assets/i18n/');
}

const appInitializerFn = (grpcServ: GrpcService) => {
  return () => {
    return grpcServ.loadAppEnvironment();
  };
};

const stateHandlerFn = (stateHandler: StatehandlerService) => {
  return () => {
    return stateHandler.initStateHandler();
  };
};

const authConfig: AuthConfig = {
  scope: 'openid profile email', // offline_access
  responseType: 'code',
  // showDebugInformation: true,
  oidc: true,
};

@NgModule({
<<<<<<< HEAD
  declarations: [
    AppComponent,
    SignedoutComponent,
  ],
  imports: [
    AppRoutingModule,
    CommonModule,
    BrowserModule,
    OverlayModule,
    OAuthModule.forRoot({
      resourceServer: {
        allowedUrls: ['https://test.api.zitadel.caos.ch/caos.zitadel.auth.api.v1.AuthService', 'https://test.api.zitadel.caos.ch/oauth/v2/userinfo', 'https://test.api.zitadel.caos.ch/caos.zitadel.management.api.v1.ManagementService/', 'https://preview.api.zitadel.caos.ch'],
        sendAccessToken: true,
      },
    }),
    TranslateModule.forRoot({
      loader: {
        provide: TranslateLoader,
        useFactory: HttpLoaderFactory,
        deps: [HttpClient],
      },
    }),
    AccountsCardModule,
    HasRoleModule,
    BrowserAnimationsModule,
    HttpClientModule,
    MatButtonModule,
    MatIconModule,
    MatTooltipModule,
    MatSidenavModule,
    MatCardModule,
    OutsideClickModule,
    MatProgressBarModule,
    MatToolbarModule,
    MatMenuModule,
    MatSnackBarModule,
    ServiceWorkerModule.register('ngsw-worker.js', {enabled: environment.production}),
  ],
  providers: [
    ThemeService,
    {
      provide: APP_INITIALIZER,
      useFactory: appInitializerFn,
      multi: true,
      deps: [GrpcService],
    },
    {
      provide: APP_INITIALIZER,
      useFactory: stateHandlerFn,
      multi: true,
      deps: [StatehandlerService],
    },
    {
      provide: AuthConfig,
      useValue: authConfig,
    },
    {
      provide: StatehandlerProcessorService,
      useClass: StatehandlerProcessorServiceImpl,
    },
    {
      provide: StatehandlerService,
      useClass: StatehandlerServiceImpl,
    },
    {
      provide: OAuthStorage,
      useClass: StorageService,
    },
    {
      provide: GRPC_INTERCEPTORS,
      multi: true,
      useClass: GrpcAuthInterceptor,
    },
    {
      provide: GRPC_INTERCEPTORS,
      multi: true,
      useClass: GrpcOrgInterceptor,
    },
    GrpcService,
    AuthService,
    AuthUserService,
  ],
  bootstrap: [AppComponent],
=======
    declarations: [
        AppComponent,
        SignedoutComponent,
    ],
    imports: [
        AppRoutingModule,
        CommonModule,
        BrowserModule,
        OverlayModule,
        OAuthModule.forRoot({
            resourceServer: {
                allowedUrls: ['https://test.api.zitadel.caos.ch/caos.zitadel.auth.api.v1.AuthService', 'https://test.api.zitadel.caos.ch/oauth/v2/userinfo', 'https://test.api.zitadel.caos.ch/caos.zitadel.management.api.v1.ManagementService/', 'https://preview.api.zitadel.caos.ch'],
                sendAccessToken: true,
            },
        }),
        TranslateModule.forRoot({
            loader: {
                provide: TranslateLoader,
                useFactory: HttpLoaderFactory,
                deps: [HttpClient],
            },
        }),
        AccountsCardModule,
        HasRoleModule,
        BrowserAnimationsModule,
        HttpClientModule,
        MatButtonModule,
        MatIconModule,
        MatTooltipModule,
        MatSidenavModule,
        MatCardModule,
        OutsideClickModule,
        MatProgressBarModule,
        MatToolbarModule,
        MatMenuModule,
        MatSnackBarModule,
        AvatarModule,
        ServiceWorkerModule.register('ngsw-worker.js', { enabled: environment.production }),
    ],
    providers: [
        ThemeService,
        {
            provide: APP_INITIALIZER,
            useFactory: appInitializerFn,
            multi: true,
            deps: [GrpcService],
        },
        {
            provide: APP_INITIALIZER,
            useFactory: stateHandlerFn,
            multi: true,
            deps: [StatehandlerService],
        },
        {
            provide: AuthConfig,
            useValue: authConfig,
        },
        {
            provide: StatehandlerProcessorService,
            useClass: StatehandlerProcessorServiceImpl,
        },
        {
            provide: StatehandlerService,
            useClass: StatehandlerServiceImpl,
        },
        {
            provide: OAuthStorage,
            useClass: StorageService,
        },
        {
            provide: GRPC_INTERCEPTORS,
            multi: true,
            useClass: GrpcAuthInterceptor,
        },
        {
            provide: GRPC_INTERCEPTORS,
            multi: true,
            useClass: GrpcOrgInterceptor,
        },
        GrpcService,
        AuthService,
        AuthUserService,
    ],
    bootstrap: [AppComponent],
>>>>>>> 566161ae
})
export class AppModule {
}<|MERGE_RESOLUTION|>--- conflicted
+++ resolved
@@ -19,13 +19,13 @@
 import {TranslateHttpLoader} from '@ngx-translate/http-loader';
 import {AuthConfig, OAuthModule, OAuthStorage} from 'angular-oauth2-oidc';
 
-<<<<<<< HEAD
 import {environment} from '../environments/environment';
 import {AppRoutingModule} from './app-routing.module';
 import {AppComponent} from './app.component';
 import {HasRoleModule} from './directives/has-role/has-role.module';
 import {OutsideClickModule} from './directives/outside-click/outside-click.module';
 import {AccountsCardModule} from './modules/accounts-card/accounts-card.module';
+import {AvatarModule } from './modules/avatar/avatar.module';
 import {SignedoutComponent} from './pages/signedout/signedout.component';
 import {AuthUserService} from './services/auth-user.service';
 import {AuthService} from './services/auth.service';
@@ -40,26 +40,6 @@
 import {StatehandlerService, StatehandlerServiceImpl} from './services/statehandler.service';
 import {StorageService} from './services/storage.service';
 import {ThemeService} from './services/theme.service';
-=======
-import { environment } from '../environments/environment';
-import { AppRoutingModule } from './app-routing.module';
-import { AppComponent } from './app.component';
-import { HasRoleModule } from './directives/has-role/has-role.module';
-import { OutsideClickModule } from './directives/outside-click/outside-click.module';
-import { AccountsCardModule } from './modules/accounts-card/accounts-card.module';
-import { AvatarModule } from './modules/avatar/avatar.module';
-import { SignedoutComponent } from './pages/signedout/signedout.component';
-import { AuthUserService } from './services/auth-user.service';
-import { AuthService } from './services/auth.service';
-import { GrpcAuthInterceptor } from './services/grpc-auth.interceptor';
-import { GRPC_INTERCEPTORS } from './services/grpc-interceptor';
-import { GrpcOrgInterceptor } from './services/grpc-org.interceptor';
-import { GrpcService } from './services/grpc.service';
-import { StatehandlerProcessorService, StatehandlerProcessorServiceImpl } from './services/statehandler-processor.service';
-import { StatehandlerService, StatehandlerServiceImpl } from './services/statehandler.service';
-import { StorageService } from './services/storage.service';
-import { ThemeService } from './services/theme.service';
->>>>>>> 566161ae
 
 registerLocaleData(localeDe);
 
@@ -69,110 +49,25 @@
 }
 
 const appInitializerFn = (grpcServ: GrpcService) => {
-  return () => {
-    return grpcServ.loadAppEnvironment();
-  };
+    return () => {
+        return grpcServ.loadAppEnvironment();
+    };
 };
 
 const stateHandlerFn = (stateHandler: StatehandlerService) => {
-  return () => {
-    return stateHandler.initStateHandler();
-  };
+    return () => {
+        return stateHandler.initStateHandler();
+    };
 };
 
 const authConfig: AuthConfig = {
-  scope: 'openid profile email', // offline_access
-  responseType: 'code',
-  // showDebugInformation: true,
-  oidc: true,
+    scope: 'openid profile email', // offline_access
+    responseType: 'code',
+    // showDebugInformation: true,
+    oidc: true,
 };
 
 @NgModule({
-<<<<<<< HEAD
-  declarations: [
-    AppComponent,
-    SignedoutComponent,
-  ],
-  imports: [
-    AppRoutingModule,
-    CommonModule,
-    BrowserModule,
-    OverlayModule,
-    OAuthModule.forRoot({
-      resourceServer: {
-        allowedUrls: ['https://test.api.zitadel.caos.ch/caos.zitadel.auth.api.v1.AuthService', 'https://test.api.zitadel.caos.ch/oauth/v2/userinfo', 'https://test.api.zitadel.caos.ch/caos.zitadel.management.api.v1.ManagementService/', 'https://preview.api.zitadel.caos.ch'],
-        sendAccessToken: true,
-      },
-    }),
-    TranslateModule.forRoot({
-      loader: {
-        provide: TranslateLoader,
-        useFactory: HttpLoaderFactory,
-        deps: [HttpClient],
-      },
-    }),
-    AccountsCardModule,
-    HasRoleModule,
-    BrowserAnimationsModule,
-    HttpClientModule,
-    MatButtonModule,
-    MatIconModule,
-    MatTooltipModule,
-    MatSidenavModule,
-    MatCardModule,
-    OutsideClickModule,
-    MatProgressBarModule,
-    MatToolbarModule,
-    MatMenuModule,
-    MatSnackBarModule,
-    ServiceWorkerModule.register('ngsw-worker.js', {enabled: environment.production}),
-  ],
-  providers: [
-    ThemeService,
-    {
-      provide: APP_INITIALIZER,
-      useFactory: appInitializerFn,
-      multi: true,
-      deps: [GrpcService],
-    },
-    {
-      provide: APP_INITIALIZER,
-      useFactory: stateHandlerFn,
-      multi: true,
-      deps: [StatehandlerService],
-    },
-    {
-      provide: AuthConfig,
-      useValue: authConfig,
-    },
-    {
-      provide: StatehandlerProcessorService,
-      useClass: StatehandlerProcessorServiceImpl,
-    },
-    {
-      provide: StatehandlerService,
-      useClass: StatehandlerServiceImpl,
-    },
-    {
-      provide: OAuthStorage,
-      useClass: StorageService,
-    },
-    {
-      provide: GRPC_INTERCEPTORS,
-      multi: true,
-      useClass: GrpcAuthInterceptor,
-    },
-    {
-      provide: GRPC_INTERCEPTORS,
-      multi: true,
-      useClass: GrpcOrgInterceptor,
-    },
-    GrpcService,
-    AuthService,
-    AuthUserService,
-  ],
-  bootstrap: [AppComponent],
-=======
     declarations: [
         AppComponent,
         SignedoutComponent,
@@ -257,7 +152,5 @@
         AuthUserService,
     ],
     bootstrap: [AppComponent],
->>>>>>> 566161ae
 })
-export class AppModule {
-}+export class AppModule { }