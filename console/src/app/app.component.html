<<<<<<< HEAD
<ng-container *ngIf="(authService.user | async) || {} as user">
    <ng-container *ngIf="((['iam.read$','iam.write$'] | hasRole)) as iamuser$">
        <cnsl-nav [org]="org" [user]="user" [isDarkTheme]="componentCssClass == 'dark-theme'" [labelpolicy]="labelpolicy" (changedActiveOrg)="changedOrg($event)"></cnsl-nav>
        <mat-drawer-container class="main-container">
            <mat-drawer-content class="content">
                <div class="router" [@routeAnimations]="prepareRoute(outlet)">
                    <router-outlet #outlet="outlet"></router-outlet>
                </div>
            </mat-drawer-content>
        </mat-drawer-container>
    </ng-container>
=======
<ng-container *ngIf="$any(authService.user | async) || {} as user">
  <ng-container *ngIf="((['iam.read$','iam.write$'] | hasRole)) as iamuser$">
    <mat-toolbar class="root-header">
      <button *ngIf="authenticationService.authenticated" aria-label="Toggle sidenav" mat-icon-button
        (click)="drawer.toggle()">
        <i class="icon las la-bars"></i>
      </button>
      <ng-container *ngIf="labelpolicy && !labelpolicy?.disableWatermark">
        <a class="title" [routerLink]="['/']">
          <img class="logo" alt="zitadel logo" *ngIf="componentCssClass === 'dark-theme'; else lighttheme"
            src="../assets/images/zitadel-logo-solo-light.svg" />
          <ng-template #lighttheme>
            <img alt="zitadel logo" class="logo" src="../assets/images/zitadel-logo-solo-dark.svg" />
          </ng-template>
        </a>

        <svg class="slash" viewBox="0 0 24 24" width="32" height="32" stroke="currentColor" stroke-width="1"
          stroke-linecap="round" stroke-linejoin="round" fill="none" shape-rendering="geometricPrecision">
          <path d="M16.88 3.549L7.12 20.451"></path>
        </svg>
      </ng-container>

      <button class="org-button" (click)="loadOrgs()" *ngIf="user && org" mat-button [matMenuTriggerFor]="menu"
        (menuOpened)="focusFilter()">{{org?.name ? org.name : 'NO NAME'}}
        <mat-icon>
          arrow_drop_down</mat-icon>
      </button>

      <mat-menu class="menu" #menu="matMenu">
        <div class="spinner-w">
          <mat-spinner diameter="20" *ngIf="orgLoading$ | async" color="accent">
          </mat-spinner>
        </div>

        <div class="filter-wrapper">
          <input cnslInput class="filter-input" [formControl]="filterControl" autocomplete="off"
            (click)="$event.stopPropagation()" placeholder="{{'ORG.PAGES.FILTERPLACEHOLDER' | translate}}" #input>
        </div>

        <div class="org-wrapper">
          <button [ngClass]="{'active': temporg.id === org?.id}" [disabled]="!temporg.id"
            *ngFor="let temporg of orgs$ | async" mat-menu-item (click)="setActiveOrg(temporg)">
            {{temporg?.name ? temporg.name : 'NO NAME'}}
          </button>
        </div>

        <button class="show-all" mat-menu-item [routerLink]="[ '/org/overview' ]">{{'MENU.SHOWORGS' |
          translate}}</button>

        <ng-template cnslHasRole [hasRole]="['org.create','iam.write']">
          <button mat-menu-item [routerLink]="[ '/org/create' ]">
            <mat-icon class="avatar">add</mat-icon>
            {{'MENU.NEWORG' | translate}}
          </button>
        </ng-template>
      </mat-menu>
      <span class="fill-space"></span>

      <a class="doc-link" href="https://docs.zitadel.ch" mat-stroked-button target="_blank">{{'MENU.DOCUMENTATION'
        | translate}}</a>
      <div (clickOutside)="closeAccountCard()" class="icon-container">
        <cnsl-avatar
          *ngIf="user && (user.human?.profile?.displayName || (user.human?.profile?.firstName && user.human?.profile?.lastName))"
          class="avatar dontcloseonclick" (click)="showAccount = !showAccount" [active]="showAccount"
          [avatarUrl]="user.human?.profile?.avatarUrl || ''" [forColor]="user?.preferredLoginName"
          [name]="user.human.profile.displayName ? user.human.profile.displayName : (user.human.profile.firstName + ' '+ user.human.profile.lastName)"
          [size]="38">
        </cnsl-avatar>
        <cnsl-accounts-card @accounts class="a_card  mat-elevation-z1" *ngIf="showAccount"
          (closedCard)="showAccount = false" [user]="user" [iamuser]="iamuser$ | async">
        </cnsl-accounts-card>
      </div>
    </mat-toolbar>
    <mat-drawer-container class="main-container">
      <mat-drawer #drawer class="sidenav" [mode]="(isHandset$ | async) ? 'over' : 'side'"
        [opened]="(isHandset$ | async) === false && authenticationService.authenticated">
        <div class="side-column">
          <div class="list">
            <a @navitem class="nav-item" [routerLinkActive]="['active']" [routerLinkActiveOptions]="{ exact: true }"
              [routerLink]="['/']">
              <i class="icon las la-home"></i>
              <span class="label">{{ 'MENU.DASHBOARD' | translate }}</span>
            </a>

            <ng-container *ngIf="authenticationService.authenticationChanged | async">
              <a @navitem matTooltip="{{'MENU.TOOLTIP.PERSONAL' | translate}}" class="nav-item"
                [routerLinkActive]="['active']" [routerLinkActiveOptions]="{ exact: true }"
                [routerLink]="['/users/me']">
                <i class="icon las la-user-circle"></i>
                <span class="label">{{ 'MENU.PERSONAL_INFO' | translate }}</span>
              </a>
            </ng-container>

            <div *ngIf="org" [@navAnimation]="org">
              <ng-template cnslHasRole [hasRole]="['org.read']">
                <div @navitem class="divider">
                  <div class="line"></div>
                  <span>{{org?.name ? org.name : ('MENU.ORGSECTION' | translate)}}</span>
                  <div class="hiddenline"></div>
                </div>
              </ng-template>

              <ng-template cnslHasRole [hasRole]="['org.read']">
                <a @navitem matTooltip="{{'MENU.TOOLTIP.ORG' | translate}}" class="nav-item"
                  [routerLinkActive]="['active']" [routerLink]="[ '/org']">
                  <i class="icon las la-cog"></i>
                  <span class="label">{{'MENU.ORGANIZATION' | translate}}</span>
                </a>
              </ng-template>

              <ng-template cnslHasRole [hasRole]="['project.read(:[0-9]*)?']">
                <a @navitem matTooltip="{{'MENU.TOOLTIP.SELFPROJECTS' | translate}}" class="nav-item"
                  [routerLinkActive]="['active']" [routerLink]="[ '/projects']">
                  <i class="icon las la-layer-group"></i>

                  <div class="c_label">
                    <span> {{'MENU.PROJECT' | translate}} </span>
                    <span *ngIf="(mgmtService?.ownedProjectsCount | async)"
                      class="count">{{mgmtService?.ownedProjectsCount | async}}</span>
                  </div>
                </a>

                <a @navitem matTooltip="{{'MENU.TOOLTIP.GRANTEDPROJECTS' | translate}}"
                  *ngIf="mgmtService?.grantedProjectsCount && (mgmtService?.grantedProjectsCount | async)"
                  class="nav-item" [routerLinkActive]="['active']" [routerLink]="[ '/granted-projects']">
                  <i class="icon las la-layer-group"></i>
                  <div class="c_label">
                    <span>{{ 'MENU.GRANTEDPROJECT' | translate }}</span>
                    <span class="count">{{mgmtService?.grantedProjectsCount | async}}</span>
                  </div>
                </a>
              </ng-template>

              <ng-template cnslHasRole [hasRole]="['user.read(:[0-9]*)?']">
                <a @navitem matTooltip="{{'MENU.TOOLTIP.HUMANUSERS' | translate}}" class="nav-item"
                  [routerLinkActive]="['active']" [routerLink]="[ '/users/list/humans']"
                  [routerLinkActiveOptions]="{ exact: true }">
                  <i class="icon las la-user-friends"></i>
                  <span class="label">{{ 'MENU.HUMANUSERS' | translate }}</span>
                </a>

                <a @navitem matTooltip="{{'MENU.TOOLTIP.MACHINEUSERS' | translate}}" class="nav-item"
                  [routerLinkActive]="['active']" [routerLink]="[ '/users/list/machines']"
                  [routerLinkActiveOptions]="{ exact: true }">
                  <i class="icon las la-users-cog"></i>
                  <span class="label">{{ 'MENU.MACHINEUSERS' | translate }}</span>
                </a>
              </ng-template>

              <ng-template cnslHasRole [hasRole]="['user.grant.read(:[0-9]*)?']">
                <a @navitem matTooltip="{{'MENU.TOOLTIP.AUTHZ' | translate}}" class="nav-item"
                  [routerLinkActive]="['active']" [routerLink]="[ '/grants']"
                  [routerLinkActiveOptions]="{ exact: true }">
                  <i class="icon las la-shield-alt"></i>
                  <span class="label">{{ 'MENU.GRANTS' | translate }}</span>
                </a>
              </ng-template>

              <ng-template cnslHasFeature [hasFeature]="['actions']">
                <a @navitem matTooltip="{{'MENU.TOOLTIP.ACTIONS' | translate}}" class="nav-item"
                  [routerLinkActive]="['active']" [routerLink]="[ '/actions']"
                  [routerLinkActiveOptions]="{ exact: true }">
                  <i class="icon las la-exchange-alt"></i>
                  <span class="label">{{ 'MENU.ACTIONS' | translate }}</span>
                </a>
              </ng-template>
            </div>

            <ng-container *ngIf="iamuser$ | async">
              <div @navitem class="divider">
                <div class="line"></div>
                <span>{{'MENU.ADMINSECTION' | translate}}</span>
                <div class="hiddenline"></div>
              </div>
              <a @navitem matTooltip="{{'MENU.TOOLTIP.IAMPOLICIES' | translate}}" class="nav-item"
                [routerLinkActive]="['active']" [routerLink]="[ '/iam','policies']">
                <i class="icon las la-cog"></i>
                <span class="label">{{'MENU.IAMPOLICIES' | translate}}</span>
              </a>

              <a @navitem matTooltip="{{'MENU.TOOLTIP.IAMEVENTSTORE' | translate}}" class="nav-item"
                [routerLinkActive]="['active']" [routerLink]="[ '/iam', 'eventstore']">
                <i class="icon las la-database"></i>
                <span class="label">{{'MENU.IAMEVENTSTORE' | translate}}</span>
              </a>
            </ng-container>

            <span class="fill-space"></span>

            <div class="toc-line" *ngIf="privacyPolicy">
              <a class="toc" [href]="privacyPolicy.tosLink" alt="Terms and Conditions" target="_blank">{{'MENU.TOS'
                | translate}}</a>
              <span class="slash">|</span>
              <a class="toc" [href]="privacyPolicy.privacyLink" alt="Privacy Policy " target="_blank">{{'MENU.PRIVACY'
                | translate}}</a>
              <span>&nbsp;&nbsp;&nbsp;</span>
            </div>
          </div>
          <span class="fill-space"></span>
        </div>
      </mat-drawer>
      <mat-drawer-content class="content">
        <div class="router" [@routeAnimations]="prepareRoute(outlet)">
          <router-outlet #outlet="outlet"></router-outlet>
        </div>
      </mat-drawer-content>
    </mat-drawer-container>
    <div @adminline *ngIf="iamuser$ | async" class="admin-line" [ngClass]="{'expanded': !hideAdminWarn}"
      matTooltip="IAM Administrator">
      <button [matTooltip]="!hideAdminWarn ? 'Unpin': 'Pin'" (click)="toggleAdminHide()" mat-icon-button>
        <mat-icon *ngIf="!hideAdminWarn" svgIcon="mdi_pin"></mat-icon>
        <mat-icon *ngIf="hideAdminWarn" svgIcon="mdi_pin_outline"></mat-icon>
      </button>
      <span>{{'MENU.IAMADMIN' | translate}}</span>
    </div>
  </ng-container>
>>>>>>> a9035def
</ng-container><|MERGE_RESOLUTION|>--- conflicted
+++ resolved
@@ -1,231 +1,13 @@
-<<<<<<< HEAD
-<ng-container *ngIf="(authService.user | async) || {} as user">
-    <ng-container *ngIf="((['iam.read$','iam.write$'] | hasRole)) as iamuser$">
-        <cnsl-nav [org]="org" [user]="user" [isDarkTheme]="componentCssClass == 'dark-theme'" [labelpolicy]="labelpolicy" (changedActiveOrg)="changedOrg($event)"></cnsl-nav>
-        <mat-drawer-container class="main-container">
-            <mat-drawer-content class="content">
-                <div class="router" [@routeAnimations]="prepareRoute(outlet)">
-                    <router-outlet #outlet="outlet"></router-outlet>
-                </div>
-            </mat-drawer-content>
-        </mat-drawer-container>
-    </ng-container>
-=======
-<ng-container *ngIf="$any(authService.user | async) || {} as user">
+<ng-container *ngIf="(authService.user | async) || undefined as user">
   <ng-container *ngIf="((['iam.read$','iam.write$'] | hasRole)) as iamuser$">
-    <mat-toolbar class="root-header">
-      <button *ngIf="authenticationService.authenticated" aria-label="Toggle sidenav" mat-icon-button
-        (click)="drawer.toggle()">
-        <i class="icon las la-bars"></i>
-      </button>
-      <ng-container *ngIf="labelpolicy && !labelpolicy?.disableWatermark">
-        <a class="title" [routerLink]="['/']">
-          <img class="logo" alt="zitadel logo" *ngIf="componentCssClass === 'dark-theme'; else lighttheme"
-            src="../assets/images/zitadel-logo-solo-light.svg" />
-          <ng-template #lighttheme>
-            <img alt="zitadel logo" class="logo" src="../assets/images/zitadel-logo-solo-dark.svg" />
-          </ng-template>
-        </a>
-
-        <svg class="slash" viewBox="0 0 24 24" width="32" height="32" stroke="currentColor" stroke-width="1"
-          stroke-linecap="round" stroke-linejoin="round" fill="none" shape-rendering="geometricPrecision">
-          <path d="M16.88 3.549L7.12 20.451"></path>
-        </svg>
-      </ng-container>
-
-      <button class="org-button" (click)="loadOrgs()" *ngIf="user && org" mat-button [matMenuTriggerFor]="menu"
-        (menuOpened)="focusFilter()">{{org?.name ? org.name : 'NO NAME'}}
-        <mat-icon>
-          arrow_drop_down</mat-icon>
-      </button>
-
-      <mat-menu class="menu" #menu="matMenu">
-        <div class="spinner-w">
-          <mat-spinner diameter="20" *ngIf="orgLoading$ | async" color="accent">
-          </mat-spinner>
-        </div>
-
-        <div class="filter-wrapper">
-          <input cnslInput class="filter-input" [formControl]="filterControl" autocomplete="off"
-            (click)="$event.stopPropagation()" placeholder="{{'ORG.PAGES.FILTERPLACEHOLDER' | translate}}" #input>
-        </div>
-
-        <div class="org-wrapper">
-          <button [ngClass]="{'active': temporg.id === org?.id}" [disabled]="!temporg.id"
-            *ngFor="let temporg of orgs$ | async" mat-menu-item (click)="setActiveOrg(temporg)">
-            {{temporg?.name ? temporg.name : 'NO NAME'}}
-          </button>
-        </div>
-
-        <button class="show-all" mat-menu-item [routerLink]="[ '/org/overview' ]">{{'MENU.SHOWORGS' |
-          translate}}</button>
-
-        <ng-template cnslHasRole [hasRole]="['org.create','iam.write']">
-          <button mat-menu-item [routerLink]="[ '/org/create' ]">
-            <mat-icon class="avatar">add</mat-icon>
-            {{'MENU.NEWORG' | translate}}
-          </button>
-        </ng-template>
-      </mat-menu>
-      <span class="fill-space"></span>
-
-      <a class="doc-link" href="https://docs.zitadel.ch" mat-stroked-button target="_blank">{{'MENU.DOCUMENTATION'
-        | translate}}</a>
-      <div (clickOutside)="closeAccountCard()" class="icon-container">
-        <cnsl-avatar
-          *ngIf="user && (user.human?.profile?.displayName || (user.human?.profile?.firstName && user.human?.profile?.lastName))"
-          class="avatar dontcloseonclick" (click)="showAccount = !showAccount" [active]="showAccount"
-          [avatarUrl]="user.human?.profile?.avatarUrl || ''" [forColor]="user?.preferredLoginName"
-          [name]="user.human.profile.displayName ? user.human.profile.displayName : (user.human.profile.firstName + ' '+ user.human.profile.lastName)"
-          [size]="38">
-        </cnsl-avatar>
-        <cnsl-accounts-card @accounts class="a_card  mat-elevation-z1" *ngIf="showAccount"
-          (closedCard)="showAccount = false" [user]="user" [iamuser]="iamuser$ | async">
-        </cnsl-accounts-card>
-      </div>
-    </mat-toolbar>
+    <cnsl-nav *ngIf="user" [org]="org" [user]="user" [isDarkTheme]="componentCssClass == 'dark-theme'"
+      [labelpolicy]="labelpolicy" (changedActiveOrg)="changedOrg($event)"></cnsl-nav>
     <mat-drawer-container class="main-container">
-      <mat-drawer #drawer class="sidenav" [mode]="(isHandset$ | async) ? 'over' : 'side'"
-        [opened]="(isHandset$ | async) === false && authenticationService.authenticated">
-        <div class="side-column">
-          <div class="list">
-            <a @navitem class="nav-item" [routerLinkActive]="['active']" [routerLinkActiveOptions]="{ exact: true }"
-              [routerLink]="['/']">
-              <i class="icon las la-home"></i>
-              <span class="label">{{ 'MENU.DASHBOARD' | translate }}</span>
-            </a>
-
-            <ng-container *ngIf="authenticationService.authenticationChanged | async">
-              <a @navitem matTooltip="{{'MENU.TOOLTIP.PERSONAL' | translate}}" class="nav-item"
-                [routerLinkActive]="['active']" [routerLinkActiveOptions]="{ exact: true }"
-                [routerLink]="['/users/me']">
-                <i class="icon las la-user-circle"></i>
-                <span class="label">{{ 'MENU.PERSONAL_INFO' | translate }}</span>
-              </a>
-            </ng-container>
-
-            <div *ngIf="org" [@navAnimation]="org">
-              <ng-template cnslHasRole [hasRole]="['org.read']">
-                <div @navitem class="divider">
-                  <div class="line"></div>
-                  <span>{{org?.name ? org.name : ('MENU.ORGSECTION' | translate)}}</span>
-                  <div class="hiddenline"></div>
-                </div>
-              </ng-template>
-
-              <ng-template cnslHasRole [hasRole]="['org.read']">
-                <a @navitem matTooltip="{{'MENU.TOOLTIP.ORG' | translate}}" class="nav-item"
-                  [routerLinkActive]="['active']" [routerLink]="[ '/org']">
-                  <i class="icon las la-cog"></i>
-                  <span class="label">{{'MENU.ORGANIZATION' | translate}}</span>
-                </a>
-              </ng-template>
-
-              <ng-template cnslHasRole [hasRole]="['project.read(:[0-9]*)?']">
-                <a @navitem matTooltip="{{'MENU.TOOLTIP.SELFPROJECTS' | translate}}" class="nav-item"
-                  [routerLinkActive]="['active']" [routerLink]="[ '/projects']">
-                  <i class="icon las la-layer-group"></i>
-
-                  <div class="c_label">
-                    <span> {{'MENU.PROJECT' | translate}} </span>
-                    <span *ngIf="(mgmtService?.ownedProjectsCount | async)"
-                      class="count">{{mgmtService?.ownedProjectsCount | async}}</span>
-                  </div>
-                </a>
-
-                <a @navitem matTooltip="{{'MENU.TOOLTIP.GRANTEDPROJECTS' | translate}}"
-                  *ngIf="mgmtService?.grantedProjectsCount && (mgmtService?.grantedProjectsCount | async)"
-                  class="nav-item" [routerLinkActive]="['active']" [routerLink]="[ '/granted-projects']">
-                  <i class="icon las la-layer-group"></i>
-                  <div class="c_label">
-                    <span>{{ 'MENU.GRANTEDPROJECT' | translate }}</span>
-                    <span class="count">{{mgmtService?.grantedProjectsCount | async}}</span>
-                  </div>
-                </a>
-              </ng-template>
-
-              <ng-template cnslHasRole [hasRole]="['user.read(:[0-9]*)?']">
-                <a @navitem matTooltip="{{'MENU.TOOLTIP.HUMANUSERS' | translate}}" class="nav-item"
-                  [routerLinkActive]="['active']" [routerLink]="[ '/users/list/humans']"
-                  [routerLinkActiveOptions]="{ exact: true }">
-                  <i class="icon las la-user-friends"></i>
-                  <span class="label">{{ 'MENU.HUMANUSERS' | translate }}</span>
-                </a>
-
-                <a @navitem matTooltip="{{'MENU.TOOLTIP.MACHINEUSERS' | translate}}" class="nav-item"
-                  [routerLinkActive]="['active']" [routerLink]="[ '/users/list/machines']"
-                  [routerLinkActiveOptions]="{ exact: true }">
-                  <i class="icon las la-users-cog"></i>
-                  <span class="label">{{ 'MENU.MACHINEUSERS' | translate }}</span>
-                </a>
-              </ng-template>
-
-              <ng-template cnslHasRole [hasRole]="['user.grant.read(:[0-9]*)?']">
-                <a @navitem matTooltip="{{'MENU.TOOLTIP.AUTHZ' | translate}}" class="nav-item"
-                  [routerLinkActive]="['active']" [routerLink]="[ '/grants']"
-                  [routerLinkActiveOptions]="{ exact: true }">
-                  <i class="icon las la-shield-alt"></i>
-                  <span class="label">{{ 'MENU.GRANTS' | translate }}</span>
-                </a>
-              </ng-template>
-
-              <ng-template cnslHasFeature [hasFeature]="['actions']">
-                <a @navitem matTooltip="{{'MENU.TOOLTIP.ACTIONS' | translate}}" class="nav-item"
-                  [routerLinkActive]="['active']" [routerLink]="[ '/actions']"
-                  [routerLinkActiveOptions]="{ exact: true }">
-                  <i class="icon las la-exchange-alt"></i>
-                  <span class="label">{{ 'MENU.ACTIONS' | translate }}</span>
-                </a>
-              </ng-template>
-            </div>
-
-            <ng-container *ngIf="iamuser$ | async">
-              <div @navitem class="divider">
-                <div class="line"></div>
-                <span>{{'MENU.ADMINSECTION' | translate}}</span>
-                <div class="hiddenline"></div>
-              </div>
-              <a @navitem matTooltip="{{'MENU.TOOLTIP.IAMPOLICIES' | translate}}" class="nav-item"
-                [routerLinkActive]="['active']" [routerLink]="[ '/iam','policies']">
-                <i class="icon las la-cog"></i>
-                <span class="label">{{'MENU.IAMPOLICIES' | translate}}</span>
-              </a>
-
-              <a @navitem matTooltip="{{'MENU.TOOLTIP.IAMEVENTSTORE' | translate}}" class="nav-item"
-                [routerLinkActive]="['active']" [routerLink]="[ '/iam', 'eventstore']">
-                <i class="icon las la-database"></i>
-                <span class="label">{{'MENU.IAMEVENTSTORE' | translate}}</span>
-              </a>
-            </ng-container>
-
-            <span class="fill-space"></span>
-
-            <div class="toc-line" *ngIf="privacyPolicy">
-              <a class="toc" [href]="privacyPolicy.tosLink" alt="Terms and Conditions" target="_blank">{{'MENU.TOS'
-                | translate}}</a>
-              <span class="slash">|</span>
-              <a class="toc" [href]="privacyPolicy.privacyLink" alt="Privacy Policy " target="_blank">{{'MENU.PRIVACY'
-                | translate}}</a>
-              <span>&nbsp;&nbsp;&nbsp;</span>
-            </div>
-          </div>
-          <span class="fill-space"></span>
-        </div>
-      </mat-drawer>
       <mat-drawer-content class="content">
         <div class="router" [@routeAnimations]="prepareRoute(outlet)">
           <router-outlet #outlet="outlet"></router-outlet>
         </div>
       </mat-drawer-content>
     </mat-drawer-container>
-    <div @adminline *ngIf="iamuser$ | async" class="admin-line" [ngClass]="{'expanded': !hideAdminWarn}"
-      matTooltip="IAM Administrator">
-      <button [matTooltip]="!hideAdminWarn ? 'Unpin': 'Pin'" (click)="toggleAdminHide()" mat-icon-button>
-        <mat-icon *ngIf="!hideAdminWarn" svgIcon="mdi_pin"></mat-icon>
-        <mat-icon *ngIf="hideAdminWarn" svgIcon="mdi_pin_outline"></mat-icon>
-      </button>
-      <span>{{'MENU.IAMADMIN' | translate}}</span>
-    </div>
   </ng-container>
->>>>>>> a9035def
 </ng-container>