<ng-container *ngIf="$any(authService.user | async) || {} as user">
  <ng-container *ngIf="((['iam.read$','iam.write$'] | hasRole)) as iamuser$">
    <mat-toolbar class="root-header">
      <button *ngIf="authenticationService.authenticated" aria-label="Toggle sidenav" mat-icon-button
        (click)="drawer.toggle()">
        <i class="icon las la-bars"></i>
      </button>
      <ng-container *ngIf="labelpolicy && !labelpolicy?.disableWatermark">
        <a class="title" [routerLink]="['/']">
          <img class="logo" alt="zitadel logo" *ngIf="componentCssClass === 'dark-theme'; else lighttheme"
            src="../assets/images/zitadel-logo-solo-light.svg" />
          <ng-template #lighttheme>
            <img alt="zitadel logo" class="logo" src="../assets/images/zitadel-logo-solo-dark.svg" />
          </ng-template>
        </a>

        <svg class="slash" viewBox="0 0 24 24" width="32" height="32" stroke="currentColor" stroke-width="1"
          stroke-linecap="round" stroke-linejoin="round" fill="none" shape-rendering="geometricPrecision">
          <path d="M16.88 3.549L7.12 20.451"></path>
        </svg>
      </ng-container>

      <button class="org-button" (click)="loadOrgs()" *ngIf="user && org" mat-button [matMenuTriggerFor]="menu"
        (menuOpened)="focusFilter()">{{org?.name ? org.name : 'NO NAME'}}
        <mat-icon>
          arrow_drop_down</mat-icon>
      </button>

      <mat-menu class="menu" #menu="matMenu">
        <div class="spinner-w">
          <mat-spinner diameter="20" *ngIf="orgLoading$ | async" color="accent">
          </mat-spinner>
        </div>

        <div class="filter-wrapper">
          <input cnslInput class="filter-input" [formControl]="filterControl" autocomplete="off"
            (click)="$event.stopPropagation()" placeholder="{{'ORG.PAGES.FILTERPLACEHOLDER' | translate}}" #input>
        </div>

        <div class="org-wrapper">
          <button [ngClass]="{'active': temporg.id === org?.id}" [disabled]="!temporg.id"
            *ngFor="let temporg of orgs$ | async" mat-menu-item (click)="setActiveOrg(temporg)">
            {{temporg?.name ? temporg.name : 'NO NAME'}}
          </button>
        </div>

        <button class="show-all" mat-menu-item [routerLink]="[ '/org/overview' ]">{{'MENU.SHOWORGS' |
          translate}}</button>

        <ng-template cnslHasRole [hasRole]="['org.create','iam.write']">
          <button mat-menu-item [routerLink]="[ '/org/create' ]">
            <mat-icon class="avatar">add</mat-icon>
            {{'MENU.NEWORG' | translate}}
          </button>
        </ng-template>
      </mat-menu>
      <span class="fill-space"></span>

      <a class="doc-link" href="https://docs.zitadel.ch" mat-stroked-button target="_blank">{{'MENU.DOCUMENTATION'
        | translate}}</a>
      <div (clickOutside)="closeAccountCard()" class="icon-container">
        <cnsl-avatar
          *ngIf="user && (user.human?.profile?.displayName || (user.human?.profile?.firstName && user.human?.profile?.lastName))"
          class="avatar dontcloseonclick" (click)="showAccount = !showAccount" [active]="showAccount"
          [avatarUrl]="user.human?.profile?.avatarUrl || ''" [forColor]="user?.preferredLoginName"
          [name]="user.human.profile.displayName ? user.human.profile.displayName : (user.human.profile.firstName + ' '+ user.human.profile.lastName)"
          [size]="38">
        </cnsl-avatar>
        <cnsl-accounts-card @accounts class="a_card  mat-elevation-z1" *ngIf="showAccount"
          (closedCard)="showAccount = false" [user]="user" [iamuser]="iamuser$ | async">
        </cnsl-accounts-card>
      </div>
    </mat-toolbar>
    <mat-drawer-container class="main-container">
      <mat-drawer #drawer class="sidenav" [mode]="(isHandset$ | async) ? 'over' : 'side'"
        [opened]="(isHandset$ | async) === false && authenticationService.authenticated">
        <div class="side-column">
          <div class="list">
            <a @navitem class="nav-item" [routerLinkActive]="['active']" [routerLinkActiveOptions]="{ exact: true }"
              [routerLink]="['/']">
              <i class="icon las la-home"></i>
              <span class="label">{{ 'MENU.DASHBOARD' | translate }}</span>
            </a>

            <ng-container *ngIf="authenticationService.authenticationChanged | async">
              <a @navitem matTooltip="{{'MENU.TOOLTIP.PERSONAL' | translate}}" class="nav-item"
                [routerLinkActive]="['active']" [routerLinkActiveOptions]="{ exact: true }"
                [routerLink]="['/users/me']">
                <i class="icon las la-user-circle"></i>
                <span class="label">{{ 'MENU.PERSONAL_INFO' | translate }}</span>
              </a>
            </ng-container>

            <div *ngIf="org" [@navAnimation]="org">
              <ng-template cnslHasRole [hasRole]="['org.read']">
                <div @navitem class="divider">
                  <div class="line"></div>
                  <span>{{org?.name ? org.name : ('MENU.ORGSECTION' | translate)}}</span>
                  <div class="hiddenline"></div>
                </div>
              </ng-template>

              <ng-template cnslHasRole [hasRole]="['org.read']">
                <a @navitem matTooltip="{{'MENU.TOOLTIP.ORG' | translate}}" class="nav-item"
                  [routerLinkActive]="['active']" [routerLink]="[ '/org']">
                  <i class="icon las la-cog"></i>
                  <span class="label">{{'MENU.ORGANIZATION' | translate}}</span>
                </a>
              </ng-template>

              <ng-template cnslHasRole [hasRole]="['project.read(:[0-9]*)?']">
                <a @navitem matTooltip="{{'MENU.TOOLTIP.SELFPROJECTS' | translate}}" class="nav-item"
                  [routerLinkActive]="['active']" [routerLink]="[ '/projects']">
                  <i class="icon las la-layer-group"></i>

                  <div class="c_label">
                    <span> {{'MENU.PROJECT' | translate}} </span>
                    <span *ngIf="(mgmtService?.ownedProjectsCount | async)"
                      class="count">{{mgmtService?.ownedProjectsCount | async}}</span>
                  </div>
                </a>

                <a @navitem matTooltip="{{'MENU.TOOLTIP.GRANTEDPROJECTS' | translate}}"
                  *ngIf="mgmtService?.grantedProjectsCount && (mgmtService?.grantedProjectsCount | async)"
                  class="nav-item" [routerLinkActive]="['active']" [routerLink]="[ '/granted-projects']">
                  <i class="icon las la-layer-group"></i>
                  <div class="c_label">
                    <span>{{ 'MENU.GRANTEDPROJECT' | translate }}</span>
                    <span class="count">{{mgmtService?.grantedProjectsCount | async}}</span>
                  </div>
                </a>
              </ng-template>

              <ng-template cnslHasRole [hasRole]="['user.read(:[0-9]*)?']">
                <a @navitem matTooltip="{{'MENU.TOOLTIP.HUMANUSERS' | translate}}" class="nav-item"
                  [routerLinkActive]="['active']" [routerLink]="[ '/users/list/humans']"
                  [routerLinkActiveOptions]="{ exact: true }">
                  <i class="icon las la-user-friends"></i>
                  <span class="label">{{ 'MENU.HUMANUSERS' | translate }}</span>
                </a>

                <a @navitem matTooltip="{{'MENU.TOOLTIP.MACHINEUSERS' | translate}}" class="nav-item"
                  [routerLinkActive]="['active']" [routerLink]="[ '/users/list/machines']"
                  [routerLinkActiveOptions]="{ exact: true }">
                  <i class="icon las la-users-cog"></i>
                  <span class="label">{{ 'MENU.MACHINEUSERS' | translate }}</span>
                </a>
              </ng-template>

              <ng-template cnslHasRole [hasRole]="['user.grant.read(:[0-9]*)?']">
                <a @navitem matTooltip="{{'MENU.TOOLTIP.AUTHZ' | translate}}" class="nav-item"
                  [routerLinkActive]="['active']" [routerLink]="[ '/grants']"
                  [routerLinkActiveOptions]="{ exact: true }">
                  <i class="icon las la-shield-alt"></i>
                  <span class="label">{{ 'MENU.GRANTS' | translate }}</span>
                </a>
              </ng-template>

              <ng-template cnslHasFeature [hasFeature]="['actions']">
                <a @navitem matTooltip="{{'MENU.TOOLTIP.ACTIONS' | translate}}" class="nav-item"
                  [routerLinkActive]="['active']" [routerLink]="[ '/actions']"
                  [routerLinkActiveOptions]="{ exact: true }">
                  <i class="icon las la-exchange-alt"></i>
                  <span class="label">{{ 'MENU.ACTIONS' | translate }}</span>
                </a>
              </ng-template>
            </div>

            <ng-container *ngIf="iamuser$ | async">
              <div @navitem class="divider">
                <div class="line"></div>
                <span>{{'MENU.ADMINSECTION' | translate}}</span>
                <div class="hiddenline"></div>
              </div>
              <a @navitem matTooltip="{{'MENU.TOOLTIP.IAMPOLICIES' | translate}}" class="nav-item"
                [routerLinkActive]="['active']" [routerLink]="[ '/iam','policies']">
                <i class="icon las la-cog"></i>
                <span class="label">{{'MENU.IAMPOLICIES' | translate}}</span>
              </a>

              <a @navitem matTooltip="{{'MENU.TOOLTIP.IAMEVENTSTORE' | translate}}" class="nav-item"
                [routerLinkActive]="['active']" [routerLink]="[ '/iam', 'eventstore']">
                <i class="icon las la-database"></i>
                <span class="label">{{'MENU.IAMEVENTSTORE' | translate}}</span>
              </a>
            </ng-container>

            <span class="fill-space"></span>

            <div class="toc-line" *ngIf="privacyPolicy">
              <a class="toc" [href]="privacyPolicy.tosLink" alt="Terms and Conditions" target="_blank">{{'MENU.TOS'
                | translate}}</a>
<<<<<<< HEAD
            <div (clickOutside)="closeAccountCard()" class="icon-container" [attr.data-e2e]="'header-user-avatar'">
                <app-avatar
                    *ngIf="user && (user.human?.profile?.displayName || (user.human?.profile?.firstName && user.human?.profile?.lastName))"
                    class="avatar dontcloseonclick" (click)="showAccount = !showAccount" [active]="showAccount"  [avatarUrl]="user.human?.profile?.avatarUrl || ''" [forColor]="user?.preferredLoginName"
                    [name]="user.human.profile.displayName ? user.human.profile.displayName : (user.human.profile.firstName + ' '+ user.human.profile.lastName)"
                    [size]="38">
                </app-avatar>
                <app-accounts-card @accounts class="a_card  mat-elevation-z1" *ngIf="showAccount"
                    (close)="showAccount = false" [user]="user" [iamuser]="iamuser$ | async">
                </app-accounts-card>
=======
              <span class="slash">|</span>
              <a class="toc" [href]="privacyPolicy.privacyLink" alt="Privacy Policy " target="_blank">{{'MENU.PRIVACY'
                | translate}}</a>
              <span>&nbsp;&nbsp;&nbsp;</span>
>>>>>>> a8eed4a2
            </div>
          </div>
          <span class="fill-space"></span>
        </div>
      </mat-drawer>
      <mat-drawer-content class="content">
        <div class="router" [@routeAnimations]="prepareRoute(outlet)">
          <router-outlet #outlet="outlet"></router-outlet>
        </div>
      </mat-drawer-content>
    </mat-drawer-container>
    <div @adminline *ngIf="iamuser$ | async" class="admin-line" [ngClass]="{'expanded': !hideAdminWarn}"
      matTooltip="IAM Administrator">
      <button [matTooltip]="!hideAdminWarn ? 'Unpin': 'Pin'" (click)="toggleAdminHide()" mat-icon-button>
        <mat-icon *ngIf="!hideAdminWarn" svgIcon="mdi_pin"></mat-icon>
        <mat-icon *ngIf="hideAdminWarn" svgIcon="mdi_pin_outline"></mat-icon>
      </button>
      <span>{{'MENU.IAMADMIN' | translate}}</span>
    </div>
  </ng-container>
</ng-container><|MERGE_RESOLUTION|>--- conflicted
+++ resolved
@@ -190,23 +190,10 @@
             <div class="toc-line" *ngIf="privacyPolicy">
               <a class="toc" [href]="privacyPolicy.tosLink" alt="Terms and Conditions" target="_blank">{{'MENU.TOS'
                 | translate}}</a>
-<<<<<<< HEAD
-            <div (clickOutside)="closeAccountCard()" class="icon-container" [attr.data-e2e]="'header-user-avatar'">
-                <app-avatar
-                    *ngIf="user && (user.human?.profile?.displayName || (user.human?.profile?.firstName && user.human?.profile?.lastName))"
-                    class="avatar dontcloseonclick" (click)="showAccount = !showAccount" [active]="showAccount"  [avatarUrl]="user.human?.profile?.avatarUrl || ''" [forColor]="user?.preferredLoginName"
-                    [name]="user.human.profile.displayName ? user.human.profile.displayName : (user.human.profile.firstName + ' '+ user.human.profile.lastName)"
-                    [size]="38">
-                </app-avatar>
-                <app-accounts-card @accounts class="a_card  mat-elevation-z1" *ngIf="showAccount"
-                    (close)="showAccount = false" [user]="user" [iamuser]="iamuser$ | async">
-                </app-accounts-card>
-=======
               <span class="slash">|</span>
               <a class="toc" [href]="privacyPolicy.privacyLink" alt="Privacy Policy " target="_blank">{{'MENU.PRIVACY'
                 | translate}}</a>
               <span>&nbsp;&nbsp;&nbsp;</span>
->>>>>>> a8eed4a2
             </div>
           </div>
           <span class="fill-space"></span>
