--- conflicted
+++ resolved
@@ -221,10 +221,6 @@
             this.profile = userprofile;
             const lang = userprofile.preferredLanguage.match(/en|de/) ? userprofile.preferredLanguage : 'en';
             this.translate.use(lang);
-<<<<<<< HEAD
-=======
-            console.log(this.document.documentElement.lang);
->>>>>>> bdcf9fcc
             this.document.documentElement.lang = lang;
         });
     }
