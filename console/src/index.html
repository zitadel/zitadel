--- conflicted
+++ resolved
@@ -23,16 +23,11 @@
     <meta property="og:description" content="Console Management Platform for ZITADEL IAM" />
     <meta property="description" content="Management Platform for ZITADEL IAM" />
     <meta property="og:image" content="https://www.zitadel.ch/zitadel-social-preview25.png" />
-
-<<<<<<< HEAD
-    <meta property="og:image" content="assets/images/zitadel-social-preview25.png" />
-=======
     <meta name="twitter:card" content="summary">
     <meta name="twitter:site" content="@zitadel_ch">
     <meta name="twitter:title" content="ZITADEL Console" />
     <meta name="twitter:description" content="Management Platform for ZITADEL IAM" />
     <meta name="twitter:image" content="https://www.zitadel.ch/zitadel-social-preview25.png">
->>>>>>> b3f68c8f
 </head>
 
 <body>
