--- conflicted
+++ resolved
@@ -1,20 +1,11 @@
 <!DOCTYPE html>
 <html lang="en">
   <head>
-<<<<<<< HEAD
     <meta charset="utf-8">
     <title>ZITADEL • Console</title>
     <base href="/">
     <meta name="viewport" content="width=device-width, initial-scale=1">
     <link rel="icon" type="image/x-icon" href="favicon.ico">
-=======
-    <meta charset="utf-8" />
-    <title>Console</title>
-    <base href="/" />
-    <meta name="viewport" content="width=device-width, initial-scale=1" />
-    <link rel="icon" type="image/x-icon" href="favicon.ico" />
->>>>>>> fa4bc47b
-
     <link rel="stylesheet" href="./assets/icons/line-awesome/css/line-awesome.min.css" />
     <link rel="manifest" href="manifest.webmanifest" />
     <meta name="theme-color" content="#e6768b" />
