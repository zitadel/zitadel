{
  "name": "console",
  "version": "0.0.0",
  "scripts": {
    "ng": "ng",
    "start": "ng serve",
    "build": "ng build",
    "prodbuild": "ng build --prod",
    "lint": "ng lint && stylelint './src/**/*.scss' --syntax scss"
  },
  "private": true,
  "dependencies": {
    "@angular/animations": "~11.0.0",
    "@angular/cdk": "~11.0.0",
    "@angular/common": "~11.0.0",
    "@angular/compiler": "~11.0.0",
    "@angular/core": "~11.0.0",
    "@angular/forms": "~11.0.0",
    "@angular/material": "^11.0.0",
    "@angular/material-moment-adapter": "^11.0.0",
    "@angular/platform-browser": "~11.0.0",
    "@angular/platform-browser-dynamic": "~11.0.0",
    "@angular/router": "~11.0.0",
    "@angular/service-worker": "~11.0.0",
    "@ngx-translate/core": "^13.0.0",
    "@ngx-translate/http-loader": "^6.0.0",
    "@types/file-saver": "^2.0.1",
    "@types/google-protobuf": "^3.7.4",
    "@types/uuid": "^8.3.0",
    "angular-oauth2-oidc": "^10.0.3",
    "angularx-qrcode": "^10.0.11",
    "cors": "^2.8.5",
    "file-saver": "^2.0.5",
    "google-proto-files": "^2.4.0",
    "google-protobuf": "^3.13.0",
    "grpc": "^1.24.3",
    "grpc-web": "^1.2.1",
    "moment": "^2.29.1",
    "ngx-quicklink": "^0.2.6",
    "rxjs": "~6.6.3",
    "ts-protoc-gen": "^0.14.0",
    "tslib": "^2.0.0",
    "uuid": "^8.3.2",
    "zone.js": "~0.11.3"
  },
  "devDependencies": {
    "@angular-devkit/build-angular": "~0.1100.7",
    "@angular/cli": "~11.1.1",
    "@angular/compiler-cli": "~11.0.0",
<<<<<<< HEAD
    "@types/jasmine": "~3.6.3",
    "@angular/language-service": "~11.0.9",
=======
    "@types/jasmine": "~3.6.2",
    "@angular/language-service": "~11.1.0",
>>>>>>> a5a3a1ff
    "@types/jasminewd2": "~2.0.3",
    "@types/node": "^14.14.21",
    "codelyzer": "^6.0.0",
    "jasmine-core": "~3.6.0",
    "jasmine-spec-reporter": "~6.0.0",
    "karma": "~6.0.1",
    "karma-chrome-launcher": "~3.1.0",
    "karma-coverage-istanbul-reporter": "~3.0.2",
    "karma-jasmine": "~4.0.0",
    "karma-jasmine-html-reporter": "^1.5.0",
    "prettier": "^2.2.1",
    "protractor": "~7.0.0",
    "stylelint": "^13.9.0",
    "stylelint-config-standard": "^20.0.0",
    "stylelint-scss": "^3.18.0",
    "ts-node": "~9.1.1",
    "tslint": "~6.1.3",
    "typescript": "^4.0.5"
  }
}<|MERGE_RESOLUTION|>--- conflicted
+++ resolved
@@ -47,13 +47,8 @@
     "@angular-devkit/build-angular": "~0.1100.7",
     "@angular/cli": "~11.1.1",
     "@angular/compiler-cli": "~11.0.0",
-<<<<<<< HEAD
     "@types/jasmine": "~3.6.3",
-    "@angular/language-service": "~11.0.9",
-=======
-    "@types/jasmine": "~3.6.2",
     "@angular/language-service": "~11.1.0",
->>>>>>> a5a3a1ff
     "@types/jasminewd2": "~2.0.3",
     "@types/node": "^14.14.21",
     "codelyzer": "^6.0.0",
