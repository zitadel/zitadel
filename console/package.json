{
  "name": "console",
  "version": "0.0.0",
  "scripts": {
    "ng": "ng",
    "start": "ng serve",
    "build": "ng build",
    "prodbuild": "ng build --configuration production",
    "lint": "ng lint && stylelint './src/**/*.scss' --syntax scss"
  },
  "private": true,
  "dependencies": {
    "@angular/animations": "~12.0.3",
    "@angular/cdk": "~12.0.0",
    "@angular/common": "~12.0.5",
    "@angular/compiler": "~12.0.0",
    "@angular/core": "~12.0.0",
    "@angular/forms": "~12.0.5",
    "@angular/material": "^12.0.3",
    "@angular/material-moment-adapter": "^12.0.3",
    "@angular/platform-browser": "~12.0.0",
<<<<<<< HEAD
    "@angular/platform-browser-dynamic": "~12.0.3",
    "@angular/router": "~12.0.5",
    "@angular/service-worker": "~12.0.0",
=======
    "@angular/platform-browser-dynamic": "~12.0.5",
    "@angular/router": "~12.0.0",
    "@angular/service-worker": "~12.0.5",
>>>>>>> e4fc33c6
    "@grpc/grpc-js": "^1.3.2",
    "@ngx-translate/core": "^13.0.0",
    "@ngx-translate/http-loader": "^6.0.0",
    "@types/file-saver": "^2.0.2",
    "@types/google-protobuf": "^3.7.4",
    "@types/uuid": "^8.3.0",
    "angular-oauth2-oidc": "^10.0.3",
    "angularx-qrcode": "^11.0.0",
    "cors": "^2.8.5",
    "file-saver": "^2.0.5",
    "google-proto-files": "^2.4.0",
    "google-protobuf": "^3.17.2",
    "grpc-web": "^1.2.1",
    "libphonenumber-js": "^1.9.16",
    "moment": "^2.29.1",
    "ngx-image-cropper": "^3.3.5",
    "ngx-color": "^7.0.0",
    "ngx-quicklink": "^0.2.6",
    "rxjs": "~6.6.7",
    "ts-protoc-gen": "^0.14.0",
    "tslib": "^2.2.0",
    "uuid": "^8.3.2",
    "zone.js": "~0.11.4"
  },
  "devDependencies": {
    "@angular-devkit/build-angular": "~12.0.0",
    "@angular/cli": "~12.0.0",
    "@angular/compiler-cli": "~12.0.5",
    "@angular/language-service": "~12.0.3",
    "@types/jasmine": "~3.7.7",
    "@types/jasminewd2": "~2.0.3",
    "@types/node": "^15.12.1",
    "codelyzer": "^6.0.0",
    "jasmine-core": "~3.7.1",
    "jasmine-spec-reporter": "~7.0.0",
    "karma": "~6.3.2",
    "karma-chrome-launcher": "~3.1.0",
    "karma-coverage-istanbul-reporter": "~3.0.2",
    "karma-jasmine": "~4.0.0",
    "karma-jasmine-html-reporter": "^1.5.0",
    "prettier": "^2.3.1",
    "protractor": "~7.0.0",
    "stylelint": "^13.10.0",
    "stylelint-config-standard": "^20.0.0",
    "stylelint-scss": "^3.19.0",
    "ts-node": "~9.1.1",
    "tslint": "~6.1.3",
    "typescript": "^4.2.4"
  }
}<|MERGE_RESOLUTION|>--- conflicted
+++ resolved
@@ -19,15 +19,9 @@
     "@angular/material": "^12.0.3",
     "@angular/material-moment-adapter": "^12.0.3",
     "@angular/platform-browser": "~12.0.0",
-<<<<<<< HEAD
-    "@angular/platform-browser-dynamic": "~12.0.3",
     "@angular/router": "~12.0.5",
-    "@angular/service-worker": "~12.0.0",
-=======
     "@angular/platform-browser-dynamic": "~12.0.5",
-    "@angular/router": "~12.0.0",
     "@angular/service-worker": "~12.0.5",
->>>>>>> e4fc33c6
     "@grpc/grpc-js": "^1.3.2",
     "@ngx-translate/core": "^13.0.0",
     "@ngx-translate/http-loader": "^6.0.0",
