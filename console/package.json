{
  "name": "console",
  "version": "0.0.0",
  "scripts": {
    "ng": "ng",
    "start": "ng serve",
    "build": "ng build",
    "prodbuild": "ng build --prod",
    "lint": "ng lint && stylelint './src/**/*.scss' --syntax scss"
  },
  "private": true,
  "dependencies": {
    "@angular/animations": "~11.0.0",
    "@angular/cdk": "~11.0.0",
    "@angular/common": "~11.0.0",
    "@angular/compiler": "~11.0.0",
    "@angular/core": "~11.0.0",
    "@angular/forms": "~11.0.0",
    "@angular/material": "^11.0.0",
    "@angular/material-moment-adapter": "^11.0.0",
    "@angular/platform-browser": "~11.0.0",
    "@angular/platform-browser-dynamic": "~11.0.0",
    "@angular/router": "~11.0.0",
    "@angular/service-worker": "~11.0.0",
    "@ngx-translate/core": "^13.0.0",
    "@ngx-translate/http-loader": "^6.0.0",
    "@types/file-saver": "^2.0.1",
    "@types/google-protobuf": "^3.7.4",
    "@types/uuid": "^8.3.0",
    "angular-oauth2-oidc": "^10.0.3",
    "angularx-qrcode": "^10.0.11",
    "cors": "^2.8.5",
    "file-saver": "^2.0.5",
    "google-proto-files": "^2.4.0",
    "google-protobuf": "^3.13.0",
    "grpc": "^1.24.3",
    "grpc-web": "^1.2.1",
    "moment": "^2.29.1",
    "ngx-quicklink": "^0.2.6",
    "rxjs": "~6.6.3",
    "ts-protoc-gen": "^0.14.0",
    "tslib": "^2.0.0",
    "uuid": "^8.3.2",
    "zone.js": "~0.11.3"
  },
  "devDependencies": {
<<<<<<< HEAD
    "@angular-devkit/build-angular": "~0.1100.7",
    "@angular/cli": "~11.0.5",
=======
    "@angular-devkit/build-angular": "~0.1100.5",
    "@angular/cli": "~11.0.7",
>>>>>>> a5db6aa5
    "@angular/compiler-cli": "~11.0.0",
    "@types/jasmine": "~3.6.2",
    "@angular/language-service": "~11.0.9",
    "@types/jasminewd2": "~2.0.3",
    "@types/node": "^14.14.21",
    "codelyzer": "^6.0.0",
    "jasmine-core": "~3.6.0",
    "jasmine-spec-reporter": "~6.0.0",
    "karma": "~6.0.0",
    "karma-chrome-launcher": "~3.1.0",
    "karma-coverage-istanbul-reporter": "~3.0.2",
    "karma-jasmine": "~4.0.0",
    "karma-jasmine-html-reporter": "^1.5.0",
    "prettier": "^2.2.1",
    "protractor": "~7.0.0",
    "stylelint": "^13.8.0",
    "stylelint-config-standard": "^20.0.0",
    "stylelint-scss": "^3.18.0",
    "ts-node": "~9.1.1",
    "tslint": "~6.1.3",
    "typescript": "^4.0.5"
  }
}<|MERGE_RESOLUTION|>--- conflicted
+++ resolved
@@ -44,13 +44,8 @@
     "zone.js": "~0.11.3"
   },
   "devDependencies": {
-<<<<<<< HEAD
     "@angular-devkit/build-angular": "~0.1100.7",
-    "@angular/cli": "~11.0.5",
-=======
-    "@angular-devkit/build-angular": "~0.1100.5",
     "@angular/cli": "~11.0.7",
->>>>>>> a5db6aa5
     "@angular/compiler-cli": "~11.0.0",
     "@types/jasmine": "~3.6.2",
     "@angular/language-service": "~11.0.9",
