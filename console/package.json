--- conflicted
+++ resolved
@@ -55,13 +55,8 @@
     "@types/node": "^14.11.2",
     "codelyzer": "^6.0.0",
     "jasmine-core": "~3.6.0",
-<<<<<<< HEAD
     "jasmine-spec-reporter": "~6.0.0",
-    "karma": "~5.2.1",
-=======
-    "jasmine-spec-reporter": "~5.0.0",
     "karma": "~5.2.3",
->>>>>>> f64a7eac
     "karma-chrome-launcher": "~3.1.0",
     "karma-coverage-istanbul-reporter": "~3.0.2",
     "karma-jasmine": "~4.0.1",
