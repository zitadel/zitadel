{
  "name": "console",
  "version": "0.0.0",
  "scripts": {
    "ng": "ng",
    "start": "ng serve",
    "build": "ng build",
    "prodbuild": "ng build --prod",
    "lint": "ng lint && stylelint './src/**/*.scss' --syntax scss",
    "postinstall": "../build/console/generate-grpc.sh"
  },
  "private": true,
  "dependencies": {
    "@angular/animations": "~10.0.11",
    "@angular/cdk": "~10.1.3",
    "@angular/common": "~10.0.11",
    "@angular/compiler": "~10.0.11",
    "@angular/core": "~10.0.11",
    "@angular/forms": "~10.0.11",
    "@angular/material": "^10.1.3",
    "@angular/platform-browser": "~10.0.11",
    "@angular/platform-browser-dynamic": "~10.0.11",
    "@angular/router": "~10.0.11",
    "@angular/service-worker": "~10.0.11",
    "@ngx-translate/core": "^13.0.0",
    "@ngx-translate/http-loader": "^6.0.0",
    "@types/file-saver": "^2.0.1",
    "@types/uuid": "^8.3.0",
    "@types/google-protobuf": "^3.7.3",
    "angularx-qrcode": "^10.0.11",
    "angular-oauth2-oidc": "^10.0.3",
    "cors": "^2.8.5",
    "file-saver": "^2.0.2",
    "google-proto-files": "^2.2.0",
    "google-protobuf": "^3.13.0",
    "grpc": "^1.24.3",
    "grpc-web": "^1.2.1",
    "moment": "^2.29.1",
    "ngx-moment": "^5.0.0",
    "ngx-quicklink": "^0.2.4",
    "rxjs": "~6.6.3",
    "ts-protoc-gen": "^0.13.0",
    "tslib": "^2.0.3",
    "uuid": "^8.3.1",
    "zone.js": "~0.11.2"
  },
  "devDependencies": {
    "@angular-devkit/build-angular": "~0.1001.7",
    "@angular/cli": "~10.2.0",
    "@angular/compiler-cli": "~10.0.11",
<<<<<<< HEAD
    "@types/jasmine": "~3.6.0",
    "@angular/language-service": "~10.1.6",
=======
    "@types/jasmine": "~3.5.13",
    "@angular/language-service": "~10.2.0",
>>>>>>> 897beaad
    "@types/jasminewd2": "~2.0.3",
    "@types/node": "^14.11.10",
    "codelyzer": "^6.0.1",
    "jasmine-core": "~3.6.0",
    "jasmine-spec-reporter": "~6.0.0",
    "karma": "~5.2.3",
    "karma-chrome-launcher": "~3.1.0",
    "karma-coverage-istanbul-reporter": "~3.0.2",
    "karma-jasmine": "~4.0.1",
    "karma-jasmine-html-reporter": "^1.5.0",
    "prettier": "^2.1.2",
    "protractor": "~7.0.0",
    "stylelint": "^13.7.2",
    "stylelint-config-standard": "^20.0.0",
    "stylelint-scss": "^3.18.0",
    "ts-node": "~9.0.0",
    "tslint": "~6.1.3",
    "typescript": "^3.9.7"
  }
}<|MERGE_RESOLUTION|>--- conflicted
+++ resolved
@@ -48,13 +48,8 @@
     "@angular-devkit/build-angular": "~0.1001.7",
     "@angular/cli": "~10.2.0",
     "@angular/compiler-cli": "~10.0.11",
-<<<<<<< HEAD
     "@types/jasmine": "~3.6.0",
-    "@angular/language-service": "~10.1.6",
-=======
-    "@types/jasmine": "~3.5.13",
     "@angular/language-service": "~10.2.0",
->>>>>>> 897beaad
     "@types/jasminewd2": "~2.0.3",
     "@types/node": "^14.11.10",
     "codelyzer": "^6.0.1",
