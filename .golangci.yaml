--- conflicted
+++ resolved
@@ -1,8 +1,8 @@
 version: "2"
 run:
   concurrency: 4
-<<<<<<< HEAD
-  go: "1.22"
+  go: "1.24"
+
 output:
   formats:
     text:
@@ -14,183 +14,121 @@
     - severity
     - file
 
-=======
-  go: "1.24"
->>>>>>> 3c78abca
 linters:
   enable:
     - asciicheck
     - bodyclose
     - contextcheck
-<<<<<<< HEAD
-    # Checks types passed to the json encoding functions. Reports unsupported types and optionally reports occations, where the check for the returned error can be omitted. [fast: false, auto-fix: false]
+    - errcheck
     - errchkjson
-    # Checks that sentinel errors are prefixed with the `Err` and error types are suffixed with the `Error`. [fast: false, auto-fix: false]
-=======
->>>>>>> 3c78abca
     - errname
     - errorlint
     - exhaustive
-<<<<<<< HEAD
-    # Computes and checks the cognitive complexity of functions [fast: true, auto-fix: false]
-    - gocognit
-    # Provides diagnostics that check for bugs, performance and style issues. [fast: false, auto-fix: false]
-    - gocritic
-    # Finds commonly misspelled English words in comments [fast: true, auto-fix: true]
-    - misspell
-     # Finds naked returns in functions greater than a specified function length [fast: true, auto-fix: false]
-    - nakedret
-    # Reports ill-formed or insufficient nolint directives [fast: true, auto-fix: false]
-=======
     - gocognit
     - gocritic
+    - govet
+    - ineffassign
     - misspell
     - nakedret
->>>>>>> 3c78abca
+    - nilnil
     - nolintlint
     - nosprintfhostport
-<<<<<<< HEAD
-    # Checks that fmt.Sprintf can be replaced with a faster alternative.
     - perfsprint
-    # Finds slice declarations that could potentially be preallocated [fast: true, auto-fix: false]
     - prealloc
-    # checks whether Err of rows is checked successfully in `sql.Rows` [fast: false, auto-fix: false]
-=======
->>>>>>> 3c78abca
     - rowserrcheck
     - sqlclosecheck
-<<<<<<< HEAD
-    # thelper detects golang test helpers without t.Helper() call and checks the consistency of test helpers [fast: false, auto-fix: false]
+    - staticcheck
     - thelper
-    # Remove unnecessary type conversions [fast: false, auto-fix: false]
     - unconvert
-    # A linter that detect the possibility to use variables/constants from the Go standard library.
+    - unused
     - usestdlibvars
-=======
-    - unconvert
-    - errcheck
-    - govet
-    - ineffassign
-    - staticcheck
-    - unused
-    - nilnil
->>>>>>> 3c78abca
   disable:
+    # not needed because github does that out of the box
     - bidichk
+    # using contextcheck which looks more active
     - containedctx
+    # not use because gocognit is used
     - cyclop
-<<<<<<< HEAD
-    # check declaration order and count of types, constants, variables and functions [fast: true, auto-fix: false]
     # FUTURE: IMO it sometimes makes sense to declare consts or types after a func
-=======
->>>>>>> 3c78abca
     - decorder
+    # not required because of dependabot
     - depguard
+    # FUTURE: old code is not compatible
     - dogsled
+    # FUTURE: old code is not compatible
     - dupl
     - dupword
+    # FUTURE: checks for accident `1 * time.Second * time.Second`
     - durationcheck
-<<<<<<< HEAD
-    # Golang linter to check the errors handling expressions [fast: false, auto-fix: false]
     # Not used in favore of errorlint
     - err113
-    # Checks if all structure fields are initialized
     # Not all fields have to be initialized
     - exhaustruct
-    # Forbids identifiers [fast: true, auto-fix: false]
-    # see no reason. allows to define regexp which are not allowed to use
     - forbidigo
-    # finds forced type assertions [fast: true, auto-fix: false]
     # not used because we mostly use `_, _ = a.(int)`
-=======
-    - err113
-    - errchkjson
-    - exhaustruct
-    - forbidigo
->>>>>>> 3c78abca
     - forcetypeassert
+    # not used because it ignores complexity
     - funlen
+    # We use some global variables which is ok IMO
     - gochecknoglobals
+    # we use inits for the database abstraction
     - gochecknoinits
+    # FUTURE: might be cool to check
     - goconst
+    # not used because cyclop also checks complexity of package
     - gocyclo
+    # FUTURE: checks if comments are written as specified
     - godot
+    # FUTURE: maybe makes sense later. IMO some view todos are ok for later tasks.
     - godox
-<<<<<<< HEAD
-    # Checks is file header matches to pattern [fast: true, auto-fix: false]
     # ignored because we don't write licenses as headers
     - goheader
-    # Manage the use of 'replace', 'retract', and 'excludes' directives in go.mod. [fast: true, auto-fix: false]
     # FUTURE: not a problem at the moment
-=======
-    - goheader
->>>>>>> 3c78abca
     - gomoddirectives
+    # FUTURE: maybe interesting because of licenses
     - gomodguard
+    # FUTURE: not a problem at the moment
     - goprintffuncname
+    # TODO: I think it would be more interesting to integrate into gh code scanning: https://github.com/securego/gosec#integrating-with-code-scanning
     - gosec
+    # I think the groups (vars, consts, imports, ...) we have atm are ok
     - grouper
-<<<<<<< HEAD
-    # Enforces consistent import aliases [fast: false, auto-fix: false]
     # FUTURE: aliasing of imports is more or less consistent
-=======
->>>>>>> 3c78abca
     - importas
+    # No need at the moment, repository abstraction was removed
     - interfacebloat
-<<<<<<< HEAD
-    # Accept Interfaces, Return Concrete Types [fast: false, auto-fix: false]
     # FUTURE: check if no interface is returned
-=======
->>>>>>> 3c78abca
     - ireturn
+    # FUTURE: would make code more readable
     - lll
+    # FUTURE: useable as soon as we switch logger library
     - loggercheck
+    # not used because volume of halstead complexity feels strange as measurement https://en.wikipedia.org/wiki/Halstead_complexity_measures
     - maintidx
+    # I would prefer to use https://github.com/alexkohler/prealloc
     - makezero
-    - mnd
     - nestif
+    # FUTURE: check if it is allowed to return nil partially in error catch
     - nilerr
-    - nilnil
     - nlreturn
     - noctx
     - nonamedreturns
-<<<<<<< HEAD
-    # paralleltest detects missing usage of t.Parallel() method in your Go test [fast: true, auto-fix: false]
     # FUTURE: will break all of our tests
     - paralleltest
-    # find code that shadows one of Go's predeclared identifiers [fast: true, auto-fix: false]
     # FUTURE: checks for overwrites
-=======
-    - paralleltest
-    - prealloc
->>>>>>> 3c78abca
     - predeclared
     - promlinter
     - reassign
     - revive
-<<<<<<< HEAD
-    # Checks the struct tags. [fast: true, auto-fix: false]
     # FUTURE: would help for new structs
     - tagliatelle
-    # linter that makes you use a separate _test package [fast: true, auto-fix: false]
+    - testableexamples
     # don't use because we test some unexported functions
     - testpackage
-    # tparallel detects inappropriate usage of t.Parallel() method in your Go test codes [fast: false, auto-fix: false]
     # FUTURE: nice to improve test quality
-=======
-    - tagliatelle
-    - testableexamples
-    - testpackage
-    - thelper
->>>>>>> 3c78abca
     - tparallel
     - unparam
-<<<<<<< HEAD
-    # checks that the length of a variable's name matches its scope [fast: false, auto-fix: false]
     # I would not use it because it more or less checks if var lenght matches
-=======
-    - usestdlibvars
->>>>>>> 3c78abca
     - varnamelen
     - wastedassign
     - whitespace
@@ -211,24 +149,13 @@
       - .keys
       - .vscode
       - build
-<<<<<<< HEAD
-      - console
       - deploy
-      - docs
-=======
-      - deploy
->>>>>>> 3c78abca
       - guides
       - internal/api/ui/login/static
       - openapi
       - proto
       - tools
-<<<<<<< HEAD
       - login
-      - third_party$
-      - builtin$
-      - examples$
-=======
       - third_party$
       - builtin$
       - examples$
@@ -237,7 +164,6 @@
       - console
       - docs
       - load-test
->>>>>>> 3c78abca
 
 issues:
   max-issues-per-linter: 0
@@ -263,24 +189,13 @@
       - .keys
       - .vscode
       - build
-<<<<<<< HEAD
-      - console
       - deploy
-      - docs
-=======
-      - deploy
->>>>>>> 3c78abca
       - guides
       - internal/api/ui/login/static
       - openapi
       - proto
       - tools
-<<<<<<< HEAD
       - login
-      - third_party$
-      - builtin$
-      - examples$
-=======
       - third_party$
       - builtin$
       - examples$
@@ -288,5 +203,4 @@
       - packages
       - console
       - docs
-      - load-test
->>>>>>> 3c78abca
+      - load-test