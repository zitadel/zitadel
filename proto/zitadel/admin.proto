syntax = "proto3";

import "zitadel/idp.proto";
import "zitadel/user.proto";
import "zitadel/object.proto";
import "zitadel/options.proto";
import "zitadel/org.proto";
import "zitadel/policy.proto";
import "zitadel/member.proto";
import "zitadel/features.proto";

import "google/api/annotations.proto";
import "google/protobuf/timestamp.proto";
import "google/protobuf/duration.proto";

import "protoc-gen-openapiv2/options/annotations.proto";

import "validate/validate.proto";

package zitadel.admin.v1;

option go_package ="github.com/caos/zitadel/pkg/grpc/admin";

option (grpc.gateway.protoc_gen_openapiv2.options.openapiv2_swagger) = {
    info: {
        title: "admin service";
        version: "1.0";
        contact:{
            url: "https://github.com/caos/zitadel/api/admin" //TODO: should be swagger path
        };
    };

    schemes: HTTPS;

    consumes: "application/json";
    consumes: "application/grpc";

    produces: "application/json";
    produces: "application/grpc";
};


service AdminService {
    rpc Healthz(HealthzRequest) returns (HealthzResponse) {
        option (google.api.http) = {
            get: "/healthz"
        };
    }

    rpc IsOrgUnique(IsOrgUniqueRequest) returns (IsOrgUniqueResponse) {
        option (google.api.http) = {
            get: "/orgs/_is_unique"
        };

        option (zitadel.v1.auth_option) = {
            permission: "iam.read"
        };
    }

    rpc GetOrgByID(GetOrgByIDRequest) returns (GetOrgByIDResponse) {
        option (google.api.http) = {
            get: "/orgs/{id}"
        };

        option (zitadel.v1.auth_option) = {
            permission: "iam.read"
        };
    }

    rpc ListOrgs(ListOrgsRequest) returns (ListOrgsResponse) {
        option (google.api.http) = {
            post: "/orgs/_search"
            body: "*"
        };

        option (zitadel.v1.auth_option) = {
            permission: "iam.read"
        };
    }

    rpc SetUpOrg(SetUpOrgRequest) returns (SetUpOrgResponse) {
        option (google.api.http) = {
            post: "/orgs/_setup"
            body: "*"
        };

        option (zitadel.v1.auth_option) = {
            permission: "iam.write"
        };
    }

    rpc GetIDPByID(GetIDPByIDRequest) returns (GetIDPByIDResponse) {
        option (google.api.http) = {
            get: "/idps/{id}"
        };

        option (zitadel.v1.auth_option) = {
            permission: "iam.idp.read"
        };
    }

    rpc ListIDPs(ListIDPsRequest) returns (ListIDPsResponse) {
        option (google.api.http) = {
            post: "/idps/_search"
            body: "*"
        };

        option (zitadel.v1.auth_option) = {
            permission: "iam.idp.read"
        };
    }

    rpc AddOIDCIDP(AddOIDCIDPRequest) returns (AddOIDCIDPResponse) {
        option (google.api.http) = {
            post: "/idps/oidc"
            body: "*"
        };

        option (zitadel.v1.auth_option) = {
            permission: "iam.idp.write"
        };
    }

    rpc UpdateIDP(UpdateIDPRequest) returns (UpdateIDPResponse) {
        option (google.api.http) = {
            put: "/idps/{idp_id}"
            body: "*"
        };

        option (zitadel.v1.auth_option) = {
            permission: "iam.idp.write"
        };
    }

    rpc DeactivateIDP(DeactivateIDPRequest) returns (DeactivateIDPResponse) {
        option (google.api.http) = {
            post: "/idps/{idp_id}/_deactivate"
        };

        option (zitadel.v1.auth_option) = {
            permission: "iam.idp.write"
        };
    }

    rpc ReactivateIDP(ReactivateIDPRequest) returns (ReactivateIDPResponse) {
        option (google.api.http) = {
            post: "/idps/{idp_id}/_reactivate"
        };

        option (zitadel.v1.auth_option) = {
            permission: "iam.idp.write"
        };
    }

    rpc RemoveIDP(RemoveIDPRequest) returns (RemoveIDPResponse) {
        option (google.api.http) = {
            delete: "/idps/{idp_id}"
        };

        option (zitadel.v1.auth_option) = {
            permission: "iam.idp.write"
        };
    }

    rpc UpdateIDPOIDCConfig(UpdateIDPOIDCConfigRequest) returns (UpdateIDPOIDCConfigResponse) {
        option (google.api.http) = {
            put: "/idps/{idp_id}/oidc_config"
            body: "*"
        };

        option (zitadel.v1.auth_option) = {
            permission: "iam.idp.write"
        };
    }

    rpc GetDefaultFeatures(GetDefaultFeaturesRequest) returns (GetDefaultFeaturesResponse) {
        option(google.api.http) = {
            get: "/features"
        };

        option (zitadel.v1.auth_option) = {
            permission: "iam.features.read"
        };
    }

    rpc SetDefaultFeatures(SetDefaultFeaturesRequest) returns (SetDefaultFeaturesResponse) {
        option(google.api.http) = {
            put: "/features"
            body: "*"
        };

        option (zitadel.v1.auth_option) = {
            permission: "iam.features.write"
        };
    }

    rpc GetOrgFeatures(GetOrgFeaturesRequest) returns (GetOrgFeaturesResponse) {
        option(google.api.http) = {
            get: "/orgs/{org_id}/features"
        };

        option (zitadel.v1.auth_option) = {
            permission: "iam.features.read"
        };
    }

    rpc SetOrgFeatures(SetOrgFeaturesRequest) returns (SetOrgFeaturesResponse) {
        option(google.api.http) = {
            put: "/orgs/{org_id}/features"
            body: "*"
        };

        option (zitadel.v1.auth_option) = {
            permission: "iam.features.write"
        };
    }

    rpc ResetOrgFeatures(ResetOrgFeaturesRequest) returns (ResetOrgFeaturesResponse) {
        option(google.api.http) = {
            delete: "/orgs/{org_id}/features"
        };

        option (zitadel.v1.auth_option) = {
            permission: "iam.features.write"
        };
    }

    rpc GetOrgIAMPolicy(GetOrgIAMPolicyRequest) returns (GetOrgIAMPolicyResponse) {
        option (google.api.http) = {
            get: "/policies/orgiam"
        };

        option (zitadel.v1.auth_option) = {
            permission: "iam.policy.read"
        };
    }

    rpc UpdateOrgIAMPolicy(UpdateOrgIAMPolicyRequest) returns (UpdateOrgIAMPolicyResponse) {
        option (google.api.http) = {
            put: "/policies/orgiam"
            body: "*"
        };

        option (zitadel.v1.auth_option) = {
            permission: "iam.policy.write"
        };
    }

    rpc GetCustomOrgIAMPolicy(GetCustomOrgIAMPolicyRequest) returns (GetCustomOrgIAMPolicyResponse) {
        option (google.api.http) = {
            get: "/orgs/{org_id}/policies/orgiam"
        };

        option (zitadel.v1.auth_option) = {
            permission: "iam.policy.read"
        };
    }

    rpc AddCustomOrgIAMPolicy(AddCustomOrgIAMPolicyRequest) returns (AddCustomOrgIAMPolicyResponse) {
        option (google.api.http) = {
            post: "/orgs/{org_id}/policies/orgiam"
            body: "*"
        };

        option (zitadel.v1.auth_option) = {
            permission: "iam.policy.write"
        };
    }

    rpc UpdateCustomOrgIAMPolicy(UpdateCustomOrgIAMPolicyRequest) returns (UpdateCustomOrgIAMPolicyResponse) {
        option (google.api.http) = {
            put: "/orgs/{org_id}/policies/orgiam"
            body: "*"
        };

        option (zitadel.v1.auth_option) = {
            permission: "iam.policy.write"
        };
    }

    rpc ResetCustomOrgIAMPolicyToDefault(ResetCustomOrgIAMPolicyToDefaultRequest) returns (ResetCustomOrgIAMPolicyToDefaultResponse) {
        option (google.api.http) = {
            delete: "/orgs/{org_id}/policies/orgiam"
        };

        option (zitadel.v1.auth_option) = {
            permission: "iam.policy.delete"
        };
    }

    rpc GetLabelPolicy(GetLabelPolicyRequest) returns (GetLabelPolicyResponse) {
        option (google.api.http) = {
            get: "/policies/label"
        };

        option (zitadel.v1.auth_option) = {
            permission: "iam.policy.read"
        };
    }

    rpc UpdateLabelPolicy(UpdateLabelPolicyRequest) returns (UpdateLabelPolicyResponse) {
        option (google.api.http) = {
            put: "/policies/label"
            body: "*"
        };

        option (zitadel.v1.auth_option) = {
            permission: "iam.policy.write"
        };
    }

    rpc GetLoginPolicy(GetLoginPolicyRequest) returns (GetLoginPolicyResponse) {
        option (google.api.http) = {
            get: "/policies/login"
        };

        option (zitadel.v1.auth_option) = {
            permission: "iam.policy.read"
        };
    }

    rpc UpdateLoginPolicy(UpdateLoginPolicyRequest) returns (UpdateLoginPolicyResponse) {
        option (google.api.http) = {
            put: "/policies/login"
            body: "*"
        };

        option (zitadel.v1.auth_option) = {
            permission: "iam.policy.write"
        };
    }

    rpc ListLoginPolicyIDPs(ListLoginPolicyIDPsRequest) returns (ListLoginPolicyIDPsResponse) {
        option (google.api.http) = {
            post: "/policies/login/idps/_search"
            body: "*"
        };

        option (zitadel.v1.auth_option) = {
            permission: "iam.policy.read"
        };
    }

    rpc AddIDPToLoginPolicy(AddIDPToLoginPolicyRequest) returns (AddIDPToLoginPolicyResponse) {
        option (google.api.http) = {
            post: "/policies/login/idps"
            body: "*"
        };

        option (zitadel.v1.auth_option) = {
            permission: "iam.policy.write"
        };
    }

    rpc RemoveIDPFromLoginPolicy(RemoveIDPFromLoginPolicyRequest) returns (RemoveIDPFromLoginPolicyResponse) {
        option (google.api.http) = {
            delete: "/policies/login/idps/{idp_id}"
        };

        option (zitadel.v1.auth_option) = {
            permission: "iam.policy.write"
        };
    }

    rpc ListLoginPolicySecondFactors(ListLoginPolicySecondFactorsRequest) returns (ListLoginPolicySecondFactorsResponse) {
        option (google.api.http) = {
            post: "/policies/login/second_factors/_search"
        };

        option (zitadel.v1.auth_option) = {
            permission: "iam.policy.read"
        };
    }

    rpc AddSecondFactorToLoginPolicy(AddSecondFactorToLoginPolicyRequest) returns (AddSecondFactorToLoginPolicyResponse) {
        option (google.api.http) = {
            post: "/policies/login/second_factors"
            body: "*"
        };

        option (zitadel.v1.auth_option) = {
            permission: "iam.policy.write"
        };
    }

    rpc RemoveSecondFactorFromLoginPolicy(RemoveSecondFactorFromLoginPolicyRequest) returns (RemoveSecondFactorFromLoginPolicyResponse) {
        option (google.api.http) = {
            delete: "/policies/login/second_factors/{type}"
        };

        option (zitadel.v1.auth_option) = {
            permission: "iam.policy.write"
        };
    }

    rpc ListLoginPolicyMultiFactors(ListLoginPolicyMultiFactorsRequest) returns (ListLoginPolicyMultiFactorsResponse) {
        option (google.api.http) = {
            post: "/policies/login/multi_factors/_search"
        };

        option (zitadel.v1.auth_option) = {
            permission: "iam.policy.read"
        };
    }

    rpc AddMultiFactorToLoginPolicy(AddMultiFactorToLoginPolicyRequest) returns (AddMultiFactorToLoginPolicyResponse) {
        option (google.api.http) = {
            post: "/policies/login/multi_factors"
            body: "*"
        };

        option (zitadel.v1.auth_option) = {
            permission: "iam.policy.write"
        };
    }

    rpc RemoveMultiFactorFromLoginPolicy(RemoveMultiFactorFromLoginPolicyRequest) returns (RemoveMultiFactorFromLoginPolicyResponse) {
        option (google.api.http) = {
            delete: "/policies/login/multi_factors/{type}"
        };

        option (zitadel.v1.auth_option) = {
            permission: "iam.policy.write"
        };
    }

    rpc GetPasswordComplexityPolicy(GetPasswordComplexityPolicyRequest) returns (GetPasswordComplexityPolicyResponse) {
        option (google.api.http) = {
            get: "/policies/password/complexity"
        };

        option (zitadel.v1.auth_option) = {
            permission: "iam.policy.read"
        };
    }

    rpc UpdatePasswordComplexityPolicy(UpdatePasswordComplexityPolicyRequest) returns (UpdatePasswordComplexityPolicyResponse) {
        option (google.api.http) = {
            put: "/policies/password/complexity"
            body: "*"
        };

        option (zitadel.v1.auth_option) = {
            permission: "iam.policy.write"
        };
    }

    rpc GetPasswordAgePolicy(GetPasswordAgePolicyRequest) returns (GetPasswordAgePolicyResponse) {
        option (google.api.http) = {
            get: "/policies/password/age"
        };

        option (zitadel.v1.auth_option) = {
            permission: "iam.policy.read"
        };
    }

    rpc UpdatePasswordAgePolicy(UpdatePasswordAgePolicyRequest) returns (UpdatePasswordAgePolicyResponse) {
        option (google.api.http) = {
            put: "/policies/password/age"
            body: "*"
        };

        option (zitadel.v1.auth_option) = {
            permission: "iam.policy.write"
        };
    }

    rpc GetPasswordLockoutPolicy(GetPasswordLockoutPolicyRequest) returns (GetPasswordLockoutPolicyResponse) {
        option (google.api.http) = {
            get: "/policies/password/lockout"
        };

        option (zitadel.v1.auth_option) = {
            permission: "iam.policy.read"
        };
    }

    rpc UpdatePasswordLockoutPolicy(UpdatePasswordLockoutPolicyRequest) returns (UpdatePasswordLockoutPolicyResponse) {
        option (google.api.http) = {
            put: "/policies/password/lockout"
            body: "*"
        };

        option (zitadel.v1.auth_option) = {
            permission: "iam.policy.write"
        };
    }

    rpc ListIAMMemberRoles(ListIAMMemberRolesRequest) returns (ListIAMMemberRolesResponse) {
        option (google.api.http) = {
            post: "/members/roles/_search"
        };

        option (zitadel.v1.auth_option) = {
            permission: "iam.member.read"
        };
    }

    rpc ListIAMMembers(ListIAMMembersRequest) returns (ListIAMMembersResponse) {
        option (google.api.http) = {
            post: "/members/_search"
            body: "*"
        };

        option (zitadel.v1.auth_option) = {
            permission: "iam.member.read"
        };
    }

    rpc AddIAMMember(AddIAMMemberRequest) returns (AddIAMMemberResponse) {
        option (google.api.http) = {
            post: "/members"
            body: "*"
        };

        option (zitadel.v1.auth_option) = {
            permission: "iam.member.write"
        };
    }

    rpc UpdateIAMMember(UpdateIAMMemberRequest) returns (UpdateIAMMemberResponse) {
        option (google.api.http) = {
            put: "/members/{user_id}"
            body: "*"
        };

        option (zitadel.v1.auth_option) = {
            permission: "iam.member.write"
        };
    }

    rpc RemoveIAMMember(RemoveIAMMemberRequest) returns (RemoveIAMMemberResponse) {
        option (google.api.http) = {
            delete: "/members/{user_id}"
        };

        option (zitadel.v1.auth_option) = {
            permission: "iam.member.delete"
        };
    }

    rpc ListViews(ListViewsRequest) returns (ListViewsResponse) {
        option (google.api.http) = {
            post: "/views/_search"
        };

        option (zitadel.v1.auth_option) = {
            permission: "iam.read"
        };
    }

    rpc ClearView(ClearViewRequest) returns (ClearViewResponse) {
        option (google.api.http) = {
            post: "/views/{database}/{view_name}"
        };

        option (zitadel.v1.auth_option) = {
            permission: "iam.write"
        };
    }

    rpc ListFailedEvents(ListFailedEventsRequest) returns (ListFailedEventsResponse) {
        option (google.api.http) = {
            post: "/failedevents/_search"
        };

        option (zitadel.v1.auth_option) = {
            permission: "iam.read"
        };
    }

    rpc RemoveFailedEvent(RemoveFailedEventRequest) returns (RemoveFailedEventResponse) {
        option (google.api.http) = {
            delete: "/failedevents/{database}/{view_name}/{failed_sequence}"
        };

        option (zitadel.v1.auth_option) = {
            permission: "iam.write"
        };
    }
}

message HealthzRequest {}

message HealthzResponse {}

message IsOrgUniqueRequest {
    string name = 1 [(validate.rules).string.min_len = 1];
    string domain = 2 [(validate.rules).string.min_len = 1];
}

message IsOrgUniqueResponse {
    bool is_unique = 1;
}

message GetOrgByIDRequest {
    string id = 1 [(validate.rules).string.min_len = 1];
}

message GetOrgByIDResponse {
    zitadel.org.v1.Org org = 1;
}

message ListOrgsRequest {
    zitadel.v1.ListQuery query = 1;
    zitadel.org.v1.OrgFieldName sorting_column = 2;
    repeated zitadel.org.v1.OrgQuery queries = 3;
}

message ListOrgsResponse {
    zitadel.v1.ListDetails details = 1;
    zitadel.org.v1.OrgFieldName sorting_column = 2;
    repeated zitadel.org.v1.Org result = 3;
}

message SetUpOrgRequest {
    message Org {
        string name = 1 [(validate.rules).string = {min_len: 1, max_len: 200}];
        string domain = 2;
    }
    message Human {
        message Profile {
            string first_name = 1 [(validate.rules).string = {min_len: 1, max_len: 200}];
            string last_name = 2 [(validate.rules).string = {min_len: 1, max_len: 200}];
            string nick_name = 3 [(validate.rules).string = {max_len: 200}];
            string display_name = 4 [(validate.rules).string = {max_len: 200}];
            string preferred_language = 5 [(validate.rules).string = {max_len: 10}];
            zitadel.user.v1.Gender gender = 6;
        }
        message Email {
            string email = 1 [(validate.rules).string.email = true];  //TODO: check if no value is allowed
            bool is_email_verified = 2;
        }
        message Phone {
            // has to be a global number
            string phone = 1 [(validate.rules).string = {min_len: 1, max_len: 50, prefix: "+"}];
            bool is_phone_verified = 2;
        }

        string user_name = 1 [(validate.rules).string = {min_len: 1, max_len: 200}];

        Profile profile = 2 [(validate.rules).message.required = true];
        Email email = 3 [(validate.rules).message.required = true];
        Phone phone = 4;
        string password = 5 [(validate.rules).string = {min_len: 1, max_len: 72}];
    }
    Org org = 1 [(validate.rules).message.required = true];
    oneof user {
        option (validate.required) = true;

        Human human = 2;
    }
}

message SetUpOrgResponse {
    zitadel.v1.ObjectDetails details = 1;
    string org_id = 2;
    string user_id = 3;
}

message GetIDPByIDRequest {
    string id = 1 [(validate.rules).string = {min_len: 1, max_len: 200}];
}

message GetIDPByIDResponse {
    zitadel.idp.v1.IDP idp = 1;
}

message ListIDPsRequest {
    zitadel.v1.ListQuery query = 1;
    zitadel.idp.v1.IDPFieldName sorting_column = 2;
    repeated IDPQuery queries = 3;
}

message IDPQuery {
    oneof query {
        zitadel.idp.v1.IDPIDQuery idp_id_query = 1;
        zitadel.idp.v1.IDPNameQuery idp_name_query = 2;
    }
}

message ListIDPsResponse {
    zitadel.v1.ListDetails details = 1;
    zitadel.idp.v1.IDPFieldName sorting_column = 2;
    repeated zitadel.idp.v1.IDP result = 3;
}

message AddOIDCIDPRequest {
    string name = 1 [(validate.rules).string = {min_len: 1, max_len: 200}];
    zitadel.idp.v1.IDPStylingType styling_type = 2 [(validate.rules).enum = {defined_only: true}];

    string client_id = 3 [(validate.rules).string = {min_len: 1, max_len: 200}];
    string client_secret = 4 [(validate.rules).string = {min_len: 1, max_len: 200}];
    string issuer = 5 [(validate.rules).string = {min_len: 1, max_len: 200}];
    repeated string scopes = 6;
    zitadel.idp.v1.OIDCMappingField display_name_mapping = 7 [(validate.rules).enum = {defined_only: true}];
    zitadel.idp.v1.OIDCMappingField username_mapping = 8 [(validate.rules).enum = {defined_only: true}];
}

message AddOIDCIDPResponse {
    zitadel.v1.ObjectDetails details = 1;
    string idp_id = 2;
}

message UpdateIDPRequest {
    string idp_id = 1 [(validate.rules).string = {min_len: 1, max_len: 200}];
    string name = 2 [(validate.rules).string = {min_len: 1, max_len: 200}];
    zitadel.idp.v1.IDPStylingType styling_type = 3 [(validate.rules).enum = {defined_only: true}];
}

message UpdateIDPResponse {
    zitadel.v1.ObjectDetails details = 1;
}

message DeactivateIDPRequest {
    string idp_id = 1 [(validate.rules).string = {min_len: 1, max_len: 200}];
}

message DeactivateIDPResponse {
    zitadel.v1.ObjectDetails details = 1;
}

message ReactivateIDPRequest {
    string idp_id = 1 [(validate.rules).string = {min_len: 1, max_len: 200}];
}

message ReactivateIDPResponse {
    zitadel.v1.ObjectDetails details = 1;
}

message RemoveIDPRequest {
    string idp_id = 1 [(validate.rules).string = {min_len: 1, max_len: 200}];
}

message RemoveIDPResponse {
    zitadel.v1.ObjectDetails details = 1;
}

message UpdateIDPOIDCConfigRequest {
    string idp_id = 1 [(validate.rules).string = {min_len: 1, max_len: 200}];
    string issuer = 2 [(validate.rules).string = {min_len: 1, max_len: 200}];
    string client_id = 3 [(validate.rules).string = {min_len: 1, max_len: 200}];
    string client_secret = 4 [(validate.rules).string = {max_len: 200}];
    repeated string scopes = 5;
    zitadel.idp.v1.OIDCMappingField display_name_mapping = 6 [(validate.rules).enum = {defined_only: true}];
    zitadel.idp.v1.OIDCMappingField username_mapping = 7 [(validate.rules).enum = {defined_only: true}];
}

message UpdateIDPOIDCConfigResponse {
    zitadel.v1.ObjectDetails details = 1;
}

message GetDefaultFeaturesRequest {}

message GetDefaultFeaturesResponse {
    zitadel.features.v1.Features features = 1;
}

message SetDefaultFeaturesRequest {
    string tier_name = 1 [(validate.rules).string = {max_len: 200}];
    string description = 2 [(validate.rules).string = {max_len: 200}];

    google.protobuf.Duration audit_log_retention = 5 [(validate.rules).duration = {gte: {seconds: 0}}];
    bool login_policy_username_login = 6;
    bool login_policy_registration = 7;
    bool login_policy_idp = 8;
    bool login_policy_factors = 9;
    bool login_policy_passwordless = 10;
    bool password_complexity_policy = 11;
<<<<<<< HEAD
=======
    bool label_policy = 12;
>>>>>>> 0a058a82
}

message SetDefaultFeaturesResponse {
    zitadel.v1.ObjectDetails details = 1;
}

message GetOrgFeaturesRequest {
    string org_id = 1 [(validate.rules).string = {min_len: 1, max_len: 200}];
}

message GetOrgFeaturesResponse {
    zitadel.features.v1.Features features = 1;
}

message SetOrgFeaturesRequest {
    string org_id = 1 [(validate.rules).string = {min_len: 1, max_len: 200}];
    string tier_name = 2 [(validate.rules).string = {max_len: 200}];
    string description = 3 [(validate.rules).string = {max_len: 200}];
    zitadel.features.v1.FeaturesState state = 4;
    string state_description = 5 [(validate.rules).string = {max_len: 200}];

    google.protobuf.Duration audit_log_retention = 6 [(validate.rules).duration = {gte: {seconds: 0}}];
    bool login_policy_username_login = 7;
    bool login_policy_registration = 8;
    bool login_policy_idp = 9;
    bool login_policy_factors = 10;
    bool login_policy_passwordless = 11;
    bool password_complexity_policy = 12;
<<<<<<< HEAD
=======
    bool label_policy = 13;
>>>>>>> 0a058a82
}

message SetOrgFeaturesResponse {
    zitadel.v1.ObjectDetails details = 1;
}

message ResetOrgFeaturesRequest {
    string org_id = 1 [(validate.rules).string = {min_len: 1, max_len: 200}];
}
message ResetOrgFeaturesResponse {
    zitadel.v1.ObjectDetails details = 1;
}

message GetOrgIAMPolicyRequest {}

message GetOrgIAMPolicyResponse {
    zitadel.policy.v1.OrgIAMPolicy policy = 1;
}

message UpdateOrgIAMPolicyRequest {
    bool user_login_must_be_domain = 1;
}

message UpdateOrgIAMPolicyResponse {
    zitadel.v1.ObjectDetails details = 1;
}

message GetCustomOrgIAMPolicyRequest {
    string org_id = 1 [(validate.rules).string = {min_len: 1, max_len: 200}];
}

message GetCustomOrgIAMPolicyResponse {
    zitadel.policy.v1.OrgIAMPolicy policy = 1;
    bool is_default = 2;
}

message AddCustomOrgIAMPolicyRequest {
    string org_id = 1 [(validate.rules).string = {min_len: 1, max_len: 200}];
    bool user_login_must_be_domain = 2;
}

message AddCustomOrgIAMPolicyResponse {
    zitadel.v1.ObjectDetails details = 1;
}

message UpdateCustomOrgIAMPolicyRequest {
    string org_id = 1 [(validate.rules).string = {min_len: 1, max_len: 200}];
    bool user_login_must_be_domain = 2;
}

message UpdateCustomOrgIAMPolicyResponse {
    zitadel.v1.ObjectDetails details = 1;
}

message ResetCustomOrgIAMPolicyToDefaultRequest {
    string org_id = 1 [(validate.rules).string = {min_len: 1, max_len: 200}];
}

message ResetCustomOrgIAMPolicyToDefaultResponse {
    zitadel.v1.ObjectDetails details = 1;
}

message GetLabelPolicyRequest {}

message GetLabelPolicyResponse {
    zitadel.policy.v1.LabelPolicy policy = 1;
}

message UpdateLabelPolicyRequest {
    string primary_color = 1 [(validate.rules).string = {min_len: 1, max_len: 50}];
    string secondary_color = 2 [(validate.rules).string = {min_len: 1, max_len: 50}];
    bool hide_login_name_suffix = 3;
}

message UpdateLabelPolicyResponse {
    zitadel.v1.ObjectDetails details = 1;
}

message GetLoginPolicyRequest {}

message GetLoginPolicyResponse {
    zitadel.policy.v1.LoginPolicy policy = 1;
}

message UpdateLoginPolicyRequest {
    bool allow_username_password = 1;
    bool allow_register = 2;
    bool allow_external_idp = 3;
    bool force_mfa = 4;
    zitadel.policy.v1.PasswordlessType passwordless_type = 5 [(validate.rules).enum = {defined_only: true}];
}

message UpdateLoginPolicyResponse {
    zitadel.v1.ObjectDetails details = 1;
}

message ListLoginPolicyIDPsRequest {
    zitadel.v1.ListQuery query = 1;
}

message ListLoginPolicyIDPsResponse {
    zitadel.v1.ListDetails details = 1;
    repeated zitadel.idp.v1.IDPLoginPolicyLink result = 2;
}

message AddIDPToLoginPolicyRequest {
    string idp_id = 1 [(validate.rules).string = {min_len: 1, max_len: 200}];
}

message AddIDPToLoginPolicyResponse {
    zitadel.v1.ObjectDetails details = 1;
}

message RemoveIDPFromLoginPolicyRequest {
    string idp_id = 1 [(validate.rules).string = {min_len: 1, max_len: 200}];
}

message RemoveIDPFromLoginPolicyResponse {
    zitadel.v1.ObjectDetails details = 1;
}

message ListLoginPolicySecondFactorsRequest {}

message ListLoginPolicySecondFactorsResponse {
    zitadel.v1.ListDetails details = 1;
    repeated zitadel.policy.v1.SecondFactorType result = 2;
}

message AddSecondFactorToLoginPolicyRequest {
    zitadel.policy.v1.SecondFactorType type = 1 [(validate.rules).enum = {defined_only: true, not_in: [0]}];
}

message AddSecondFactorToLoginPolicyResponse {
    zitadel.v1.ObjectDetails details = 1;
}

message RemoveSecondFactorFromLoginPolicyRequest {
    zitadel.policy.v1.SecondFactorType type = 1 [(validate.rules).enum = {defined_only: true, not_in: [0]}];
}

message RemoveSecondFactorFromLoginPolicyResponse {
    zitadel.v1.ObjectDetails details = 1;
}

message ListLoginPolicyMultiFactorsRequest {}

message ListLoginPolicyMultiFactorsResponse {
    zitadel.v1.ListDetails details = 1;
    repeated zitadel.policy.v1.MultiFactorType result = 2;
}

message AddMultiFactorToLoginPolicyRequest {
    zitadel.policy.v1.MultiFactorType type = 1 [(validate.rules).enum = {defined_only: true, not_in: [0]}];
}

message AddMultiFactorToLoginPolicyResponse {
    zitadel.v1.ObjectDetails details = 1;
}

message RemoveMultiFactorFromLoginPolicyRequest {
    zitadel.policy.v1.MultiFactorType type = 1 [(validate.rules).enum = {defined_only: true, not_in: [0]}];
}

message RemoveMultiFactorFromLoginPolicyResponse {
    zitadel.v1.ObjectDetails details = 1;
}

message GetPasswordComplexityPolicyRequest {}

message GetPasswordComplexityPolicyResponse {
    zitadel.policy.v1.PasswordComplexityPolicy policy = 1;
}

message UpdatePasswordComplexityPolicyRequest {
    uint32 min_length = 1;
    bool has_uppercase = 2;
    bool has_lowercase = 3;
    bool has_number = 4;
    bool has_symbol = 5;
}

message UpdatePasswordComplexityPolicyResponse {
    zitadel.v1.ObjectDetails details = 1;
}

message GetPasswordAgePolicyRequest {}

message GetPasswordAgePolicyResponse {
    zitadel.policy.v1.PasswordAgePolicy policy = 1;
}

message UpdatePasswordAgePolicyRequest {
    uint32 max_age_days = 1;
    uint32 expire_warn_days = 2;
}

message UpdatePasswordAgePolicyResponse {
    zitadel.v1.ObjectDetails details = 1;
}

message GetPasswordLockoutPolicyRequest {}

message GetPasswordLockoutPolicyResponse {
    zitadel.policy.v1.PasswordLockoutPolicy policy = 1;
}

message UpdatePasswordLockoutPolicyRequest {
    uint32 max_attempts = 1;
    bool show_lockout_failure = 2;
}

message UpdatePasswordLockoutPolicyResponse {
    zitadel.v1.ObjectDetails details = 1;
}

message AddIAMMemberRequest {
    string user_id = 1 [(validate.rules).string = {min_len: 1, max_len: 200}];
    repeated string roles = 2;
}

message AddIAMMemberResponse {
    zitadel.v1.ObjectDetails details = 1;
}

message UpdateIAMMemberRequest {
    string user_id = 1 [(validate.rules).string = {min_len: 1, max_len: 200}];
    repeated string roles = 2;
}

message UpdateIAMMemberResponse {
    zitadel.v1.ObjectDetails details = 1;
}

message RemoveIAMMemberRequest {
    string user_id = 1 [(validate.rules).string = {min_len: 1, max_len: 200}];
}

message RemoveIAMMemberResponse {
    zitadel.v1.ObjectDetails details = 1;
}

message ListIAMMemberRolesRequest {}

message ListIAMMemberRolesResponse {
    zitadel.v1.ListDetails details = 1;
    repeated string roles = 2;
}

message ListIAMMembersRequest {
    zitadel.v1.ListQuery query = 1;
    repeated zitadel.member.v1.SearchQuery queries = 2;
}

message ListIAMMembersResponse {
    zitadel.v1.ListDetails details = 1;
    repeated zitadel.member.v1.Member result = 2;
}

message ListViewsRequest {}

message ListViewsResponse {
    //TODO: search
    repeated View result = 1;
}

message ClearViewRequest {
    string database = 1 [(validate.rules).string = {min_len: 1, max_len: 200}];
    string view_name = 2 [(validate.rules).string = {min_len: 1, max_len: 200}];
}

message ClearViewResponse {}

message ListFailedEventsRequest {}

message ListFailedEventsResponse {
    //TODO: search
    repeated FailedEvent result = 1;
}

message RemoveFailedEventRequest {
    string database = 1 [(validate.rules).string = {min_len: 1, max_len: 200}];
    string view_name = 2 [(validate.rules).string = {min_len: 1, max_len: 200}];
    uint64 failed_sequence = 3;
}

message RemoveFailedEventResponse {}

message View {
    string database = 1;
    string view_name = 2;
    uint64 processed_sequence = 3;
    google.protobuf.Timestamp event_timestamp = 4;
    google.protobuf.Timestamp last_successful_spooler_run = 5;
}

message FailedEvent {
    string database = 1;
    string view_name = 2;
    uint64 failed_sequence = 3;
    uint64 failure_count = 4;
    string error_message = 5;
}<|MERGE_RESOLUTION|>--- conflicted
+++ resolved
@@ -768,10 +768,6 @@
     bool login_policy_factors = 9;
     bool login_policy_passwordless = 10;
     bool password_complexity_policy = 11;
-<<<<<<< HEAD
-=======
-    bool label_policy = 12;
->>>>>>> 0a058a82
 }
 
 message SetDefaultFeaturesResponse {
@@ -800,10 +796,66 @@
     bool login_policy_factors = 10;
     bool login_policy_passwordless = 11;
     bool password_complexity_policy = 12;
-<<<<<<< HEAD
-=======
+}
+
+message SetOrgFeaturesResponse {
+    zitadel.v1.ObjectDetails details = 1;
+}
+
+message ResetOrgFeaturesRequest {
+    string org_id = 1 [(validate.rules).string = {min_len: 1, max_len: 200}];
+}
+message ResetOrgFeaturesResponse {
+    zitadel.v1.ObjectDetails details = 1;
+}
+
+message GetDefaultFeaturesRequest {}
+
+message GetDefaultFeaturesResponse {
+    zitadel.features.v1.Features features = 1;
+}
+
+message SetDefaultFeaturesRequest {
+    string tier_name = 1 [(validate.rules).string = {max_len: 200}];
+    string description = 2 [(validate.rules).string = {max_len: 200}];
+
+    google.protobuf.Duration audit_log_retention = 5 [(validate.rules).duration = {gte: {seconds: 0}}];
+    bool login_policy_username_login = 6;
+    bool login_policy_registration = 7;
+    bool login_policy_idp = 8;
+    bool login_policy_factors = 9;
+    bool login_policy_passwordless = 10;
+    bool password_complexity_policy = 11;
+    bool label_policy = 12;
+}
+
+message SetDefaultFeaturesResponse {
+    zitadel.v1.ObjectDetails details = 1;
+}
+
+message GetOrgFeaturesRequest {
+    string org_id = 1 [(validate.rules).string = {min_len: 1, max_len: 200}];
+}
+
+message GetOrgFeaturesResponse {
+    zitadel.features.v1.Features features = 1;
+}
+
+message SetOrgFeaturesRequest {
+    string org_id = 1 [(validate.rules).string = {min_len: 1, max_len: 200}];
+    string tier_name = 2 [(validate.rules).string = {max_len: 200}];
+    string description = 3 [(validate.rules).string = {max_len: 200}];
+    zitadel.features.v1.FeaturesState state = 4;
+    string state_description = 5 [(validate.rules).string = {max_len: 200}];
+
+    google.protobuf.Duration audit_log_retention = 6 [(validate.rules).duration = {gte: {seconds: 0}}];
+    bool login_policy_username_login = 7;
+    bool login_policy_registration = 8;
+    bool login_policy_idp = 9;
+    bool login_policy_factors = 10;
+    bool login_policy_passwordless = 11;
+    bool password_complexity_policy = 12;
     bool label_policy = 13;
->>>>>>> 0a058a82
 }
 
 message SetOrgFeaturesResponse {
