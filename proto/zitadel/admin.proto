syntax = "proto3";

import "zitadel/idp.proto";
import "zitadel/instance.proto";
import "zitadel/user.proto";
import "zitadel/object.proto";
import "zitadel/options.proto";
import "zitadel/org.proto";
import "zitadel/policy.proto";
import "zitadel/settings.proto";
import "zitadel/text.proto";
import "zitadel/member.proto";
import "zitadel/event.proto";
import "zitadel/management.proto";
import "zitadel/v1.proto";
import "zitadel/message.proto";

import "google/api/annotations.proto";
import "google/protobuf/timestamp.proto";
import "google/protobuf/duration.proto";

import "protoc-gen-openapiv2/options/annotations.proto";

import "validate/validate.proto";

package zitadel.admin.v1;

option go_package ="github.com/zitadel/zitadel/pkg/grpc/admin";

option (grpc.gateway.protoc_gen_openapiv2.options.openapiv2_swagger) = {
    info: {
        title: "Administration API aka Admin";
        version: "1.0";
        description: "This API is intended to configure and manage the IAM instance itself.";
        contact:{
            name: "CAOS developers of ZITADEL"
            url: "https://zitadel.com"
            email: "hi@zitadel.com"
        }
        license: {
            name: "Apache 2.0",
            url: "https://github.com/zitadel/zitadel/blob/main/LICENSE";
        };
    };

    schemes: HTTPS;
    schemes: HTTP;

    consumes: "application/json";
    consumes: "application/grpc";

    produces: "application/json";
    produces: "application/grpc";

    consumes: "application/grpc-web+proto";
    produces: "application/grpc-web+proto";

    host: "api.zitadel.ch";
    base_path: "/admin/v1";

    external_docs: {
        description: "Detailed information about ZITADEL",
        url: "https://zitadel.com/docs"
    }

    security_definitions: {
		security: {
			key: "BasicAuth";
			value: {
				type: TYPE_BASIC;
			}
		}
		security: {
			key: "OAuth2";
			value: {
				type: TYPE_OAUTH2;
				flow: FLOW_ACCESS_CODE;
				authorization_url: "https://accounts.zitadel.io/oauth/v2/authorize";
				token_url: "https://api.zitadel.io/oauth/v2/token";
                scopes: {
					scope: {
						key: "openid";
						value: "openid";
					}
                    scope: {
                        key: "urn:zitadel:iam:org:project:id:100992085158584780:aud";
                        value: "urn:zitadel:iam:org:project:id:100992085158584780:aud";
                    }
				}
			}
		}
	}
    security: {
		security_requirement: {
			key: "OAuth2";
            value: {
                scope: "openid";
                scope: "urn:zitadel:iam:org:project:id:100992085158584780:aud";
            }
		}
	}
    responses: {
        key: "403";
        value: {
            description: "Returned when the user does not have permission to access the resource.";
            schema: {
                json_schema: {
                    ref: "#/definitions/rpcStatus";
                }
            }
        }
    }
    responses: {
        key: "404";
        value: {
            description: "Returned when the resource does not exist.";
            schema: {
                json_schema: {
                    ref: "#/definitions/rpcStatus";
                }
            }
        }
    }

    extensions: {
		key: "x-zitadel-orgid";
		value: {
			string_value: "your-org-id";
		}
	}
};

service AdminService {
    //Indicates if ZITADEL is running.
    // It respondes as soon as ZITADEL started
    rpc Healthz(HealthzRequest) returns (HealthzResponse) {
        option (google.api.http) = {
            get: "/healthz";
        };

        option (grpc.gateway.protoc_gen_openapiv2.options.openapiv2_operation) = {
            tags: "probes";
            responses: {
                key: "200";
                value: {
                    description: "ZITADEL started";
                };
            }
            responses: {
                key: "default";
                value: {
                    description: "ZITADEL NOT started yet";
                };
            }
        };
    }

    // Returns the default languages
    rpc GetSupportedLanguages(GetSupportedLanguagesRequest) returns (GetSupportedLanguagesResponse) {
        option (google.api.http) = {
            get: "/languages";
        };

        option (zitadel.v1.auth_option) = {
            permission: "iam.read";
        };
    }

    // Set the default language
    rpc SetDefaultLanguage(SetDefaultLanguageRequest) returns (SetDefaultLanguageResponse) {
        option (google.api.http) = {
            put: "/languages/default/{language}";
        };

        option (zitadel.v1.auth_option) = {
            permission: "iam.write";
        };
    }

    // Set the default language
    rpc GetDefaultLanguage(GetDefaultLanguageRequest) returns (GetDefaultLanguageResponse) {
        option (google.api.http) = {
            get: "/languages/default";
        };

        option (zitadel.v1.auth_option) = {
            permission: "iam.read";
        };
    }

    // Returns the details of the instance
    rpc GetMyInstance(GetMyInstanceRequest) returns (GetMyInstanceResponse) {
        option (google.api.http) = {
            get: "/instances/me";
        };

        option (zitadel.v1.auth_option) = {
            permission: "iam.read";
        };
    }

    // Returns the domains of the instance
    rpc ListInstanceDomains(ListInstanceDomainsRequest) returns (ListInstanceDomainsResponse) {
        option (google.api.http) = {
            post: "/domains/_search";
        };
    }

    // Set the default language
    rpc ListSecretGenerators(ListSecretGeneratorsRequest) returns (ListSecretGeneratorsResponse) {
        option (google.api.http) = {
            post: "/secretgenerators/_search"
            body: "*"
        };

        option (zitadel.v1.auth_option) = {
            permission: "iam.read";
        };
    }

    // Get Secret Generator by type (e.g PasswordResetCode)
    rpc GetSecretGenerator(GetSecretGeneratorRequest) returns (GetSecretGeneratorResponse) {
        option (google.api.http) = {
            get: "/secretgenerators/{generator_type}";
        };

        option (zitadel.v1.auth_option) = {
            permission: "iam.read";
        };
    }

    // Update secret generator configuration
    rpc UpdateSecretGenerator(UpdateSecretGeneratorRequest) returns (UpdateSecretGeneratorResponse) {
        option (google.api.http) = {
            put: "/secretgenerators/{generator_type}";
            body: "*"
        };

        option (zitadel.v1.auth_option) = {
            permission: "iam.write";
        };
    }

    // Get system smtp configuration
    rpc GetSMTPConfig(GetSMTPConfigRequest) returns (GetSMTPConfigResponse) {
        option (google.api.http) = {
            get: "/smtp";
        };

        option (zitadel.v1.auth_option) = {
            permission: "iam.read";
        };
    }

    // Add system smtp configuration
    rpc AddSMTPConfig(AddSMTPConfigRequest) returns (AddSMTPConfigResponse) {
        option (google.api.http) = {
            post: "/smtp";
            body: "*"
        };

        option (zitadel.v1.auth_option) = {
            permission: "iam.write";
        };
    }

    // Update system smtp configuration
    rpc UpdateSMTPConfig(UpdateSMTPConfigRequest) returns (UpdateSMTPConfigResponse) {
        option (google.api.http) = {
            put: "/smtp";
            body: "*"
        };

        option (zitadel.v1.auth_option) = {
            permission: "iam.write";
        };
    }

    // Update system smtp configuration password for host
    rpc UpdateSMTPConfigPassword(UpdateSMTPConfigPasswordRequest) returns (UpdateSMTPConfigPasswordResponse) {
        option (google.api.http) = {
            put: "/smtp/password";
            body: "*"
        };

        option (zitadel.v1.auth_option) = {
            permission: "iam.write";
        };
    }

    // Remove system smtp configuration
    rpc RemoveSMTPConfig(RemoveSMTPConfigRequest) returns (RemoveSMTPConfigResponse) {
        option (google.api.http) = {
            delete: "/smtp";
        };

        option (zitadel.v1.auth_option) = {
            permission: "iam.write";
        };
    }

    // list sms provider configurations
    rpc ListSMSProviders(ListSMSProvidersRequest) returns (ListSMSProvidersResponse) {
        option (google.api.http) = {
            post: "/sms/_search"
            body: "*"
        };

        option (zitadel.v1.auth_option) = {
            permission: "iam.read";
        };
    }

    // Get sms provider
    rpc GetSMSProvider(GetSMSProviderRequest) returns (GetSMSProviderResponse) {
        option (google.api.http) = {
            get: "/sms/{id}";
        };

        option (zitadel.v1.auth_option) = {
            permission: "iam.read";
        };
    }

    // Add twilio sms provider
    rpc AddSMSProviderTwilio(AddSMSProviderTwilioRequest) returns (AddSMSProviderTwilioResponse) {
        option (google.api.http) = {
            post: "/sms/twilio";
            body: "*"
        };

        option (zitadel.v1.auth_option) = {
            permission: "iam.write";
        };
    }

    // Update twilio sms provider
    rpc UpdateSMSProviderTwilio(UpdateSMSProviderTwilioRequest) returns (UpdateSMSProviderTwilioResponse) {
        option (google.api.http) = {
            put: "/sms/twilio/{id}";
            body: "*"
        };

        option (zitadel.v1.auth_option) = {
            permission: "iam.write";
        };
    }

    // Update twilio sms provider token
    rpc UpdateSMSProviderTwilioToken(UpdateSMSProviderTwilioTokenRequest) returns (UpdateSMSProviderTwilioTokenResponse) {
        option (google.api.http) = {
            put: "/sms/twilio/{id}/token";
            body: "*"
        };

        option (zitadel.v1.auth_option) = {
            permission: "iam.write";
        };
    }

    // Activate sms provider
    rpc ActivateSMSProvider(ActivateSMSProviderRequest) returns (ActivateSMSProviderResponse) {
        option (google.api.http) = {
            post: "/sms/{id}/_activate";
            body: "*"
        };

        option (zitadel.v1.auth_option) = {
            permission: "iam.write";
        };
    }

    // Deactivate sms provider
    rpc DeactivateSMSProvider(DeactivateSMSProviderRequest) returns (DeactivateSMSProviderResponse) {
        option (google.api.http) = {
            post: "/sms/{id}/_deactivate";
            body: "*"
        };

        option (zitadel.v1.auth_option) = {
            permission: "iam.write";
        };
    }

    // Remove sms provider token
    rpc RemoveSMSProvider(RemoveSMSProviderRequest) returns (RemoveSMSProviderResponse) {
        option (google.api.http) = {
            delete: "/sms/{id}";
        };

        option (zitadel.v1.auth_option) = {
            permission: "iam.write";
        };
    }

    // Get OIDC settings (e.g token lifetimes, etc.)
    rpc GetOIDCSettings(GetOIDCSettingsRequest) returns (GetOIDCSettingsResponse) {
        option (google.api.http) = {
            get: "/settings/oidc";
        };

        option (zitadel.v1.auth_option) = {
            permission: "iam.read";
        };
    }

    // Add oidc settings (e.g token lifetimes, etc)
    rpc AddOIDCSettings(AddOIDCSettingsRequest) returns (AddOIDCSettingsResponse) {
        option (google.api.http) = {
            post: "/settings/oidc";
            body: "*"
        };

        option (zitadel.v1.auth_option) = {
            permission: "iam.write";
        };
    }

    // Update oidc settings (e.g token lifetimes, etc)
    rpc UpdateOIDCSettings(UpdateOIDCSettingsRequest) returns (UpdateOIDCSettingsResponse) {
        option (google.api.http) = {
            put: "/settings/oidc";
            body: "*"
        };

        option (zitadel.v1.auth_option) = {
            permission: "iam.write";
        };
    }

    // Get file system notification provider
    rpc GetFileSystemNotificationProvider(GetFileSystemNotificationProviderRequest) returns (GetFileSystemNotificationProviderResponse) {
        option (google.api.http) = {
            get: "/notification/provider/file";
        };

        option (zitadel.v1.auth_option) = {
            permission: "iam.read";
        };
    }

    // Get log notification provider
    rpc GetLogNotificationProvider(GetLogNotificationProviderRequest) returns (GetLogNotificationProviderResponse) {
        option (google.api.http) = {
            get: "/notification/provider/log";
        };

        option (zitadel.v1.auth_option) = {
            permission: "iam.read";
        };
    }

    // Get the security policy
    rpc GetSecurityPolicy(GetSecurityPolicyRequest) returns (GetSecurityPolicyResponse) {
        option (google.api.http) = {
            get: "/policies/security";
        };

        option (zitadel.v1.auth_option) = {
            permission: "iam.policy.read";
        };
    }

    // set the security policy
    rpc SetSecurityPolicy(SetSecurityPolicyRequest) returns (SetSecurityPolicyResponse) {
        option (google.api.http) = {
            put: "/policies/security";
            body: "*"
        };

        option (zitadel.v1.auth_option) = {
            permission: "iam.policy.write";
        };
    }

    // Returns an organisation by id
    rpc GetOrgByID(GetOrgByIDRequest) returns (GetOrgByIDResponse) {
        option (google.api.http) = {
            get: "/orgs/{id}";
        };

        option (zitadel.v1.auth_option) = {
            permission: "iam.read";
        };

        option (grpc.gateway.protoc_gen_openapiv2.options.openapiv2_operation) = {
            tags: "orgs";
            tags: "global";
            responses: {
                key: "200";
                value: {
                    description: "requested org found";
                };
            };
        };
    }

    //Checks whether an organisation exists by the given parameters
    rpc IsOrgUnique(IsOrgUniqueRequest) returns (IsOrgUniqueResponse) {
        option (google.api.http) = {
            get: "/orgs/_is_unique";
        };

        option (zitadel.v1.auth_option) = {
            permission: "iam.read";
        };

        option (grpc.gateway.protoc_gen_openapiv2.options.openapiv2_operation) = {
            tags: "orgs";
            tags: "global";
            responses: {
                key: "200";
                value: {
                    description: "ZITADEL started";
                };
            };
            responses: {
                key: "default";
                value: {
                    description: "ZITADEL NOT started yet";
                };
            };
        };
    }

    // Set the default org
    rpc SetDefaultOrg(SetDefaultOrgRequest) returns (SetDefaultOrgResponse) {
        option (google.api.http) = {
            put: "/orgs/default/{org_id}";
        };

        option (zitadel.v1.auth_option) = {
            permission: "iam.write";
        };
    }

    // Set the default org
    rpc GetDefaultOrg(GetDefaultOrgRequest) returns (GetDefaultOrgResponse) {
        option (google.api.http) = {
            get: "/orgs/default";
        };

        option (zitadel.v1.auth_option) = {
            permission: "iam.read";
        };
    }

    //Returns all organisations matching the request
    // all queries need to match (AND)
    rpc ListOrgs(ListOrgsRequest) returns (ListOrgsResponse) {
        option (google.api.http) = {
            post: "/orgs/_search";
            body: "*";
        };

        option (zitadel.v1.auth_option) = {
            permission: "iam.read";
        };

        option (grpc.gateway.protoc_gen_openapiv2.options.openapiv2_operation) = {
            tags: "orgs";
            tags: "global";
            responses: {
                key: "200";
                value: {
                    description: "list of organisations matching the query";
                };
            };
            responses: {
                key: "400";
                value: {
                    description: "invalid list query";
                    schema: {
                        json_schema: {
                            ref: "#/definitions/rpcStatus";
                        };
                    };
                };
            };
        };
    }

    //Creates a new org and user
    // and adds the user to the orgs members as ORG_OWNER
    rpc SetUpOrg(SetUpOrgRequest) returns (SetUpOrgResponse) {
        option (google.api.http) = {
            post: "/orgs/_setup";
            body: "*";
        };

        option (zitadel.v1.auth_option) = {
            permission: "iam.write";
        };

        option (grpc.gateway.protoc_gen_openapiv2.options.openapiv2_operation) = {
            tags: "orgs";
            tags: "global";
            responses: {
                key: "200";
                value: {
                    description: "org, user and user membership were created successfully";
                };
            };
            responses: {
                key: "400";
                value: {
                    description: "invalid org or user";
                    schema: {
                        json_schema: {
                            ref: "#/definitions/rpcStatus";
                        };
                    };
                };
            };
        };
    }


    // Sets the state of the organisation and all its resource (Users, Projects, Grants to and from the org) to removed
    // Users of this organisation will not be able login
    rpc RemoveOrg(RemoveOrgRequest) returns (RemoveOrgResponse) {
        option (google.api.http) = {
            delete: "/orgs/{org_id}"
        };

        option (zitadel.v1.auth_option) = {
            permission: "iam.write";
        };
        option (grpc.gateway.protoc_gen_openapiv2.options.openapiv2_operation) = {
            tags: "orgs";
            tags: "global";
            responses: {
                key: "200";
                value: {
                    description: "org removed successfully";
                };
            };
            responses: {
                key: "400";
                value: {
                    description: "invalid org";
                    schema: {
                        json_schema: {
                            ref: "#/definitions/rpcStatus";
                        };
                    };
                };
            };
        };
    }


    // Returns a identity provider configuration of the IAM instance
    rpc GetIDPByID(GetIDPByIDRequest) returns (GetIDPByIDResponse) {
        option (google.api.http) = {
            get: "/idps/{id}";
        };

        option (zitadel.v1.auth_option) = {
            permission: "iam.idp.read";
        };

        option (grpc.gateway.protoc_gen_openapiv2.options.openapiv2_operation) = {
            tags: "identity provider";
            responses: {
                key: "200";
                value: {
                    description: "idp found";
                };
            };
            responses: {
                key: "400";
                value: {
                    description: "invalid argument";
                    schema: {
                        json_schema: {
                            ref: "#/definitions/rpcStatus";
                        };
                    };
                };
            };
        };
    }

    // Returns all identity provider configurations of the IAM instance
    rpc ListIDPs(ListIDPsRequest) returns (ListIDPsResponse) {
        option (google.api.http) = {
            post: "/idps/_search";
            body: "*";
        };

        option (zitadel.v1.auth_option) = {
            permission: "iam.idp.read";
        };

        option (grpc.gateway.protoc_gen_openapiv2.options.openapiv2_operation) = {
            tags: "identity provider";
            responses: {
                key: "200";
                value: {
                    description: "idps found";
                };
            };
            responses: {
                key: "400";
                value: {
                    description: "invalid query";
                    schema: {
                        json_schema: {
                            ref: "#/definitions/rpcStatus";
                        };
                    };
                };
            };
        };
    }

    // Adds a new oidc identity provider configuration the IAM instance
    rpc AddOIDCIDP(AddOIDCIDPRequest) returns (AddOIDCIDPResponse) {
        option (google.api.http) = {
            post: "/idps/oidc";
            body: "*";
        };

        option (zitadel.v1.auth_option) = {
            permission: "iam.idp.write";
        };

        option (grpc.gateway.protoc_gen_openapiv2.options.openapiv2_operation) = {
            tags: "identity provider";
            tags: "oidc";

            responses: {
                key: "200";
                value: {
                    description: "idp created";
                };
            };
            responses: {
                key: "400";
                value: {
                    description: "invalid argument";
                    schema: {
                        json_schema: {
                            ref: "#/definitions/rpcStatus";
                        };
                    };
                };
            };
        };
    }

    // Adds a new jwt identity provider configuration the IAM instance
    rpc AddJWTIDP(AddJWTIDPRequest) returns (AddJWTIDPResponse) {
        option (google.api.http) = {
            post: "/idps/jwt";
            body: "*";
        };

        option (zitadel.v1.auth_option) = {
            permission: "iam.idp.write";
        };

        option (grpc.gateway.protoc_gen_openapiv2.options.openapiv2_operation) = {
            tags: "identity provider";
            tags: "jwt";

            responses: {
                key: "200";
                value: {
                    description: "idp created";
                };
            };
            responses: {
                key: "400";
                value: {
                    description: "invalid argument";
                    schema: {
                        json_schema: {
                            ref: "#/definitions/rpcStatus";
                        };
                    };
                };
            };
        };
    }

    //Updates the specified idp
    // all fields are updated. If no value is provided the field will be empty afterwards.
    rpc UpdateIDP(UpdateIDPRequest) returns (UpdateIDPResponse) {
        option (google.api.http) = {
            put: "/idps/{idp_id}";
            body: "*";
        };

        option (zitadel.v1.auth_option) = {
            permission: "iam.idp.write";
        };

        option (grpc.gateway.protoc_gen_openapiv2.options.openapiv2_operation) = {
            tags: "identity provider";
            responses: {
                key: "200";
                value: {
                    description: "idp updated";
                };
            };
            responses: {
                key: "400";
                value: {
                    description: "invalid argument";
                    schema: {
                        json_schema: {
                            ref: "#/definitions/rpcStatus";
                        };
                    };
                };
            };
        };
    }

    //Sets the state of the idp to IDP_STATE_INACTIVE
    // the state MUST be IDP_STATE_ACTIVE for this call
    rpc DeactivateIDP(DeactivateIDPRequest) returns (DeactivateIDPResponse) {
        option (google.api.http) = {
            post: "/idps/{idp_id}/_deactivate";
        };

        option (zitadel.v1.auth_option) = {
            permission: "iam.idp.write";
        };

        option (grpc.gateway.protoc_gen_openapiv2.options.openapiv2_operation) = {
            tags: "identity provider";
            responses: {
                key: "200";
                value: {
                    description: "idp deactivated";
                };
            };
            responses: {
                key: "400";
                value: {
                    description: "unable to deactivate idp";
                    schema: {
                        json_schema: {
                            ref: "#/definitions/rpcStatus";
                        };
                    };
                };
            };
        };
    }

    //Sets the state of the idp to IDP_STATE_ACTIVE
    // the state MUST be IDP_STATE_INACTIVE for this call
    rpc ReactivateIDP(ReactivateIDPRequest) returns (ReactivateIDPResponse) {
        option (google.api.http) = {
            post: "/idps/{idp_id}/_reactivate";
        };

        option (zitadel.v1.auth_option) = {
            permission: "iam.idp.write";
        };

        option (grpc.gateway.protoc_gen_openapiv2.options.openapiv2_operation) = {
            tags: "identity provider";
            responses: {
                key: "200";
                value: {
                    description: "idp reactivated";
                };
            };
            responses: {
                key: "400";
                value: {
                    description: "unable to reactivate idp";
                    schema: {
                        json_schema: {
                            ref: "#/definitions/rpcStatus";
                        };
                    };
                };
            };
        };
    }

    //RemoveIDP deletes the IDP permanetly
    rpc RemoveIDP(RemoveIDPRequest) returns (RemoveIDPResponse) {
        option (google.api.http) = {
            delete: "/idps/{idp_id}";
        };

        option (zitadel.v1.auth_option) = {
            permission: "iam.idp.write";
        };

        option (grpc.gateway.protoc_gen_openapiv2.options.openapiv2_operation) = {
            tags: "identity provider";
            responses: {
                key: "200";
                value: {
                    description: "idp removed";
                };
            };
            responses: {
                key: "400";
                value: {
                    description: "unable to remove idp";
                    schema: {
                        json_schema: {
                            ref: "#/definitions/rpcStatus";
                        };
                    };
                };
            };
        };
    }

    //Updates the oidc configuration of the specified idp
    // all fields are updated. If no value is provided the field will be empty afterwards.
    rpc UpdateIDPOIDCConfig(UpdateIDPOIDCConfigRequest) returns (UpdateIDPOIDCConfigResponse) {
        option (google.api.http) = {
            put: "/idps/{idp_id}/oidc_config";
            body: "*";
        };

        option (zitadel.v1.auth_option) = {
            permission: "iam.idp.write";
        };

        option (grpc.gateway.protoc_gen_openapiv2.options.openapiv2_operation) = {
            tags: "identity provider";
            tags: "oidc";
            responses: {
                key: "200";
                value: {
                    description: "oidc config updated";
                };
            };
            responses: {
                key: "400";
                value: {
                    description: "invalid argument";
                    schema: {
                        json_schema: {
                            ref: "#/definitions/rpcStatus";
                        };
                    };
                };
            };
            responses: {
                key: "409";
                value: {
                    description: "precondition failed";
                    schema: {
                        json_schema: {
                            ref: "#/definitions/rpcStatus";
                        };
                    };
                };
            };
        };
    }

    //Updates the jwt configuration of the specified idp
    // all fields are updated. If no value is provided the field will be empty afterwards.
    rpc UpdateIDPJWTConfig(UpdateIDPJWTConfigRequest) returns (UpdateIDPJWTConfigResponse) {
        option (google.api.http) = {
            put: "/idps/{idp_id}/jwt_config";
            body: "*";
        };

        option (zitadel.v1.auth_option) = {
            permission: "iam.idp.write";
        };

        option (grpc.gateway.protoc_gen_openapiv2.options.openapiv2_operation) = {
            tags: "identity provider";
            tags: "jwt";
            responses: {
                key: "200";
                value: {
                    description: "jwt config updated";
                };
            };
            responses: {
                key: "400";
                value: {
                    description: "invalid argument";
                    schema: {
                        json_schema: {
                            ref: "#/definitions/rpcStatus";
                        };
                    };
                };
            };
            responses: {
                key: "409";
                value: {
                    description: "precondition failed";
                    schema: {
                        json_schema: {
                            ref: "#/definitions/rpcStatus";
                        };
                    };
                };
            };
        };
    }

<<<<<<< HEAD
    rpc AddGenericOAuthProvider(AddGenericOAuthProviderRequest) returns (AddGenericOAuthProviderResponse) {
        option (google.api.http) = {
            post: "/idps/oauth"
=======
    // Returns all identity providers, which match the query
    // Limit should always be set, there is a default limit set by the service
    rpc ListProviders(ListProvidersRequest) returns (ListProvidersResponse) {
        option (google.api.http) = {
            post: "/idps/templates/_search"
>>>>>>> 586495a0
            body: "*"
        };

        option (zitadel.v1.auth_option) = {
<<<<<<< HEAD
            permission: "iam.idp.write"
        };
    }

    rpc UpdateGenericOAuthProvider(UpdateGenericOAuthProviderRequest) returns (UpdateGenericOAuthProviderResponse) {
        option (google.api.http) = {
            post: "/idps/oauth/{id}"
            body: "*"
        };

        option (zitadel.v1.auth_option) = {
            permission: "iam.idp.write"
        };
    }

    rpc AddGenericOIDCProvider(AddGenericOIDCProviderRequest) returns (AddGenericOIDCProviderResponse) {
        option (google.api.http) = {
            post: "/idps/oidc"
            body: "*"
        };

        option (zitadel.v1.auth_option) = {
            permission: "iam.idp.write"
        };
    }

    rpc UpdateGenericOIDCProvider(UpdateGenericOIDCProviderRequest) returns (UpdateGenericOIDCProviderResponse) {
        option (google.api.http) = {
            post: "/idps/oidc/{id}"
            body: "*"
        };

        option (zitadel.v1.auth_option) = {
            permission: "iam.idp.write"
        };
    }

    rpc AddJWTProvider(AddJWTProviderRequest) returns (AddJWTProviderResponse) {
        option (google.api.http) = {
            post: "/idps/jwt"
            body: "*"
        };

        option (zitadel.v1.auth_option) = {
            permission: "iam.idp.write"
        };
    }

    rpc UpdateJWTProvider(UpdateJWTProviderRequest) returns (UpdateJWTProviderResponse) {
        option (google.api.http) = {
            post: "/idps/jwt/{id}"
            body: "*"
        };

        option (zitadel.v1.auth_option) = {
            permission: "iam.idp.write"
        };
    }

    rpc AddAzureADProvider(AddAzureADProviderRequest) returns (AddAzureADProviderResponse) {
        option (google.api.http) = {
            post: "/idps/azure"
            body: "*"
        };

        option (zitadel.v1.auth_option) = {
            permission: "iam.idp.write"
        };
    }

    rpc UpdateAzureADProvider(UpdateAzureADProviderRequest) returns (UpdateAzureADProviderResponse) {
        option (google.api.http) = {
            post: "/idps/azure/{id}"
            body: "*"
        };

        option (zitadel.v1.auth_option) = {
            permission: "iam.idp.write"
        };
    }

    rpc AddGitHubProvider(AddGitHubProviderRequest) returns (AddGitHubProviderResponse) {
        option (google.api.http) = {
            post: "/idps/github"
            body: "*"
        };

        option (zitadel.v1.auth_option) = {
            permission: "iam.idp.write"
        };
    }

    rpc UpdateGitHubProvider(UpdateGitHubProviderRequest) returns (UpdateGitHubProviderResponse) {
        option (google.api.http) = {
            post: "/idps/github/{id}"
            body: "*"
        };

        option (zitadel.v1.auth_option) = {
            permission: "iam.idp.write"
        };
    }

    rpc AddGitHubEnterpriseProvider(AddGitHubEnterpriseProviderRequest) returns (AddGitHubEnterpriseProviderResponse) {
        option (google.api.http) = {
            post: "/idps/github_ee"
            body: "*"
        };

        option (zitadel.v1.auth_option) = {
            permission: "iam.idp.write"
        };
    }

    rpc UpdateGitHubEnterpriseProvider(UpdateGitHubEnterpriseProviderRequest) returns (UpdateGitHubEnterpriseProviderResponse) {
        option (google.api.http) = {
            post: "/idps/github_ee/{id}"
            body: "*"
        };

        option (zitadel.v1.auth_option) = {
            permission: "iam.idp.write"
        };
    }

    rpc AddGitLabProvider(AddGitLabProviderRequest) returns (AddGitLabProviderResponse) {
        option (google.api.http) = {
            post: "/idps/gitlab"
            body: "*"
        };

        option (zitadel.v1.auth_option) = {
            permission: "iam.idp.write"
        };
    }

    rpc UpdateGitLabProvider(UpdateGitLabProviderRequest) returns (UpdateGitLabProviderResponse) {
        option (google.api.http) = {
            post: "/idps/gitlab/{id}"
            body: "*"
        };

        option (zitadel.v1.auth_option) = {
            permission: "iam.idp.write"
        };
    }

    rpc AddGitLabSelfHostedProvider(AddGitLabSelfHostedProviderRequest) returns (AddGitLabSelfHostedProviderResponse) {
        option (google.api.http) = {
            post: "/idps/gitlab_self_hosted"
            body: "*"
        };

        option (zitadel.v1.auth_option) = {
            permission: "iam.idp.write"
        };
    }

    rpc UpdateGitLabSelfHostedProvider(UpdateGitLabSelfHostedProviderRequest) returns (UpdateGitLabSelfHostedProviderResponse) {
        option (google.api.http) = {
            post: "/idps/gitlab_self_hosted/{id}"
            body: "*"
        };

        option (zitadel.v1.auth_option) = {
            permission: "iam.idp.write"
        };
    }

    rpc AddGoogleProvider(AddGoogleProviderRequest) returns (AddGoogleProviderResponse) {
        option (google.api.http) = {
            post: "/idps/google"
=======
            permission: "org.idp.read"
        };
    }

    // Returns an identity provider of the instance
    rpc GetProviderByID(GetProviderByIDRequest) returns (GetProviderByIDResponse) {
        option (google.api.http) = {
            get: "/idps/templates/{id}"
        };

        option (zitadel.v1.auth_option) = {
            permission: "org.idp.read"
        };
    }

    // Add a new ldap identity provider on the instance
    rpc AddLDAPProvider(AddLDAPProviderRequest) returns (AddLDAPProviderResponse) {
        option (google.api.http) = {
            post: "/idps/ldap"
>>>>>>> 586495a0
            body: "*"
        };

        option (zitadel.v1.auth_option) = {
<<<<<<< HEAD
            permission: "iam.idp.write"
        };
    }

    rpc UpdateGoogleProvider(UpdateGoogleProviderRequest) returns (UpdateGoogleProviderResponse) {
        option (google.api.http) = {
            post: "/idps/google/{id}"
=======
            permission: "org.idp.write"
        };
    }

    // Change an existing ldap identity provider on the instance
    rpc UpdateLDAPProvider(UpdateLDAPProviderRequest) returns (UpdateLDAPProviderResponse) {
        option (google.api.http) = {
            post: "/idps/ldap/{id}"
>>>>>>> 586495a0
            body: "*"
        };

        option (zitadel.v1.auth_option) = {
<<<<<<< HEAD
            permission: "iam.idp.write"
        };
    }

    rpc DeleteProvider(DeleteProviderRequest) returns (DeleteProviderResponse) {
        option (google.api.http) = {
            post: "/idps/{id}"
=======
            permission: "org.idp.write"
        };
    }

    // Remove an identity provider
    // Will remove all linked providers of this configuration on the users
    rpc DeleteProvider(DeleteProviderRequest) returns (DeleteProviderResponse) {
        option (google.api.http) = {
            post: "/idps/templates/{id}"
>>>>>>> 586495a0
            body: "*"
        };

        option (zitadel.v1.auth_option) = {
<<<<<<< HEAD
            permission: "iam.idp.write"
=======
            permission: "org.idp.write"
>>>>>>> 586495a0
        };
    }

    //deprecated: please use DomainPolicy instead
    //Returns the Org IAM policy defined by the administrators of ZITADEL
    rpc GetOrgIAMPolicy(GetOrgIAMPolicyRequest) returns (GetOrgIAMPolicyResponse) {
        option (google.api.http) = {
            get: "/policies/orgiam";
        };

        option (zitadel.v1.auth_option) = {
            permission: "iam.policy.read";
        };

        option (grpc.gateway.protoc_gen_openapiv2.options.openapiv2_operation) = {
            tags: "domain policy";
            tags: "policy";
            responses: {
                key: "200";
                value: {
                    description: "default domain policy";
                };
            };
        };
    }

    //deprecated: please use DomainPolicy instead
    //Updates the default OrgIAM policy.
    // it impacts all organisations without a customised policy
    rpc UpdateOrgIAMPolicy(UpdateOrgIAMPolicyRequest) returns (UpdateOrgIAMPolicyResponse) {
        option (google.api.http) = {
            put: "/policies/orgiam";
            body: "*";
        };

        option (zitadel.v1.auth_option) = {
            permission: "iam.policy.write";
        };

        option (grpc.gateway.protoc_gen_openapiv2.options.openapiv2_operation) = {
            tags: "domain policy";
            tags: "policy";
            responses: {
                key: "200";
                value: {
                    description: "default domain policy updated";
                };
            };
        };
    }

    //deprecated: please use DomainPolicy instead
    //Returns the customised policy or the default if not customised
    rpc GetCustomOrgIAMPolicy(GetCustomOrgIAMPolicyRequest) returns (GetCustomOrgIAMPolicyResponse) {
        option (google.api.http) = {
            get: "/orgs/{org_id}/policies/orgiam";
        };

        option (zitadel.v1.auth_option) = {
            permission: "iam.policy.read";
        };

        option (grpc.gateway.protoc_gen_openapiv2.options.openapiv2_operation) = {
            tags: "domain policy";
            tags: "policy";
            responses: {
                key: "200";
                value: {
                    description: "domain policy of the org or the default policy if not customized";
                };
            };
        };
    }

    //deprecated: please use DomainPolicy instead
    //Defines a custom OrgIAM policy as specified
    rpc AddCustomOrgIAMPolicy(AddCustomOrgIAMPolicyRequest) returns (AddCustomOrgIAMPolicyResponse) {
        option (google.api.http) = {
            post: "/orgs/{org_id}/policies/orgiam";
            body: "*";
        };

        option (zitadel.v1.auth_option) = {
            permission: "iam.policy.write";
        };

        option (grpc.gateway.protoc_gen_openapiv2.options.openapiv2_operation) = {
            tags: "domain policy";
            tags: "policy";
            responses: {
                key: "200";
                value: {
                    description: "domain policy created";
                };
            };
        };
    }

    //deprecated: please use DomainPolicy instead
    //Updates a custom OrgIAM policy as specified
    rpc UpdateCustomOrgIAMPolicy(UpdateCustomOrgIAMPolicyRequest) returns (UpdateCustomOrgIAMPolicyResponse) {
        option (google.api.http) = {
            put: "/orgs/{org_id}/policies/orgiam";
            body: "*";
        };

        option (zitadel.v1.auth_option) = {
            permission: "iam.policy.write";
        };

        option (grpc.gateway.protoc_gen_openapiv2.options.openapiv2_operation) = {
            tags: "domain policy";
            tags: "policy";
            responses: {
                key: "200";
                value: {
                    description: "domain policy updated";
                };
            };
        };
    }

    //deprecated: please use DomainPolicy instead
    //Resets the org iam policy of the organisation to default
    // ZITADEL will fallback to the default policy defined by the ZITADEL administrators
    rpc ResetCustomOrgIAMPolicyToDefault(ResetCustomOrgIAMPolicyToDefaultRequest) returns (ResetCustomOrgIAMPolicyToDefaultResponse) {
        option (google.api.http) = {
            delete: "/orgs/{org_id}/policies/orgiam";
        };

        option (zitadel.v1.auth_option) = {
            permission: "iam.policy.delete";
        };

        option (grpc.gateway.protoc_gen_openapiv2.options.openapiv2_operation) = {
            tags: "orgiam";
            tags: "policy";
            responses: {
                key: "200";
                value: {
                    description: "resets the custom orgiam to the default policy";
                };
            };
        };
    }

    //Returns the Domain policy defined by the administrators of ZITADEL
    rpc GetDomainPolicy(GetDomainPolicyRequest) returns (GetDomainPolicyResponse) {
        option (google.api.http) = {
            get: "/policies/domain";
        };

        option (zitadel.v1.auth_option) = {
            permission: "iam.policy.read";
        };

        option (grpc.gateway.protoc_gen_openapiv2.options.openapiv2_operation) = {
            tags: "domain policy";
            tags: "policy";
            responses: {
                key: "200";
                value: {
                    description: "default domain policy";
                };
            };
        };
    }

    //Updates the default Domain policy.
    // it impacts all organisations without a customised policy
    rpc UpdateDomainPolicy(UpdateDomainPolicyRequest) returns (UpdateDomainPolicyResponse) {
        option (google.api.http) = {
            put: "/policies/domain";
            body: "*";
        };

        option (zitadel.v1.auth_option) = {
            permission: "iam.policy.write";
        };

        option (grpc.gateway.protoc_gen_openapiv2.options.openapiv2_operation) = {
            tags: "domain policy";
            tags: "policy";
            responses: {
                key: "200";
                value: {
                    description: "default domain policy updated";
                };
            };
        };
    }

    //Returns the customised policy or the default if not customised
    rpc GetCustomDomainPolicy(GetCustomDomainPolicyRequest) returns (GetCustomDomainPolicyResponse) {
        option (google.api.http) = {
            get: "/orgs/{org_id}/policies/domain";
        };

        option (zitadel.v1.auth_option) = {
            permission: "iam.policy.read";
        };

        option (grpc.gateway.protoc_gen_openapiv2.options.openapiv2_operation) = {
            tags: "domain policy";
            tags: "policy";
            responses: {
                key: "200";
                value: {
                    description: "domain policy of the org or the default policy if not customized";
                };
            };
        };
    }

    //Defines a custom Domain policy as specified
    rpc AddCustomDomainPolicy(AddCustomDomainPolicyRequest) returns (AddCustomDomainPolicyResponse) {
        option (google.api.http) = {
            post: "/orgs/{org_id}/policies/domain";
            body: "*";
        };

        option (zitadel.v1.auth_option) = {
            permission: "iam.policy.write";
        };

        option (grpc.gateway.protoc_gen_openapiv2.options.openapiv2_operation) = {
            tags: "domain policy";
            tags: "policy";
            responses: {
                key: "200";
                value: {
                    description: "domain policy created";
                };
            };
        };
    }

    //Updates a custom Domain policy as specified
    rpc UpdateCustomDomainPolicy(UpdateCustomDomainPolicyRequest) returns (UpdateCustomDomainPolicyResponse) {
        option (google.api.http) = {
            put: "/orgs/{org_id}/policies/domain";
            body: "*";
        };

        option (zitadel.v1.auth_option) = {
            permission: "iam.policy.write";
        };

        option (grpc.gateway.protoc_gen_openapiv2.options.openapiv2_operation) = {
            tags: "domain policy";
            tags: "policy";
            responses: {
                key: "200";
                value: {
                    description: "domain policy updated";
                };
            };
        };
    }

    //Resets the org iam policy of the organisation to default
    // ZITADEL will fallback to the default policy defined by the ZITADEL administrators
    rpc ResetCustomDomainPolicyToDefault(ResetCustomDomainPolicyToDefaultRequest) returns (ResetCustomDomainPolicyToDefaultResponse) {
        option (google.api.http) = {
            delete: "/orgs/{org_id}/policies/domain";
        };

        option (zitadel.v1.auth_option) = {
            permission: "iam.policy.delete";
        };

        option (grpc.gateway.protoc_gen_openapiv2.options.openapiv2_operation) = {
            tags: "domainpolicy";
            tags: "policy";
            responses: {
                key: "200";
                value: {
                    description: "resets the custom domainpolicy to the default policy";
                };
            };
        };
    }

    //Returns the label policy defined by the administrators of ZITADEL
    rpc GetLabelPolicy(GetLabelPolicyRequest) returns (GetLabelPolicyResponse) {
        option (google.api.http) = {
            get: "/policies/label";
        };

        option (zitadel.v1.auth_option) = {
            permission: "iam.policy.read";
        };

        option (grpc.gateway.protoc_gen_openapiv2.options.openapiv2_operation) = {
            tags: "label policy";
            tags: "policy";
            responses: {
                key: "200";
                value: {
                    description: "default label policy";
                };
            };
        };
    }

    //Returns the preview label policy defined by the administrators of ZITADEL
    rpc GetPreviewLabelPolicy(GetPreviewLabelPolicyRequest) returns (GetPreviewLabelPolicyResponse) {
        option (google.api.http) = {
            get: "/policies/label/_preview";
        };

        option (zitadel.v1.auth_option) = {
            permission: "iam.policy.read";
        };

        option (grpc.gateway.protoc_gen_openapiv2.options.openapiv2_operation) = {
            tags: "label policy";
            tags: "policy";
            responses: {
                key: "200";
                value: {
                    description: "default label policy";
                };
            };
        };
    }

    //Updates the default label policy of ZITADEL
    // it impacts all organisations without a customised policy
    rpc UpdateLabelPolicy(UpdateLabelPolicyRequest) returns (UpdateLabelPolicyResponse) {
        option (google.api.http) = {
            put: "/policies/label";
            body: "*";
        };

        option (zitadel.v1.auth_option) = {
            permission: "iam.policy.write";
        };

        option (grpc.gateway.protoc_gen_openapiv2.options.openapiv2_operation) = {
            tags: "label policy";
            tags: "policy";
            responses: {
                key: "200";
                value: {
                    description: "default label policy updated";
                };
            };
        };
    }

    // Activates all changes of the label policy
    rpc ActivateLabelPolicy(ActivateLabelPolicyRequest) returns (ActivateLabelPolicyResponse) {
        option (google.api.http) = {
            post: "/policies/label/_activate"
            body: "*"
        };

        option (zitadel.v1.auth_option) = {
            permission: "policy.write"
        };
    }

    // Removes the logo of the label policy
    rpc RemoveLabelPolicyLogo(RemoveLabelPolicyLogoRequest) returns (RemoveLabelPolicyLogoResponse) {
        option (google.api.http) = {
            delete: "/policies/label/logo"
        };

        option (zitadel.v1.auth_option) = {
            permission: "policy.write"
        };
    }

    // Removes the logo dark of the label policy
    rpc RemoveLabelPolicyLogoDark(RemoveLabelPolicyLogoDarkRequest) returns (RemoveLabelPolicyLogoDarkResponse) {
        option (google.api.http) = {
            delete: "/policies/label/logo_dark"
        };

        option (zitadel.v1.auth_option) = {
            permission: "policy.write"
        };
    }

    // Removes the icon of the label policy
    rpc RemoveLabelPolicyIcon(RemoveLabelPolicyIconRequest) returns (RemoveLabelPolicyIconResponse) {
        option (google.api.http) = {
            delete: "/policies/label/icon"
        };

        option (zitadel.v1.auth_option) = {
            permission: "policy.write"
        };
    }

    // Removes the logo dark of the label policy
    rpc RemoveLabelPolicyIconDark(RemoveLabelPolicyIconDarkRequest) returns (RemoveLabelPolicyIconDarkResponse) {
        option (google.api.http) = {
            delete: "/policies/label/icon_dark"
        };

        option (zitadel.v1.auth_option) = {
            permission: "policy.write"
        };
    }

    // Removes the font of the label policy
    rpc RemoveLabelPolicyFont(RemoveLabelPolicyFontRequest) returns (RemoveLabelPolicyFontResponse) {
        option (google.api.http) = {
            delete: "/policies/label/font"
        };

        option (zitadel.v1.auth_option) = {
            permission: "policy.write"
        };
    }

    //Returns the login policy defined by the administrators of ZITADEL
    rpc GetLoginPolicy(GetLoginPolicyRequest) returns (GetLoginPolicyResponse) {
        option (google.api.http) = {
            get: "/policies/login";
        };

        option (zitadel.v1.auth_option) = {
            permission: "iam.policy.read";
        };

        option (grpc.gateway.protoc_gen_openapiv2.options.openapiv2_operation) = {
            tags: "login policy";
            tags: "policy";
            responses: {
                key: "200";
                value: {
                    description: "default login policy";
                };
            };
        };
    }

    //Updates the default login policy of ZITADEL
    // it impacts all organisations without a customised policy
    rpc UpdateLoginPolicy(UpdateLoginPolicyRequest) returns (UpdateLoginPolicyResponse) {
        option (google.api.http) = {
            put: "/policies/login";
            body: "*";
        };

        option (zitadel.v1.auth_option) = {
            permission: "iam.policy.write";
        };

        option (grpc.gateway.protoc_gen_openapiv2.options.openapiv2_operation) = {
            tags: "login policy";
            tags: "policy";
            responses: {
                key: "200";
                value: {
                    description: "default login policy updated";
                };
            };
        };
    }

    //Returns the idps linked to the default login policy,
    // defined by the administrators of ZITADEL
    rpc ListLoginPolicyIDPs(ListLoginPolicyIDPsRequest) returns (ListLoginPolicyIDPsResponse) {
        option (google.api.http) = {
            post: "/policies/login/idps/_search";
            body: "*";
        };

        option (zitadel.v1.auth_option) = {
            permission: "iam.policy.read";
        };

        option (grpc.gateway.protoc_gen_openapiv2.options.openapiv2_operation) = {
            tags: "login policy";
            tags: "policy";
            tags: "identity provider";
            responses: {
                key: "200";
                value: {
                    description: "identity poviders of default login policy";
                };
            };
        };
    }

    //Adds the povided idp to the default login policy.
    // It impacts all organisations without a customised policy
    rpc AddIDPToLoginPolicy(AddIDPToLoginPolicyRequest) returns (AddIDPToLoginPolicyResponse) {
        option (google.api.http) = {
            post: "/policies/login/idps";
            body: "*";
        };

        option (zitadel.v1.auth_option) = {
            permission: "iam.policy.write";
        };

        option (grpc.gateway.protoc_gen_openapiv2.options.openapiv2_operation) = {
            tags: "login policy";
            tags: "policy";
            tags: "identity provider";
            responses: {
                key: "200";
                value: {
                    description: "identity poviders added to default login policy";
                };
            };
        };
    }

    //Removes the povided idp from the default login policy.
    // It impacts all organisations without a customised policy
    rpc RemoveIDPFromLoginPolicy(RemoveIDPFromLoginPolicyRequest) returns (RemoveIDPFromLoginPolicyResponse) {
        option (google.api.http) = {
            delete: "/policies/login/idps/{idp_id}";
        };

        option (zitadel.v1.auth_option) = {
            permission: "iam.policy.write";
        };

        option (grpc.gateway.protoc_gen_openapiv2.options.openapiv2_operation) = {
            tags: "login policy";
            tags: "policy";
            tags: "identity provider";
            responses: {
                key: "200";
                value: {
                    description: "identity poviders removed from default login policy";
                };
            };
        };
    }

    //Returns the available second factors defined by the administrators of ZITADEL
    rpc ListLoginPolicySecondFactors(ListLoginPolicySecondFactorsRequest) returns (ListLoginPolicySecondFactorsResponse) {
        option (google.api.http) = {
            post: "/policies/login/second_factors/_search";
        };

        option (zitadel.v1.auth_option) = {
            permission: "iam.policy.read";
        };

        option (grpc.gateway.protoc_gen_openapiv2.options.openapiv2_operation) = {
            tags: "second factor";
            tags: "policy";
            tags: "identity provider";
            responses: {
                key: "200";
                value: {
                    description: "second factors of default login policy";
                };
            };
        };
    }

    //Adds a second factor to the default login policy.
    // It impacts all organisations without a customised policy
    rpc AddSecondFactorToLoginPolicy(AddSecondFactorToLoginPolicyRequest) returns (AddSecondFactorToLoginPolicyResponse) {
        option (google.api.http) = {
            post: "/policies/login/second_factors";
            body: "*";
        };

        option (zitadel.v1.auth_option) = {
            permission: "iam.policy.write";
        };

        option (grpc.gateway.protoc_gen_openapiv2.options.openapiv2_operation) = {
            tags: "second factor";
            tags: "policy";
            tags: "identity provider";
            responses: {
                key: "200";
                value: {
                    description: "second factor added to default login policy";
                };
            };
            responses: {
                key: "400";
                value: {
                    description: "invalid second factor type";
                    schema: {
                        json_schema: {
                            ref: "#/definitions/rpcStatus";
                        };
                    };
                };
            };
        };
    }

    //Removes a second factor from the default login policy.
    // It impacts all organisations without a customised policy
    rpc RemoveSecondFactorFromLoginPolicy(RemoveSecondFactorFromLoginPolicyRequest) returns (RemoveSecondFactorFromLoginPolicyResponse) {
        option (google.api.http) = {
            delete: "/policies/login/second_factors/{type}";
        };

        option (zitadel.v1.auth_option) = {
            permission: "iam.policy.write";
        };

        option (grpc.gateway.protoc_gen_openapiv2.options.openapiv2_operation) = {
            tags: "second factor";
            tags: "policy";
            tags: "identity provider";
            responses: {
                key: "200";
                value: {
                    description: "second factor removed from default login policy";
                };
            };
            responses: {
                key: "400";
                value: {
                    description: "invalid second factor type";
                    schema: {
                        json_schema: {
                            ref: "#/definitions/rpcStatus";
                        };
                    };
                };
            };
        };
    }

    //Returns the available multi factors defined by the administrators of ZITADEL
    rpc ListLoginPolicyMultiFactors(ListLoginPolicyMultiFactorsRequest) returns (ListLoginPolicyMultiFactorsResponse) {
        option (google.api.http) = {
            post: "/policies/login/multi_factors/_search";
        };

        option (zitadel.v1.auth_option) = {
            permission: "iam.policy.read";
        };

        option (grpc.gateway.protoc_gen_openapiv2.options.openapiv2_operation) = {
            tags: "multi factor";
            tags: "policy";
            tags: "identity provider";
            responses: {
                key: "200";
                value: {
                    description: "multi factors of default login policy";
                };
            };
        };
    }

    //Adds a multi factor to the default login policy.
    // It impacts all organisations without a customised policy
    rpc AddMultiFactorToLoginPolicy(AddMultiFactorToLoginPolicyRequest) returns (AddMultiFactorToLoginPolicyResponse) {
        option (google.api.http) = {
            post: "/policies/login/multi_factors";
            body: "*";
        };

        option (zitadel.v1.auth_option) = {
            permission: "iam.policy.write";
        };

        option (grpc.gateway.protoc_gen_openapiv2.options.openapiv2_operation) = {
            tags: "multi factor";
            tags: "policy";
            tags: "identity provider";
            responses: {
                key: "200";
                value: {
                    description: "multi factor added to default login policy";
                };
            };
            responses: {
                key: "400";
                value: {
                    description: "invalid multi factor type";
                    schema: {
                        json_schema: {
                            ref: "#/definitions/rpcStatus";
                        };
                    };
                };
            };
        };
    }

    //Removes a multi factor from the default login policy.
    // It impacts all organisations without a customised policy
    rpc RemoveMultiFactorFromLoginPolicy(RemoveMultiFactorFromLoginPolicyRequest) returns (RemoveMultiFactorFromLoginPolicyResponse) {
        option (google.api.http) = {
            delete: "/policies/login/multi_factors/{type}";
        };

        option (zitadel.v1.auth_option) = {
            permission: "iam.policy.write";
        };

        option (grpc.gateway.protoc_gen_openapiv2.options.openapiv2_operation) = {
            tags: "multi factor";
            tags: "policy";
            tags: "identity provider";
            responses: {
                key: "200";
                value: {
                    description: "second factor removed from default login policy";
                };
            };
            responses: {
                key: "400";
                value: {
                    description: "multi factor type not defined on policy";
                    schema: {
                        json_schema: {
                            ref: "#/definitions/rpcStatus";
                        };
                    };
                };
            };
        };
    }

    //Returns the password complexity policy defined by the administrators of ZITADEL
    rpc GetPasswordComplexityPolicy(GetPasswordComplexityPolicyRequest) returns (GetPasswordComplexityPolicyResponse) {
        option (google.api.http) = {
            get: "/policies/password/complexity";
        };

        option (zitadel.v1.auth_option) = {
            permission: "iam.policy.read";
        };

        option (grpc.gateway.protoc_gen_openapiv2.options.openapiv2_operation) = {
            tags: "policy";
            tags: "password policy";
            tags: "password complexity";
            responses: {
                key: "200";
                value: {
                    description: "default password complexity policy";
                };
            };
        };
    }

    //Updates the default password complexity policy of ZITADEL
    // it impacts all organisations without a customised policy
    rpc UpdatePasswordComplexityPolicy(UpdatePasswordComplexityPolicyRequest) returns (UpdatePasswordComplexityPolicyResponse) {
        option (google.api.http) = {
            put: "/policies/password/complexity";
            body: "*";
        };

        option (zitadel.v1.auth_option) = {
            permission: "iam.policy.write";
        };

        option (grpc.gateway.protoc_gen_openapiv2.options.openapiv2_operation) = {
            tags: "policy";
            tags: "password policy";
            tags: "password complexity";
            responses: {
                key: "200";
                value: {
                    description: "default password complexity policy updated";
                };
            };
            responses: {
                key: "400";
                value: {
                    description: "invalid argument";
                    schema: {
                        json_schema: {
                            ref: "#/definitions/rpcStatus";
                        };
                    };
                };
            };
        };
    }

    //Returns the password age policy defined by the administrators of ZITADEL
    rpc GetPasswordAgePolicy(GetPasswordAgePolicyRequest) returns (GetPasswordAgePolicyResponse) {
        option (google.api.http) = {
            get: "/policies/password/age";
        };

        option (zitadel.v1.auth_option) = {
            permission: "iam.policy.read";
        };

        option (grpc.gateway.protoc_gen_openapiv2.options.openapiv2_operation) = {
            tags: "policy";
            tags: "password policy";
            tags: "password age";
            responses: {
                key: "200";
                value: {
                    description: "default password age policy";
                };
            };
        };
    }

    //Updates the default password age policy of ZITADEL
    // it impacts all organisations without a customised policy
    rpc UpdatePasswordAgePolicy(UpdatePasswordAgePolicyRequest) returns (UpdatePasswordAgePolicyResponse) {
        option (google.api.http) = {
            put: "/policies/password/age";
            body: "*";
        };

        option (zitadel.v1.auth_option) = {
            permission: "iam.policy.write";
        };

        option (grpc.gateway.protoc_gen_openapiv2.options.openapiv2_operation) = {
            tags: "policy";
            tags: "password policy";
            tags: "password age";
            responses: {
                key: "200";
                value: {
                    description: "default password age policy updated";
                };
            };
            responses: {
                key: "400";
                value: {
                    description: "invalid argument";
                    schema: {
                        json_schema: {
                            ref: "#/definitions/rpcStatus";
                        };
                    };
                };
            };
        };
    }

    //Returns the lockout policy defined by the administrators of ZITADEL
    rpc GetLockoutPolicy(GetLockoutPolicyRequest) returns (GetLockoutPolicyResponse) {
        option (google.api.http) = {
            get: "/policies/lockout";
        };

        option (zitadel.v1.auth_option) = {
            permission: "iam.policy.read";
        };

        option (grpc.gateway.protoc_gen_openapiv2.options.openapiv2_operation) = {
            tags: "policy";
            tags: "lockout policy";
            responses: {
                key: "200";
                value: {
                    description: "default lockout policy";
                };
            };
        };
    }

    //Updates the default lockout policy of ZITADEL
    // it impacts all organisations without a customised policy
    rpc UpdateLockoutPolicy(UpdateLockoutPolicyRequest) returns (UpdateLockoutPolicyResponse) {
        option (google.api.http) = {
            put: "/policies/password/lockout";
            body: "*";
        };

        option (zitadel.v1.auth_option) = {
            permission: "iam.policy.write";
        };
    }

    //Returns the privacy policy defined by the administrators of ZITADEL
    rpc GetPrivacyPolicy(GetPrivacyPolicyRequest) returns (GetPrivacyPolicyResponse) {
        option (google.api.http) = {
            get: "/policies/privacy";
        };

        option (zitadel.v1.auth_option) = {
            permission: "iam.policy.read";
        };

        option (grpc.gateway.protoc_gen_openapiv2.options.openapiv2_operation) = {
            tags: "policy";
            tags: "privacy policy";
            tags: "privacy";
            responses: {
                key: "200";
                value: {
                    description: "default privacy policy";
                };
            };
        };
    }

    //Updates the default privacy policy of ZITADEL
    // it impacts all organisations without a customised policy
    // Variable {{.Lang}} can be set to have different links based on the language
    rpc UpdatePrivacyPolicy(UpdatePrivacyPolicyRequest) returns (UpdatePrivacyPolicyResponse) {
        option (google.api.http) = {
            put: "/policies/privacy";
            body: "*";
        };

        option (zitadel.v1.auth_option) = {
            permission: "iam.policy.write";
        };

        option (grpc.gateway.protoc_gen_openapiv2.options.openapiv2_operation) = {
            tags: "policy";
            tags: "privacy policy";
            tags: "privacy";
            responses: {
                key: "200";
                value: {
                    description: "default privacy policy updated";
                };
            };
            responses: {
                key: "400";
                value: {
                    description: "invalid argument";
                    schema: {
                        json_schema: {
                            ref: "#/definitions/rpcStatus";
                        };
                    };
                };
            };
        };
    }

    //Add a default notification policy for ZITADEL
    // it impacts all organisations without a customised policy
    rpc AddNotificationPolicy(AddNotificationPolicyRequest) returns (AddNotificationPolicyResponse) {
        option (google.api.http) = {
            post: "/policies/notification"
            body: "*"
        };

        option (zitadel.v1.auth_option) = {
            permission: "iam.policy.write";
        };

        option (grpc.gateway.protoc_gen_openapiv2.options.openapiv2_operation) = {
            tags: "policy";
            tags: "notification policy";
            tags: "notification";
            responses: {
                key: "200";
                value: {
                    description: "default notification policy";
                };
            };
        };
    }


    //Returns the notification policy defined by the administrators of ZITADEL
    rpc GetNotificationPolicy(GetNotificationPolicyRequest) returns (GetNotificationPolicyResponse) {
        option (google.api.http) = {
            get: "/policies/notification";
        };

        option (zitadel.v1.auth_option) = {
            permission: "iam.policy.read";
        };

        option (grpc.gateway.protoc_gen_openapiv2.options.openapiv2_operation) = {
            tags: "policy";
            tags: "notification policy";
            tags: "notification";
            responses: {
                key: "200";
                value: {
                    description: "default notification policy";
                };
            };
        };
    }

    //Updates the default notification policy of ZITADEL
    // it impacts all organisations without a customised policy
    rpc UpdateNotificationPolicy(UpdateNotificationPolicyRequest) returns (UpdateNotificationPolicyResponse) {
        option (google.api.http) = {
            put: "/policies/notification";
            body: "*";
        };

        option (zitadel.v1.auth_option) = {
            permission: "iam.policy.write";
        };

        option (grpc.gateway.protoc_gen_openapiv2.options.openapiv2_operation) = {
            tags: "policy";
            tags: "notification policy";
            tags: "notification";
            responses: {
                key: "200";
                value: {
                    description: "default notification policy updated";
                };
            };
            responses: {
                key: "400";
                value: {
                    description: "invalid argument";
                    schema: {
                        json_schema: {
                            ref: "#/definitions/rpcStatus";
                        };
                    };
                };
            };
        };
    }

    //Returns the default text for initial message (translation file)
    rpc GetDefaultInitMessageText(GetDefaultInitMessageTextRequest) returns (GetDefaultInitMessageTextResponse) {
        option (google.api.http) = {
            get: "/text/default/message/init/{language}";
        };

        option (zitadel.v1.auth_option) = {
            permission: "iam.policy.read";
        };
    }

    //Returns the custom text for initial message (overwritten in eventstore)
    rpc GetCustomInitMessageText(GetCustomInitMessageTextRequest) returns (GetCustomInitMessageTextResponse) {
        option (google.api.http) = {
            get: "/text/message/init/{language}";
        };

        option (zitadel.v1.auth_option) = {
            permission: "iam.policy.read";
        };
    }


    //Sets the default custom text for initial message
    // it impacts all organisations without customized initial message text
    // The Following Variables can be used:
    // {{.Code}} {{.UserName}} {{.FirstName}} {{.LastName}} {{.NickName}} {{.DisplayName}} {{.LastEmail}} {{.VerifiedEmail}} {{.LastPhone}} {{.VerifiedPhone}} {{.PreferredLoginName}} {{.LoginNames}} {{.ChangeDate}} {{.CreationDate}}
    rpc SetDefaultInitMessageText(SetDefaultInitMessageTextRequest) returns (SetDefaultInitMessageTextResponse) {
        option (google.api.http) = {
            put: "/text/message/init/{language}";
            body: "*";
        };

        option (zitadel.v1.auth_option) = {
            permission: "iam.policy.write";
        };
    }

    // Removes the custom init message text of the system
    // The default text from the translation file will trigger after
    rpc ResetCustomInitMessageTextToDefault(ResetCustomInitMessageTextToDefaultRequest) returns (ResetCustomInitMessageTextToDefaultResponse) {
        option (google.api.http) = {
            delete: "/text/message/init/{language}"
        };

        option (zitadel.v1.auth_option) = {
            permission: "iam.policy.delete"
        };
    }

    //Returns the default text for password reset message (translation file)
    rpc GetDefaultPasswordResetMessageText(GetDefaultPasswordResetMessageTextRequest) returns (GetDefaultPasswordResetMessageTextResponse) {
        option (google.api.http) = {
            get: "/text/deafult/message/passwordreset/{language}";
        };

        option (zitadel.v1.auth_option) = {
            permission: "iam.policy.read";
        };
    }

    //Returns the custom text for password reset message (overwritten in eventstore)
    rpc GetCustomPasswordResetMessageText(GetCustomPasswordResetMessageTextRequest) returns (GetCustomPasswordResetMessageTextResponse) {
        option (google.api.http) = {
            get: "/text/message/passwordreset/{language}";
        };

        option (zitadel.v1.auth_option) = {
            permission: "iam.policy.read";
        };
    }

    //Sets the default custom text for password reset message
    // it impacts all organisations without customized password reset message text
    // The Following Variables can be used:
    // {{.Code}} {{.UserName}} {{.FirstName}} {{.LastName}} {{.NickName}} {{.DisplayName}} {{.LastEmail}} {{.VerifiedEmail}} {{.LastPhone}} {{.VerifiedPhone}} {{.PreferredLoginName}} {{.LoginNames}} {{.ChangeDate}} {{.CreationDate}}
    rpc SetDefaultPasswordResetMessageText(SetDefaultPasswordResetMessageTextRequest) returns (SetDefaultPasswordResetMessageTextResponse) {
        option (google.api.http) = {
            put: "/text/message/passwordreset/{language}";
            body: "*";
        };

        option (zitadel.v1.auth_option) = {
            permission: "iam.policy.write";
        };

    }

    // Removes the custom password reset message text of the system
    // The default text from the translation file will trigger after
    rpc ResetCustomPasswordResetMessageTextToDefault(ResetCustomPasswordResetMessageTextToDefaultRequest) returns (ResetCustomPasswordResetMessageTextToDefaultResponse) {
        option (google.api.http) = {
            delete: "/text/message/verifyemail/{language}"
        };

        option (zitadel.v1.auth_option) = {
            permission: "iam.policy.delete"
        };
    }

    //Returns the default text for verify email message (translation files)
    rpc GetDefaultVerifyEmailMessageText(GetDefaultVerifyEmailMessageTextRequest) returns (GetDefaultVerifyEmailMessageTextResponse) {
        option (google.api.http) = {
            get: "/text/default/message/verifyemail/{language}";
        };

        option (zitadel.v1.auth_option) = {
            permission: "iam.policy.read";
        };
    }

    //Returns the custom text for verify email message (overwritten in eventstore)
    rpc GetCustomVerifyEmailMessageText(GetCustomVerifyEmailMessageTextRequest) returns (GetCustomVerifyEmailMessageTextResponse) {
        option (google.api.http) = {
            get: "/text/message/verifyemail/{language}";
        };

        option (zitadel.v1.auth_option) = {
            permission: "iam.policy.read";
        };
    }

    //Sets the default custom text for verify email message
    // it impacts all organisations without customized verify email message text
    // The Following Variables can be used:
    // {{.Code}} {{.UserName}} {{.FirstName}} {{.LastName}} {{.NickName}} {{.DisplayName}} {{.LastEmail}} {{.VerifiedEmail}} {{.LastPhone}} {{.VerifiedPhone}} {{.PreferredLoginName}} {{.LoginNames}} {{.ChangeDate}} {{.CreationDate}}
    rpc SetDefaultVerifyEmailMessageText(SetDefaultVerifyEmailMessageTextRequest) returns (SetDefaultVerifyEmailMessageTextResponse) {
        option (google.api.http) = {
            put: "/text/message/verifyemail/{language}";
            body: "*";
        };

        option (zitadel.v1.auth_option) = {
            permission: "iam.policy.write";
        };
    }

    // Removes the custom verify email message text of the system
    // The default text from the translation file will trigger after
    rpc ResetCustomVerifyEmailMessageTextToDefault(ResetCustomVerifyEmailMessageTextToDefaultRequest) returns (ResetCustomVerifyEmailMessageTextToDefaultResponse) {
        option (google.api.http) = {
            delete: "/text/message/verifyemail/{language}"
        };

        option (zitadel.v1.auth_option) = {
            permission: "iam.policy.delete"
        };
    }

    //Returns the default text for verify phone message (translation file)
    rpc GetDefaultVerifyPhoneMessageText(GetDefaultVerifyPhoneMessageTextRequest) returns (GetDefaultVerifyPhoneMessageTextResponse) {
        option (google.api.http) = {
            get: "/text/default/message/verifyphone/{language}";
        };

        option (zitadel.v1.auth_option) = {
            permission: "iam.policy.read";
        };
    }

    //Returns the custom text for verify phone message
    rpc GetCustomVerifyPhoneMessageText(GetCustomVerifyPhoneMessageTextRequest) returns (GetCustomVerifyPhoneMessageTextResponse) {
        option (google.api.http) = {
            get: "/text/message/verifyphone/{language}";
        };

        option (zitadel.v1.auth_option) = {
            permission: "iam.policy.read";
        };
    }

    //Sets the default custom text for verify phone message
    // it impacts all organisations without customized verify phone message text
    // The Following Variables can be used:
    // {{.Code}} {{.UserName}} {{.FirstName}} {{.LastName}} {{.NickName}} {{.DisplayName}} {{.LastEmail}} {{.VerifiedEmail}} {{.LastPhone}} {{.VerifiedPhone}} {{.PreferredLoginName}} {{.LoginNames}} {{.ChangeDate}} {{.CreationDate}}
    rpc SetDefaultVerifyPhoneMessageText(SetDefaultVerifyPhoneMessageTextRequest) returns (SetDefaultVerifyPhoneMessageTextResponse) {
        option (google.api.http) = {
            put: "/text/message/verifyphone/{language}";
            body: "*";
        };

        option (zitadel.v1.auth_option) = {
            permission: "iam.policy.write";
        };
    }

    // Removes the custom verify phone text of the system
    // The default text from the translation file will trigger after
    rpc ResetCustomVerifyPhoneMessageTextToDefault(ResetCustomVerifyPhoneMessageTextToDefaultRequest) returns (ResetCustomVerifyPhoneMessageTextToDefaultResponse) {
        option (google.api.http) = {
            delete: "/text/message/verifyphone/{language}"
        };

        option (zitadel.v1.auth_option) = {
            permission: "iam.policy.delete"
        };
    }

    //Returns the default text for domain claimed message (translation file)
    rpc GetDefaultDomainClaimedMessageText(GetDefaultDomainClaimedMessageTextRequest) returns (GetDefaultDomainClaimedMessageTextResponse) {
        option (google.api.http) = {
            get: "/text/default/message/domainclaimed/{language}";
        };

        option (zitadel.v1.auth_option) = {
            permission: "iam.policy.read";
        };
    }

    //Returns the custom text for domain claimed message (overwritten in eventstore)
    rpc GetCustomDomainClaimedMessageText(GetCustomDomainClaimedMessageTextRequest) returns (GetCustomDomainClaimedMessageTextResponse) {
        option (google.api.http) = {
            get: "/text/message/domainclaimed/{language}";
        };

        option (zitadel.v1.auth_option) = {
            permission: "iam.policy.read";
        };
    }

    //Sets the default custom text for domain claimed message
    // it impacts all organisations without customized domain claimed message text
    // The Following Variables can be used:
    // {{.Domain}} {{.TempUsername}} {{.UserName}} {{.FirstName}} {{.LastName}} {{.NickName}} {{.DisplayName}} {{.LastEmail}} {{.VerifiedEmail}} {{.LastPhone}} {{.VerifiedPhone}} {{.PreferredLoginName}} {{.LoginNames}} {{.ChangeDate}} {{.CreationDate}}
    rpc SetDefaultDomainClaimedMessageText(SetDefaultDomainClaimedMessageTextRequest) returns (SetDefaultDomainClaimedMessageTextResponse) {
        option (google.api.http) = {
            put: "/text/message/domainclaimed/{language}";
            body: "*";
        };

        option (zitadel.v1.auth_option) = {
            permission: "iam.policy.write";
        };
    }

    // Removes the custom domain claimed message text of the system
    // The default text from the translation file will trigger after
    rpc ResetCustomDomainClaimedMessageTextToDefault(ResetCustomDomainClaimedMessageTextToDefaultRequest) returns (ResetCustomDomainClaimedMessageTextToDefaultResponse) {
        option (google.api.http) = {
            delete: "/text/message/domainclaimed/{language}"
        };

        option (zitadel.v1.auth_option) = {
            permission: "iam.policy.delete"
        };
    }

    //Returns the default text for passwordless registration message (translation file)
    rpc GetDefaultPasswordlessRegistrationMessageText(GetDefaultPasswordlessRegistrationMessageTextRequest) returns (GetDefaultPasswordlessRegistrationMessageTextResponse) {
        option (google.api.http) = {
            get: "/text/default/message/passwordless_registration/{language}";
        };

        option (zitadel.v1.auth_option) = {
            permission: "iam.policy.read";
        };
    }

    //Returns the custom text for passwordless registration message (overwritten in eventstore)
    rpc GetCustomPasswordlessRegistrationMessageText(GetCustomPasswordlessRegistrationMessageTextRequest) returns (GetCustomPasswordlessRegistrationMessageTextResponse) {
        option (google.api.http) = {
            get: "/text/message/passwordless_registration/{language}";
        };

        option (zitadel.v1.auth_option) = {
            permission: "iam.policy.read";
        };
    }

    //Sets the default custom text for passwordless registration message
    // it impacts all organisations without customized passwordless registration message text
    // The Following Variables can be used:
    // {{.UserName}} {{.FirstName}} {{.LastName}} {{.NickName}} {{.DisplayName}} {{.LastEmail}} {{.VerifiedEmail}} {{.LastPhone}} {{.VerifiedPhone}} {{.PreferredLoginName}} {{.LoginNames}} {{.ChangeDate}} {{.CreationDate}}
    rpc SetDefaultPasswordlessRegistrationMessageText(SetDefaultPasswordlessRegistrationMessageTextRequest) returns (SetDefaultPasswordlessRegistrationMessageTextResponse) {
        option (google.api.http) = {
            put: "/text/message/passwordless_registration/{language}";
            body: "*";
        };

        option (zitadel.v1.auth_option) = {
            permission: "iam.policy.write";
        };
    }

    // Removes the custom passwordless link message text of the system
    // The default text from the translation file will trigger after
    rpc ResetCustomPasswordlessRegistrationMessageTextToDefault(ResetCustomPasswordlessRegistrationMessageTextToDefaultRequest) returns (ResetCustomPasswordlessRegistrationMessageTextToDefaultResponse) {
        option (google.api.http) = {
            delete: "/text/message/passwordless_registration/{language}"
        };

        option (zitadel.v1.auth_option) = {
            permission: "policy.delete"
        };
    }


    //Returns the default text for password change message (translation file)
    rpc GetDefaultPasswordChangeMessageText(GetDefaultPasswordChangeMessageTextRequest) returns (GetDefaultPasswordChangeMessageTextResponse) {
        option (google.api.http) = {
            get: "/text/default/message/password_change/{language}";
        };

        option (zitadel.v1.auth_option) = {
            permission: "iam.policy.read";
        };
    }

    //Returns the custom text for password change message (overwritten in eventstore)
    rpc GetCustomPasswordChangeMessageText(GetCustomPasswordChangeMessageTextRequest) returns (GetCustomPasswordChangeMessageTextResponse) {
        option (google.api.http) = {
            get: "/text/message/password_change/{language}";
        };

        option (zitadel.v1.auth_option) = {
            permission: "iam.policy.read";
        };
    }

    //Sets the default custom text for password change message
    // it impacts all organisations without customized password change message text
    // The Following Variables can be used:
    // {{.UserName}} {{.FirstName}} {{.LastName}} {{.NickName}} {{.DisplayName}} {{.LastEmail}} {{.VerifiedEmail}} {{.LastPhone}} {{.VerifiedPhone}} {{.PreferredLoginName}} {{.LoginNames}} {{.ChangeDate}} {{.CreationDate}}
    rpc SetDefaultPasswordChangeMessageText(SetDefaultPasswordChangeMessageTextRequest) returns (SetDefaultPasswordChangeMessageTextResponse) {
        option (google.api.http) = {
            put: "/text/message/password_change/{language}";
            body: "*";
        };

        option (zitadel.v1.auth_option) = {
            permission: "iam.policy.write";
        };
    }

    // Removes the custom password change message text of the system
    // The default text from the translation file will trigger after
    rpc ResetCustomPasswordChangeMessageTextToDefault(ResetCustomPasswordChangeMessageTextToDefaultRequest) returns (ResetCustomPasswordChangeMessageTextToDefaultResponse) {
        option (google.api.http) = {
            delete: "/text/message/password_change/{language}"
        };

        option (zitadel.v1.auth_option) = {
            permission: "iam.policy.delete"
        };
    }


    //Returns the default custom texts for login ui (translation file)
    rpc GetDefaultLoginTexts(GetDefaultLoginTextsRequest) returns (GetDefaultLoginTextsResponse) {
        option (google.api.http) = {
            get: "/text/default/login/{language}";
        };

        option (zitadel.v1.auth_option) = {
            permission: "iam.policy.read";
        };
    }

    //Returns the custom texts for login ui
    rpc GetCustomLoginTexts(GetCustomLoginTextsRequest) returns (GetCustomLoginTextsResponse) {
        option (google.api.http) = {
            get: "/text/login/{language}";
        };

        option (zitadel.v1.auth_option) = {
            permission: "iam.policy.read";
        };
    }

    //Sets the custom text for login ui
    //it impacts all organisations without customized login ui texts
    rpc SetCustomLoginText(SetCustomLoginTextsRequest) returns (SetCustomLoginTextsResponse) {
        option (google.api.http) = {
            put: "/text/login/{language}";
            body: "*";
        };

        option (zitadel.v1.auth_option) = {
            permission: "iam.policy.write";
        };
    }

    // Removes the custom texts for login ui
    // it impacts all organisations without customized login ui texts
    // The default text form translation file will trigger after
    rpc ResetCustomLoginTextToDefault(ResetCustomLoginTextsToDefaultRequest) returns (ResetCustomLoginTextsToDefaultResponse) {
        option (google.api.http) = {
            delete: "/text/login/{language}"
        };

        option (zitadel.v1.auth_option) = {
            permission: "policy.delete"
        };
    }

    //Returns the IAM roles visible for the requested user
    rpc ListIAMMemberRoles(ListIAMMemberRolesRequest) returns (ListIAMMemberRolesResponse) {
        option (google.api.http) = {
            post: "/members/roles/_search";
        };

        option (zitadel.v1.auth_option) = {
            permission: "iam.member.read";
        };

        option (grpc.gateway.protoc_gen_openapiv2.options.openapiv2_operation) = {
            tags: "iam";
            tags: "member";
            tags: "roles";
            responses: {
                key: "200";
                value: {
                    description: "roles on the IAM of the user";
                };
            };
        };
    }

    //Returns all members matching the request
    // all queries need to match (ANDed)
    rpc ListIAMMembers(ListIAMMembersRequest) returns (ListIAMMembersResponse) {
        option (google.api.http) = {
            post: "/members/_search";
            body: "*";
        };

        option (zitadel.v1.auth_option) = {
            permission: "iam.member.read";
        };

        option (grpc.gateway.protoc_gen_openapiv2.options.openapiv2_operation) = {
            tags: "iam";
            tags: "member";
            tags: "iam member";
            responses: {
                key: "200";
                value: {
                    description: "members of the IAM";
                };
            };
        };
    }

    //Adds a user to the membership list of ZITADEL with the given roles
    // undefined roles will be dropped
    rpc AddIAMMember(AddIAMMemberRequest) returns (AddIAMMemberResponse) {
        option (google.api.http) = {
            post: "/members";
            body: "*";
        };

        option (zitadel.v1.auth_option) = {
            permission: "iam.member.write";
        };

        option (grpc.gateway.protoc_gen_openapiv2.options.openapiv2_operation) = {
            tags: "iam";
            tags: "member";
            tags: "iam member";
            responses: {
                key: "200";
                value: {
                    description: "Member added to the IAM";
                };
            };
            responses: {
                key: "400";
                value: {
                    description: "user not found or invalid roles";
                    schema: {
                        json_schema: {
                            ref: "#/definitions/rpcStatus";
                        };
                    };
                };
            };
        };
    }

    //Sets the given roles on a member.
    // The member has only roles provided by this call
    rpc UpdateIAMMember(UpdateIAMMemberRequest) returns (UpdateIAMMemberResponse) {
        option (google.api.http) = {
            put: "/members/{user_id}";
            body: "*";
        };

        option (zitadel.v1.auth_option) = {
            permission: "iam.member.write";
        };

        option (grpc.gateway.protoc_gen_openapiv2.options.openapiv2_operation) = {
            tags: "iam";
            tags: "member";
            tags: "iam member";
            responses: {
                key: "200";
                value: {
                    description: "Member of the IAM updated";
                };
            };
            responses: {
                key: "400";
                value: {
                    description: "invalid user or roles";
                    schema: {
                        json_schema: {
                            ref: "#/definitions/rpcStatus";
                        };
                    };
                };
            };
        };
    }

    //Removes the user from the membership list of ZITADEL
    rpc RemoveIAMMember(RemoveIAMMemberRequest) returns (RemoveIAMMemberResponse) {
        option (google.api.http) = {
            delete: "/members/{user_id}";
        };

        option (zitadel.v1.auth_option) = {
            permission: "iam.member.delete";
        };

        option (grpc.gateway.protoc_gen_openapiv2.options.openapiv2_operation) = {
            tags: "iam";
            tags: "member";
            tags: "iam member";
            responses: {
                key: "200";
                value: {
                    description: "Member of the IAM removed";
                };
            };
            responses: {
                key: "400";
                value: {
                    description: "invalid user";
                    schema: {
                        json_schema: {
                            ref: "#/definitions/rpcStatus";
                        };
                    };
                };
            };
        };
    }

    //Returns all stored read models of ZITADEL
    // views are used for search optimisation and optimise request latencies
    // they represent the delta of the event happend on the objects
    rpc ListViews(ListViewsRequest) returns (ListViewsResponse) {
        option (google.api.http) = {
            post: "/views/_search";
        };

        option (zitadel.v1.auth_option) = {
            permission: "iam.read";
        };

        option (grpc.gateway.protoc_gen_openapiv2.options.openapiv2_operation) = {
            tags: "views";
            responses: {
                key: "200";
                value: {
                    description: "Views for query operations";
                };
            };
        };
    }

    //Returns event descriptions which cannot be processed.
    // It's possible that some events need some retries.
    // For example if the SMTP-API wasn't able to send an email at the first time
    rpc ListFailedEvents(ListFailedEventsRequest) returns (ListFailedEventsResponse) {
        option (google.api.http) = {
            post: "/failedevents/_search";
        };

        option (zitadel.v1.auth_option) = {
            permission: "iam.read";
        };

        option (grpc.gateway.protoc_gen_openapiv2.options.openapiv2_operation) = {
            tags: "failed events";
            responses: {
                key: "200";
                value: {
                    description: "Events which were not processed by the views";
                };
            };
        };
    }

    //Deletes the event from failed events view.
    // the event is not removed from the change stream
    // This call is usefull if the system was able to process the event later.
    // e.g. if the second try of sending an email was successful. the first try produced a
    // failed event. You can find out if it worked on the `failure_count`
    rpc RemoveFailedEvent(RemoveFailedEventRequest) returns (RemoveFailedEventResponse) {
        option (google.api.http) = {
            delete: "/failedevents/{database}/{view_name}/{failed_sequence}";
        };

        option (zitadel.v1.auth_option) = {
            permission: "iam.write";
        };

        option (grpc.gateway.protoc_gen_openapiv2.options.openapiv2_operation) = {
            tags: "failed events";
            responses: {
                key: "200";
                value: {
                    description: "Events removed from the list";
                };
            };
            responses: {
                key: "400";
                value: {
                    description: "failed event not found";
                    schema: {
                        json_schema: {
                            ref: "#/definitions/rpcStatus";
                        };
                    };
                };
            };
        };
    }

    // Imports data into instance and creates different objects
    rpc ImportData(ImportDataRequest) returns (ImportDataResponse) {
        option (google.api.http) = {
            post: "/import";
            body: "*"
        };

        option (zitadel.v1.auth_option) = {
            permission: "iam.write";
        };
    }
    // Exports data from instance
    rpc ExportData(ExportDataRequest) returns (ExportDataResponse) {
        option (google.api.http) = {
            post: "/export";
            body: "*"
        };

        option (zitadel.v1.auth_option) = {
            permission: "iam.read";
        };
    }

    rpc ListEventTypes(ListEventTypesRequest) returns (ListEventTypesResponse) {
        option (google.api.http) = {
            post: "/events/types/_search";
            body: "*"
        };

        option (zitadel.v1.auth_option) = {
            permission: "events.read";
        };
    }

    rpc ListEvents(ListEventsRequest) returns (ListEventsResponse) {
        option (google.api.http) = {
            post: "/events/_search";
            body: "*"
        };

        option (zitadel.v1.auth_option) = {
            permission: "events.read";
        };
    }

    rpc ListAggregateTypes(ListAggregateTypesRequest) returns (ListAggregateTypesResponse) {
        option (google.api.http) = {
            post: "/aggregates/types/_search";
            body: "*"
        };

        option (zitadel.v1.auth_option) = {
            permission: "events.read";
        };
    }
}


//This is an empty request
message HealthzRequest {}

//This is an empty response
message HealthzResponse {}

//This is an empty request
message GetSupportedLanguagesRequest {}

message GetSupportedLanguagesResponse {
    repeated string languages = 1;
}

message SetDefaultLanguageRequest {
    string language = 1 [(validate.rules).string = {min_len: 1, max_len: 10}];
}

message SetDefaultLanguageResponse {
    zitadel.v1.ObjectDetails details = 1;
}

//This is an empty request
message GetDefaultLanguageRequest {}

message GetDefaultLanguageResponse {
    string language = 1;
}

message SetDefaultOrgRequest {
    string org_id = 1 [(validate.rules).string = {min_len: 1, max_len: 200}];
}

message SetDefaultOrgResponse {
    zitadel.v1.ObjectDetails details = 1;
}

//This is an empty request
message GetDefaultOrgRequest {}

message GetDefaultOrgResponse {
    zitadel.org.v1.Org org = 1;
}

//This is an empty request
message GetMyInstanceRequest {}

message GetMyInstanceResponse {
    zitadel.instance.v1.InstanceDetail instance = 1;
}

message ListInstanceDomainsRequest {
    zitadel.v1.ListQuery query = 1;
    // the field the result is sorted
    zitadel.instance.v1.DomainFieldName sorting_column = 2;
    //criterias the client is looking for
    repeated zitadel.instance.v1.DomainSearchQuery queries = 3;
}

message ListInstanceDomainsResponse {
    zitadel.v1.ListDetails details = 1;
    zitadel.instance.v1.DomainFieldName sorting_column = 2;
    repeated zitadel.instance.v1.Domain result = 3;
}

message ListSecretGeneratorsRequest {
    //list limitations and ordering
    zitadel.v1.ListQuery query = 1;
    //criterias the client is looking for
    repeated zitadel.settings.v1.SecretGeneratorQuery queries = 2;
}

message ListSecretGeneratorsResponse {
    zitadel.v1.ListDetails details = 1;
    repeated zitadel.settings.v1.SecretGenerator result = 3;
}

message GetSecretGeneratorRequest {
    zitadel.settings.v1.SecretGeneratorType generator_type = 1 [(validate.rules).enum = {defined_only: true, not_in: [0]}];
}

message GetSecretGeneratorResponse {
    zitadel.settings.v1.SecretGenerator secret_generator = 1;
}

message UpdateSecretGeneratorRequest {
    zitadel.settings.v1.SecretGeneratorType generator_type = 1 [(validate.rules).enum = {defined_only: true, not_in: [0]}];
    uint32 length = 2;
    google.protobuf.Duration  expiry   = 3;
    bool include_lower_letters = 4;
    bool include_upper_letters = 5;
    bool include_digits = 6;
    bool include_symbols = 7;
}

message UpdateSecretGeneratorResponse {
    zitadel.v1.ObjectDetails details = 1;
}

//This is an empty request
message GetSMTPConfigRequest {}

message GetSMTPConfigResponse {
    zitadel.settings.v1.SMTPConfig smtp_config = 1;
}

message AddSMTPConfigRequest {
    string sender_address = 1 [(validate.rules).string = {min_len: 1, max_len: 200}];
    string sender_name = 2 [(validate.rules).string = {min_len: 1, max_len: 200}];
    bool tls = 3;
    string host = 4 [(validate.rules).string = {min_len: 1, max_len: 500}];
    string user = 5;
    string password = 6;
}

message AddSMTPConfigResponse {
    zitadel.v1.ObjectDetails details = 1;
}

message UpdateSMTPConfigRequest {
    string sender_address = 1 [(validate.rules).string = {min_len: 1, max_len: 200}];
    string sender_name = 2 [(validate.rules).string = {min_len: 1, max_len: 200}];
    bool tls = 3;
    string host = 4 [(validate.rules).string = {min_len: 1, max_len: 500}];
    string user = 5;
}

message UpdateSMTPConfigResponse {
    zitadel.v1.ObjectDetails details = 1;
}

message UpdateSMTPConfigPasswordRequest {
    string password = 1;
}

message UpdateSMTPConfigPasswordResponse {
    zitadel.v1.ObjectDetails details = 1;
}

//this is en empty request
message RemoveSMTPConfigRequest {}

message RemoveSMTPConfigResponse {
    zitadel.v1.ObjectDetails details = 1;
}

message ListSMSProvidersRequest {
    //list limitations and ordering
    zitadel.v1.ListQuery query = 1;
}

message ListSMSProvidersResponse {
    zitadel.v1.ListDetails details = 1;
    repeated zitadel.settings.v1.SMSProvider result = 3;
}

message GetSMSProviderRequest {
    string id = 1 [(validate.rules).string = {min_len: 1, max_len: 100}];
}

message GetSMSProviderResponse {
    zitadel.settings.v1.SMSProvider config = 1;
}

message AddSMSProviderTwilioRequest {
    string sid = 1 [(validate.rules).string = {min_len: 1, max_len: 200}];
    string token = 2 [(validate.rules).string = {min_len: 1, max_len: 200}];
    string sender_number = 3 [(validate.rules).string = {min_len: 1, max_len: 200}];
}

message AddSMSProviderTwilioResponse {
    zitadel.v1.ObjectDetails details = 1;
    string id = 2;
}

message UpdateSMSProviderTwilioRequest {
    string id = 1 [(validate.rules).string = {min_len: 1, max_len: 200}];
    string sid = 2 [(validate.rules).string = {min_len: 1, max_len: 200}];
    string sender_number = 3 [(validate.rules).string = {min_len: 1, max_len: 200}];
}

message UpdateSMSProviderTwilioResponse {
    zitadel.v1.ObjectDetails details = 1;
}

message UpdateSMSProviderTwilioTokenRequest {
    string id = 1 [(validate.rules).string = {min_len: 1, max_len: 200}];
    string token = 2 [(validate.rules).string = {min_len: 1, max_len: 200}];
}

message UpdateSMSProviderTwilioTokenResponse {
    zitadel.v1.ObjectDetails details = 1;
}

message ActivateSMSProviderRequest {
    string id = 1 [(validate.rules).string = {min_len: 1, max_len: 200}];
}

message ActivateSMSProviderResponse {
    zitadel.v1.ObjectDetails details = 1;
}

message DeactivateSMSProviderRequest {
    string id = 1 [(validate.rules).string = {min_len: 1, max_len: 200}];
}

message DeactivateSMSProviderResponse {
    zitadel.v1.ObjectDetails details = 1;
}

message RemoveSMSProviderRequest {
    string id = 1 [(validate.rules).string = {min_len: 1, max_len: 200}];
}

message RemoveSMSProviderResponse {
    zitadel.v1.ObjectDetails details = 1;
}

//This is an empty request
message GetFileSystemNotificationProviderRequest {}

message GetFileSystemNotificationProviderResponse {
    zitadel.settings.v1.DebugNotificationProvider provider = 1;
}

//This is an empty request
message GetLogNotificationProviderRequest {}

message GetLogNotificationProviderResponse {
    zitadel.settings.v1.DebugNotificationProvider provider = 1;
}

// This is an empty request
message GetOIDCSettingsRequest {}

message GetOIDCSettingsResponse {
    zitadel.settings.v1.OIDCSettings settings = 1;
}

message AddOIDCSettingsRequest {
    google.protobuf.Duration  access_token_lifetime   = 1;
    google.protobuf.Duration  id_token_lifetime   = 2;
    google.protobuf.Duration  refresh_token_idle_expiration   = 3;
    google.protobuf.Duration  refresh_token_expiration   = 4;
}

message AddOIDCSettingsResponse {
    zitadel.v1.ObjectDetails details = 1;
}

message UpdateOIDCSettingsRequest {
    google.protobuf.Duration  access_token_lifetime   = 1;
    google.protobuf.Duration  id_token_lifetime   = 2;
    google.protobuf.Duration  refresh_token_idle_expiration   = 3;
    google.protobuf.Duration  refresh_token_expiration   = 4;
}

message UpdateOIDCSettingsResponse {
    zitadel.v1.ObjectDetails details = 1;
}

// This is an empty request
message GetSecurityPolicyRequest{}

message GetSecurityPolicyResponse{
    zitadel.settings.v1.SecurityPolicy policy = 1;
}

message SetSecurityPolicyRequest{
    // states if iframe embedding is enabled or disabled
   bool enable_iframe_embedding = 1;
   // origins allowed to load ZITADEL in an iframe if enable_iframe_embedding is true
   repeated string allowed_origins = 2;
}

message SetSecurityPolicyResponse{
    zitadel.v1.ObjectDetails details = 1;
}

// if name or domain is already in use, org is not unique
// at least one argument has to be provided
message IsOrgUniqueRequest {
    option (grpc.gateway.protoc_gen_openapiv2.options.openapiv2_schema) = {
		json_schema: {
			description: "All unique fields of an organisation";
			required: ["name", "domain"]
		};
	};

    string name = 1 [
        (validate.rules).string = {max_len: 200},
        (grpc.gateway.protoc_gen_openapiv2.options.openapiv2_field) = {
            example: "\"CAOS AG\"";
            max_length: 200;
        }
    ];
    string domain = 2 [
        (validate.rules).string = {max_len: 200},
        (grpc.gateway.protoc_gen_openapiv2.options.openapiv2_field) = {
            example: "\"caos.ch\"";
            max_length: 200;
        }
    ];
}

message IsOrgUniqueResponse {
    bool is_unique = 1;
}

message GetOrgByIDRequest {
    string id = 1 [
        (validate.rules).string = {min_len: 1, max_len: 200},
        (grpc.gateway.protoc_gen_openapiv2.options.openapiv2_field) = {
            example: "\"69629023906488334\"";
            min_length: 1;
            max_length: 200;
        }
    ];
}

message GetOrgByIDResponse {
    zitadel.org.v1.Org org = 1;
}

message ListOrgsRequest {
    option (grpc.gateway.protoc_gen_openapiv2.options.openapiv2_schema) = {
		json_schema: {
			description: "Search query for lists";
			required: ["query"]
		};
	};

    //list limitations and ordering
    zitadel.v1.ListQuery query = 1;
    // the field the result is sorted
    zitadel.org.v1.OrgFieldName sorting_column = 2;
    //criterias the client is looking for
    repeated zitadel.org.v1.OrgQuery queries = 3;
}

message ListOrgsResponse {
    zitadel.v1.ListDetails details = 1;
    zitadel.org.v1.OrgFieldName sorting_column = 2;
    repeated zitadel.org.v1.Org result = 3;
}

message SetUpOrgRequest {
    option (grpc.gateway.protoc_gen_openapiv2.options.openapiv2_schema) = {
		json_schema: {
			description: "Request to set up an organisation. User is required";
			required: ["org", "user"]
		};
	};

    message Org {
        option (grpc.gateway.protoc_gen_openapiv2.options.openapiv2_schema) = {
            json_schema: {
                required: ["name"]
            };
		};
        string name = 1 [
            (validate.rules).string = {min_len: 1, max_len: 200},
            (grpc.gateway.protoc_gen_openapiv2.options.openapiv2_field) = {
                min_length: 1;
                max_length: 200;
                example: "\"CAOS AG\"";
            }
        ];
        string domain = 2 [
            (validate.rules).string = {max_len: 200},
            (grpc.gateway.protoc_gen_openapiv2.options.openapiv2_field) = {
                description: "ZITADEL generates a domain (<org-name>.zitadel.ch) for an organisation, the field is not required";
                max_length: 200;
                example: "\"caos.ch\"";
            }
        ];
    }

    message Human {
        option (grpc.gateway.protoc_gen_openapiv2.options.openapiv2_schema) = {
            json_schema: {
                required: ["user_name", "profile", "email", "password"];
            };
		};

        message Profile {
            option (grpc.gateway.protoc_gen_openapiv2.options.openapiv2_schema) = {
                json_schema: {
                    required: ["first_name", "last_name"];
                };
            };

            string first_name = 1 [
                (validate.rules).string = {min_len: 1, max_len: 200},
                (grpc.gateway.protoc_gen_openapiv2.options.openapiv2_field) = {
                    min_length: 1;
                    max_length: 200;
                    example: "\"Gigi\"";
                }
            ];
            string last_name = 2 [
                (validate.rules).string = {min_len: 1, max_len: 200},
                (grpc.gateway.protoc_gen_openapiv2.options.openapiv2_field) = {
                    min_length: 1;
                    max_length: 200;
                    example: "\"Giraffe\"";
                }
            ];
            string nick_name = 3 [
                (validate.rules).string = {max_len: 200},
                (grpc.gateway.protoc_gen_openapiv2.options.openapiv2_field) = {
                    max_length: 200;
                    example: "\"long_neck\"";
                }
            ];
            string display_name = 4 [
                (validate.rules).string = {max_len: 200},
                (grpc.gateway.protoc_gen_openapiv2.options.openapiv2_field) = {
                    description: "a user can set his display name, if nothing is set ZITADEL computes \"first_name last_name\"";
                    max_length: 200;
                    example: "\"Gigi Giraffe\"";
                }
            ];
            string preferred_language = 5 [
                (validate.rules).string = {max_len: 10},
                (grpc.gateway.protoc_gen_openapiv2.options.openapiv2_field) = {
                    description: "language tag analog https://tools.ietf.org/html/rfc3066";
                    max_length: 10;
                    example: "\"en\"";
                }
            ];
            zitadel.user.v1.Gender gender = 6;
        }
        message Email {
            option (grpc.gateway.protoc_gen_openapiv2.options.openapiv2_schema) = {
                json_schema: {
                    required: ["email"];
                };
            };

            string email = 1 [
                (validate.rules).string.email = true,
                (grpc.gateway.protoc_gen_openapiv2.options.openapiv2_field) = {
                    description: "email address of the user. (spec: https://tools.ietf.org/html/rfc2822#section-3.4.1)";
                    min_length: 1;
                    example: "\"gigi@caos.ch\"";
                }
            ];
            bool is_email_verified = 2;
        }
        message Phone {
            option (grpc.gateway.protoc_gen_openapiv2.options.openapiv2_schema) = {
                json_schema: {
                    required: ["phone"];
                };
            };
            // has to be a global number
            string phone = 1 [
                (validate.rules).string = {min_len: 1, max_len: 50, prefix: "+"},
                (grpc.gateway.protoc_gen_openapiv2.options.openapiv2_field) = {
                    description: "mobile phone number of the user. (use global pattern of spec https://tools.ietf.org/html/rfc3966)";
                    min_length: 1;
                    max_length: 50;
                    example: "\"+41 71 000 00 00\"";
                }
            ];
            bool is_phone_verified = 2;
        }

        string user_name = 1 [
            (validate.rules).string = {min_len: 1, max_len: 200},
            (grpc.gateway.protoc_gen_openapiv2.options.openapiv2_field) = {
                min_length: 1;
                max_length: 200;
                example: "\"mr_long_neck\"";
            }
        ];

        Profile profile = 2 [(validate.rules).message.required = true];
        Email email = 3 [(validate.rules).message.required = true];
        Phone phone = 4;
        string password = 5 [
            (grpc.gateway.protoc_gen_openapiv2.options.openapiv2_field) = {
                description: "the initial password of the user";
                example: "\"my_53cr3t-P4$$w0rd\"";
            }
        ];
    }
    Org org = 1 [
        (validate.rules).message.required = true
    ];
    oneof user {
        option (validate.required) = true;

        // oneof field for the user managing the organisation
        Human human = 2;
    }
    // specify Org Member Roles for the provided user (default is ORG_OWNER if roles are empty)
    repeated string roles = 3;
}

message SetUpOrgResponse {
    zitadel.v1.ObjectDetails details = 1;
    string org_id = 2;
    string user_id = 3;
}

message RemoveOrgRequest {
    option (grpc.gateway.protoc_gen_openapiv2.options.openapiv2_schema) = {
        json_schema: {
            required: ["org_id"]
        };
    };

    string org_id = 1 [
        (validate.rules).string = {min_len: 1, max_len: 200},
        (grpc.gateway.protoc_gen_openapiv2.options.openapiv2_field) = {
            example: "\"69629023906488334\"";
            min_length: 1;
            max_length: 200;
        }
    ];
}

message RemoveOrgResponse {
    zitadel.v1.ObjectDetails details = 1;
}


message GetIDPByIDRequest {
    string id = 1 [
        (validate.rules).string = {min_len: 1, max_len: 200},
        (grpc.gateway.protoc_gen_openapiv2.options.openapiv2_field) = {
            min_length: 1;
            max_length: 200;
            example: "\"69234230193872955\"";
        }
    ];
}

message GetIDPByIDResponse {
    zitadel.idp.v1.IDP idp = 1;
}

message ListIDPsRequest {
    //list limitations and ordering
    zitadel.v1.ListQuery query = 1;
    // the field the result is sorted
    zitadel.idp.v1.IDPFieldName sorting_column = 2;
    //criterias the client is looking for
    repeated IDPQuery queries = 3;
}

message IDPQuery {
    oneof query {
        zitadel.idp.v1.IDPIDQuery idp_id_query = 1;
        zitadel.idp.v1.IDPNameQuery idp_name_query = 2;
    }
}

message ListIDPsResponse {
    zitadel.v1.ListDetails details = 1;
    zitadel.idp.v1.IDPFieldName sorting_column = 2;
    repeated zitadel.idp.v1.IDP result = 3;
}

message AddOIDCIDPRequest {
    option (grpc.gateway.protoc_gen_openapiv2.options.openapiv2_schema) = {
        json_schema: {
            required: ["name", "client_id", "client_secret", "issuer"]
        };
    };

    string name = 1 [
        (validate.rules).string = {min_len: 1, max_len: 200},
        (grpc.gateway.protoc_gen_openapiv2.options.openapiv2_field) = {
            example: "\"google\"";
            min_length: 1;
            max_length: 200;
        }
    ];
    zitadel.idp.v1.IDPStylingType styling_type = 2 [
        (validate.rules).enum = {defined_only: true},
        (grpc.gateway.protoc_gen_openapiv2.options.openapiv2_field) = {
            description: "some identity providers specify the styling of the button to their login";
        }
    ];
    string client_id = 3 [
        (validate.rules).string = {min_len: 1, max_len: 200},
        (grpc.gateway.protoc_gen_openapiv2.options.openapiv2_field) = {
            description: "client id generated by the identity provider";
            min_length: 1;
            max_length: 200;
        }
    ];
    string client_secret = 4 [
        (validate.rules).string = {min_len: 1, max_len: 200},
        (grpc.gateway.protoc_gen_openapiv2.options.openapiv2_field) = {
            description: "client secret generated by the identity provider";
            min_length: 1;
            max_length: 200;
        }
    ];
    string issuer = 5 [
        (validate.rules).string = {min_len: 1, max_len: 200},
        (grpc.gateway.protoc_gen_openapiv2.options.openapiv2_field) = {
            example: "\"https://accounts.google.com\"";
            description: "the oidc issuer of the identity provider";
            max_length: 200;
        }
    ];
    repeated string scopes = 6 [
        (grpc.gateway.protoc_gen_openapiv2.options.openapiv2_field) = {
            example: "[\"openid\", \"profile\", \"email\"]";
            description: "the scopes requested by ZITADEL during the request on the identity provider";
        }
    ];
    zitadel.idp.v1.OIDCMappingField display_name_mapping = 7 [
        (validate.rules).enum = {defined_only: true},
        (grpc.gateway.protoc_gen_openapiv2.options.openapiv2_field) = {
            description: "definition which field is mapped to the display name of the user";
        }
    ];
    zitadel.idp.v1.OIDCMappingField username_mapping = 8 [
        (validate.rules).enum = {defined_only: true},
        (grpc.gateway.protoc_gen_openapiv2.options.openapiv2_field) = {
            description: "definition which field is mapped to the email of the user";
        }
    ];
    bool auto_register = 9;
}

message AddOIDCIDPResponse {
    zitadel.v1.ObjectDetails details = 1;
    string idp_id = 2;
}

message AddJWTIDPRequest {
    option (grpc.gateway.protoc_gen_openapiv2.options.openapiv2_schema) = {
        json_schema: {
            required: ["name", "issuer", "keys_endpoint"]
        };
    };

    string name = 1 [
        (validate.rules).string = {min_len: 1, max_len: 200},
        (grpc.gateway.protoc_gen_openapiv2.options.openapiv2_field) = {
            example: "\"google\"";
            min_length: 1;
            max_length: 200;
        }
    ];
    zitadel.idp.v1.IDPStylingType styling_type = 2 [
        (validate.rules).enum = {defined_only: true},
        (grpc.gateway.protoc_gen_openapiv2.options.openapiv2_field) = {
            description: "some identity providers specify the styling of the button to their login";
        }
    ];
    string jwt_endpoint = 3 [
        (validate.rules).string = {min_len: 1, max_len: 200},
        (grpc.gateway.protoc_gen_openapiv2.options.openapiv2_field) = {
            example: "\"https://custom.com/auth/jwt\"";
            description: "the endpoint where the jwt can be extracted";
        }
    ];
    string issuer = 4 [
        (validate.rules).string = {min_len: 1, max_len: 200},
        (grpc.gateway.protoc_gen_openapiv2.options.openapiv2_field) = {
            example: "\"https://accounts.custom.com\"";
            description: "the issuer of the jwt (for validation)";
        }
    ];
    string keys_endpoint = 5 [
        (validate.rules).string = {min_len: 1, max_len: 200},
        (grpc.gateway.protoc_gen_openapiv2.options.openapiv2_field) = {
            example: "\"https://accounts.custom.com/keys\"";
            description: "the endpoint to the key (JWK) which are used to sign the JWT with";
        }
    ];
    string header_name = 6 [
        (validate.rules).string = {min_len: 1, max_len: 200},
        (grpc.gateway.protoc_gen_openapiv2.options.openapiv2_field) = {
            example: "\"x-auth-token\"";
            description: "the name of the header where the JWT is sent in, default is authorization";
            max_length: 200;
        }
    ];
    bool auto_register = 7;
}

message AddJWTIDPResponse {
    zitadel.v1.ObjectDetails details = 1;
    string idp_id = 2;
}

message UpdateIDPRequest {
    option (grpc.gateway.protoc_gen_openapiv2.options.openapiv2_schema) = {
		json_schema: {
			description: "Updates fields of an idp";
			required: ["idp_id", "name"]
		};
	};

    string idp_id = 1 [(validate.rules).string = {min_len: 1, max_len: 200}];
    string name = 2 [
        (validate.rules).string = {min_len: 1, max_len: 200},
        (grpc.gateway.protoc_gen_openapiv2.options.openapiv2_field) = {
            example: "\"google\"";
            min_length: 1;
            max_length: 200;
        }
    ];
    zitadel.idp.v1.IDPStylingType styling_type = 3 [
        (validate.rules).enum = {defined_only: true},
        (grpc.gateway.protoc_gen_openapiv2.options.openapiv2_field) = {
            description: "some identity providers specify the styling of the button to their login";
        }
    ];
    bool auto_register = 4;
}

message UpdateIDPResponse {
    zitadel.v1.ObjectDetails details = 1;
}

message DeactivateIDPRequest {
    option (grpc.gateway.protoc_gen_openapiv2.options.openapiv2_schema) = {
		json_schema: {
			required: ["idp_id"]
		};
	};
    string idp_id = 1 [
        (validate.rules).string = {min_len: 1, max_len: 200},
        (grpc.gateway.protoc_gen_openapiv2.options.openapiv2_field) = {
            example: "\"69629023906488334\"";
            min_length: 1;
            max_length: 200;
        }
    ];
}

message DeactivateIDPResponse {
    zitadel.v1.ObjectDetails details = 1;
}

message ReactivateIDPRequest {
    option (grpc.gateway.protoc_gen_openapiv2.options.openapiv2_schema) = {
		json_schema: {
			required: ["idp_id"]
		};
	};
    string idp_id = 1 [
        (validate.rules).string = {min_len: 1, max_len: 200},
        (grpc.gateway.protoc_gen_openapiv2.options.openapiv2_field) = {
            example: "\"69629023906488334\"";
            min_length: 1;
            max_length: 200;
        }
    ];
}

message ReactivateIDPResponse {
    zitadel.v1.ObjectDetails details = 1;
}

message RemoveIDPRequest {
    option (grpc.gateway.protoc_gen_openapiv2.options.openapiv2_schema) = {
		json_schema: {
			required: ["idp_id"]
		};
	};

    string idp_id = 1 [
        (validate.rules).string = {min_len: 1, max_len: 200},
        (grpc.gateway.protoc_gen_openapiv2.options.openapiv2_field) = {
            example: "\"69629023906488334\"";
            min_length: 1;
            max_length: 200;
        }
    ];
}

message RemoveIDPResponse {
    zitadel.v1.ObjectDetails details = 1;
}

message UpdateIDPOIDCConfigRequest {
    option (grpc.gateway.protoc_gen_openapiv2.options.openapiv2_schema) = {
		json_schema: {
			required: ["idp_id", "issuer", "client_id"]
		};
	};

    string idp_id = 1 [
        (validate.rules).string = {min_len: 1, max_len: 200},
        (grpc.gateway.protoc_gen_openapiv2.options.openapiv2_field) = {
            example: "\"69629023906488334\"";
            min_length: 1;
            max_length: 200;
        }
    ];
    string issuer = 2 [
        (validate.rules).string = {min_len: 1, max_len: 200},
        (grpc.gateway.protoc_gen_openapiv2.options.openapiv2_field) = {
            example: "\"https://accounts.google.com\"";
            description: "the oidc issuer of the identity provider";
            min_length: 1;
            max_length: 200;
        }
    ];
    string client_id = 3 [
        (validate.rules).string = {min_len: 1, max_len: 200},
        (grpc.gateway.protoc_gen_openapiv2.options.openapiv2_field) = {
            description: "client id generated by the identity provider";
            min_length: 1;
            max_length: 200;
        }
    ];
    string client_secret = 4 [
        (validate.rules).string = {max_len: 200},
        (grpc.gateway.protoc_gen_openapiv2.options.openapiv2_field) = {
            description: "client secret generated by the identity provider. If empty the secret is not overwritten";
            max_length: 200;
        }
    ];
    repeated string scopes = 5 [
        (grpc.gateway.protoc_gen_openapiv2.options.openapiv2_field) = {
            example: "[\"openid\", \"profile\", \"email\"]";
            description: "the scopes requested by ZITADEL during the request on the identity provider";
        }
    ];
    zitadel.idp.v1.OIDCMappingField display_name_mapping = 6 [
        (validate.rules).enum = {defined_only: true},
        (grpc.gateway.protoc_gen_openapiv2.options.openapiv2_field) = {
            description: "definition which field is mapped to the display name of the user";
        }
    ];
    zitadel.idp.v1.OIDCMappingField username_mapping = 7 [
        (validate.rules).enum = {defined_only: true},
        (grpc.gateway.protoc_gen_openapiv2.options.openapiv2_field) = {
            description: "definition which field is mapped to the email of the user";
        }
    ];
}

message UpdateIDPOIDCConfigResponse {
    zitadel.v1.ObjectDetails details = 1;
}

message UpdateIDPJWTConfigRequest {
    option (grpc.gateway.protoc_gen_openapiv2.options.openapiv2_schema) = {
        json_schema: {
            required: ["idp_id", "issuer", "keys_endpoint"]
        };
    };

    string idp_id = 1 [
        (validate.rules).string = {min_len: 1, max_len: 200},
        (grpc.gateway.protoc_gen_openapiv2.options.openapiv2_field) = {
            example: "\"69629023906488334\"";
            min_length: 1;
            max_length: 200;
        }
    ];
    string jwt_endpoint = 2 [
        (validate.rules).string = {min_len: 1, max_len: 200},
        (grpc.gateway.protoc_gen_openapiv2.options.openapiv2_field) = {
            example: "\"https://custom.com/auth/jwt\"";
            description: "the endpoint where the jwt can be extracted";
            min_length: 1;
            max_length: 200;
        }
    ];
    string issuer = 3 [
        (validate.rules).string = {min_len: 1, max_len: 200},
        (grpc.gateway.protoc_gen_openapiv2.options.openapiv2_field) = {
            example: "\"https://accounts.custom.com\"";
            description: "the issuer of the jwt (for validation)";
            min_length: 1;
            max_length: 200;
        }
    ];
    string keys_endpoint = 4 [
        (validate.rules).string = {min_len: 1, max_len: 200},
        (grpc.gateway.protoc_gen_openapiv2.options.openapiv2_field) = {
            example: "\"https://accounts.custom.com/keys\"";
            description: "the endpoint to the key (JWK) which are used to sign the JWT with";
            min_length: 1;
            max_length: 200;
        }
    ];
    string header_name = 5 [
        (validate.rules).string = {min_len: 1, max_len: 200},
        (grpc.gateway.protoc_gen_openapiv2.options.openapiv2_field) = {
            example: "\"x-auth-token\"";
            description: "the name of the header where the JWT is sent in, default is authorization";
            max_length: 200;
        }
    ];
}

message UpdateIDPJWTConfigResponse {
    zitadel.v1.ObjectDetails details = 1;
}

<<<<<<< HEAD
message AddGenericOAuthProviderRequest {
    string name = 1 [(validate.rules).string = {min_len: 1, max_len: 200}];
    string client_id = 2 [(validate.rules).string = {min_len: 1, max_len: 200}];
    string client_secret = 3 [(validate.rules).string = {min_len: 1, max_len: 200}];
    string authorization_endpoint = 4 [(validate.rules).string = {min_len: 1, max_len: 200}];
    string token_endpoint = 5 [(validate.rules).string = {min_len: 1, max_len: 200}];
    string user_endpoint = 6 [(validate.rules).string = {min_len: 1, max_len: 200}];
    repeated string scopes = 7 [(validate.rules).repeated = {max_items: 20, items: {string: {min_len: 1, max_len: 100}}}];
    zitadel.idp.v1.Options provider_options = 8 [(validate.rules).message = {required: true}];
}

message AddGenericOAuthProviderResponse {
    zitadel.v1.ObjectDetails details = 1;
    string id = 2;
}

message UpdateGenericOAuthProviderRequest {
    string id = 1 [(validate.rules).string = {min_len: 1, max_len: 200}];
    string name = 2 [(validate.rules).string = {min_len: 1, max_len: 200}];
    string client_id = 3 [(validate.rules).string = {min_len: 1, max_len: 200}];
    string client_secret = 4 [(validate.rules).string = {max_len: 200}];
    string authorization_endpoint = 5 [(validate.rules).string = {min_len: 1, max_len: 200}];
    string token_endpoint = 6 [(validate.rules).string = {min_len: 1, max_len: 200}];
    string user_endpoint = 7 [(validate.rules).string = {min_len: 1, max_len: 200}];
    repeated string scopes = 8 [(validate.rules).repeated = {max_items: 20, items: {string: {min_len: 1, max_len: 100}}}];
    zitadel.idp.v1.Options provider_options = 9 [(validate.rules).message = {required: true}];
}

message UpdateGenericOAuthProviderResponse {
    zitadel.v1.ObjectDetails details = 1;
}

message AddGenericOIDCProviderRequest {
    string name = 1 [(validate.rules).string = {min_len: 1, max_len: 200}];
    string issuer = 2 [(validate.rules).string = {min_len: 1, max_len: 200}];
    string client_id = 3 [(validate.rules).string = {min_len: 1, max_len: 200}];
    string client_secret = 4 [(validate.rules).string = {min_len: 1, max_len: 200}];
    repeated string scopes = 5 [(validate.rules).repeated = {max_items: 20, items: {string: {min_len: 1, max_len: 100}}}];
    zitadel.idp.v1.Options provider_options = 6 [(validate.rules).message = {required: true}];
}

message AddGenericOIDCProviderResponse {
    zitadel.v1.ObjectDetails details = 1;
    string id = 2;
}

message UpdateGenericOIDCProviderRequest {
    string id = 1 [(validate.rules).string = {min_len: 1, max_len: 200}];
    string name = 2 [(validate.rules).string = {min_len: 1, max_len: 200}];
    string issuer = 3 [(validate.rules).string = {min_len: 1, max_len: 200}];
    string client_id = 4 [(validate.rules).string = {min_len: 1, max_len: 200}];
    string client_secret = 5 [(validate.rules).string = {max_len: 200}];
    repeated string scopes = 6 [(validate.rules).repeated = {max_items: 20, items: {string: {min_len: 1, max_len: 100}}}];
    zitadel.idp.v1.Options provider_options = 7 [(validate.rules).message = {required: true}];
}

message UpdateGenericOIDCProviderResponse {
    zitadel.v1.ObjectDetails details = 1;
}

message AddJWTProviderRequest {
    string name = 1 [(validate.rules).string = {min_len: 1, max_len: 200}];
    string issuer = 2 [(validate.rules).string = {min_len: 1, max_len: 200}];
    string jwt_endpoint = 3 [(validate.rules).string = {min_len: 1, max_len: 200}];
    string keys_endpoint = 4 [(validate.rules).string = {min_len: 1, max_len: 200}];
    string header_name = 5 [(validate.rules).string = {min_len: 1, max_len: 200}];
    zitadel.idp.v1.Options provider_options = 6 [(validate.rules).message = {required: true}];
}

message AddJWTProviderResponse {
=======
message ListProvidersRequest {
    //list limitations and ordering
    zitadel.v1.ListQuery query = 1;
    //criteria the client is looking for
    repeated ProviderQuery queries = 2;
}

message ProviderQuery {
    oneof query {
        zitadel.idp.v1.IDPIDQuery idp_id_query = 1;
        zitadel.idp.v1.IDPNameQuery idp_name_query = 2;
    }
}

message ListProvidersResponse {
    zitadel.v1.ListDetails details = 1;
    repeated zitadel.idp.v1.Provider result = 2;
}

message GetProviderByIDRequest {
    string id = 1 [(validate.rules).string = {min_len: 1, max_len: 200}];
}

message GetProviderByIDResponse {
    zitadel.idp.v1.Provider idp = 1;
}

message AddLDAPProviderRequest {
    string name = 1 [(validate.rules).string = {min_len: 1, max_len: 200}];
    string host = 2 [(validate.rules).string = {min_len: 1, max_len: 200}];
    string port = 3 [(validate.rules).string = {max_len: 5}];
    bool tls = 4;
    string base_dn = 5 [(validate.rules).string = {min_len: 1, max_len: 200}];
    string user_object_class = 6 [(validate.rules).string = {min_len: 1, max_len: 200}];
    string user_unique_attribute = 7 [(validate.rules).string = {min_len: 1, max_len: 200}];
    string admin = 8 [(validate.rules).string = {min_len: 1, max_len: 200}];
    string password = 9 [(validate.rules).string = {min_len: 1, max_len: 200}];
    zitadel.idp.v1.LDAPAttributes attributes = 10;
    zitadel.idp.v1.Options provider_options = 11;
}

message AddLDAPProviderResponse {
>>>>>>> 586495a0
    zitadel.v1.ObjectDetails details = 1;
    string id = 2;
}

<<<<<<< HEAD
message UpdateJWTProviderRequest {
    string id = 1 [(validate.rules).string = {min_len: 1, max_len: 200}];
    string name = 2 [(validate.rules).string = {min_len: 1, max_len: 200}];
    string issuer = 3 [(validate.rules).string = {min_len: 1, max_len: 200}];
    string jwt_endpoint = 4 [(validate.rules).string = {min_len: 1, max_len: 200}];
    string keys_endpoint = 5 [(validate.rules).string = {max_len: 200}];
    string header_name = 6 [(validate.rules).string = {min_len: 1, max_len: 200}];
    zitadel.idp.v1.Options provider_options = 7 [(validate.rules).message = {required: true}];
}

message UpdateJWTProviderResponse {
    zitadel.v1.ObjectDetails details = 1;
}

message AddAzureADProviderRequest {
    string name = 1 [(validate.rules).string = {min_len: 1, max_len: 200}];
    string client_id = 2 [(validate.rules).string = {min_len: 1, max_len: 200}];
    string client_secret = 3 [(validate.rules).string = {min_len: 1, max_len: 200}];
    zitadel.idp.v1.AzureADTenant tenant = 4;
    bool email_verified = 5;
    repeated string scopes = 6 [(validate.rules).repeated = {max_items: 20, items: {string: {min_len: 1, max_len: 100}}}];
    zitadel.idp.v1.Options provider_options = 7 [(validate.rules).message = {required: true}];
}

message AddAzureADProviderResponse {
    zitadel.v1.ObjectDetails details = 1;
    string id = 2;
}

message UpdateAzureADProviderRequest {
    string id = 1 [(validate.rules).string = {min_len: 1, max_len: 200}];
    string name = 2 [(validate.rules).string = {min_len: 1, max_len: 200}];
    string client_id = 3 [(validate.rules).string = {min_len: 1, max_len: 200}];
    string client_secret = 4 [(validate.rules).string = {max_len: 200}];
    zitadel.idp.v1.AzureADTenant tenant = 5;
    bool email_verified = 6;
    repeated string scopes = 7 [(validate.rules).repeated = {max_items: 20, items: {string: {min_len: 1, max_len: 100}}}];
    zitadel.idp.v1.Options provider_options = 8 [(validate.rules).message = {required: true}];
}

message UpdateAzureADProviderResponse {
    zitadel.v1.ObjectDetails details = 1;
}


message AddGitHubProviderRequest {
    string client_id = 1 [(validate.rules).string = {min_len: 1, max_len: 200}];
    string client_secret = 2 [(validate.rules).string = {min_len: 1, max_len: 200}];
    repeated string scopes = 3 [(validate.rules).repeated = {max_items: 20, items: {string: {min_len: 1, max_len: 100}}}];
    zitadel.idp.v1.Options provider_options = 4 [(validate.rules).message = {required: true}];
}

message AddGitHubProviderResponse {
    zitadel.v1.ObjectDetails details = 1;
    string id = 2;
}

message UpdateGitHubProviderRequest {
    string id = 1 [(validate.rules).string = {min_len: 1, max_len: 200}];
    string client_id = 2 [(validate.rules).string = {min_len: 1, max_len: 200}];
    string client_secret = 3 [(validate.rules).string = {max_len: 200}];
    repeated string scopes = 4 [(validate.rules).repeated = {max_items: 20, items: {string: {min_len: 1, max_len: 100}}}];
    zitadel.idp.v1.Options provider_options = 5 [(validate.rules).message = {required: true}];
}

message UpdateGitHubProviderResponse {
    zitadel.v1.ObjectDetails details = 1;
}

message AddGitHubEnterpriseProviderRequest {
    string client_id = 1 [(validate.rules).string = {min_len: 1, max_len: 200}];
    string name = 2 [(validate.rules).string = {min_len: 1, max_len: 200}];
    string client_secret = 3 [(validate.rules).string = {min_len: 1, max_len: 200}];
    string authorization_endpoint = 4 [(validate.rules).string = {min_len: 1, max_len: 200}];
    string token_endpoint = 5 [(validate.rules).string = {min_len: 1, max_len: 200}];
    string user_endpoint = 6 [(validate.rules).string = {min_len: 1, max_len: 200}];
    repeated string scopes = 7 [(validate.rules).repeated = {max_items: 20, items: {string: {min_len: 1, max_len: 100}}}];
    zitadel.idp.v1.Options provider_options = 8 [(validate.rules).message = {required: true}];
}

message AddGitHubEnterpriseProviderResponse {
    zitadel.v1.ObjectDetails details = 1;
    string id = 2;
}

message UpdateGitHubEnterpriseProviderRequest {
    string id = 1 [(validate.rules).string = {min_len: 1, max_len: 200}];
    string name = 2 [(validate.rules).string = {min_len: 1, max_len: 200}];
    string client_id = 3 [(validate.rules).string = {min_len: 1, max_len: 200}];
    string client_secret = 4 [(validate.rules).string = {max_len: 200}];
    string authorization_endpoint = 5 [(validate.rules).string = {min_len: 1, max_len: 200}];
    string token_endpoint = 6 [(validate.rules).string = {min_len: 1, max_len: 200}];
    string user_endpoint = 7 [(validate.rules).string = {min_len: 1, max_len: 200}];
    repeated string scopes = 8 [(validate.rules).repeated = {max_items: 20, items: {string: {min_len: 1, max_len: 100}}}];
    zitadel.idp.v1.Options provider_options = 9 [(validate.rules).message = {required: true}];
}

message UpdateGitHubEnterpriseProviderResponse {
    zitadel.v1.ObjectDetails details = 1;
}

message AddGitLabProviderRequest {
    string client_id = 1 [(validate.rules).string = {min_len: 1, max_len: 200}];
    string client_secret = 2 [(validate.rules).string = {min_len: 1, max_len: 200}];
    repeated string scopes = 3 [(validate.rules).repeated = {max_items: 20, items: {string: {min_len: 1, max_len: 100}}}];
    zitadel.idp.v1.Options provider_options = 4 [(validate.rules).message = {required: true}];
}

message AddGitLabProviderResponse {
    zitadel.v1.ObjectDetails details = 1;
    string id = 2;
}

message UpdateGitLabProviderRequest {
    string id = 1 [(validate.rules).string = {min_len: 1, max_len: 200}];
    string client_id = 2 [(validate.rules).string = {min_len: 1, max_len: 200}];
    string client_secret = 3 [(validate.rules).string = {max_len: 200}];
    repeated string scopes = 4 [(validate.rules).repeated = {max_items: 20, items: {string: {min_len: 1, max_len: 100}}}];
    zitadel.idp.v1.Options provider_options = 5 [(validate.rules).message = {required: true}];
}

message UpdateGitLabProviderResponse {
    zitadel.v1.ObjectDetails details = 1;
}

message AddGitLabSelfHostedProviderRequest {
    string issuer = 1 [(validate.rules).string = {min_len: 1, max_len: 200}];
    string name = 2 [(validate.rules).string = {min_len: 1, max_len: 200}];
    string client_id = 3 [(validate.rules).string = {min_len: 1, max_len: 200}];
    string client_secret = 4 [(validate.rules).string = {min_len: 1, max_len: 200}];
    repeated string scopes = 5 [(validate.rules).repeated = {max_items: 20, items: {string: {min_len: 1, max_len: 100}}}];
    zitadel.idp.v1.Options provider_options = 6 [(validate.rules).message = {required: true}];
}

message AddGitLabSelfHostedProviderResponse {
    zitadel.v1.ObjectDetails details = 1;
    string id = 2;
}

message UpdateGitLabSelfHostedProviderRequest {
    string id = 1 [(validate.rules).string = {min_len: 1, max_len: 200}];
    string issuer = 2 [(validate.rules).string = {min_len: 1, max_len: 200}];
    string name = 3 [(validate.rules).string = {min_len: 1, max_len: 200}];
    string client_id = 4 [(validate.rules).string = {min_len: 1, max_len: 200}];
    string client_secret = 5 [(validate.rules).string = {max_len: 200}];
    repeated string scopes = 6 [(validate.rules).repeated = {max_items: 20, items: {string: {min_len: 1, max_len: 100}}}];
    zitadel.idp.v1.Options provider_options = 7 [(validate.rules).message = {required: true}];
}

message UpdateGitLabSelfHostedProviderResponse {
    zitadel.v1.ObjectDetails details = 1;
}

message AddGoogleProviderRequest {
    string client_id = 1 [(validate.rules).string = {min_len: 1, max_len: 200}];
    string client_secret = 2 [(validate.rules).string = {min_len: 1, max_len: 200}];
    repeated string scopes = 3 [(validate.rules).repeated = {max_items: 20, items: {string: {min_len: 1, max_len: 100}}}];
    zitadel.idp.v1.Options provider_options = 4 [(validate.rules).message = {required: true}];
}

message AddGoogleProviderResponse {
    zitadel.v1.ObjectDetails details = 1;
    string id = 2;
}

message UpdateGoogleProviderRequest {
    string id = 1 [(validate.rules).string = {min_len: 1, max_len: 200}];
    string client_id = 2 [(validate.rules).string = {min_len: 1, max_len: 200}];
    string client_secret = 3 [(validate.rules).string = {max_len: 200}];
    repeated string scopes = 4 [(validate.rules).repeated = {max_items: 20, items: {string: {min_len: 1, max_len: 100}}}];
    zitadel.idp.v1.Options provider_options = 5 [(validate.rules).message = {required: true}];
}

message UpdateGoogleProviderResponse {
=======
message UpdateLDAPProviderRequest {
    string id = 1 [(validate.rules).string = {min_len: 1, max_len: 200}];
    string name = 2 [(validate.rules).string = {min_len: 1, max_len: 200}];
    string host = 3 [(validate.rules).string = {min_len: 1, max_len: 200}];
    string port = 4 [(validate.rules).string = {max_len: 5}];
    bool tls = 5;
    string base_dn = 6 [(validate.rules).string = {min_len: 1, max_len: 200}];
    string user_object_class = 7 [(validate.rules).string = {min_len: 1, max_len: 200}];
    string user_unique_attribute = 8 [(validate.rules).string = {min_len: 1, max_len: 200}];
    string admin = 9 [(validate.rules).string = {min_len: 1, max_len: 200}];
    string password = 10 [(validate.rules).string = {max_len: 200}];
    zitadel.idp.v1.LDAPAttributes attributes = 11;
    zitadel.idp.v1.Options provider_options = 12;
}

message UpdateLDAPProviderResponse {
>>>>>>> 586495a0
    zitadel.v1.ObjectDetails details = 1;
}

message DeleteProviderRequest {
    string id = 1 [(validate.rules).string = {min_len: 1, max_len: 200}];
}

message DeleteProviderResponse {
    zitadel.v1.ObjectDetails details = 1;
}

message GetOrgIAMPolicyRequest {}

message GetOrgIAMPolicyResponse {
    zitadel.policy.v1.OrgIAMPolicy policy = 1;
}

message UpdateOrgIAMPolicyRequest {
    bool user_login_must_be_domain = 1;
}

message UpdateOrgIAMPolicyResponse {
    zitadel.v1.ObjectDetails details = 1;
}

message GetCustomOrgIAMPolicyRequest {
    option (grpc.gateway.protoc_gen_openapiv2.options.openapiv2_schema) = {
        json_schema: {
            required: ["org_id"]
        };
    };
    string org_id = 1 [
        (validate.rules).string = {min_len: 1, max_len: 200},
        (grpc.gateway.protoc_gen_openapiv2.options.openapiv2_field) = {
            example: "\"#69629023906488334\"";
            min_length: 1;
            max_length: 200;
        }
    ];
}

message GetCustomOrgIAMPolicyResponse {
    zitadel.policy.v1.OrgIAMPolicy policy = 1;
    //deprecated: is_default is also defined in zitadel.policy.v1.OrgIAMPolicy
    bool is_default = 2;
}

message AddCustomOrgIAMPolicyRequest {
    option (grpc.gateway.protoc_gen_openapiv2.options.openapiv2_schema) = {
        json_schema: {
            required: ["org_id"]
        };
    };

    string org_id = 1 [
        (validate.rules).string = {min_len: 1, max_len: 200},
        (grpc.gateway.protoc_gen_openapiv2.options.openapiv2_field) = {
            example: "\"#69629023906488334\"";
            min_length: 1;
            max_length: 200;
        }
    ];
    bool user_login_must_be_domain = 2 [
        (grpc.gateway.protoc_gen_openapiv2.options.openapiv2_field) = {
            description: "the username has to end with the domain of it's organisation"
        }
    ]; // the username has to end with the domain of it's organisation (uniqueness is organisation based)
}

message AddCustomOrgIAMPolicyResponse {
    zitadel.v1.ObjectDetails details = 1;
}

message UpdateCustomOrgIAMPolicyRequest {
    option (grpc.gateway.protoc_gen_openapiv2.options.openapiv2_schema) = {
        json_schema: {
            required: ["org_id"]
        };
    };

    string org_id = 1 [
        (validate.rules).string = {min_len: 1, max_len: 200},
        (grpc.gateway.protoc_gen_openapiv2.options.openapiv2_field) = {
            example: "\"69629023906488334\"";
            min_length: 1;
            max_length: 200;
        }
    ];
    bool user_login_must_be_domain = 2 [
        (grpc.gateway.protoc_gen_openapiv2.options.openapiv2_field) = {
            description: "the username has to end with the domain of it's organisation"
        }
    ];
}

message UpdateCustomOrgIAMPolicyResponse {
    zitadel.v1.ObjectDetails details = 1;
}

message ResetCustomOrgIAMPolicyToDefaultRequest {
    option (grpc.gateway.protoc_gen_openapiv2.options.openapiv2_schema) = {
        json_schema: {
            required: ["org_id"]
        };
    };

    string org_id = 1 [
        (validate.rules).string = {min_len: 1, max_len: 200},
        (grpc.gateway.protoc_gen_openapiv2.options.openapiv2_field) = {
            example: "\"69629023906488334\"";
            min_length: 1;
            max_length: 200;
        }
    ];
}

message ResetCustomOrgIAMPolicyToDefaultResponse {
    zitadel.v1.ObjectDetails details = 1;
}

message GetDomainPolicyRequest {}

message GetDomainPolicyResponse {
    zitadel.policy.v1.DomainPolicy policy = 1;
}

message UpdateDomainPolicyRequest {
    bool user_login_must_be_domain = 1;
    bool validate_org_domains = 2;
    bool smtp_sender_address_matches_instance_domain = 3;
}

message UpdateDomainPolicyResponse {
    zitadel.v1.ObjectDetails details = 1;
}

message GetCustomDomainPolicyRequest {
    option (grpc.gateway.protoc_gen_openapiv2.options.openapiv2_schema) = {
		json_schema: {
			required: ["org_id"]
		};
	};
    string org_id = 1 [
        (validate.rules).string = {min_len: 1, max_len: 200},
        (grpc.gateway.protoc_gen_openapiv2.options.openapiv2_field) = {
            example: "\"#69629023906488334\"";
            min_length: 1;
            max_length: 200;
        }
    ];
}

message GetCustomDomainPolicyResponse {
    zitadel.policy.v1.DomainPolicy policy = 1;
    //deprecated: is_default is also defined in zitadel.policy.v1.DomainPolicy
    bool is_default = 2;
}

message AddCustomDomainPolicyRequest {
    option (grpc.gateway.protoc_gen_openapiv2.options.openapiv2_schema) = {
		json_schema: {
			required: ["org_id"]
		};
	};

    string org_id = 1 [
        (validate.rules).string = {min_len: 1, max_len: 200},
        (grpc.gateway.protoc_gen_openapiv2.options.openapiv2_field) = {
            example: "\"#69629023906488334\"";
            min_length: 1;
            max_length: 200;
        }
    ];
    bool user_login_must_be_domain = 2 [
        (grpc.gateway.protoc_gen_openapiv2.options.openapiv2_field) = {
            description: "the username has to end with the domain of it's organisation"
        }
    ]; // the username has to end with the domain of it's organisation (uniqueness is organisation based)
    bool validate_org_domains = 3 [
        (grpc.gateway.protoc_gen_openapiv2.options.openapiv2_field) = {
            description: "defines if organisation domains should be validated org count as validated automatically"
        }
    ];
    bool smtp_sender_address_matches_instance_domain = 4 [
        (grpc.gateway.protoc_gen_openapiv2.options.openapiv2_field) = {
            description: "defines if the smtp sender address domain should match an existing domain on the instance"
        }
    ];
}

message AddCustomDomainPolicyResponse {
    zitadel.v1.ObjectDetails details = 1;
}

message UpdateCustomDomainPolicyRequest {
    option (grpc.gateway.protoc_gen_openapiv2.options.openapiv2_schema) = {
		json_schema: {
			required: ["org_id"]
		};
	};

    string org_id = 1 [
        (validate.rules).string = {min_len: 1, max_len: 200},
        (grpc.gateway.protoc_gen_openapiv2.options.openapiv2_field) = {
            example: "\"69629023906488334\"";
            min_length: 1;
            max_length: 200;
        }
    ];
    bool user_login_must_be_domain = 2 [
        (grpc.gateway.protoc_gen_openapiv2.options.openapiv2_field) = {
            description: "the username has to end with the domain of it's organisation"
        }
    ];
    bool validate_org_domains = 3 [
        (grpc.gateway.protoc_gen_openapiv2.options.openapiv2_field) = {
            description: "defines if organisation domains should be validated org count as validated automatically"
        }
    ];
    bool smtp_sender_address_matches_instance_domain = 4 [
        (grpc.gateway.protoc_gen_openapiv2.options.openapiv2_field) = {
            description: "defines if the smtp sender address domain should match an existing domain on the instance"
        }
    ];
}

message UpdateCustomDomainPolicyResponse {
    zitadel.v1.ObjectDetails details = 1;
}

message ResetCustomDomainPolicyToDefaultRequest {
    option (grpc.gateway.protoc_gen_openapiv2.options.openapiv2_schema) = {
		json_schema: {
			required: ["org_id"]
		};
	};

    string org_id = 1 [
        (validate.rules).string = {min_len: 1, max_len: 200},
        (grpc.gateway.protoc_gen_openapiv2.options.openapiv2_field) = {
            example: "\"69629023906488334\"";
            min_length: 1;
            max_length: 200;
        }
    ];
}

message ResetCustomDomainPolicyToDefaultResponse {
    zitadel.v1.ObjectDetails details = 1;
}

//This is an empty request
message GetLabelPolicyRequest {}

message GetLabelPolicyResponse {
    zitadel.policy.v1.LabelPolicy policy = 1;
}

//This is an empty request
message GetPreviewLabelPolicyRequest {}

message GetPreviewLabelPolicyResponse {
    zitadel.policy.v1.LabelPolicy policy = 1;
}

message UpdateLabelPolicyRequest {
    string primary_color = 1 [
        (validate.rules).string = {max_len: 50},
        (grpc.gateway.protoc_gen_openapiv2.options.openapiv2_field) = {
            description: "respresents a color scheme"
            example: "\"#353535\"";
            max_length: 50;
        }
    ];
    bool hide_login_name_suffix = 3 [
        (grpc.gateway.protoc_gen_openapiv2.options.openapiv2_field) = {
            description: "hides the org suffix on the login form if the scope \"urn:zitadel:iam:org:domain:primary:{domainname}\" is set";
        }
    ];
    string warn_color = 4 [(validate.rules).string = {max_len: 50}];
    string background_color = 5 [(validate.rules).string = {max_len: 50}];
    string font_color = 6 [(validate.rules).string = {max_len: 50}];
    string primary_color_dark = 7 [(validate.rules).string = {max_len: 50}];
    string background_color_dark = 8 [(validate.rules).string = { max_len: 50}];
    string warn_color_dark = 9 [(validate.rules).string = { max_len: 50}];
    string font_color_dark = 10 [(validate.rules).string = { max_len: 50}];
    bool disable_watermark = 11;
}

message UpdateLabelPolicyResponse {
    zitadel.v1.ObjectDetails details = 1;
}

//This is an empty request
message ActivateLabelPolicyRequest {}

message ActivateLabelPolicyResponse {
    zitadel.v1.ObjectDetails details = 1;
}

//This is an empty request
message RemoveLabelPolicyLogoRequest {}

message RemoveLabelPolicyLogoResponse {
    zitadel.v1.ObjectDetails details = 1;
}

//This is an empty request
message RemoveLabelPolicyLogoDarkRequest {}

message RemoveLabelPolicyLogoDarkResponse {
    zitadel.v1.ObjectDetails details = 1;
}

//This is an empty request
message RemoveLabelPolicyIconRequest {}

message RemoveLabelPolicyIconResponse {
    zitadel.v1.ObjectDetails details = 1;
}

//This is an empty request
message RemoveLabelPolicyIconDarkRequest {}

message RemoveLabelPolicyIconDarkResponse {
    zitadel.v1.ObjectDetails details = 1;
}

//This is an empty request
message RemoveLabelPolicyFontRequest {}

message RemoveLabelPolicyFontResponse {
    zitadel.v1.ObjectDetails details = 1;
}

//This is an empty request
message GetLoginPolicyRequest {}

message GetLoginPolicyResponse {
    zitadel.policy.v1.LoginPolicy policy = 1;
}

message UpdateLoginPolicyRequest {
    bool allow_username_password = 1 [
        (grpc.gateway.protoc_gen_openapiv2.options.openapiv2_field) = {
            description: "defines if a user is allowed to login with his username and password"
        }
    ];
    bool allow_register = 2 [
        (grpc.gateway.protoc_gen_openapiv2.options.openapiv2_field) = {
            description: "defines if a person is allowed to register a user on this organisation"
        }
    ];
    bool allow_external_idp = 3 [
        (grpc.gateway.protoc_gen_openapiv2.options.openapiv2_field) = {
            description: "defines if a user is allowed to add a defined identity provider. E.g. Google auth"
        }
    ];
    bool force_mfa = 4 [
        (grpc.gateway.protoc_gen_openapiv2.options.openapiv2_field) = {
            description: "defines if a user MUST use a multi factor to log in"
        }
    ];
    zitadel.policy.v1.PasswordlessType passwordless_type = 5 [
        (validate.rules).enum = {defined_only: true},
        (grpc.gateway.protoc_gen_openapiv2.options.openapiv2_field) = {
            description: "defines if passwordless is allowed for users"
        }];
    bool hide_password_reset = 6 [
        (grpc.gateway.protoc_gen_openapiv2.options.openapiv2_field) = {
            description: "defines if password reset link should be shown in the login screen"
        }
    ];
    bool ignore_unknown_usernames = 7 [
        (grpc.gateway.protoc_gen_openapiv2.options.openapiv2_field) = {
            description: "defines if unknown username on login screen directly return an error or always display the password screen"
        }
    ];
    string default_redirect_uri = 8 [
        (grpc.gateway.protoc_gen_openapiv2.options.openapiv2_field) = {
            description: "defines where the user will be redirected to if the login is started without app context (e.g. from mail)"
        }
    ];
    google.protobuf.Duration password_check_lifetime = 9;
    google.protobuf.Duration external_login_check_lifetime = 10;
    google.protobuf.Duration mfa_init_skip_lifetime = 11;
    google.protobuf.Duration second_factor_check_lifetime = 12;
    google.protobuf.Duration multi_factor_check_lifetime = 13;
    // If set to true, the suffix (@domain.com) of an unknown username input on the login screen will be matched against the org domains and will redirect to the registration of that organisation on success.
    bool allow_domain_discovery = 14 [
        (grpc.gateway.protoc_gen_openapiv2.options.openapiv2_field) = {
            description: "If set to true, the suffix (@domain.com) of an unknown username input on the login screen will be matched against the org domains and will redirect to the registration of that organisation on success."
        }
    ];
    bool disable_login_with_email = 15 [
        (grpc.gateway.protoc_gen_openapiv2.options.openapiv2_field) = {
            description: "defines if user can additionally (to the loginname) be identified by their verified email address"
        }
    ];
    bool disable_login_with_phone = 16 [
        (grpc.gateway.protoc_gen_openapiv2.options.openapiv2_field) = {
            description: "defines if user can additionally (to the loginname) be identified by their verified phone number"
        }
    ];
}

message UpdateLoginPolicyResponse {
    zitadel.v1.ObjectDetails details = 1;
}

message ListLoginPolicyIDPsRequest {
    //list limitations and ordering
    zitadel.v1.ListQuery query = 1;
}

message ListLoginPolicyIDPsResponse {
    zitadel.v1.ListDetails details = 1;
    repeated zitadel.idp.v1.IDPLoginPolicyLink result = 2;
}

message AddIDPToLoginPolicyRequest {
    option (grpc.gateway.protoc_gen_openapiv2.options.openapiv2_schema) = {
		json_schema: {
			required: ["org_id"]
		};
	};

    string idp_id = 1 [
        (validate.rules).string = {min_len: 1, max_len: 200},
        (grpc.gateway.protoc_gen_openapiv2.options.openapiv2_field) = {
            example: "\"69629023906488334\"";
            min_length: 1;
            max_length: 200;
        }
    ]; // Id of the predefined idp configuration
}

message AddIDPToLoginPolicyResponse {
    zitadel.v1.ObjectDetails details = 1;
}

message RemoveIDPFromLoginPolicyRequest {
    option (grpc.gateway.protoc_gen_openapiv2.options.openapiv2_schema) = {
		json_schema: {
			required: ["idp_id"]
		};
	};

    string idp_id = 1 [
        (validate.rules).string = {min_len: 1, max_len: 200},
        (grpc.gateway.protoc_gen_openapiv2.options.openapiv2_field) = {
            example: "\"69629023906488334\"";
            min_length: 1;
            max_length: 200;
        }
    ];
}

message RemoveIDPFromLoginPolicyResponse {
    zitadel.v1.ObjectDetails details = 1;
}

//This is an empty request
message ListLoginPolicySecondFactorsRequest {}

message ListLoginPolicySecondFactorsResponse {
    zitadel.v1.ListDetails details = 1;
    repeated zitadel.policy.v1.SecondFactorType result = 2;
}

message AddSecondFactorToLoginPolicyRequest {
    option (grpc.gateway.protoc_gen_openapiv2.options.openapiv2_schema) = {
		json_schema: {
			required: ["type"]
		};
	};

    zitadel.policy.v1.SecondFactorType type = 1 [(validate.rules).enum = {defined_only: true, not_in: [0]}];
}

message AddSecondFactorToLoginPolicyResponse {
    zitadel.v1.ObjectDetails details = 1;
}

message RemoveSecondFactorFromLoginPolicyRequest {
    option (grpc.gateway.protoc_gen_openapiv2.options.openapiv2_schema) = {
		json_schema: {
			required: ["type"]
		};
	};

    zitadel.policy.v1.SecondFactorType type = 1 [(validate.rules).enum = {defined_only: true, not_in: [0]}];
}

message RemoveSecondFactorFromLoginPolicyResponse {
    zitadel.v1.ObjectDetails details = 1;
}

//This is an empty request
message ListLoginPolicyMultiFactorsRequest {}

message ListLoginPolicyMultiFactorsResponse {
    zitadel.v1.ListDetails details = 1;
    repeated zitadel.policy.v1.MultiFactorType result = 2;
}

message AddMultiFactorToLoginPolicyRequest {
    option (grpc.gateway.protoc_gen_openapiv2.options.openapiv2_schema) = {
		json_schema: {
			required: ["type"]
		};
	};

    zitadel.policy.v1.MultiFactorType type = 1 [(validate.rules).enum = {defined_only: true, not_in: [0]}];
}

message AddMultiFactorToLoginPolicyResponse {
    zitadel.v1.ObjectDetails details = 1;
}

message RemoveMultiFactorFromLoginPolicyRequest {
    option (grpc.gateway.protoc_gen_openapiv2.options.openapiv2_schema) = {
		json_schema: {
			required: ["type"]
		};
	};

    zitadel.policy.v1.MultiFactorType type = 1 [(validate.rules).enum = {defined_only: true, not_in: [0]}];
}

message RemoveMultiFactorFromLoginPolicyResponse {
    zitadel.v1.ObjectDetails details = 1;
}

message GetPasswordComplexityPolicyRequest {}

message GetPasswordComplexityPolicyResponse {
    zitadel.policy.v1.PasswordComplexityPolicy policy = 1;
}

message UpdatePasswordComplexityPolicyRequest {
    uint32 min_length = 1 [
        (grpc.gateway.protoc_gen_openapiv2.options.openapiv2_field) = {
            example: "\"8\""
        }
    ];
    bool has_uppercase = 2 [
        (grpc.gateway.protoc_gen_openapiv2.options.openapiv2_field) = {
            description: "defines if the password MUST contain an upper case letter"
        }
    ];
    bool has_lowercase = 3 [
        (grpc.gateway.protoc_gen_openapiv2.options.openapiv2_field) = {
            description: "defines if the password MUST contain a lower case letter"
        }
    ];
    bool has_number = 4 [
        (grpc.gateway.protoc_gen_openapiv2.options.openapiv2_field) = {
            description: "defines if the password MUST contain a numer"
        }
    ];
    bool has_symbol = 5 [
        (grpc.gateway.protoc_gen_openapiv2.options.openapiv2_field) = {
            description: "defines if the password MUST contain a symbol. E.g. \"$\""
        }
    ];
}

message UpdatePasswordComplexityPolicyResponse {
    zitadel.v1.ObjectDetails details = 1;
}

//This is an empty request
message GetPasswordAgePolicyRequest {}

message GetPasswordAgePolicyResponse {
    zitadel.policy.v1.PasswordAgePolicy policy = 1;
}

message UpdatePasswordAgePolicyRequest {
    uint32 max_age_days = 1 [
        (grpc.gateway.protoc_gen_openapiv2.options.openapiv2_field) = {
            description: "Maximum days since last password change"
            example: "\"365\""
        }
    ];
    uint32 expire_warn_days = 2 [
        (grpc.gateway.protoc_gen_openapiv2.options.openapiv2_field) = {
            description: "Days before the password expiry the user gets notified to change the password"
            example: "\"10\""
        }
    ];
}

message UpdatePasswordAgePolicyResponse {
    zitadel.v1.ObjectDetails details = 1;
}

//This is an empty request
message GetLockoutPolicyRequest {}

message GetLockoutPolicyResponse {
    zitadel.policy.v1.LockoutPolicy policy = 1;
}

message UpdateLockoutPolicyRequest {
    // failed attempts until a user gets locked
    uint32 max_password_attempts = 1 [
        (grpc.gateway.protoc_gen_openapiv2.options.openapiv2_field) = {
            description: "Maximum password check attempts before the account gets locked. Attempts are reset as soon as the password is entered correct or the password is reset."
            example: "\"10\""
        }
    ];
}

message UpdateLockoutPolicyResponse {
    zitadel.v1.ObjectDetails details = 1;
}

//This is an empty request
message GetPrivacyPolicyRequest {}

message GetPrivacyPolicyResponse {
    zitadel.policy.v1.PrivacyPolicy policy = 1;
}

message UpdatePrivacyPolicyRequest {
    string tos_link = 1;
    string privacy_link = 2;
    string help_link = 3;
}

message UpdatePrivacyPolicyResponse {
    zitadel.v1.ObjectDetails details = 1;
}

message AddNotificationPolicyRequest {
    bool password_change = 1;
}

message AddNotificationPolicyResponse {
    zitadel.v1.ObjectDetails details = 1;
}

//This is an empty request
message GetNotificationPolicyRequest {}

message GetNotificationPolicyResponse {
    zitadel.policy.v1.NotificationPolicy policy = 1;
}

message UpdateNotificationPolicyRequest {
   bool password_change = 1;
}

message UpdateNotificationPolicyResponse {
    zitadel.v1.ObjectDetails details = 1;
}

message GetDefaultInitMessageTextRequest {
    string language = 1 [(validate.rules).string = {min_len: 1, max_len: 200}];
}

message GetDefaultInitMessageTextResponse {
    zitadel.text.v1.MessageCustomText custom_text = 1;
}

message GetCustomInitMessageTextRequest {
    string language = 1 [(validate.rules).string = {min_len: 1, max_len: 200}];
}

message GetCustomInitMessageTextResponse {
    zitadel.text.v1.MessageCustomText custom_text = 1;
}

message SetDefaultInitMessageTextRequest {
    string language = 1 [
        (validate.rules).string = {min_len: 1, max_len: 200},
        (grpc.gateway.protoc_gen_openapiv2.options.openapiv2_field) = {
            example: "\"de\""
        }
    ];
    string title = 2 [(validate.rules).string = {max_len: 200}];
    string pre_header = 3 [(validate.rules).string = {max_len: 200}];
    string subject = 4 [(validate.rules).string = {max_len: 200}];
    string greeting = 5  [(validate.rules).string = {max_len: 200}];
    string text = 6 [(validate.rules).string = {max_len: 1000}];
    string button_text = 7 [(validate.rules).string = {max_len: 200}];
    string footer_text = 8 [(validate.rules).string = {max_len: 200}];
}

message SetDefaultInitMessageTextResponse {
    zitadel.v1.ObjectDetails details = 1;
}

message ResetCustomInitMessageTextToDefaultRequest {
    string language = 1 [(validate.rules).string = {min_len: 1, max_len: 200}];
}

message ResetCustomInitMessageTextToDefaultResponse {
    zitadel.v1.ObjectDetails details = 1;
}

message GetDefaultPasswordResetMessageTextRequest {
    string language = 1 [(validate.rules).string = {min_len: 1, max_len: 200}];
}

message GetDefaultPasswordResetMessageTextResponse {
    zitadel.text.v1.MessageCustomText custom_text = 1;
}

message GetCustomPasswordResetMessageTextRequest {
    string language = 1 [(validate.rules).string = {min_len: 1, max_len: 200}];
}

message GetCustomPasswordResetMessageTextResponse {
    zitadel.text.v1.MessageCustomText custom_text = 1;
}

message SetDefaultPasswordResetMessageTextRequest {
    string language = 1 [
        (validate.rules).string = {min_len: 1, max_len: 200},
        (grpc.gateway.protoc_gen_openapiv2.options.openapiv2_field) = {
            example: "\"de\""
        }
    ];
    string title = 2 [(validate.rules).string = {max_len: 200}];
    string pre_header = 3 [(validate.rules).string = {max_len: 200}];
    string subject = 4 [(validate.rules).string = {max_len: 200}];
    string greeting = 5  [(validate.rules).string = {max_len: 200}];
    string text = 6 [(validate.rules).string = {max_len: 800}];
    string button_text = 7 [(validate.rules).string = {max_len: 200}];
    string footer_text = 8 [(validate.rules).string = {max_len: 200}];
}

message SetDefaultPasswordResetMessageTextResponse {
    zitadel.v1.ObjectDetails details = 1;
}

message ResetCustomPasswordResetMessageTextToDefaultRequest {
    string language = 1 [(validate.rules).string = {min_len: 1, max_len: 200}];
}

message ResetCustomPasswordResetMessageTextToDefaultResponse {
    zitadel.v1.ObjectDetails details = 1;
}

message GetDefaultVerifyEmailMessageTextRequest {
    string language = 1 [(validate.rules).string = {min_len: 1, max_len: 200}];
}

message GetDefaultVerifyEmailMessageTextResponse {
    zitadel.text.v1.MessageCustomText custom_text = 1;
}

message GetCustomVerifyEmailMessageTextRequest {
    string language = 1 [(validate.rules).string = {min_len: 1, max_len: 200}];
}

message GetCustomVerifyEmailMessageTextResponse {
    zitadel.text.v1.MessageCustomText custom_text = 1;
}

message SetDefaultVerifyEmailMessageTextRequest {
    string language = 1 [
        (validate.rules).string = {min_len: 1, max_len: 200},
        (grpc.gateway.protoc_gen_openapiv2.options.openapiv2_field) = {
            example: "\"de\""
        }
    ];
    string title = 2 [(validate.rules).string = {max_len: 200}];
    string pre_header = 3 [(validate.rules).string = {max_len: 200}];
    string subject = 4 [(validate.rules).string = {max_len: 200}];
    string greeting = 5  [(validate.rules).string = {max_len: 200}];
    string text = 6 [(validate.rules).string = {max_len: 800}];
    string button_text = 7 [(validate.rules).string = {max_len: 200}];
    string footer_text = 8 [(validate.rules).string = {max_len: 200}];
}

message SetDefaultVerifyEmailMessageTextResponse {
    zitadel.v1.ObjectDetails details = 1;
}

message ResetCustomVerifyEmailMessageTextToDefaultRequest {
    string language = 1 [(validate.rules).string = {min_len: 1, max_len: 200}];
}

message ResetCustomVerifyEmailMessageTextToDefaultResponse {
    zitadel.v1.ObjectDetails details = 1;
}

message GetDefaultVerifyPhoneMessageTextRequest {
    string language = 1 [(validate.rules).string = {min_len: 1, max_len: 200}];
}

message GetDefaultVerifyPhoneMessageTextResponse {
    zitadel.text.v1.MessageCustomText custom_text = 1;
}

message GetCustomVerifyPhoneMessageTextRequest {
    string language = 1 [(validate.rules).string = {min_len: 1, max_len: 200}];
}

message GetCustomVerifyPhoneMessageTextResponse {
    zitadel.text.v1.MessageCustomText custom_text = 1;
}

message SetDefaultVerifyPhoneMessageTextRequest {
    string language = 1 [
        (validate.rules).string = {min_len: 1, max_len: 200},
        (grpc.gateway.protoc_gen_openapiv2.options.openapiv2_field) = {
            example: "\"de\""
        }
    ];
    string title = 2 [(validate.rules).string = {max_len: 200}];
    string pre_header = 3 [(validate.rules).string = {max_len: 200}];
    string subject = 4 [(validate.rules).string = {max_len: 200}];
    string greeting = 5  [(validate.rules).string = {max_len: 200}];
    string text = 6 [(validate.rules).string = {max_len: 800}];
    string button_text = 7 [(validate.rules).string = {max_len: 200}];
    string footer_text = 8 [(validate.rules).string = {max_len: 200}];
}

message SetDefaultVerifyPhoneMessageTextResponse {
    zitadel.v1.ObjectDetails details = 1;
}

message ResetCustomVerifyPhoneMessageTextToDefaultRequest {
    string language = 1 [(validate.rules).string = {min_len: 1, max_len: 200}];
}

message ResetCustomVerifyPhoneMessageTextToDefaultResponse {
    zitadel.v1.ObjectDetails details = 1;
}

message GetDefaultDomainClaimedMessageTextRequest {
    string language = 1 [(validate.rules).string = {min_len: 1, max_len: 200}];
}

message GetDefaultDomainClaimedMessageTextResponse {
    zitadel.text.v1.MessageCustomText custom_text = 1;
}

message GetCustomDomainClaimedMessageTextRequest {
    string language = 1 [(validate.rules).string = {min_len: 1, max_len: 200}];
}

message GetCustomDomainClaimedMessageTextResponse {
    zitadel.text.v1.MessageCustomText custom_text = 1;
}

message SetDefaultDomainClaimedMessageTextRequest {
    string language = 1 [
        (validate.rules).string = {min_len: 1, max_len: 200},
        (grpc.gateway.protoc_gen_openapiv2.options.openapiv2_field) = {
            example: "\"de\""
        }
    ];
    string title = 2 [(validate.rules).string = {max_len: 200}];
    string pre_header = 3 [(validate.rules).string = {max_len: 200}];
    string subject = 4 [(validate.rules).string = {max_len: 200}];
    string greeting = 5  [(validate.rules).string = {max_len: 200}];
    string text = 6 [(validate.rules).string = {max_len: 800}];
    string button_text = 7 [(validate.rules).string = {max_len: 200}];
    string footer_text = 8 [(validate.rules).string = {max_len: 200}];
}

message SetDefaultDomainClaimedMessageTextResponse {
    zitadel.v1.ObjectDetails details = 1;
}

message ResetCustomDomainClaimedMessageTextToDefaultRequest {
    string language = 1 [(validate.rules).string = {min_len: 1, max_len: 200}];
}

message ResetCustomDomainClaimedMessageTextToDefaultResponse {
    zitadel.v1.ObjectDetails details = 1;
}

message GetDefaultPasswordChangeMessageTextRequest {
    string language = 1 [(validate.rules).string = {min_len: 1, max_len: 200}];
}

message GetDefaultPasswordChangeMessageTextResponse {
    zitadel.text.v1.MessageCustomText custom_text = 1;
}

message GetCustomPasswordChangeMessageTextRequest {
    string language = 1 [(validate.rules).string = {min_len: 1, max_len: 200}];
}

message GetCustomPasswordChangeMessageTextResponse {
    zitadel.text.v1.MessageCustomText custom_text = 1;
}

message SetDefaultPasswordChangeMessageTextRequest {
    string language = 1 [
        (validate.rules).string = {min_len: 1, max_len: 200},
        (grpc.gateway.protoc_gen_openapiv2.options.openapiv2_field) = {
            example: "\"de\""
        }
    ];
    string title = 2 [(validate.rules).string = {max_len: 200}];
    string pre_header = 3 [(validate.rules).string = {max_len: 200}];
    string subject = 4 [(validate.rules).string = {max_len: 200}];
    string greeting = 5  [(validate.rules).string = {max_len: 200}];
    string text = 6 [(validate.rules).string = {max_len: 800}];
    string button_text = 7 [(validate.rules).string = {max_len: 200}];
    string footer_text = 8 [(validate.rules).string = {max_len: 200}];
}

message SetDefaultPasswordChangeMessageTextResponse {
    zitadel.v1.ObjectDetails details = 1;
}

message ResetCustomPasswordChangeMessageTextToDefaultRequest {
    string language = 1 [(validate.rules).string = {min_len: 1, max_len: 200}];
}

message ResetCustomPasswordChangeMessageTextToDefaultResponse {
    zitadel.v1.ObjectDetails details = 1;
}


message GetDefaultPasswordlessRegistrationMessageTextRequest {
    string language = 1 [(validate.rules).string = {min_len: 1, max_len: 200}];
}

message GetDefaultPasswordlessRegistrationMessageTextResponse {
    zitadel.text.v1.MessageCustomText custom_text = 1;
}

message GetCustomPasswordlessRegistrationMessageTextRequest {
    string language = 1 [(validate.rules).string = {min_len: 1, max_len: 200}];
}

message GetCustomPasswordlessRegistrationMessageTextResponse {
    zitadel.text.v1.MessageCustomText custom_text = 1;
}

message SetDefaultPasswordlessRegistrationMessageTextRequest {
    string language = 1 [
        (validate.rules).string = {min_len: 1, max_len: 200},
        (grpc.gateway.protoc_gen_openapiv2.options.openapiv2_field) = {
            example: "\"de\""
        }
    ];
    string title = 2 [(validate.rules).string = {max_len: 200}];
    string pre_header = 3 [(validate.rules).string = {max_len: 200}];
    string subject = 4 [(validate.rules).string = {max_len: 200}];
    string greeting = 5  [(validate.rules).string = {max_len: 200}];
    string text = 6 [(validate.rules).string = {max_len: 800}];
    string button_text = 7 [(validate.rules).string = {max_len: 200}];
    string footer_text = 8 [(validate.rules).string = {max_len: 200}];
}

message SetDefaultPasswordlessRegistrationMessageTextResponse {
    zitadel.v1.ObjectDetails details = 1;
}

message ResetCustomPasswordlessRegistrationMessageTextToDefaultRequest {
    string language = 1 [(validate.rules).string = {min_len: 1, max_len: 200}];
}

message ResetCustomPasswordlessRegistrationMessageTextToDefaultResponse {
    zitadel.v1.ObjectDetails details = 1;
}

message GetDefaultLoginTextsRequest {
    string language = 1 [(validate.rules).string = {min_len: 1, max_len: 200}];
}

message GetDefaultLoginTextsResponse {
    zitadel.text.v1.LoginCustomText custom_text = 1;
}

message GetCustomLoginTextsRequest {
    string language = 1 [(validate.rules).string = {min_len: 1, max_len: 200}];
}

message GetCustomLoginTextsResponse {
    zitadel.text.v1.LoginCustomText custom_text = 1;
}

message SetCustomLoginTextsRequest {
    string language = 1 [
        (validate.rules).string = {min_len: 1, max_len: 200},
        (grpc.gateway.protoc_gen_openapiv2.options.openapiv2_field) = {
            example: "\"de\""
        }
    ];
    zitadel.text.v1.SelectAccountScreenText select_account_text = 2;
    zitadel.text.v1.LoginScreenText login_text = 3;
    zitadel.text.v1.PasswordScreenText password_text = 4;
    zitadel.text.v1.UsernameChangeScreenText username_change_text = 5;
    zitadel.text.v1.UsernameChangeDoneScreenText username_change_done_text = 6;
    zitadel.text.v1.InitPasswordScreenText init_password_text = 7;
    zitadel.text.v1.InitPasswordDoneScreenText init_password_done_text = 8;
    zitadel.text.v1.EmailVerificationScreenText email_verification_text = 9;
    zitadel.text.v1.EmailVerificationDoneScreenText email_verification_done_text = 10;
    zitadel.text.v1.InitializeUserScreenText initialize_user_text = 11;
    zitadel.text.v1.InitializeUserDoneScreenText initialize_done_text = 12;
    zitadel.text.v1.InitMFAPromptScreenText init_mfa_prompt_text = 13;
    zitadel.text.v1.InitMFAOTPScreenText init_mfa_otp_text = 14;
    zitadel.text.v1.InitMFAU2FScreenText init_mfa_u2f_text = 15;
    zitadel.text.v1.InitMFADoneScreenText init_mfa_done_text = 16;
    zitadel.text.v1.MFAProvidersText mfa_providers_text = 17;
    zitadel.text.v1.VerifyMFAOTPScreenText verify_mfa_otp_text = 18;
    zitadel.text.v1.VerifyMFAU2FScreenText verify_mfa_u2f_text = 19;
    zitadel.text.v1.PasswordlessScreenText passwordless_text = 20;
    zitadel.text.v1.PasswordChangeScreenText password_change_text = 21;
    zitadel.text.v1.PasswordChangeDoneScreenText password_change_done_text = 22;
    zitadel.text.v1.PasswordResetDoneScreenText password_reset_done_text = 23;
    zitadel.text.v1.RegistrationOptionScreenText registration_option_text = 24;
    zitadel.text.v1.RegistrationUserScreenText registration_user_text = 25;
    zitadel.text.v1.RegistrationOrgScreenText registration_org_text = 26;
    zitadel.text.v1.LinkingUserDoneScreenText linking_user_done_text = 27;
    zitadel.text.v1.ExternalUserNotFoundScreenText external_user_not_found_text = 28;
    zitadel.text.v1.SuccessLoginScreenText success_login_text = 29;
    zitadel.text.v1.LogoutDoneScreenText logout_text = 30;
    zitadel.text.v1.FooterText footer_text = 31;
    zitadel.text.v1.PasswordlessPromptScreenText passwordless_prompt_text = 32;
    zitadel.text.v1.PasswordlessRegistrationScreenText passwordless_registration_text = 33;
    zitadel.text.v1.PasswordlessRegistrationDoneScreenText passwordless_registration_done_text = 34;
    zitadel.text.v1.ExternalRegistrationUserOverviewScreenText external_registration_user_overview_text = 35;
}

message SetCustomLoginTextsResponse {
    zitadel.v1.ObjectDetails details = 1;
}

message ResetCustomLoginTextsToDefaultRequest {
    string language = 1 [(validate.rules).string = {min_len: 1, max_len: 200}];
}

message ResetCustomLoginTextsToDefaultResponse {
    zitadel.v1.ObjectDetails details = 1;
}

message AddIAMMemberRequest {
    option (grpc.gateway.protoc_gen_openapiv2.options.openapiv2_schema) = {
		json_schema: {
			required: ["user_id"]
		};
	};

    string user_id = 1 [
        (validate.rules).string = {min_len: 1, max_len: 200},
        (grpc.gateway.protoc_gen_openapiv2.options.openapiv2_field) = {
            example: "\"69629023906488334\"";
            min_length: 1;
            max_length: 200;
        }
    ];
    //if no roles provided the user won't have any rights
    repeated string roles = 2;
}

message AddIAMMemberResponse {
    zitadel.v1.ObjectDetails details = 1;
}

message UpdateIAMMemberRequest {
    option (grpc.gateway.protoc_gen_openapiv2.options.openapiv2_schema) = {
		json_schema: {
			required: ["user_id"]
		};
	};

    string user_id = 1 [
        (validate.rules).string = {min_len: 1, max_len: 200},
        (grpc.gateway.protoc_gen_openapiv2.options.openapiv2_field) = {
            example: "\"69629023906488334\"";
            min_length: 1;
            max_length: 200;
        }
    ];
    //if no roles provided the user won't have any rights
    repeated string roles = 2;
}

message UpdateIAMMemberResponse {
    zitadel.v1.ObjectDetails details = 1;
}

message RemoveIAMMemberRequest {
    option (grpc.gateway.protoc_gen_openapiv2.options.openapiv2_schema) = {
		json_schema: {
			required: ["user_id"]
		};
	};

    string user_id = 1 [
        (validate.rules).string = {min_len: 1, max_len: 200},
        (grpc.gateway.protoc_gen_openapiv2.options.openapiv2_field) = {
            example: "\"69629023906488334\"";
            min_length: 1;
            max_length: 200;
        }
    ];
}

message RemoveIAMMemberResponse {
    zitadel.v1.ObjectDetails details = 1;
}

//This is an empty request
message ListIAMMemberRolesRequest {}

message ListIAMMemberRolesResponse {
    zitadel.v1.ListDetails details = 1;
    repeated string roles = 2;
}

message ListIAMMembersRequest {
    //list limitations and ordering
    zitadel.v1.ListQuery query = 1;
    //criterias the client is looking for
    repeated zitadel.member.v1.SearchQuery queries = 2;
}

message ListIAMMembersResponse {
    zitadel.v1.ListDetails details = 1;
    repeated zitadel.member.v1.Member result = 2;
}

//This is an empty request
message ListViewsRequest {}

message ListViewsResponse {
    //TODO: list details
    repeated View result = 1;
}

//This is an empty request
message ListFailedEventsRequest {}

message ListFailedEventsResponse {
    //TODO: list details
    repeated FailedEvent result = 1;
}

message RemoveFailedEventRequest {
    option (grpc.gateway.protoc_gen_openapiv2.options.openapiv2_schema) = {
		json_schema: {
			required: ["database", "view_name", "failed_sequence"]
		};
	};

    string database = 1 [
        (validate.rules).string = {min_len: 1, max_len: 200},
        (grpc.gateway.protoc_gen_openapiv2.options.openapiv2_field) = {
            example: "\"adminapi\"";
            min_length: 1;
            max_length: 200;
        }
    ];
    string view_name = 2 [
        (validate.rules).string = {min_len: 1, max_len: 200},
        (grpc.gateway.protoc_gen_openapiv2.options.openapiv2_field) = {
            example: "\"iam_members\"";
            min_length: 1;
            max_length: 200;
        }
    ];
    uint64 failed_sequence = 3 [
        (grpc.gateway.protoc_gen_openapiv2.options.openapiv2_field) = {
            example: "\"9823758\"";
        }
    ];
}

//This is an empty response
message RemoveFailedEventResponse {}

message View {
    string database = 1 [
        (grpc.gateway.protoc_gen_openapiv2.options.openapiv2_field) = {
            example: "\"adminapi\"";
        }
    ];
    string view_name = 2 [
        (grpc.gateway.protoc_gen_openapiv2.options.openapiv2_field) = {
            example: "\"iam_members\"";
        }
    ];
    uint64 processed_sequence = 3 [
        (grpc.gateway.protoc_gen_openapiv2.options.openapiv2_field) = {
            example: "\"9823758\"";
        }
    ];
    google.protobuf.Timestamp event_timestamp = 4 [
        (grpc.gateway.protoc_gen_openapiv2.options.openapiv2_field) = {
            example: "\"2019-04-01T08:45:00.000000Z\"";
            description: "The timestamp the event occurred";
        }
    ]; // The timestamp the event occurred
    google.protobuf.Timestamp last_successful_spooler_run = 5 [
        (grpc.gateway.protoc_gen_openapiv2.options.openapiv2_field) = {
            description: "The timestamp the event occurred";
        }
    ];
}

message FailedEvent {
    string database = 1 [
        (grpc.gateway.protoc_gen_openapiv2.options.openapiv2_field) = {
            example: "\"adminapi\"";
        }
    ];
    string view_name = 2 [
        (grpc.gateway.protoc_gen_openapiv2.options.openapiv2_field) = {
            example: "\"iam_members\"";
        }
    ];
    uint64 failed_sequence = 3 [
        (grpc.gateway.protoc_gen_openapiv2.options.openapiv2_field) = {
            example: "\"9823759\"";
        }
    ];
    uint64 failure_count = 4 [
        (grpc.gateway.protoc_gen_openapiv2.options.openapiv2_field) = {
            example: "\"5\"";
        }
    ];
    string error_message = 5 [
        (grpc.gateway.protoc_gen_openapiv2.options.openapiv2_field) = {
            example: "\"ID=EXAMP-ID3ER Message=Example message\"";
        }
    ];
    google.protobuf.Timestamp last_failed = 6 [
        (grpc.gateway.protoc_gen_openapiv2.options.openapiv2_field) = {
            description: "The timestamp the failure last occurred";
        }
    ];
}

message ImportDataRequest {
    message LocalInput{
        string path = 1;
    }
    message S3Input{
        string path = 1;
        string endpoint = 2;
        string access_key_id =3;
        string secret_access_key = 4;
        bool ssl = 5;
        string bucket = 6;
    }
    message GCSInput{
        string bucket = 1;
        string serviceaccount_json = 2;
        string path = 3;
    }

    oneof data {
        ImportDataOrg data_orgs = 1;
        zitadel.v1.v1.ImportDataOrg data_orgsv1 = 2;
        LocalInput data_orgs_local = 3;
        LocalInput data_orgsv1_local = 4;
        S3Input data_orgs_s3 = 5;
        S3Input data_orgsv1_s3 = 6;
        GCSInput data_orgs_gcs = 7;
        GCSInput data_orgsv1_gcs = 8;
    }
    string timeout = 9;
}

message ImportDataOrg {
    repeated DataOrg orgs = 1;
}

message DataOrg {
    string org_id = 1;
    zitadel.management.v1.AddOrgRequest org = 3;
    AddCustomDomainPolicyRequest domain_policy = 4;
    zitadel.management.v1.AddCustomLabelPolicyRequest label_policy = 5;
    zitadel.management.v1.AddCustomLockoutPolicyRequest lockout_policy = 6;
    zitadel.management.v1.AddCustomLoginPolicyRequest login_policy = 7;
    zitadel.management.v1.AddCustomPasswordComplexityPolicyRequest password_complexity_policy = 8;
    zitadel.management.v1.AddCustomPrivacyPolicyRequest privacy_policy = 9;

    repeated zitadel.v1.v1.DataProject projects = 10;
    repeated zitadel.management.v1.AddProjectRoleRequest project_roles = 11;
    repeated zitadel.v1.v1.DataAPIApplication api_apps = 12;
    repeated zitadel.v1.v1.DataOIDCApplication oidc_apps = 13;
    repeated zitadel.v1.v1.DataHumanUser human_users = 14;
    repeated zitadel.v1.v1.DataMachineUser machine_users = 15;
    repeated zitadel.management.v1.SetTriggerActionsRequest trigger_actions = 16;
    repeated zitadel.v1.v1.DataAction actions = 17;

    repeated zitadel.v1.v1.DataProjectGrant project_grants = 18;
    repeated zitadel.management.v1.AddUserGrantRequest user_grants = 19;

    repeated zitadel.management.v1.AddOrgMemberRequest org_members = 20;
    repeated zitadel.management.v1.AddProjectMemberRequest project_members = 21;
    repeated zitadel.management.v1.AddProjectGrantMemberRequest project_grant_members = 22;

    repeated zitadel.management.v1.SetUserMetadataRequest user_metadata = 23;

    repeated zitadel.management.v1.SetCustomLoginTextsRequest login_texts = 24;

    repeated zitadel.management.v1.SetCustomInitMessageTextRequest init_messages = 25;
    repeated zitadel.management.v1.SetCustomPasswordResetMessageTextRequest password_reset_messages = 26;
    repeated zitadel.management.v1.SetCustomVerifyEmailMessageTextRequest verify_email_messages = 27;
    repeated zitadel.management.v1.SetCustomVerifyPhoneMessageTextRequest verify_phone_messages = 28;
    repeated zitadel.management.v1.SetCustomDomainClaimedMessageTextRequest domain_claimed_messages = 29;
    repeated zitadel.management.v1.SetCustomPasswordlessRegistrationMessageTextRequest passwordless_registration_messages = 30;

    repeated zitadel.v1.v1.DataOIDCIDP oidc_idps = 31;
    repeated zitadel.v1.v1.DataJWTIDP jwt_idps = 32;

    repeated zitadel.idp.v1.IDPUserLink user_links = 33;
    repeated zitadel.org.v1.Domain domains = 34;

    repeated zitadel.v1.v1.DataAppKey app_keys = 35;
    repeated zitadel.v1.v1.DataMachineKey machine_keys = 36;
}

message ImportDataResponse{
    repeated ImportDataError errors = 1;
    ImportDataSuccess success = 2;
}

message ImportDataError{
    string type = 1;
    string id = 2;
    string message = 3;
}

message ImportDataSuccess {
    repeated ImportDataSuccessOrg orgs = 1;
}

message ImportDataSuccessOrg{
    string org_id = 1;
    repeated string project_ids = 2;
    repeated string project_roles = 3;
    repeated string oidc_app_ids = 4;
    repeated string api_app_ids = 5;
    repeated string human_user_ids = 6;
    repeated string machine_user_ids = 7;
    repeated string action_ids = 8;
    repeated zitadel.management.v1.SetTriggerActionsRequest trigger_actions = 9;
    repeated ImportDataSuccessProjectGrant project_grants = 10;
    repeated ImportDataSuccessUserGrant user_grants = 11;
    repeated string org_members = 12;
    repeated ImportDataSuccessProjectMember project_members = 13;
    repeated ImportDataSuccessProjectGrantMember project_grant_members = 14;
    repeated string oidc_ipds = 15;
    repeated string jwt_idps = 16;
    repeated string idp_links = 17;
    repeated ImportDataSuccessUserLinks user_links = 18;
    repeated ImportDataSuccessUserMetadata user_metadata = 19;
    repeated string domains = 20;
    repeated string app_keys = 21;
    repeated string machine_keys = 22;
}

message ImportDataSuccessProjectGrant{
    string grant_id = 1;
    string project_id = 2;
    string org_id = 3;
}

message ImportDataSuccessUserGrant{
    string project_id = 1;
    string user_id = 2;
}

message ImportDataSuccessProjectMember{
    string project_id = 1;
    string user_id = 2;
}

message ImportDataSuccessProjectGrantMember{
    string project_id = 1;
    string grant_id = 2;
    string user_id = 3;
}

message ImportDataSuccessUserLinks {
    string user_id = 1;
    string external_user_id = 2;
    string display_name = 3;
    string idp_id = 4;
}

message ImportDataSuccessUserMetadata {
    string user_id = 1;
    string key = 2;
}

message ExportDataRequest {
    message LocalOutput{
        string path = 1;
    }
    message S3Output{
        string path = 1;
        string endpoint = 2;
        string access_key_id =3;
        string secret_access_key = 4;
        bool ssl = 5;
        string bucket = 6;
    }
    message GCSOutput{
        string bucket = 1;
        string serviceaccount_json = 2;
        string path = 3;
    }

    repeated string org_ids = 1;
    repeated string excluded_org_ids = 2;
    bool with_passwords = 3;
    bool with_otp = 4;
    bool response_output = 5;
    LocalOutput local_output = 6;
    S3Output s3_output = 7;
    GCSOutput gcs_output = 8;
    string timeout = 9;
}

message ExportDataResponse {
    repeated DataOrg orgs = 1;
}

message ListEventsRequest {
    // sequence represents the order of events. It's always upcounting
    // if asc is false sequence is used as less than filter
    // if asc is true sequence is used as greater than filter
    // if sequence is 0 the field is ignored
    uint64 sequence = 1 [
        (grpc.gateway.protoc_gen_openapiv2.options.openapiv2_field) = {
            example: "\"2\"";
        }
    ];
    uint32 limit = 2 [
        (grpc.gateway.protoc_gen_openapiv2.options.openapiv2_field) = {
            example: "20";
            description: "Maximum amount of events returned.";
        }
    ];
    bool asc = 3 [
        (grpc.gateway.protoc_gen_openapiv2.options.openapiv2_field) = {
            description: "default is descending sorting order"
        }
    ];
    string editor_user_id = 4 [
        (validate.rules).string = {min_len: 0, max_len: 200},
        (grpc.gateway.protoc_gen_openapiv2.options.openapiv2_field) = {
            example: "\"69629023906488334\"";
        }
    ];
    // the types are or filtered and must match the type exatly
    repeated string event_types = 5 [
        (validate.rules).repeated = {max_items: 30},
        (grpc.gateway.protoc_gen_openapiv2.options.openapiv2_field) = {
            example: "[\"user.human.added\", \"user.machine\"]";
        }
    ];
    string aggregate_id = 6 [
        (validate.rules).string = {min_len: 0, max_len: 200},
        (grpc.gateway.protoc_gen_openapiv2.options.openapiv2_field) = {
            example: "\"69629023906488334\"";
        }
    ];
    repeated string aggregate_types = 7 [
        (validate.rules).repeated = {max_items: 10},
        (grpc.gateway.protoc_gen_openapiv2.options.openapiv2_field) = {
            example: "\"user\"";
        }
    ];
    string resource_owner = 8 [
        (validate.rules).string = {min_len: 0, max_len: 200},
        (grpc.gateway.protoc_gen_openapiv2.options.openapiv2_field) = {
            example: "\"69629023906488334\"";
        }
    ];
    // if asc is false creation_date is used as less than filter
    // if asc is true creation_date is used as greater than filter
    // if creation_date is not set the field is ignored
    google.protobuf.Timestamp creation_date = 9 [
        (grpc.gateway.protoc_gen_openapiv2.options.openapiv2_field) = {
            example: "\"2019-04-01T08:45:00.000000Z\"";
        }
    ];
}

message ListEventsResponse {
    repeated zitadel.event.v1.Event events = 1;
}

message ListEventTypesRequest {}

message ListEventTypesResponse {
    repeated zitadel.event.v1.EventType event_types = 1;
}

message ListAggregateTypesRequest {}

message ListAggregateTypesResponse {
    repeated zitadel.event.v1.AggregateType aggregate_types = 1;
}<|MERGE_RESOLUTION|>--- conflicted
+++ resolved
@@ -1009,195 +1009,213 @@
         };
     }
 
-<<<<<<< HEAD
     rpc AddGenericOAuthProvider(AddGenericOAuthProviderRequest) returns (AddGenericOAuthProviderResponse) {
         option (google.api.http) = {
             post: "/idps/oauth"
-=======
+            body: "*"
+        };
+
+        option (zitadel.v1.auth_option) = {
+            permission: "iam.idp.write"
+        };
+    }
+
+    rpc UpdateGenericOAuthProvider(UpdateGenericOAuthProviderRequest) returns (UpdateGenericOAuthProviderResponse) {
+        option (google.api.http) = {
+            post: "/idps/oauth/{id}"
+            body: "*"
+        };
+
+        option (zitadel.v1.auth_option) = {
+            permission: "iam.idp.write"
+        };
+    }
+
+    rpc AddGenericOIDCProvider(AddGenericOIDCProviderRequest) returns (AddGenericOIDCProviderResponse) {
+        option (google.api.http) = {
+            post: "/idps/oidc"
+            body: "*"
+        };
+
+        option (zitadel.v1.auth_option) = {
+            permission: "iam.idp.write"
+        };
+    }
+
+    rpc UpdateGenericOIDCProvider(UpdateGenericOIDCProviderRequest) returns (UpdateGenericOIDCProviderResponse) {
+        option (google.api.http) = {
+            post: "/idps/oidc/{id}"
+            body: "*"
+        };
+
+        option (zitadel.v1.auth_option) = {
+            permission: "iam.idp.write"
+        };
+    }
+
+    rpc AddJWTProvider(AddJWTProviderRequest) returns (AddJWTProviderResponse) {
+        option (google.api.http) = {
+            post: "/idps/jwt"
+            body: "*"
+        };
+
+        option (zitadel.v1.auth_option) = {
+            permission: "iam.idp.write"
+        };
+    }
+
+    rpc UpdateJWTProvider(UpdateJWTProviderRequest) returns (UpdateJWTProviderResponse) {
+        option (google.api.http) = {
+            post: "/idps/jwt/{id}"
+            body: "*"
+        };
+
+        option (zitadel.v1.auth_option) = {
+            permission: "iam.idp.write"
+        };
+    }
+
+    rpc AddAzureADProvider(AddAzureADProviderRequest) returns (AddAzureADProviderResponse) {
+        option (google.api.http) = {
+            post: "/idps/azure"
+            body: "*"
+        };
+
+        option (zitadel.v1.auth_option) = {
+            permission: "iam.idp.write"
+        };
+    }
+
+    rpc UpdateAzureADProvider(UpdateAzureADProviderRequest) returns (UpdateAzureADProviderResponse) {
+        option (google.api.http) = {
+            post: "/idps/azure/{id}"
+            body: "*"
+        };
+
+        option (zitadel.v1.auth_option) = {
+            permission: "iam.idp.write"
+        };
+    }
+
+    rpc AddGitHubProvider(AddGitHubProviderRequest) returns (AddGitHubProviderResponse) {
+        option (google.api.http) = {
+            post: "/idps/github"
+            body: "*"
+        };
+
+        option (zitadel.v1.auth_option) = {
+            permission: "iam.idp.write"
+        };
+    }
+
+    rpc UpdateGitHubProvider(UpdateGitHubProviderRequest) returns (UpdateGitHubProviderResponse) {
+        option (google.api.http) = {
+            post: "/idps/github/{id}"
+            body: "*"
+        };
+
+        option (zitadel.v1.auth_option) = {
+            permission: "iam.idp.write"
+        };
+    }
+
+    rpc AddGitHubEnterpriseProvider(AddGitHubEnterpriseProviderRequest) returns (AddGitHubEnterpriseProviderResponse) {
+        option (google.api.http) = {
+            post: "/idps/github_ee"
+            body: "*"
+        };
+
+        option (zitadel.v1.auth_option) = {
+            permission: "iam.idp.write"
+        };
+    }
+
+    rpc UpdateGitHubEnterpriseProvider(UpdateGitHubEnterpriseProviderRequest) returns (UpdateGitHubEnterpriseProviderResponse) {
+        option (google.api.http) = {
+            post: "/idps/github_ee/{id}"
+            body: "*"
+        };
+
+        option (zitadel.v1.auth_option) = {
+            permission: "iam.idp.write"
+        };
+    }
+
+    rpc AddGitLabProvider(AddGitLabProviderRequest) returns (AddGitLabProviderResponse) {
+        option (google.api.http) = {
+            post: "/idps/gitlab"
+            body: "*"
+        };
+
+        option (zitadel.v1.auth_option) = {
+            permission: "iam.idp.write"
+        };
+    }
+
+    rpc UpdateGitLabProvider(UpdateGitLabProviderRequest) returns (UpdateGitLabProviderResponse) {
+        option (google.api.http) = {
+            post: "/idps/gitlab/{id}"
+            body: "*"
+        };
+
+        option (zitadel.v1.auth_option) = {
+            permission: "iam.idp.write"
+        };
+    }
+
+    rpc AddGitLabSelfHostedProvider(AddGitLabSelfHostedProviderRequest) returns (AddGitLabSelfHostedProviderResponse) {
+        option (google.api.http) = {
+            post: "/idps/gitlab_self_hosted"
+            body: "*"
+        };
+
+        option (zitadel.v1.auth_option) = {
+            permission: "iam.idp.write"
+        };
+    }
+
+    rpc UpdateGitLabSelfHostedProvider(UpdateGitLabSelfHostedProviderRequest) returns (UpdateGitLabSelfHostedProviderResponse) {
+        option (google.api.http) = {
+            post: "/idps/gitlab_self_hosted/{id}"
+            body: "*"
+        };
+
+        option (zitadel.v1.auth_option) = {
+            permission: "iam.idp.write"
+        };
+    }
+
+    rpc AddGoogleProvider(AddGoogleProviderRequest) returns (AddGoogleProviderResponse) {
+        option (google.api.http) = {
+            post: "/idps/google"
+            body: "*"
+        };
+
+        option (zitadel.v1.auth_option) = {
+            permission: "iam.idp.write"
+        };
+    }
+
+    rpc UpdateGoogleProvider(UpdateGoogleProviderRequest) returns (UpdateGoogleProviderResponse) {
+        option (google.api.http) = {
+            post: "/idps/google/{id}"
+            body: "*"
+        };
+
+        option (zitadel.v1.auth_option) = {
+            permission: "iam.idp.write"
+        };
+    }
+
     // Returns all identity providers, which match the query
     // Limit should always be set, there is a default limit set by the service
     rpc ListProviders(ListProvidersRequest) returns (ListProvidersResponse) {
         option (google.api.http) = {
             post: "/idps/templates/_search"
->>>>>>> 586495a0
             body: "*"
         };
 
         option (zitadel.v1.auth_option) = {
-<<<<<<< HEAD
-            permission: "iam.idp.write"
-        };
-    }
-
-    rpc UpdateGenericOAuthProvider(UpdateGenericOAuthProviderRequest) returns (UpdateGenericOAuthProviderResponse) {
-        option (google.api.http) = {
-            post: "/idps/oauth/{id}"
-            body: "*"
-        };
-
-        option (zitadel.v1.auth_option) = {
-            permission: "iam.idp.write"
-        };
-    }
-
-    rpc AddGenericOIDCProvider(AddGenericOIDCProviderRequest) returns (AddGenericOIDCProviderResponse) {
-        option (google.api.http) = {
-            post: "/idps/oidc"
-            body: "*"
-        };
-
-        option (zitadel.v1.auth_option) = {
-            permission: "iam.idp.write"
-        };
-    }
-
-    rpc UpdateGenericOIDCProvider(UpdateGenericOIDCProviderRequest) returns (UpdateGenericOIDCProviderResponse) {
-        option (google.api.http) = {
-            post: "/idps/oidc/{id}"
-            body: "*"
-        };
-
-        option (zitadel.v1.auth_option) = {
-            permission: "iam.idp.write"
-        };
-    }
-
-    rpc AddJWTProvider(AddJWTProviderRequest) returns (AddJWTProviderResponse) {
-        option (google.api.http) = {
-            post: "/idps/jwt"
-            body: "*"
-        };
-
-        option (zitadel.v1.auth_option) = {
-            permission: "iam.idp.write"
-        };
-    }
-
-    rpc UpdateJWTProvider(UpdateJWTProviderRequest) returns (UpdateJWTProviderResponse) {
-        option (google.api.http) = {
-            post: "/idps/jwt/{id}"
-            body: "*"
-        };
-
-        option (zitadel.v1.auth_option) = {
-            permission: "iam.idp.write"
-        };
-    }
-
-    rpc AddAzureADProvider(AddAzureADProviderRequest) returns (AddAzureADProviderResponse) {
-        option (google.api.http) = {
-            post: "/idps/azure"
-            body: "*"
-        };
-
-        option (zitadel.v1.auth_option) = {
-            permission: "iam.idp.write"
-        };
-    }
-
-    rpc UpdateAzureADProvider(UpdateAzureADProviderRequest) returns (UpdateAzureADProviderResponse) {
-        option (google.api.http) = {
-            post: "/idps/azure/{id}"
-            body: "*"
-        };
-
-        option (zitadel.v1.auth_option) = {
-            permission: "iam.idp.write"
-        };
-    }
-
-    rpc AddGitHubProvider(AddGitHubProviderRequest) returns (AddGitHubProviderResponse) {
-        option (google.api.http) = {
-            post: "/idps/github"
-            body: "*"
-        };
-
-        option (zitadel.v1.auth_option) = {
-            permission: "iam.idp.write"
-        };
-    }
-
-    rpc UpdateGitHubProvider(UpdateGitHubProviderRequest) returns (UpdateGitHubProviderResponse) {
-        option (google.api.http) = {
-            post: "/idps/github/{id}"
-            body: "*"
-        };
-
-        option (zitadel.v1.auth_option) = {
-            permission: "iam.idp.write"
-        };
-    }
-
-    rpc AddGitHubEnterpriseProvider(AddGitHubEnterpriseProviderRequest) returns (AddGitHubEnterpriseProviderResponse) {
-        option (google.api.http) = {
-            post: "/idps/github_ee"
-            body: "*"
-        };
-
-        option (zitadel.v1.auth_option) = {
-            permission: "iam.idp.write"
-        };
-    }
-
-    rpc UpdateGitHubEnterpriseProvider(UpdateGitHubEnterpriseProviderRequest) returns (UpdateGitHubEnterpriseProviderResponse) {
-        option (google.api.http) = {
-            post: "/idps/github_ee/{id}"
-            body: "*"
-        };
-
-        option (zitadel.v1.auth_option) = {
-            permission: "iam.idp.write"
-        };
-    }
-
-    rpc AddGitLabProvider(AddGitLabProviderRequest) returns (AddGitLabProviderResponse) {
-        option (google.api.http) = {
-            post: "/idps/gitlab"
-            body: "*"
-        };
-
-        option (zitadel.v1.auth_option) = {
-            permission: "iam.idp.write"
-        };
-    }
-
-    rpc UpdateGitLabProvider(UpdateGitLabProviderRequest) returns (UpdateGitLabProviderResponse) {
-        option (google.api.http) = {
-            post: "/idps/gitlab/{id}"
-            body: "*"
-        };
-
-        option (zitadel.v1.auth_option) = {
-            permission: "iam.idp.write"
-        };
-    }
-
-    rpc AddGitLabSelfHostedProvider(AddGitLabSelfHostedProviderRequest) returns (AddGitLabSelfHostedProviderResponse) {
-        option (google.api.http) = {
-            post: "/idps/gitlab_self_hosted"
-            body: "*"
-        };
-
-        option (zitadel.v1.auth_option) = {
-            permission: "iam.idp.write"
-        };
-    }
-
-    rpc UpdateGitLabSelfHostedProvider(UpdateGitLabSelfHostedProviderRequest) returns (UpdateGitLabSelfHostedProviderResponse) {
-        option (google.api.http) = {
-            post: "/idps/gitlab_self_hosted/{id}"
-            body: "*"
-        };
-
-        option (zitadel.v1.auth_option) = {
-            permission: "iam.idp.write"
-        };
-    }
-
-    rpc AddGoogleProvider(AddGoogleProviderRequest) returns (AddGoogleProviderResponse) {
-        option (google.api.http) = {
-            post: "/idps/google"
-=======
             permission: "org.idp.read"
         };
     }
@@ -1217,20 +1235,10 @@
     rpc AddLDAPProvider(AddLDAPProviderRequest) returns (AddLDAPProviderResponse) {
         option (google.api.http) = {
             post: "/idps/ldap"
->>>>>>> 586495a0
             body: "*"
         };
 
         option (zitadel.v1.auth_option) = {
-<<<<<<< HEAD
-            permission: "iam.idp.write"
-        };
-    }
-
-    rpc UpdateGoogleProvider(UpdateGoogleProviderRequest) returns (UpdateGoogleProviderResponse) {
-        option (google.api.http) = {
-            post: "/idps/google/{id}"
-=======
             permission: "org.idp.write"
         };
     }
@@ -1239,20 +1247,10 @@
     rpc UpdateLDAPProvider(UpdateLDAPProviderRequest) returns (UpdateLDAPProviderResponse) {
         option (google.api.http) = {
             post: "/idps/ldap/{id}"
->>>>>>> 586495a0
             body: "*"
         };
 
         option (zitadel.v1.auth_option) = {
-<<<<<<< HEAD
-            permission: "iam.idp.write"
-        };
-    }
-
-    rpc DeleteProvider(DeleteProviderRequest) returns (DeleteProviderResponse) {
-        option (google.api.http) = {
-            post: "/idps/{id}"
-=======
             permission: "org.idp.write"
         };
     }
@@ -1262,16 +1260,11 @@
     rpc DeleteProvider(DeleteProviderRequest) returns (DeleteProviderResponse) {
         option (google.api.http) = {
             post: "/idps/templates/{id}"
->>>>>>> 586495a0
             body: "*"
         };
 
         option (zitadel.v1.auth_option) = {
-<<<<<<< HEAD
-            permission: "iam.idp.write"
-=======
             permission: "org.idp.write"
->>>>>>> 586495a0
         };
     }
 
@@ -3889,78 +3882,6 @@
     zitadel.v1.ObjectDetails details = 1;
 }
 
-<<<<<<< HEAD
-message AddGenericOAuthProviderRequest {
-    string name = 1 [(validate.rules).string = {min_len: 1, max_len: 200}];
-    string client_id = 2 [(validate.rules).string = {min_len: 1, max_len: 200}];
-    string client_secret = 3 [(validate.rules).string = {min_len: 1, max_len: 200}];
-    string authorization_endpoint = 4 [(validate.rules).string = {min_len: 1, max_len: 200}];
-    string token_endpoint = 5 [(validate.rules).string = {min_len: 1, max_len: 200}];
-    string user_endpoint = 6 [(validate.rules).string = {min_len: 1, max_len: 200}];
-    repeated string scopes = 7 [(validate.rules).repeated = {max_items: 20, items: {string: {min_len: 1, max_len: 100}}}];
-    zitadel.idp.v1.Options provider_options = 8 [(validate.rules).message = {required: true}];
-}
-
-message AddGenericOAuthProviderResponse {
-    zitadel.v1.ObjectDetails details = 1;
-    string id = 2;
-}
-
-message UpdateGenericOAuthProviderRequest {
-    string id = 1 [(validate.rules).string = {min_len: 1, max_len: 200}];
-    string name = 2 [(validate.rules).string = {min_len: 1, max_len: 200}];
-    string client_id = 3 [(validate.rules).string = {min_len: 1, max_len: 200}];
-    string client_secret = 4 [(validate.rules).string = {max_len: 200}];
-    string authorization_endpoint = 5 [(validate.rules).string = {min_len: 1, max_len: 200}];
-    string token_endpoint = 6 [(validate.rules).string = {min_len: 1, max_len: 200}];
-    string user_endpoint = 7 [(validate.rules).string = {min_len: 1, max_len: 200}];
-    repeated string scopes = 8 [(validate.rules).repeated = {max_items: 20, items: {string: {min_len: 1, max_len: 100}}}];
-    zitadel.idp.v1.Options provider_options = 9 [(validate.rules).message = {required: true}];
-}
-
-message UpdateGenericOAuthProviderResponse {
-    zitadel.v1.ObjectDetails details = 1;
-}
-
-message AddGenericOIDCProviderRequest {
-    string name = 1 [(validate.rules).string = {min_len: 1, max_len: 200}];
-    string issuer = 2 [(validate.rules).string = {min_len: 1, max_len: 200}];
-    string client_id = 3 [(validate.rules).string = {min_len: 1, max_len: 200}];
-    string client_secret = 4 [(validate.rules).string = {min_len: 1, max_len: 200}];
-    repeated string scopes = 5 [(validate.rules).repeated = {max_items: 20, items: {string: {min_len: 1, max_len: 100}}}];
-    zitadel.idp.v1.Options provider_options = 6 [(validate.rules).message = {required: true}];
-}
-
-message AddGenericOIDCProviderResponse {
-    zitadel.v1.ObjectDetails details = 1;
-    string id = 2;
-}
-
-message UpdateGenericOIDCProviderRequest {
-    string id = 1 [(validate.rules).string = {min_len: 1, max_len: 200}];
-    string name = 2 [(validate.rules).string = {min_len: 1, max_len: 200}];
-    string issuer = 3 [(validate.rules).string = {min_len: 1, max_len: 200}];
-    string client_id = 4 [(validate.rules).string = {min_len: 1, max_len: 200}];
-    string client_secret = 5 [(validate.rules).string = {max_len: 200}];
-    repeated string scopes = 6 [(validate.rules).repeated = {max_items: 20, items: {string: {min_len: 1, max_len: 100}}}];
-    zitadel.idp.v1.Options provider_options = 7 [(validate.rules).message = {required: true}];
-}
-
-message UpdateGenericOIDCProviderResponse {
-    zitadel.v1.ObjectDetails details = 1;
-}
-
-message AddJWTProviderRequest {
-    string name = 1 [(validate.rules).string = {min_len: 1, max_len: 200}];
-    string issuer = 2 [(validate.rules).string = {min_len: 1, max_len: 200}];
-    string jwt_endpoint = 3 [(validate.rules).string = {min_len: 1, max_len: 200}];
-    string keys_endpoint = 4 [(validate.rules).string = {min_len: 1, max_len: 200}];
-    string header_name = 5 [(validate.rules).string = {min_len: 1, max_len: 200}];
-    zitadel.idp.v1.Options provider_options = 6 [(validate.rules).message = {required: true}];
-}
-
-message AddJWTProviderResponse {
-=======
 message ListProvidersRequest {
     //list limitations and ordering
     zitadel.v1.ListQuery query = 1;
@@ -4003,187 +3924,10 @@
 }
 
 message AddLDAPProviderResponse {
->>>>>>> 586495a0
     zitadel.v1.ObjectDetails details = 1;
     string id = 2;
 }
 
-<<<<<<< HEAD
-message UpdateJWTProviderRequest {
-    string id = 1 [(validate.rules).string = {min_len: 1, max_len: 200}];
-    string name = 2 [(validate.rules).string = {min_len: 1, max_len: 200}];
-    string issuer = 3 [(validate.rules).string = {min_len: 1, max_len: 200}];
-    string jwt_endpoint = 4 [(validate.rules).string = {min_len: 1, max_len: 200}];
-    string keys_endpoint = 5 [(validate.rules).string = {max_len: 200}];
-    string header_name = 6 [(validate.rules).string = {min_len: 1, max_len: 200}];
-    zitadel.idp.v1.Options provider_options = 7 [(validate.rules).message = {required: true}];
-}
-
-message UpdateJWTProviderResponse {
-    zitadel.v1.ObjectDetails details = 1;
-}
-
-message AddAzureADProviderRequest {
-    string name = 1 [(validate.rules).string = {min_len: 1, max_len: 200}];
-    string client_id = 2 [(validate.rules).string = {min_len: 1, max_len: 200}];
-    string client_secret = 3 [(validate.rules).string = {min_len: 1, max_len: 200}];
-    zitadel.idp.v1.AzureADTenant tenant = 4;
-    bool email_verified = 5;
-    repeated string scopes = 6 [(validate.rules).repeated = {max_items: 20, items: {string: {min_len: 1, max_len: 100}}}];
-    zitadel.idp.v1.Options provider_options = 7 [(validate.rules).message = {required: true}];
-}
-
-message AddAzureADProviderResponse {
-    zitadel.v1.ObjectDetails details = 1;
-    string id = 2;
-}
-
-message UpdateAzureADProviderRequest {
-    string id = 1 [(validate.rules).string = {min_len: 1, max_len: 200}];
-    string name = 2 [(validate.rules).string = {min_len: 1, max_len: 200}];
-    string client_id = 3 [(validate.rules).string = {min_len: 1, max_len: 200}];
-    string client_secret = 4 [(validate.rules).string = {max_len: 200}];
-    zitadel.idp.v1.AzureADTenant tenant = 5;
-    bool email_verified = 6;
-    repeated string scopes = 7 [(validate.rules).repeated = {max_items: 20, items: {string: {min_len: 1, max_len: 100}}}];
-    zitadel.idp.v1.Options provider_options = 8 [(validate.rules).message = {required: true}];
-}
-
-message UpdateAzureADProviderResponse {
-    zitadel.v1.ObjectDetails details = 1;
-}
-
-
-message AddGitHubProviderRequest {
-    string client_id = 1 [(validate.rules).string = {min_len: 1, max_len: 200}];
-    string client_secret = 2 [(validate.rules).string = {min_len: 1, max_len: 200}];
-    repeated string scopes = 3 [(validate.rules).repeated = {max_items: 20, items: {string: {min_len: 1, max_len: 100}}}];
-    zitadel.idp.v1.Options provider_options = 4 [(validate.rules).message = {required: true}];
-}
-
-message AddGitHubProviderResponse {
-    zitadel.v1.ObjectDetails details = 1;
-    string id = 2;
-}
-
-message UpdateGitHubProviderRequest {
-    string id = 1 [(validate.rules).string = {min_len: 1, max_len: 200}];
-    string client_id = 2 [(validate.rules).string = {min_len: 1, max_len: 200}];
-    string client_secret = 3 [(validate.rules).string = {max_len: 200}];
-    repeated string scopes = 4 [(validate.rules).repeated = {max_items: 20, items: {string: {min_len: 1, max_len: 100}}}];
-    zitadel.idp.v1.Options provider_options = 5 [(validate.rules).message = {required: true}];
-}
-
-message UpdateGitHubProviderResponse {
-    zitadel.v1.ObjectDetails details = 1;
-}
-
-message AddGitHubEnterpriseProviderRequest {
-    string client_id = 1 [(validate.rules).string = {min_len: 1, max_len: 200}];
-    string name = 2 [(validate.rules).string = {min_len: 1, max_len: 200}];
-    string client_secret = 3 [(validate.rules).string = {min_len: 1, max_len: 200}];
-    string authorization_endpoint = 4 [(validate.rules).string = {min_len: 1, max_len: 200}];
-    string token_endpoint = 5 [(validate.rules).string = {min_len: 1, max_len: 200}];
-    string user_endpoint = 6 [(validate.rules).string = {min_len: 1, max_len: 200}];
-    repeated string scopes = 7 [(validate.rules).repeated = {max_items: 20, items: {string: {min_len: 1, max_len: 100}}}];
-    zitadel.idp.v1.Options provider_options = 8 [(validate.rules).message = {required: true}];
-}
-
-message AddGitHubEnterpriseProviderResponse {
-    zitadel.v1.ObjectDetails details = 1;
-    string id = 2;
-}
-
-message UpdateGitHubEnterpriseProviderRequest {
-    string id = 1 [(validate.rules).string = {min_len: 1, max_len: 200}];
-    string name = 2 [(validate.rules).string = {min_len: 1, max_len: 200}];
-    string client_id = 3 [(validate.rules).string = {min_len: 1, max_len: 200}];
-    string client_secret = 4 [(validate.rules).string = {max_len: 200}];
-    string authorization_endpoint = 5 [(validate.rules).string = {min_len: 1, max_len: 200}];
-    string token_endpoint = 6 [(validate.rules).string = {min_len: 1, max_len: 200}];
-    string user_endpoint = 7 [(validate.rules).string = {min_len: 1, max_len: 200}];
-    repeated string scopes = 8 [(validate.rules).repeated = {max_items: 20, items: {string: {min_len: 1, max_len: 100}}}];
-    zitadel.idp.v1.Options provider_options = 9 [(validate.rules).message = {required: true}];
-}
-
-message UpdateGitHubEnterpriseProviderResponse {
-    zitadel.v1.ObjectDetails details = 1;
-}
-
-message AddGitLabProviderRequest {
-    string client_id = 1 [(validate.rules).string = {min_len: 1, max_len: 200}];
-    string client_secret = 2 [(validate.rules).string = {min_len: 1, max_len: 200}];
-    repeated string scopes = 3 [(validate.rules).repeated = {max_items: 20, items: {string: {min_len: 1, max_len: 100}}}];
-    zitadel.idp.v1.Options provider_options = 4 [(validate.rules).message = {required: true}];
-}
-
-message AddGitLabProviderResponse {
-    zitadel.v1.ObjectDetails details = 1;
-    string id = 2;
-}
-
-message UpdateGitLabProviderRequest {
-    string id = 1 [(validate.rules).string = {min_len: 1, max_len: 200}];
-    string client_id = 2 [(validate.rules).string = {min_len: 1, max_len: 200}];
-    string client_secret = 3 [(validate.rules).string = {max_len: 200}];
-    repeated string scopes = 4 [(validate.rules).repeated = {max_items: 20, items: {string: {min_len: 1, max_len: 100}}}];
-    zitadel.idp.v1.Options provider_options = 5 [(validate.rules).message = {required: true}];
-}
-
-message UpdateGitLabProviderResponse {
-    zitadel.v1.ObjectDetails details = 1;
-}
-
-message AddGitLabSelfHostedProviderRequest {
-    string issuer = 1 [(validate.rules).string = {min_len: 1, max_len: 200}];
-    string name = 2 [(validate.rules).string = {min_len: 1, max_len: 200}];
-    string client_id = 3 [(validate.rules).string = {min_len: 1, max_len: 200}];
-    string client_secret = 4 [(validate.rules).string = {min_len: 1, max_len: 200}];
-    repeated string scopes = 5 [(validate.rules).repeated = {max_items: 20, items: {string: {min_len: 1, max_len: 100}}}];
-    zitadel.idp.v1.Options provider_options = 6 [(validate.rules).message = {required: true}];
-}
-
-message AddGitLabSelfHostedProviderResponse {
-    zitadel.v1.ObjectDetails details = 1;
-    string id = 2;
-}
-
-message UpdateGitLabSelfHostedProviderRequest {
-    string id = 1 [(validate.rules).string = {min_len: 1, max_len: 200}];
-    string issuer = 2 [(validate.rules).string = {min_len: 1, max_len: 200}];
-    string name = 3 [(validate.rules).string = {min_len: 1, max_len: 200}];
-    string client_id = 4 [(validate.rules).string = {min_len: 1, max_len: 200}];
-    string client_secret = 5 [(validate.rules).string = {max_len: 200}];
-    repeated string scopes = 6 [(validate.rules).repeated = {max_items: 20, items: {string: {min_len: 1, max_len: 100}}}];
-    zitadel.idp.v1.Options provider_options = 7 [(validate.rules).message = {required: true}];
-}
-
-message UpdateGitLabSelfHostedProviderResponse {
-    zitadel.v1.ObjectDetails details = 1;
-}
-
-message AddGoogleProviderRequest {
-    string client_id = 1 [(validate.rules).string = {min_len: 1, max_len: 200}];
-    string client_secret = 2 [(validate.rules).string = {min_len: 1, max_len: 200}];
-    repeated string scopes = 3 [(validate.rules).repeated = {max_items: 20, items: {string: {min_len: 1, max_len: 100}}}];
-    zitadel.idp.v1.Options provider_options = 4 [(validate.rules).message = {required: true}];
-}
-
-message AddGoogleProviderResponse {
-    zitadel.v1.ObjectDetails details = 1;
-    string id = 2;
-}
-
-message UpdateGoogleProviderRequest {
-    string id = 1 [(validate.rules).string = {min_len: 1, max_len: 200}];
-    string client_id = 2 [(validate.rules).string = {min_len: 1, max_len: 200}];
-    string client_secret = 3 [(validate.rules).string = {max_len: 200}];
-    repeated string scopes = 4 [(validate.rules).repeated = {max_items: 20, items: {string: {min_len: 1, max_len: 100}}}];
-    zitadel.idp.v1.Options provider_options = 5 [(validate.rules).message = {required: true}];
-}
-
-message UpdateGoogleProviderResponse {
-=======
 message UpdateLDAPProviderRequest {
     string id = 1 [(validate.rules).string = {min_len: 1, max_len: 200}];
     string name = 2 [(validate.rules).string = {min_len: 1, max_len: 200}];
@@ -4200,7 +3944,6 @@
 }
 
 message UpdateLDAPProviderResponse {
->>>>>>> 586495a0
     zitadel.v1.ObjectDetails details = 1;
 }
 
@@ -4209,6 +3952,257 @@
 }
 
 message DeleteProviderResponse {
+    zitadel.v1.ObjectDetails details = 1;
+}
+
+message AddGenericOAuthProviderRequest {
+    string name = 1 [(validate.rules).string = {min_len: 1, max_len: 200}];
+    string client_id = 2 [(validate.rules).string = {min_len: 1, max_len: 200}];
+    string client_secret = 3 [(validate.rules).string = {min_len: 1, max_len: 200}];
+    string authorization_endpoint = 4 [(validate.rules).string = {min_len: 1, max_len: 200}];
+    string token_endpoint = 5 [(validate.rules).string = {min_len: 1, max_len: 200}];
+    string user_endpoint = 6 [(validate.rules).string = {min_len: 1, max_len: 200}];
+    repeated string scopes = 7 [(validate.rules).repeated = {max_items: 20, items: {string: {min_len: 1, max_len: 100}}}];
+    zitadel.idp.v1.Options provider_options = 8 [(validate.rules).message = {required: true}];
+}
+
+message AddGenericOAuthProviderResponse {
+    zitadel.v1.ObjectDetails details = 1;
+    string id = 2;
+}
+
+message UpdateGenericOAuthProviderRequest {
+    string id = 1 [(validate.rules).string = {min_len: 1, max_len: 200}];
+    string name = 2 [(validate.rules).string = {min_len: 1, max_len: 200}];
+    string client_id = 3 [(validate.rules).string = {min_len: 1, max_len: 200}];
+    string client_secret = 4 [(validate.rules).string = {max_len: 200}];
+    string authorization_endpoint = 5 [(validate.rules).string = {min_len: 1, max_len: 200}];
+    string token_endpoint = 6 [(validate.rules).string = {min_len: 1, max_len: 200}];
+    string user_endpoint = 7 [(validate.rules).string = {min_len: 1, max_len: 200}];
+    repeated string scopes = 8 [(validate.rules).repeated = {max_items: 20, items: {string: {min_len: 1, max_len: 100}}}];
+    zitadel.idp.v1.Options provider_options = 9 [(validate.rules).message = {required: true}];
+}
+
+message UpdateGenericOAuthProviderResponse {
+    zitadel.v1.ObjectDetails details = 1;
+}
+
+message AddGenericOIDCProviderRequest {
+    string name = 1 [(validate.rules).string = {min_len: 1, max_len: 200}];
+    string issuer = 2 [(validate.rules).string = {min_len: 1, max_len: 200}];
+    string client_id = 3 [(validate.rules).string = {min_len: 1, max_len: 200}];
+    string client_secret = 4 [(validate.rules).string = {min_len: 1, max_len: 200}];
+    repeated string scopes = 5 [(validate.rules).repeated = {max_items: 20, items: {string: {min_len: 1, max_len: 100}}}];
+    zitadel.idp.v1.Options provider_options = 6 [(validate.rules).message = {required: true}];
+}
+
+message AddGenericOIDCProviderResponse {
+    zitadel.v1.ObjectDetails details = 1;
+    string id = 2;
+}
+
+message UpdateGenericOIDCProviderRequest {
+    string id = 1 [(validate.rules).string = {min_len: 1, max_len: 200}];
+    string name = 2 [(validate.rules).string = {min_len: 1, max_len: 200}];
+    string issuer = 3 [(validate.rules).string = {min_len: 1, max_len: 200}];
+    string client_id = 4 [(validate.rules).string = {min_len: 1, max_len: 200}];
+    string client_secret = 5 [(validate.rules).string = {max_len: 200}];
+    repeated string scopes = 6 [(validate.rules).repeated = {max_items: 20, items: {string: {min_len: 1, max_len: 100}}}];
+    zitadel.idp.v1.Options provider_options = 7 [(validate.rules).message = {required: true}];
+}
+
+message UpdateGenericOIDCProviderResponse {
+    zitadel.v1.ObjectDetails details = 1;
+}
+
+message AddJWTProviderRequest {
+    string name = 1 [(validate.rules).string = {min_len: 1, max_len: 200}];
+    string issuer = 2 [(validate.rules).string = {min_len: 1, max_len: 200}];
+    string jwt_endpoint = 3 [(validate.rules).string = {min_len: 1, max_len: 200}];
+    string keys_endpoint = 4 [(validate.rules).string = {min_len: 1, max_len: 200}];
+    string header_name = 5 [(validate.rules).string = {min_len: 1, max_len: 200}];
+    zitadel.idp.v1.Options provider_options = 6 [(validate.rules).message = {required: true}];
+}
+
+message AddJWTProviderResponse {
+    zitadel.v1.ObjectDetails details = 1;
+    string id = 2;
+}
+
+message UpdateJWTProviderRequest {
+    string id = 1 [(validate.rules).string = {min_len: 1, max_len: 200}];
+    string name = 2 [(validate.rules).string = {min_len: 1, max_len: 200}];
+    string issuer = 3 [(validate.rules).string = {min_len: 1, max_len: 200}];
+    string jwt_endpoint = 4 [(validate.rules).string = {min_len: 1, max_len: 200}];
+    string keys_endpoint = 5 [(validate.rules).string = {max_len: 200}];
+    string header_name = 6 [(validate.rules).string = {min_len: 1, max_len: 200}];
+    zitadel.idp.v1.Options provider_options = 7 [(validate.rules).message = {required: true}];
+}
+
+message UpdateJWTProviderResponse {
+    zitadel.v1.ObjectDetails details = 1;
+}
+
+message AddAzureADProviderRequest {
+    string name = 1 [(validate.rules).string = {min_len: 1, max_len: 200}];
+    string client_id = 2 [(validate.rules).string = {min_len: 1, max_len: 200}];
+    string client_secret = 3 [(validate.rules).string = {min_len: 1, max_len: 200}];
+    zitadel.idp.v1.AzureADTenant tenant = 4;
+    bool email_verified = 5;
+    repeated string scopes = 6 [(validate.rules).repeated = {max_items: 20, items: {string: {min_len: 1, max_len: 100}}}];
+    zitadel.idp.v1.Options provider_options = 7 [(validate.rules).message = {required: true}];
+}
+
+message AddAzureADProviderResponse {
+    zitadel.v1.ObjectDetails details = 1;
+    string id = 2;
+}
+
+message UpdateAzureADProviderRequest {
+    string id = 1 [(validate.rules).string = {min_len: 1, max_len: 200}];
+    string name = 2 [(validate.rules).string = {min_len: 1, max_len: 200}];
+    string client_id = 3 [(validate.rules).string = {min_len: 1, max_len: 200}];
+    string client_secret = 4 [(validate.rules).string = {max_len: 200}];
+    zitadel.idp.v1.AzureADTenant tenant = 5;
+    bool email_verified = 6;
+    repeated string scopes = 7 [(validate.rules).repeated = {max_items: 20, items: {string: {min_len: 1, max_len: 100}}}];
+    zitadel.idp.v1.Options provider_options = 8 [(validate.rules).message = {required: true}];
+}
+
+message UpdateAzureADProviderResponse {
+    zitadel.v1.ObjectDetails details = 1;
+}
+
+
+message AddGitHubProviderRequest {
+    string client_id = 1 [(validate.rules).string = {min_len: 1, max_len: 200}];
+    string client_secret = 2 [(validate.rules).string = {min_len: 1, max_len: 200}];
+    repeated string scopes = 3 [(validate.rules).repeated = {max_items: 20, items: {string: {min_len: 1, max_len: 100}}}];
+    zitadel.idp.v1.Options provider_options = 4 [(validate.rules).message = {required: true}];
+}
+
+message AddGitHubProviderResponse {
+    zitadel.v1.ObjectDetails details = 1;
+    string id = 2;
+}
+
+message UpdateGitHubProviderRequest {
+    string id = 1 [(validate.rules).string = {min_len: 1, max_len: 200}];
+    string client_id = 2 [(validate.rules).string = {min_len: 1, max_len: 200}];
+    string client_secret = 3 [(validate.rules).string = {max_len: 200}];
+    repeated string scopes = 4 [(validate.rules).repeated = {max_items: 20, items: {string: {min_len: 1, max_len: 100}}}];
+    zitadel.idp.v1.Options provider_options = 5 [(validate.rules).message = {required: true}];
+}
+
+message UpdateGitHubProviderResponse {
+    zitadel.v1.ObjectDetails details = 1;
+}
+
+message AddGitHubEnterpriseProviderRequest {
+    string client_id = 1 [(validate.rules).string = {min_len: 1, max_len: 200}];
+    string name = 2 [(validate.rules).string = {min_len: 1, max_len: 200}];
+    string client_secret = 3 [(validate.rules).string = {min_len: 1, max_len: 200}];
+    string authorization_endpoint = 4 [(validate.rules).string = {min_len: 1, max_len: 200}];
+    string token_endpoint = 5 [(validate.rules).string = {min_len: 1, max_len: 200}];
+    string user_endpoint = 6 [(validate.rules).string = {min_len: 1, max_len: 200}];
+    repeated string scopes = 7 [(validate.rules).repeated = {max_items: 20, items: {string: {min_len: 1, max_len: 100}}}];
+    zitadel.idp.v1.Options provider_options = 8 [(validate.rules).message = {required: true}];
+}
+
+message AddGitHubEnterpriseProviderResponse {
+    zitadel.v1.ObjectDetails details = 1;
+    string id = 2;
+}
+
+message UpdateGitHubEnterpriseProviderRequest {
+    string id = 1 [(validate.rules).string = {min_len: 1, max_len: 200}];
+    string name = 2 [(validate.rules).string = {min_len: 1, max_len: 200}];
+    string client_id = 3 [(validate.rules).string = {min_len: 1, max_len: 200}];
+    string client_secret = 4 [(validate.rules).string = {max_len: 200}];
+    string authorization_endpoint = 5 [(validate.rules).string = {min_len: 1, max_len: 200}];
+    string token_endpoint = 6 [(validate.rules).string = {min_len: 1, max_len: 200}];
+    string user_endpoint = 7 [(validate.rules).string = {min_len: 1, max_len: 200}];
+    repeated string scopes = 8 [(validate.rules).repeated = {max_items: 20, items: {string: {min_len: 1, max_len: 100}}}];
+    zitadel.idp.v1.Options provider_options = 9 [(validate.rules).message = {required: true}];
+}
+
+message UpdateGitHubEnterpriseProviderResponse {
+    zitadel.v1.ObjectDetails details = 1;
+}
+
+message AddGitLabProviderRequest {
+    string client_id = 1 [(validate.rules).string = {min_len: 1, max_len: 200}];
+    string client_secret = 2 [(validate.rules).string = {min_len: 1, max_len: 200}];
+    repeated string scopes = 3 [(validate.rules).repeated = {max_items: 20, items: {string: {min_len: 1, max_len: 100}}}];
+    zitadel.idp.v1.Options provider_options = 4 [(validate.rules).message = {required: true}];
+}
+
+message AddGitLabProviderResponse {
+    zitadel.v1.ObjectDetails details = 1;
+    string id = 2;
+}
+
+message UpdateGitLabProviderRequest {
+    string id = 1 [(validate.rules).string = {min_len: 1, max_len: 200}];
+    string client_id = 2 [(validate.rules).string = {min_len: 1, max_len: 200}];
+    string client_secret = 3 [(validate.rules).string = {max_len: 200}];
+    repeated string scopes = 4 [(validate.rules).repeated = {max_items: 20, items: {string: {min_len: 1, max_len: 100}}}];
+    zitadel.idp.v1.Options provider_options = 5 [(validate.rules).message = {required: true}];
+}
+
+message UpdateGitLabProviderResponse {
+    zitadel.v1.ObjectDetails details = 1;
+}
+
+message AddGitLabSelfHostedProviderRequest {
+    string issuer = 1 [(validate.rules).string = {min_len: 1, max_len: 200}];
+    string name = 2 [(validate.rules).string = {min_len: 1, max_len: 200}];
+    string client_id = 3 [(validate.rules).string = {min_len: 1, max_len: 200}];
+    string client_secret = 4 [(validate.rules).string = {min_len: 1, max_len: 200}];
+    repeated string scopes = 5 [(validate.rules).repeated = {max_items: 20, items: {string: {min_len: 1, max_len: 100}}}];
+    zitadel.idp.v1.Options provider_options = 6 [(validate.rules).message = {required: true}];
+}
+
+message AddGitLabSelfHostedProviderResponse {
+    zitadel.v1.ObjectDetails details = 1;
+    string id = 2;
+}
+
+message UpdateGitLabSelfHostedProviderRequest {
+    string id = 1 [(validate.rules).string = {min_len: 1, max_len: 200}];
+    string issuer = 2 [(validate.rules).string = {min_len: 1, max_len: 200}];
+    string name = 3 [(validate.rules).string = {min_len: 1, max_len: 200}];
+    string client_id = 4 [(validate.rules).string = {min_len: 1, max_len: 200}];
+    string client_secret = 5 [(validate.rules).string = {max_len: 200}];
+    repeated string scopes = 6 [(validate.rules).repeated = {max_items: 20, items: {string: {min_len: 1, max_len: 100}}}];
+    zitadel.idp.v1.Options provider_options = 7 [(validate.rules).message = {required: true}];
+}
+
+message UpdateGitLabSelfHostedProviderResponse {
+    zitadel.v1.ObjectDetails details = 1;
+}
+
+message AddGoogleProviderRequest {
+    string client_id = 1 [(validate.rules).string = {min_len: 1, max_len: 200}];
+    string client_secret = 2 [(validate.rules).string = {min_len: 1, max_len: 200}];
+    repeated string scopes = 3 [(validate.rules).repeated = {max_items: 20, items: {string: {min_len: 1, max_len: 100}}}];
+    zitadel.idp.v1.Options provider_options = 4 [(validate.rules).message = {required: true}];
+}
+
+message AddGoogleProviderResponse {
+    zitadel.v1.ObjectDetails details = 1;
+    string id = 2;
+}
+
+message UpdateGoogleProviderRequest {
+    string id = 1 [(validate.rules).string = {min_len: 1, max_len: 200}];
+    string client_id = 2 [(validate.rules).string = {min_len: 1, max_len: 200}];
+    string client_secret = 3 [(validate.rules).string = {max_len: 200}];
+    repeated string scopes = 4 [(validate.rules).repeated = {max_items: 20, items: {string: {min_len: 1, max_len: 100}}}];
+    zitadel.idp.v1.Options provider_options = 5 [(validate.rules).message = {required: true}];
+}
+
+message UpdateGoogleProviderResponse {
     zitadel.v1.ObjectDetails details = 1;
 }
 
