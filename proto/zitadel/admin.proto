--- conflicted
+++ resolved
@@ -139,34 +139,6 @@
     }
 
     security_definitions: {
-<<<<<<< HEAD
-        security: {
-            key: "BasicAuth";
-            value: {
-                type: TYPE_BASIC;
-            }
-        }
-        security: {
-            key: "OAuth2";
-            value: {
-                type: TYPE_OAUTH2;
-                flow: FLOW_ACCESS_CODE;
-                authorization_url: "$ZITADEL_DOMAIN/oauth/v2/authorize";
-                token_url: "$ZITADEL_DOMAIN/oauth/v2/token";
-                scopes: {
-                    scope: {
-                        key: "openid";
-                        value: "openid";
-                    }
-                    scope: {
-                        key: "urn:zitadel:iam:org:project:id:zitadel:aud";
-                        value: "urn:zitadel:iam:org:project:id:zitadel:aud";
-                    }
-                }
-            }
-        }
-    }
-=======
 		security: {
 			key: "BasicAuth";
 			value: {
@@ -193,7 +165,6 @@
 			}
 		}
 	}
->>>>>>> 7edc73bd
     security: {
         security_requirement: {
             key: "OAuth2";
@@ -1677,17 +1648,46 @@
         };
     }
 
-<<<<<<< HEAD
+    // Add a new Apple identity provider on the instance
+    rpc AddAppleProvider(AddAppleProviderRequest) returns (AddAppleProviderResponse) {
+        option (google.api.http) = {
+            post: "/idps/apple"
+            body: "*"
+        };
+
+        option (zitadel.v1.auth_option) = {
+            permission: "iam.idp.write"
+        };
+
+        option (grpc.gateway.protoc_gen_openapiv2.options.openapiv2_operation) = {
+            tags: "Identity Providers";
+            summary: "Add Apple Identity Provider";
+            description: "";
+        };
+    }
+
+    // Change an existing Apple identity provider on the instance
+    rpc UpdateAppleProvider(UpdateAppleProviderRequest) returns (UpdateAppleProviderResponse) {
+        option (google.api.http) = {
+            put: "/idps/apple/{id}"
+            body: "*"
+        };
+
+        option (zitadel.v1.auth_option) = {
+            permission: "iam.idp.write"
+        };
+
+        option (grpc.gateway.protoc_gen_openapiv2.options.openapiv2_operation) = {
+            tags: "Identity Providers";
+            summary: "Update Apple Identity Provider";
+            description: "";
+        };
+    }
+
     // Add a new SAML identity provider on the instance
     rpc AddSAMLProvider(AddSAMLProviderRequest) returns (AddSAMLProviderResponse) {
         option (google.api.http) = {
             post: "/idps/saml"
-=======
-    // Add a new Apple identity provider on the instance
-    rpc AddAppleProvider(AddAppleProviderRequest) returns (AddAppleProviderResponse) {
-        option (google.api.http) = {
-            post: "/idps/apple"
->>>>>>> 7edc73bd
             body: "*"
         };
 
@@ -1697,26 +1697,15 @@
 
         option (grpc.gateway.protoc_gen_openapiv2.options.openapiv2_operation) = {
             tags: "Identity Providers";
-<<<<<<< HEAD
             summary: "Add SAML Identity Provider";
-=======
-            summary: "Add Apple Identity Provider";
->>>>>>> 7edc73bd
             description: "";
         };
     }
 
-<<<<<<< HEAD
     // Change an existing SAML identity provider on the instance
     rpc UpdateSAMLProvider(UpdateSAMLProviderRequest) returns (UpdateSAMLProviderResponse) {
         option (google.api.http) = {
             put: "/idps/saml/{id}"
-=======
-    // Change an existing Apple identity provider on the instance
-    rpc UpdateAppleProvider(UpdateAppleProviderRequest) returns (UpdateAppleProviderResponse) {
-        option (google.api.http) = {
-            put: "/idps/apple/{id}"
->>>>>>> 7edc73bd
             body: "*"
         };
 
@@ -1726,11 +1715,7 @@
 
         option (grpc.gateway.protoc_gen_openapiv2.options.openapiv2_operation) = {
             tags: "Identity Providers";
-<<<<<<< HEAD
             summary: "Update SAML Identity Provider";
-=======
-            summary: "Update Apple Identity Provider";
->>>>>>> 7edc73bd
             description: "";
         };
     }
@@ -5651,7 +5636,134 @@
     zitadel.v1.ObjectDetails details = 1;
 }
 
-<<<<<<< HEAD
+message AddAppleProviderRequest {
+    // Apple will be used as default, if no name is provided
+    string name = 1 [
+        (validate.rules).string = {max_len: 200},
+        (grpc.gateway.protoc_gen_openapiv2.options.openapiv2_field) = {
+            max_length: 200;
+            example: "\"Apple\"";
+            description: "Apple will be used as default, if no name is provided";
+        }
+    ];
+    string client_id = 2 [
+        (validate.rules).string = {min_len: 1, max_len: 200},
+        (google.api.field_behavior) = REQUIRED,
+        (grpc.gateway.protoc_gen_openapiv2.options.openapiv2_field) = {
+            min_length: 1;
+            max_length: 200;
+            example: "\"client-id\"";
+            description: "Client id (App ID or Service ID) provided by Apple";
+        }
+    ];
+    string team_id = 3 [
+        (validate.rules).string = {len: 10},
+        (google.api.field_behavior) = REQUIRED,
+        (grpc.gateway.protoc_gen_openapiv2.options.openapiv2_field) = {
+            min_length: 10;
+            max_length: 10;
+            example: "\"ALT03JV3OS\"";
+            description: "(10-character) Team ID provided by Apple";
+        }
+    ];
+    string key_id = 4 [
+        (validate.rules).string = {len: 10},
+        (google.api.field_behavior) = REQUIRED,
+        (grpc.gateway.protoc_gen_openapiv2.options.openapiv2_field) = {
+            min_length: 10;
+            max_length: 10;
+            example: "\"OGKDK25KD\"";
+            description: "(10-character) ID of the private key generated by Apple";
+        }
+    ];
+    bytes private_key = 5 [
+        (validate.rules).bytes = {min_len: 1, max_len: 5000},
+        (google.api.field_behavior) = REQUIRED,
+        (grpc.gateway.protoc_gen_openapiv2.options.openapiv2_field) = {
+            min_length: 1;
+            max_length: 5000;
+            example: "\"LS0tLS1CRUdJTiBQUklWQVRFIEtFWS0tLS0tCk1...\"";
+            description: "Private Key generated by Apple";
+        }
+    ];
+    repeated string scopes = 6 [
+        (validate.rules).repeated = {max_items: 20, items: {string: {min_len: 1, max_len: 100}}},
+        (grpc.gateway.protoc_gen_openapiv2.options.openapiv2_field) = {
+            max_items: 20,
+            example: "[\"name\", \"email\"]";
+            description: "The scopes requested by ZITADEL during the request to Apple";
+        }
+    ];
+    zitadel.idp.v1.Options provider_options = 7;
+}
+
+message AddAppleProviderResponse {
+    zitadel.v1.ObjectDetails details = 1;
+    string id = 2;
+}
+
+message UpdateAppleProviderRequest {
+    string id = 1 [(validate.rules).string = {min_len: 1, max_len: 200}];
+    string name = 2 [
+        (validate.rules).string = {max_len: 200},
+        (grpc.gateway.protoc_gen_openapiv2.options.openapiv2_field) = {
+            max_length: 200,
+            example: "\"Apple\"";
+        }
+    ];
+    string client_id = 3 [
+        (validate.rules).string = {min_len: 1, max_len: 200},
+        (google.api.field_behavior) = REQUIRED,
+        (grpc.gateway.protoc_gen_openapiv2.options.openapiv2_field) = {
+            min_length: 1;
+            max_length: 200;
+            example: "\"client-id\"";
+            description: "Client id (App ID or Service ID) provided by Apple";
+        }
+    ];
+    string team_id = 4 [
+        (validate.rules).string = {len: 10},
+        (google.api.field_behavior) = REQUIRED,
+        (grpc.gateway.protoc_gen_openapiv2.options.openapiv2_field) = {
+            min_length: 10;
+            max_length: 10;
+            example: "\"ALT03JV3OS\"";
+            description: "(10-character) Team ID provided by Apple";
+        }
+    ];
+    string key_id = 5 [
+        (validate.rules).string = {len: 10},
+        (google.api.field_behavior) = REQUIRED,
+        (grpc.gateway.protoc_gen_openapiv2.options.openapiv2_field) = {
+            min_length: 10;
+            max_length: 10;
+            example: "\"OGKDK25KD\"";
+            description: "(10-character) ID of the private key generated by Apple";
+        }
+    ];
+    bytes private_key = 6 [
+        (validate.rules).bytes = {max_len: 5000},
+        (grpc.gateway.protoc_gen_openapiv2.options.openapiv2_field) = {
+            max_length: 5000,
+            example: "\"LS0tLS1CRUdJTiBQUklWQVRFIEtFWS0tLS0tCk1...\"";
+            description: "Private Key generated by Apple";
+        }
+    ];
+    repeated string scopes = 7 [
+        (validate.rules).repeated = {max_items: 20, items: {string: {min_len: 1, max_len: 100}}},
+        (grpc.gateway.protoc_gen_openapiv2.options.openapiv2_field) = {
+            max_items: 20,
+            example: "[\"openid\", \"profile\", \"email\"]";
+            description: "The scopes requested by ZITADEL during the request to Apple";
+        }
+    ];
+    zitadel.idp.v1.Options provider_options = 8;
+}
+
+message UpdateAppleProviderResponse {
+    zitadel.v1.ObjectDetails details = 1;
+}
+
 message AddSAMLProviderRequest {
     string name = 1 [(validate.rules).string = {min_len: 1, max_len: 200}];
     oneof metadata {
@@ -5684,75 +5796,10 @@
 }
 
 message AddSAMLProviderResponse {
-=======
-message AddAppleProviderRequest {
-    // Apple will be used as default, if no name is provided
-    string name = 1 [
-        (validate.rules).string = {max_len: 200},
-        (grpc.gateway.protoc_gen_openapiv2.options.openapiv2_field) = {
-            max_length: 200;
-            example: "\"Apple\"";
-            description: "Apple will be used as default, if no name is provided";
-        }
-    ];
-    string client_id = 2 [
-        (validate.rules).string = {min_len: 1, max_len: 200},
-        (google.api.field_behavior) = REQUIRED,
-        (grpc.gateway.protoc_gen_openapiv2.options.openapiv2_field) = {
-            min_length: 1;
-            max_length: 200;
-            example: "\"client-id\"";
-            description: "Client id (App ID or Service ID) provided by Apple";
-        }
-    ];
-    string team_id = 3 [
-        (validate.rules).string = {len: 10},
-        (google.api.field_behavior) = REQUIRED,
-        (grpc.gateway.protoc_gen_openapiv2.options.openapiv2_field) = {
-            min_length: 10;
-            max_length: 10;
-            example: "\"ALT03JV3OS\"";
-            description: "(10-character) Team ID provided by Apple";
-        }
-    ];
-    string key_id = 4 [
-        (validate.rules).string = {len: 10},
-        (google.api.field_behavior) = REQUIRED,
-        (grpc.gateway.protoc_gen_openapiv2.options.openapiv2_field) = {
-            min_length: 10;
-            max_length: 10;
-            example: "\"OGKDK25KD\"";
-            description: "(10-character) ID of the private key generated by Apple";
-        }
-    ];
-    bytes private_key = 5 [
-        (validate.rules).bytes = {min_len: 1, max_len: 5000},
-        (google.api.field_behavior) = REQUIRED,
-        (grpc.gateway.protoc_gen_openapiv2.options.openapiv2_field) = {
-            min_length: 1;
-            max_length: 5000;
-            example: "\"LS0tLS1CRUdJTiBQUklWQVRFIEtFWS0tLS0tCk1...\"";
-            description: "Private Key generated by Apple";
-        }
-    ];
-    repeated string scopes = 6 [
-        (validate.rules).repeated = {max_items: 20, items: {string: {min_len: 1, max_len: 100}}},
-        (grpc.gateway.protoc_gen_openapiv2.options.openapiv2_field) = {
-            max_items: 20,
-            example: "[\"name\", \"email\"]";
-            description: "The scopes requested by ZITADEL during the request to Apple";
-        }
-    ];
-    zitadel.idp.v1.Options provider_options = 7;
-}
-
-message AddAppleProviderResponse {
->>>>>>> 7edc73bd
     zitadel.v1.ObjectDetails details = 1;
     string id = 2;
 }
 
-<<<<<<< HEAD
 message UpdateSAMLProviderRequest {
     string id = 1 [(validate.rules).string = {min_len: 1, max_len: 200}];
     string name = 2 [(validate.rules).string = {min_len: 1, max_len: 200}];
@@ -5785,67 +5832,6 @@
 }
 
 message UpdateSAMLProviderResponse {
-=======
-message UpdateAppleProviderRequest {
-    string id = 1 [(validate.rules).string = {min_len: 1, max_len: 200}];
-    string name = 2 [
-        (validate.rules).string = {max_len: 200},
-        (grpc.gateway.protoc_gen_openapiv2.options.openapiv2_field) = {
-            max_length: 200,
-            example: "\"Apple\"";
-        }
-    ];
-    string client_id = 3 [
-        (validate.rules).string = {min_len: 1, max_len: 200},
-        (google.api.field_behavior) = REQUIRED,
-        (grpc.gateway.protoc_gen_openapiv2.options.openapiv2_field) = {
-            min_length: 1;
-            max_length: 200;
-            example: "\"client-id\"";
-            description: "Client id (App ID or Service ID) provided by Apple";
-        }
-    ];
-    string team_id = 4 [
-        (validate.rules).string = {len: 10},
-        (google.api.field_behavior) = REQUIRED,
-        (grpc.gateway.protoc_gen_openapiv2.options.openapiv2_field) = {
-            min_length: 10;
-            max_length: 10;
-            example: "\"ALT03JV3OS\"";
-            description: "(10-character) Team ID provided by Apple";
-        }
-    ];
-    string key_id = 5 [
-        (validate.rules).string = {len: 10},
-        (google.api.field_behavior) = REQUIRED,
-        (grpc.gateway.protoc_gen_openapiv2.options.openapiv2_field) = {
-            min_length: 10;
-            max_length: 10;
-            example: "\"OGKDK25KD\"";
-            description: "(10-character) ID of the private key generated by Apple";
-        }
-    ];
-    bytes private_key = 6 [
-        (validate.rules).bytes = {max_len: 5000},
-        (grpc.gateway.protoc_gen_openapiv2.options.openapiv2_field) = {
-            max_length: 5000,
-            example: "\"LS0tLS1CRUdJTiBQUklWQVRFIEtFWS0tLS0tCk1...\"";
-            description: "Private Key generated by Apple";
-        }
-    ];
-    repeated string scopes = 7 [
-        (validate.rules).repeated = {max_items: 20, items: {string: {min_len: 1, max_len: 100}}},
-        (grpc.gateway.protoc_gen_openapiv2.options.openapiv2_field) = {
-            max_items: 20,
-            example: "[\"openid\", \"profile\", \"email\"]";
-            description: "The scopes requested by ZITADEL during the request to Apple";
-        }
-    ];
-    zitadel.idp.v1.Options provider_options = 8;
-}
-
-message UpdateAppleProviderResponse {
->>>>>>> 7edc73bd
     zitadel.v1.ObjectDetails details = 1;
 }
 
