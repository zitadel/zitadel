syntax = "proto3";

import "zitadel/idp.proto";
import "zitadel/user.proto";
import "zitadel/object.proto";
import "zitadel/options.proto";
import "zitadel/org.proto";
import "zitadel/policy.proto";
import "zitadel/text.proto";
import "zitadel/member.proto";
import "zitadel/features.proto";

import "google/api/annotations.proto";
import "google/protobuf/timestamp.proto";
import "google/protobuf/duration.proto";

import "protoc-gen-openapiv2/options/annotations.proto";

import "validate/validate.proto";

package zitadel.admin.v1;

option go_package ="github.com/caos/zitadel/pkg/grpc/admin";

option (grpc.gateway.protoc_gen_openapiv2.options.openapiv2_swagger) = {
    info: {
        title: "Administration API aka Admin";
        version: "1.0";
        description: "This API is intended to configure and manage the IAM itself.";
        contact:{
            name: "CAOS developers of ZITADEL"
            url: "https://zitadel.ch"
            email: "hi@zitadel.ch"
        }
        license: {
            name: "Apache 2.0",
            url: "https://github.com/caos/zitadel/blob/main/LICENSE";
        };
    };

    schemes: HTTPS;
    schemes: HTTP;

    consumes: "application/json";
    consumes: "application/grpc";

    produces: "application/json";
    produces: "application/grpc";

    host: "api.zitadel.io";
    base_path: "/admin/v1";

    security_definitions: {
		security: {
			key: "BasicAuth";
			value: {
				type: TYPE_BASIC;
			}
		}
		security: {
			key: "OAuth2";
			value: {
				type: TYPE_OAUTH2;
				flow: FLOW_ACCESS_CODE;
				authorization_url: "https://accounts.zitadel.io/oauth/v2/authorize";
				token_url: "https://api.zitadel.io/oauth/v2/token";
                scopes: {
					scope: {
						key: "openid";
						value: "openid";
					}
                    scope: {
                        key: "urn:zitadel:iam:org:project:id:100992085158584780:aud";
                        value: "urn:zitadel:iam:org:project:id:100992085158584780:aud";
                    }
				}
			}
		}
	}
    security: {
		security_requirement: {
			key: "OAuth2";
            value: {
                scope: "openid";
                scope: "urn:zitadel:iam:org:project:id:100992085158584780:aud";
            }
		}
	}
    responses: {
        key: "403";
        value: {
            description: "Returned when the user does not have permission to access the resource.";
            schema: {
                json_schema: {
                    ref: "#/definitions/rpcStatus";
                }
            }
        }
    }
    responses: {
        key: "404";
        value: {
            description: "Returned when the resource does not exist.";
            schema: {
                json_schema: {
                    ref: "#/definitions/rpcStatus";
                }
            }
        }
    }

    extensions: {
		key: "x-zitadel-orgid";
		value: {
			string_value: "your-org-id";
		}
	}
};

service AdminService {
    //Indicates if ZITADEL is running.
    // It respondes as soon as ZITADEL started
    rpc Healthz(HealthzRequest) returns (HealthzResponse) {
        option (google.api.http) = {
            get: "/healthz";
        };

        option (grpc.gateway.protoc_gen_openapiv2.options.openapiv2_operation) = {
            tags: "probes";
            responses: {
                key: "200";
                value: {
                    description: "ZITADEL started";
                };
            }
            responses: {
                key: "default";
                value: {
                    description: "ZITADEL NOT started yet";
                };
            }
        };
    }
    
    //Checks whether an organisation exists by the given parameters 
    rpc IsOrgUnique(IsOrgUniqueRequest) returns (IsOrgUniqueResponse) {
        option (google.api.http) = {
            get: "/orgs/_is_unique";
        };

        option (zitadel.v1.auth_option) = {
            permission: "iam.read";
        };

        option (grpc.gateway.protoc_gen_openapiv2.options.openapiv2_operation) = {
            tags: "orgs";
            tags: "global";
            external_docs: {
                url: "https://docs.zitadel.ch/administrate#Organizations";
                description: "detailed information about organizations";
            };
            responses: {
                key: "200";
                value: {
                    description: "ZITADEL started";
                };
            };
            responses: {
                key: "default";
                value: {
                    description: "ZITADEL NOT started yet";
                };
            };
        };
    }

    // Returns an organisation by id
    rpc GetOrgByID(GetOrgByIDRequest) returns (GetOrgByIDResponse) {
        option (google.api.http) = {
            get: "/orgs/{id}";
        };

        option (zitadel.v1.auth_option) = {
            permission: "iam.read";
        };

        option (grpc.gateway.protoc_gen_openapiv2.options.openapiv2_operation) = {
            tags: "orgs";
            tags: "global";
            external_docs: {
                url: "https://docs.zitadel.ch/administrate#Organizations";
                description: "detailed information about organizations";
            };
            responses: {
                key: "200";
                value: {
                    description: "requested org found";
                };
            };
        };
    }

    //Returns all organisations matching the request
    // all queries need to match (AND)
    rpc ListOrgs(ListOrgsRequest) returns (ListOrgsResponse) {
        option (google.api.http) = {
            post: "/orgs/_search";
            body: "*";
        };

        option (zitadel.v1.auth_option) = {
            permission: "iam.read";
        };

        option (grpc.gateway.protoc_gen_openapiv2.options.openapiv2_operation) = {
            tags: "orgs";
            tags: "global";
            external_docs: {
                url: "https://docs.zitadel.ch/administrate#Organizations";
                description: "detailed information about organizations";
            };
            responses: {
                key: "200";
                value: {
                    description: "list of organisations matching the query";
                };
            };
            responses: {
                key: "400";
                value: {
                    description: "invalid list query";
                    schema: {
                        json_schema: {
                            ref: "#/definitions/rpcStatus";
                        };
                    };
                };
            };
        };
    }

    //Creates a new org and user 
    // and adds the user to the orgs members as ORG_OWNER
    rpc SetUpOrg(SetUpOrgRequest) returns (SetUpOrgResponse) {
        option (google.api.http) = {
            post: "/orgs/_setup";
            body: "*";
        };

        option (zitadel.v1.auth_option) = {
            permission: "iam.write";
        };

        option (grpc.gateway.protoc_gen_openapiv2.options.openapiv2_operation) = {
            tags: "orgs";
            tags: "global";
            external_docs: {
                url: "https://docs.zitadel.ch/administrate#Organizations";
                description: "detailed information about organizations";
            };
            responses: {
                key: "200";
                value: {
                    description: "org, user and user membership were created successfully";
                };
            };
            responses: {
                key: "400";
                value: {
                    description: "invalid org or user";
                    schema: {
                        json_schema: {
                            ref: "#/definitions/rpcStatus";
                        };
                    };
                };
            };
        };
    }

    // Returns a identity provider configuration of the IAM
    rpc GetIDPByID(GetIDPByIDRequest) returns (GetIDPByIDResponse) {
        option (google.api.http) = {
            get: "/idps/{id}";
        };

        option (zitadel.v1.auth_option) = {
            permission: "iam.idp.read";
        };

        option (grpc.gateway.protoc_gen_openapiv2.options.openapiv2_operation) = {
            tags: "identity provider";
            external_docs: {
                url: "https://docs.zitadel.ch/administrate#What_are_Identity_Providers";
                description: "detailed information about identity providers";
            };
            responses: {
                key: "200";
                value: {
                    description: "idp found";
                };
            };
            responses: {
                key: "400";
                value: {
                    description: "invalid argument";
                    schema: {
                        json_schema: {
                            ref: "#/definitions/rpcStatus";
                        };
                    };
                };
            };
        };
    }

    // Returns all identity provider configurations of the IAM
    rpc ListIDPs(ListIDPsRequest) returns (ListIDPsResponse) {
        option (google.api.http) = {
            post: "/idps/_search";
            body: "*";
        };

        option (zitadel.v1.auth_option) = {
            permission: "iam.idp.read";
        };

        option (grpc.gateway.protoc_gen_openapiv2.options.openapiv2_operation) = {
            tags: "identity provider";
            external_docs: {
                url: "https://docs.zitadel.ch/administrate#What_are_Identity_Providers";
                description: "detailed information about identity providers";
            };
            responses: {
                key: "200";
                value: {
                    description: "idps found";
                };
            };
            responses: {
                key: "400";
                value: {
                    description: "invalid query";
                    schema: {
                        json_schema: {
                            ref: "#/definitions/rpcStatus";
                        };
                    };
                };
            };
        };
    }

    // Adds a new oidc identity provider configuration the IAM
    rpc AddOIDCIDP(AddOIDCIDPRequest) returns (AddOIDCIDPResponse) {
        option (google.api.http) = {
            post: "/idps/oidc";
            body: "*";
        };

        option (zitadel.v1.auth_option) = {
            permission: "iam.idp.write";
        };

        option (grpc.gateway.protoc_gen_openapiv2.options.openapiv2_operation) = {
            tags: "identity provider";
            tags: "oidc";

            external_docs: {
                url: "https://docs.zitadel.ch/concepts#OpenID_Connect_1_0_and_OAuth_2_0";
                description: "detailed descriptions about oidc configuration";
            };
            responses: {
                key: "200";
                value: {
                    description: "idp created";
                };
            };
            responses: {
                key: "400";
                value: {
                    description: "invalid argument";
                    schema: {
                        json_schema: {
                            ref: "#/definitions/rpcStatus";
                        };
                    };
                };
            };
        };
    }

    //Updates the specified idp
    // all fields are updated. If no value is provided the field will be empty afterwards.
    rpc UpdateIDP(UpdateIDPRequest) returns (UpdateIDPResponse) {
        option (google.api.http) = {
            put: "/idps/{idp_id}";
            body: "*";
        };

        option (zitadel.v1.auth_option) = {
            permission: "iam.idp.write";
        };

        option (grpc.gateway.protoc_gen_openapiv2.options.openapiv2_operation) = {
            tags: "identity provider";
            external_docs: {
                url: "https://docs.zitadel.ch/administrate#What_are_Identity_Providers";
                description: "detailed information about identity providers";
            };
            responses: {
                key: "200";
                value: {
                    description: "idp updated";
                };
            };
            responses: {
                key: "400";
                value: {
                    description: "invalid argument";
                    schema: {
                        json_schema: {
                            ref: "#/definitions/rpcStatus";
                        };
                    };
                };
            };
        };
    }

    //Sets the state of the idp to IDP_STATE_INACTIVE
    // the state MUST be IDP_STATE_ACTIVE for this call
    rpc DeactivateIDP(DeactivateIDPRequest) returns (DeactivateIDPResponse) {
        option (google.api.http) = {
            post: "/idps/{idp_id}/_deactivate";
        };

        option (zitadel.v1.auth_option) = {
            permission: "iam.idp.write";
        };

        option (grpc.gateway.protoc_gen_openapiv2.options.openapiv2_operation) = {
            tags: "identity provider";
            external_docs: {
                url: "https://docs.zitadel.ch/administrate#What_are_Identity_Providers";
                description: "detailed information about identity providers";
            };
            responses: {
                key: "200";
                value: {
                    description: "idp deactivated";
                };
            };
            responses: {
                key: "400";
                value: {
                    description: "unable to deactivate idp";
                    schema: {
                        json_schema: {
                            ref: "#/definitions/rpcStatus";
                        };
                    };
                };
            };
        };
    }

    //Sets the state of the idp to IDP_STATE_ACTIVE
    // the state MUST be IDP_STATE_INACTIVE for this call
    rpc ReactivateIDP(ReactivateIDPRequest) returns (ReactivateIDPResponse) {
        option (google.api.http) = {
            post: "/idps/{idp_id}/_reactivate";
        };

        option (zitadel.v1.auth_option) = {
            permission: "iam.idp.write";
        };

        option (grpc.gateway.protoc_gen_openapiv2.options.openapiv2_operation) = {
            tags: "identity provider";
            external_docs: {
                url: "https://docs.zitadel.ch/administrate#What_are_Identity_Providers";
                description: "detailed information about identity providers";
            };
            responses: {
                key: "200";
                value: {
                    description: "idp reactivated";
                };
            };
            responses: {
                key: "400";
                value: {
                    description: "unable to reactivate idp";
                    schema: {
                        json_schema: {
                            ref: "#/definitions/rpcStatus";
                        };
                    };
                };
            };
        };
    }

    //RemoveIDP deletes the IDP permanetly
    rpc RemoveIDP(RemoveIDPRequest) returns (RemoveIDPResponse) {
        option (google.api.http) = {
            delete: "/idps/{idp_id}";
        };

        option (zitadel.v1.auth_option) = {
            permission: "iam.idp.write";
        };

        option (grpc.gateway.protoc_gen_openapiv2.options.openapiv2_operation) = {
            tags: "identity provider";
            external_docs: {
                url: "https://docs.zitadel.ch/administrate#What_are_Identity_Providers";
                description: "detailed information about identity providers";
            };
            responses: {
                key: "200";
                value: {
                    description: "idp removed";
                };
            };
            responses: {
                key: "400";
                value: {
                    description: "unable to remove idp";
                    schema: {
                        json_schema: {
                            ref: "#/definitions/rpcStatus";
                        };
                    };
                };
            };
        };
    }

    //Updates the oidc configuration of the specified idp
    // all fields are updated. If no value is provided the field will be empty afterwards.
    rpc UpdateIDPOIDCConfig(UpdateIDPOIDCConfigRequest) returns (UpdateIDPOIDCConfigResponse) {
        option (google.api.http) = {
            put: "/idps/{idp_id}/oidc_config";
            body: "*";
        };

        option (zitadel.v1.auth_option) = {
            permission: "iam.idp.write";
        };

        option (grpc.gateway.protoc_gen_openapiv2.options.openapiv2_operation) = {
            tags: "identity provider";
            tags: "oidc";
            external_docs: {
                url: "https://docs.zitadel.ch/concepts#OpenID_Connect_1_0_and_OAuth_2_0";
                description: "detailed descriptions about oidc configuration";
            };
            responses: {
                key: "200";
                value: {
                    description: "oidc config updated";
                };
            };
            responses: {
                key: "400";
                value: {
                    description: "invalid argument";
                    schema: {
                        json_schema: {
                            ref: "#/definitions/rpcStatus";
                        };
                    };
                };
            };
            responses: {
                key: "409";
                value: {
                    description: "precondition failed";
                    schema: {
                        json_schema: {
                            ref: "#/definitions/rpcStatus";
                        };
                    };
                };
            };
        };
    }
    
    rpc GetDefaultFeatures(GetDefaultFeaturesRequest) returns (GetDefaultFeaturesResponse) {
        option(google.api.http) = {
            get: "/features"
        };

        option (zitadel.v1.auth_option) = {
            permission: "iam.features.read"
        };
    }

    rpc SetDefaultFeatures(SetDefaultFeaturesRequest) returns (SetDefaultFeaturesResponse) {
        option(google.api.http) = {
            put: "/features"
            body: "*"
        };

        option (zitadel.v1.auth_option) = {
            permission: "iam.features.write"
        };
    }

    rpc GetOrgFeatures(GetOrgFeaturesRequest) returns (GetOrgFeaturesResponse) {
        option(google.api.http) = {
            get: "/orgs/{org_id}/features"
        };

        option (zitadel.v1.auth_option) = {
            permission: "iam.features.read"
        };
    }

    rpc SetOrgFeatures(SetOrgFeaturesRequest) returns (SetOrgFeaturesResponse) {
        option(google.api.http) = {
            put: "/orgs/{org_id}/features"
            body: "*"
        };

        option (zitadel.v1.auth_option) = {
            permission: "iam.features.write"
        };
    }

    rpc ResetOrgFeatures(ResetOrgFeaturesRequest) returns (ResetOrgFeaturesResponse) {
        option(google.api.http) = {
            delete: "/orgs/{org_id}/features"
        };

        option (zitadel.v1.auth_option) = {
            permission: "iam.features.write"
        };
    }

    //Returns the IAM policy defined by the administrators of ZITADEL
    rpc GetOrgIAMPolicy(GetOrgIAMPolicyRequest) returns (GetOrgIAMPolicyResponse) {
        option (google.api.http) = {
            get: "/policies/orgiam";
        };

        option (zitadel.v1.auth_option) = {
            permission: "iam.policy.read";
        };

        option (grpc.gateway.protoc_gen_openapiv2.options.openapiv2_operation) = {
            tags: "org iam policy";
            tags: "policy";
            external_docs: {
                url: "https://docs.zitadel.ch/administrate#IAM_Access_Preference";
                description: "detailed information about the org iam policy";
            };
            responses: {
                key: "200";
                value: {
                    description: "default org iam policy";
                };
            };
        };
    }

    //Updates the default IAM policy.
    // it impacts all organisations without a customised policy
    rpc UpdateOrgIAMPolicy(UpdateOrgIAMPolicyRequest) returns (UpdateOrgIAMPolicyResponse) {
        option (google.api.http) = {
            put: "/policies/orgiam";
            body: "*";
        };

        option (zitadel.v1.auth_option) = {
            permission: "iam.policy.write";
        };

        option (grpc.gateway.protoc_gen_openapiv2.options.openapiv2_operation) = {
            tags: "org iam policy";
            tags: "policy";
            external_docs: {
                url: "https://docs.zitadel.ch/administrate#IAM_Access_Preference";
                description: "detailed information about the org iam policy";
            };
            responses: {
                key: "200";
                value: {
                    description: "default org iam policy updated";
                };
            };
        };
    }

    //Returns the customised policy or the default if not customised
    rpc GetCustomOrgIAMPolicy(GetCustomOrgIAMPolicyRequest) returns (GetCustomOrgIAMPolicyResponse) {
        option (google.api.http) = {
            get: "/orgs/{org_id}/policies/orgiam";
        };

        option (zitadel.v1.auth_option) = {
            permission: "iam.policy.read";
        };

        option (grpc.gateway.protoc_gen_openapiv2.options.openapiv2_operation) = {
            tags: "org iam policy";
            tags: "policy";
            external_docs: {
                url: "https://docs.zitadel.ch/administrate#IAM_Access_Preference";
                description: "detailed information about the org iam policy";
            };
            responses: {
                key: "200";
                value: {
                    description: "org iam policy of the org or the default policy if not customized";
                };
            };
        };
    }

    //Defines a custom ORGIAM policy as specified
    rpc AddCustomOrgIAMPolicy(AddCustomOrgIAMPolicyRequest) returns (AddCustomOrgIAMPolicyResponse) {
        option (google.api.http) = {
            post: "/orgs/{org_id}/policies/orgiam";
            body: "*";
        };

        option (zitadel.v1.auth_option) = {
            permission: "iam.policy.write";
        };

        option (grpc.gateway.protoc_gen_openapiv2.options.openapiv2_operation) = {
            tags: "org iam policy";
            tags: "policy";
            external_docs: {
                url: "https://docs.zitadel.ch/administrate#IAM_Access_Preference";
                description: "detailed information about the org iam policy";
            };
            responses: {
                key: "200";
                value: {
                    description: "org iam policy created";
                };
            };
        };
    }

    //Updates a custom ORGIAM policy as specified
    rpc UpdateCustomOrgIAMPolicy(UpdateCustomOrgIAMPolicyRequest) returns (UpdateCustomOrgIAMPolicyResponse) {
        option (google.api.http) = {
            put: "/orgs/{org_id}/policies/orgiam";
            body: "*";
        };

        option (zitadel.v1.auth_option) = {
            permission: "iam.policy.write";
        };

        option (grpc.gateway.protoc_gen_openapiv2.options.openapiv2_operation) = {
            tags: "org iam policy";
            tags: "policy";
            external_docs: {
                url: "https://docs.zitadel.ch/administrate#IAM_Access_Preference";
                description: "detailed information about the org iam policy";
            };
            responses: {
                key: "200";
                value: {
                    description: "org iam policy updated";
                };
            };
        };
    }

    //Resets the org iam policy of the organisation to default
    // ZITADEL will fallback to the default policy defined by the ZITADEL administrators
    rpc ResetCustomOrgIAMPolicyToDefault(ResetCustomOrgIAMPolicyToDefaultRequest) returns (ResetCustomOrgIAMPolicyToDefaultResponse) {
        option (google.api.http) = {
            delete: "/orgs/{org_id}/policies/orgiam";
        };

        option (zitadel.v1.auth_option) = {
            permission: "iam.policy.delete";
        };

        option (grpc.gateway.protoc_gen_openapiv2.options.openapiv2_operation) = {
            tags: "org iam policy";
            tags: "policy";
            external_docs: {
                url: "https://docs.zitadel.ch/administrate#IAM_Access_Preference";
                description: "detailed information about the org iam policy";
            };
            responses: {
                key: "200";
                value: {
                    description: "resets the custom org iam policy to the default policy";
                };
            };
        };
    }

    //Returns the label policy defined by the administrators of ZITADEL
    rpc GetLabelPolicy(GetLabelPolicyRequest) returns (GetLabelPolicyResponse) {
        option (google.api.http) = {
            get: "/policies/label";
        };

        option (zitadel.v1.auth_option) = {
            permission: "iam.policy.read";
        };

        option (grpc.gateway.protoc_gen_openapiv2.options.openapiv2_operation) = {
            tags: "label policy";
            tags: "policy";
            responses: {
                key: "200";
                value: {
                    description: "default label policy";
                };
            };
        };
    }

    //Returns the preview label policy defined by the administrators of ZITADEL
    rpc GetPreviewLabelPolicy(GetPreviewLabelPolicyRequest) returns (GetPreviewLabelPolicyResponse) {
        option (google.api.http) = {
            get: "/policies/label/_preview";
        };

        option (zitadel.v1.auth_option) = {
            permission: "iam.policy.read";
        };

        option (grpc.gateway.protoc_gen_openapiv2.options.openapiv2_operation) = {
            tags: "label policy";
            tags: "policy";
            responses: {
                key: "200";
                value: {
                    description: "default label policy";
                };
            };
        };
    }

    //Updates the default label policy of ZITADEL
    // it impacts all organisations without a customised policy
    rpc UpdateLabelPolicy(UpdateLabelPolicyRequest) returns (UpdateLabelPolicyResponse) {
        option (google.api.http) = {
            put: "/policies/label";
            body: "*";
        };

        option (zitadel.v1.auth_option) = {
            permission: "iam.policy.write";
        };

        option (grpc.gateway.protoc_gen_openapiv2.options.openapiv2_operation) = {
            tags: "label policy";
            tags: "policy";
            responses: {
                key: "200";
                value: {
                    description: "default label policy updated";
                };
            };
        };
    }

    // Activates all changes of the label policy
    rpc ActivateLabelPolicy(ActivateLabelPolicyRequest) returns (ActivateLabelPolicyResponse) {
        option (google.api.http) = {
            post: "/policies/label/_activate"
            body: "*"
        };

        option (zitadel.v1.auth_option) = {
            permission: "policy.write"
        };
    }

    // Removes the logo of the label policy
    rpc RemoveLabelPolicyLogo(RemoveLabelPolicyLogoRequest) returns (RemoveLabelPolicyLogoResponse) {
        option (google.api.http) = {
            delete: "/policies/label/logo"
        };

        option (zitadel.v1.auth_option) = {
            permission: "policy.write"
        };
    }

    // Removes the logo dark of the label policy
    rpc RemoveLabelPolicyLogoDark(RemoveLabelPolicyLogoDarkRequest) returns (RemoveLabelPolicyLogoDarkResponse) {
        option (google.api.http) = {
            delete: "/policies/label/logo_dark"
        };

        option (zitadel.v1.auth_option) = {
            permission: "policy.write"
        };
    }

    // Removes the icon of the label policy
    rpc RemoveLabelPolicyIcon(RemoveLabelPolicyIconRequest) returns (RemoveLabelPolicyIconResponse) {
        option (google.api.http) = {
            delete: "/policies/label/icon"
        };

        option (zitadel.v1.auth_option) = {
            permission: "policy.write"
        };
    }

    // Removes the logo dark of the label policy
    rpc RemoveLabelPolicyIconDark(RemoveLabelPolicyIconDarkRequest) returns (RemoveLabelPolicyIconDarkResponse) {
        option (google.api.http) = {
            delete: "/policies/label/icon_dark"
        };

        option (zitadel.v1.auth_option) = {
            permission: "policy.write"
        };
    }

    // Removes the font of the label policy
    rpc RemoveLabelPolicyFont(RemoveLabelPolicyFontRequest) returns (RemoveLabelPolicyFontResponse) {
        option (google.api.http) = {
            delete: "/policies/label/font"
        };

        option (zitadel.v1.auth_option) = {
            permission: "policy.write"
        };
    }

    //Returns the login policy defined by the administrators of ZITADEL
    rpc GetLoginPolicy(GetLoginPolicyRequest) returns (GetLoginPolicyResponse) {
        option (google.api.http) = {
            get: "/policies/login";
        };

        option (zitadel.v1.auth_option) = {
            permission: "iam.policy.read";
        };

        option (grpc.gateway.protoc_gen_openapiv2.options.openapiv2_operation) = {
            tags: "login policy";
            tags: "policy";
            external_docs: {
                url: "https://docs.zitadel.ch/administrate#Login_Options";
                description: "detailed information about the login policy";
            };
            responses: {
                key: "200";
                value: {
                    description: "default login policy";
                };
            };
        };
    }
    
    //Updates the default login policy of ZITADEL
    // it impacts all organisations without a customised policy
    rpc UpdateLoginPolicy(UpdateLoginPolicyRequest) returns (UpdateLoginPolicyResponse) {
        option (google.api.http) = {
            put: "/policies/login";
            body: "*";
        };

        option (zitadel.v1.auth_option) = {
            permission: "iam.policy.write";
        };

        option (grpc.gateway.protoc_gen_openapiv2.options.openapiv2_operation) = {
            tags: "login policy";
            tags: "policy";
            external_docs: {
                url: "https://docs.zitadel.ch/administrate#Login_Options";
                description: "detailed information about the login policy";
            };
            responses: {
                key: "200";
                value: {
                    description: "default login policy updated";
                };
            };
        };
    }

    //Returns the idps linked to the default login policy,
    // defined by the administrators of ZITADEL
    rpc ListLoginPolicyIDPs(ListLoginPolicyIDPsRequest) returns (ListLoginPolicyIDPsResponse) {
        option (google.api.http) = {
            post: "/policies/login/idps/_search";
            body: "*";
        };

        option (zitadel.v1.auth_option) = {
            permission: "iam.policy.read";
        };

        option (grpc.gateway.protoc_gen_openapiv2.options.openapiv2_operation) = {
            tags: "login policy";
            tags: "policy";
            tags: "identity provider";
            external_docs: {
                url: "https://docs.zitadel.ch/administrate#Identity_Providers";
                description: "detailed information about identity providers";
            };
            responses: {
                key: "200";
                value: {
                    description: "identity poviders of default login policy";
                };
            };
        };
    }

    //Adds the povided idp to the default login policy.
    // It impacts all organisations without a customised policy
    rpc AddIDPToLoginPolicy(AddIDPToLoginPolicyRequest) returns (AddIDPToLoginPolicyResponse) {
        option (google.api.http) = {
            post: "/policies/login/idps";
            body: "*";
        };
        
        option (zitadel.v1.auth_option) = {
            permission: "iam.policy.write";
        };

        option (grpc.gateway.protoc_gen_openapiv2.options.openapiv2_operation) = {
            tags: "login policy";
            tags: "policy";
            tags: "identity provider";
            external_docs: {
                url: "https://docs.zitadel.ch/administrate#Identity_Providers";
                description: "detailed information about identity providers";
            };
            responses: {
                key: "200";
                value: {
                    description: "identity poviders added to default login policy";
                };
            };
        };
    }

    //Removes the povided idp from the default login policy.
    // It impacts all organisations without a customised policy
    rpc RemoveIDPFromLoginPolicy(RemoveIDPFromLoginPolicyRequest) returns (RemoveIDPFromLoginPolicyResponse) {
        option (google.api.http) = {
            delete: "/policies/login/idps/{idp_id}";
        };

        option (zitadel.v1.auth_option) = {
            permission: "iam.policy.write";
        };

        option (grpc.gateway.protoc_gen_openapiv2.options.openapiv2_operation) = {
            tags: "login policy";
            tags: "policy";
            tags: "identity provider";
            external_docs: {
                url: "https://docs.zitadel.ch/administrate#Identity_Providers";
                description: "detailed information about identity providers";
            };
            responses: {
                key: "200";
                value: {
                    description: "identity poviders removed from default login policy";
                };
            };
        };
    }

    //Returns the available second factors defined by the administrators of ZITADEL
    rpc ListLoginPolicySecondFactors(ListLoginPolicySecondFactorsRequest) returns (ListLoginPolicySecondFactorsResponse) {
        option (google.api.http) = {
            post: "/policies/login/second_factors/_search";
        };

        option (zitadel.v1.auth_option) = {
            permission: "iam.policy.read";
        };

        option (grpc.gateway.protoc_gen_openapiv2.options.openapiv2_operation) = {
            tags: "second factor";
            tags: "policy";
            tags: "identity provider";
            external_docs: {
                url: "https://docs.zitadel.ch/administrate#Identity_Providers";
                description: "detailed information about identity providers";
            };
            responses: {
                key: "200";
                value: {
                    description: "second factors of default login policy";
                };
            };
        };
    }

    //Adds a second factor to the default login policy.
    // It impacts all organisations without a customised policy
    rpc AddSecondFactorToLoginPolicy(AddSecondFactorToLoginPolicyRequest) returns (AddSecondFactorToLoginPolicyResponse) {
        option (google.api.http) = {
            post: "/policies/login/second_factors";
            body: "*";
        };

        option (zitadel.v1.auth_option) = {
            permission: "iam.policy.write";
        };

        option (grpc.gateway.protoc_gen_openapiv2.options.openapiv2_operation) = {
            tags: "second factor";
            tags: "policy";
            tags: "identity provider";
            external_docs: {
                url: "https://docs.zitadel.ch/administrate#Identity_Providers";
                description: "detailed information about identity providers";
            };
            responses: {
                key: "200";
                value: {
                    description: "second factor added to default login policy";
                };
            };
            responses: {
                key: "400";
                value: {
                    description: "invalid second factor type";
                    schema: {
                        json_schema: {
                            ref: "#/definitions/rpcStatus";
                        };
                    };
                };
            };
        };
    }

    //Removes a second factor from the default login policy.
    // It impacts all organisations without a customised policy
    rpc RemoveSecondFactorFromLoginPolicy(RemoveSecondFactorFromLoginPolicyRequest) returns (RemoveSecondFactorFromLoginPolicyResponse) {
        option (google.api.http) = {
            delete: "/policies/login/second_factors/{type}";
        };

        option (zitadel.v1.auth_option) = {
            permission: "iam.policy.write";
        };

        option (grpc.gateway.protoc_gen_openapiv2.options.openapiv2_operation) = {
            tags: "second factor";
            tags: "policy";
            tags: "identity provider";
            external_docs: {
                url: "https://docs.zitadel.ch/administrate#Identity_Providers";
                description: "detailed information about identity providers";
            };
            responses: {
                key: "200";
                value: {
                    description: "second factor removed from default login policy";
                };
            };
            responses: {
                key: "400";
                value: {
                    description: "invalid second factor type";
                    schema: {
                        json_schema: {
                            ref: "#/definitions/rpcStatus";
                        };
                    };
                };
            };
        };
    }

    //Returns the available multi factors defined by the administrators of ZITADEL
    rpc ListLoginPolicyMultiFactors(ListLoginPolicyMultiFactorsRequest) returns (ListLoginPolicyMultiFactorsResponse) {
        option (google.api.http) = {
            post: "/policies/login/multi_factors/_search";
        };

        option (zitadel.v1.auth_option) = {
            permission: "iam.policy.read";
        };

        option (grpc.gateway.protoc_gen_openapiv2.options.openapiv2_operation) = {
            tags: "multi factor";
            tags: "policy";
            tags: "identity provider";
            external_docs: {
                url: "https://docs.zitadel.ch/administrate#Identity_Providers";
                description: "detailed information about identity providers";
            };
            responses: {
                key: "200";
                value: {
                    description: "multi factors of default login policy";
                };
            };
        };
    }

    //Adds a multi factor to the default login policy.
    // It impacts all organisations without a customised policy
    rpc AddMultiFactorToLoginPolicy(AddMultiFactorToLoginPolicyRequest) returns (AddMultiFactorToLoginPolicyResponse) {
        option (google.api.http) = {
            post: "/policies/login/multi_factors";
            body: "*";
        };

        option (zitadel.v1.auth_option) = {
            permission: "iam.policy.write";
        };

        option (grpc.gateway.protoc_gen_openapiv2.options.openapiv2_operation) = {
            tags: "multi factor";
            tags: "policy";
            tags: "identity provider";
            external_docs: {
                url: "https://docs.zitadel.ch/administrate#Identity_Providers";
                description: "detailed information about identity providers";
            };
            responses: {
                key: "200";
                value: {
                    description: "multi factor added to default login policy";
                };
            };
            responses: {
                key: "400";
                value: {
                    description: "invalid multi factor type";
                    schema: {
                        json_schema: {
                            ref: "#/definitions/rpcStatus";
                        };
                    };
                };
            };
        };
    }

    //Removes a multi factor from the default login policy.
    // It impacts all organisations without a customised policy
    rpc RemoveMultiFactorFromLoginPolicy(RemoveMultiFactorFromLoginPolicyRequest) returns (RemoveMultiFactorFromLoginPolicyResponse) {
        option (google.api.http) = {
            delete: "/policies/login/multi_factors/{type}";
        };

        option (zitadel.v1.auth_option) = {
            permission: "iam.policy.write";
        };

        option (grpc.gateway.protoc_gen_openapiv2.options.openapiv2_operation) = {
            tags: "multi factor";
            tags: "policy";
            tags: "identity provider";
            external_docs: {
                url: "https://docs.zitadel.ch/administrate#Identity_Providers";
                description: "detailed information about identity providers";
            };
            responses: {
                key: "200";
                value: {
                    description: "second factor removed from default login policy";
                };
            };
            responses: {
                key: "400";
                value: {
                    description: "multi factor type not defined on policy";
                    schema: {
                        json_schema: {
                            ref: "#/definitions/rpcStatus";
                        };
                    };
                };
            };
        };
    }

    //Returns the password complexity policy defined by the administrators of ZITADEL
    rpc GetPasswordComplexityPolicy(GetPasswordComplexityPolicyRequest) returns (GetPasswordComplexityPolicyResponse) {
        option (google.api.http) = {
            get: "/policies/password/complexity";
        };

        option (zitadel.v1.auth_option) = {
            permission: "iam.policy.read";
        };

        option (grpc.gateway.protoc_gen_openapiv2.options.openapiv2_operation) = {
            tags: "policy";
            tags: "password policy";
            tags: "password complexity";
            external_docs: {
                url: "https://docs.zitadel.ch/administrate#Password_complexity";
                description: "detailed information about the password complexity policy";
            };
            responses: {
                key: "200";
                value: {
                    description: "default password complexity policy";
                };
            };
        };
    }

    //Updates the default password complexity policy of ZITADEL
    // it impacts all organisations without a customised policy
    rpc UpdatePasswordComplexityPolicy(UpdatePasswordComplexityPolicyRequest) returns (UpdatePasswordComplexityPolicyResponse) {
        option (google.api.http) = {
            put: "/policies/password/complexity";
            body: "*";
        };

        option (zitadel.v1.auth_option) = {
            permission: "iam.policy.write";
        };

        option (grpc.gateway.protoc_gen_openapiv2.options.openapiv2_operation) = {
            tags: "policy";
            tags: "password policy";
            tags: "password complexity";
            external_docs: {
                url: "https://docs.zitadel.ch/administrate#Password_complexity";
                description: "detailed information about the password complexity policy";
            };
            responses: {
                key: "200";
                value: {
                    description: "default password complexity policy updated";
                };
            };
            responses: {
                key: "400";
                value: {
                    description: "invalid argument";
                    schema: {
                        json_schema: {
                            ref: "#/definitions/rpcStatus";
                        };
                    };
                };
            };
        };
    }

    //Returns the password age policy defined by the administrators of ZITADEL
    rpc GetPasswordAgePolicy(GetPasswordAgePolicyRequest) returns (GetPasswordAgePolicyResponse) {
        option (google.api.http) = {
            get: "/policies/password/age";
        };

        option (zitadel.v1.auth_option) = {
            permission: "iam.policy.read";
        };

        option (grpc.gateway.protoc_gen_openapiv2.options.openapiv2_operation) = {
            tags: "policy";
            tags: "password policy";
            tags: "password age";
            responses: {
                key: "200";
                value: {
                    description: "default password age policy";
                };
            };
        };
    }
    
    //Updates the default password age policy of ZITADEL
    // it impacts all organisations without a customised policy
    rpc UpdatePasswordAgePolicy(UpdatePasswordAgePolicyRequest) returns (UpdatePasswordAgePolicyResponse) {
        option (google.api.http) = {
            put: "/policies/password/age";
            body: "*";
        };

        option (zitadel.v1.auth_option) = {
            permission: "iam.policy.write";
        };

        option (grpc.gateway.protoc_gen_openapiv2.options.openapiv2_operation) = {
            tags: "policy";
            tags: "password policy";
            tags: "password age";
            responses: {
                key: "200";
                value: {
                    description: "default password age policy updated";
                };
            };
            responses: {
                key: "400";
                value: {
                    description: "invalid argument";
                    schema: {
                        json_schema: {
                            ref: "#/definitions/rpcStatus";
                        };
                    };
                };
            };
        };
    }

    //Returns the password lockout policy defined by the administrators of ZITADEL
    rpc GetPasswordLockoutPolicy(GetPasswordLockoutPolicyRequest) returns (GetPasswordLockoutPolicyResponse) {
        option (google.api.http) = {
            get: "/policies/password/lockout";
        };

        option (zitadel.v1.auth_option) = {
            permission: "iam.policy.read";
        };

        option (grpc.gateway.protoc_gen_openapiv2.options.openapiv2_operation) = {
            tags: "policy";
            tags: "password policy";
            tags: "password lockout policy";
            responses: {
                key: "200";
                value: {
                    description: "default password lockout policy";
                };
            };
        };
    }
    
    //Updates the default password lockout policy of ZITADEL
    // it impacts all organisations without a customised policy
    rpc UpdatePasswordLockoutPolicy(UpdatePasswordLockoutPolicyRequest) returns (UpdatePasswordLockoutPolicyResponse) {
        option (google.api.http) = {
            put: "/policies/password/lockout";
            body: "*";
        };

        option (zitadel.v1.auth_option) = {
            permission: "iam.policy.write";
        };
    }

    //Returns the custom text for initial message
    rpc GetDefaultInitMessageText(GetDefaultInitMessageTextRequest) returns (GetDefaultInitMessageTextResponse) {
        option (google.api.http) = {
            get: "/text/message/init/{language}";
        };

        option (zitadel.v1.auth_option) = {
            permission: "iam.policy.read";
        };
    }

    //Sets the default custom text for initial message
    // it impacts all organisations without customized initial message text
    // The Following Variables can be used:
    // {{.Code}} {{.UserName}} {{.FirstName}} {{.LastName}} {{.NickName}} {{.DisplayName}} {{.LastEmail}} {{.VerifiedEmail}} {{.LastPhone}} {{.VerifiedPhone}} {{.PreferredLoginName}} {{.LoginNames}} {{.ChangeDate}}
    rpc SetDefaultInitMessageText(SetDefaultInitMessageTextRequest) returns (SetDefaultInitMessageTextResponse) {
        option (google.api.http) = {
            put: "/text/message/init/{language}";
            body: "*";
        };

        option (zitadel.v1.auth_option) = {
            permission: "iam.policy.write";
        };
    }

    //Returns the custom text for password reset message
    rpc GetDefaultPasswordResetMessageText(GetDefaultPasswordResetMessageTextRequest) returns (GetDefaultPasswordResetMessageTextResponse) {
        option (google.api.http) = {
            get: "/text/message/passwordreset/{language}";
        };

        option (zitadel.v1.auth_option) = {
            permission: "iam.policy.read";
        };
    }

    //Sets the default custom text for password reset message
    // it impacts all organisations without customized password reset message text
    // The Following Variables can be used:
    // {{.Code}} {{.UserName}} {{.FirstName}} {{.LastName}} {{.NickName}} {{.DisplayName}} {{.LastEmail}} {{.VerifiedEmail}} {{.LastPhone}} {{.VerifiedPhone}} {{.PreferredLoginName}} {{.LoginNames}} {{.ChangeDate}}
    rpc SetDefaultPasswordResetMessageText(SetDefaultPasswordResetMessageTextRequest) returns (SetDefaultPasswordResetMessageTextResponse) {
        option (google.api.http) = {
            put: "/text/message/passwordreset/{language}";
            body: "*";
        };

        option (zitadel.v1.auth_option) = {
            permission: "iam.policy.write";
        };

    }

    //Returns the custom text for verify email message
    rpc GetDefaultVerifyEmailMessageText(GetDefaultVerifyEmailMessageTextRequest) returns (GetDefaultVerifyEmailMessageTextResponse) {
        option (google.api.http) = {
            get: "/text/message/verifyemail/{language}";
        };

        option (zitadel.v1.auth_option) = {
            permission: "iam.policy.read";
        };
    }

    //Sets the default custom text for verify email message
    // it impacts all organisations without customized verify email message text
    // The Following Variables can be used:
    // {{.Code}} {{.UserName}} {{.FirstName}} {{.LastName}} {{.NickName}} {{.DisplayName}} {{.LastEmail}} {{.VerifiedEmail}} {{.LastPhone}} {{.VerifiedPhone}} {{.PreferredLoginName}} {{.LoginNames}} {{.ChangeDate}}
    rpc SetDefaultVerifyEmailMessageText(SetDefaultVerifyEmailMessageTextRequest) returns (SetDefaultVerifyEmailMessageTextResponse) {
        option (google.api.http) = {
            put: "/text/message/verifyemail/{language}";
            body: "*";
        };

        option (zitadel.v1.auth_option) = {
            permission: "iam.policy.write";
        };
    }

    //Returns the custom text for verify phone message
    rpc GetDefaultVerifyPhoneMessageText(GetDefaultVerifyPhoneMessageTextRequest) returns (GetDefaultVerifyPhoneMessageTextResponse) {
        option (google.api.http) = {
            get: "/text/message/verifyphone/{language}";
        };

        option (zitadel.v1.auth_option) = {
            permission: "iam.policy.read";
        };

    }

    //Sets the default custom text for verify phone message
    // it impacts all organisations without customized verify phone message text
    // The Following Variables can be used:
    // {{.Code}} {{.UserName}} {{.FirstName}} {{.LastName}} {{.NickName}} {{.DisplayName}} {{.LastEmail}} {{.VerifiedEmail}} {{.LastPhone}} {{.VerifiedPhone}} {{.PreferredLoginName}} {{.LoginNames}} {{.ChangeDate}}
    rpc SetDefaultVerifyPhoneMessageText(SetDefaultVerifyPhoneMessageTextRequest) returns (SetDefaultVerifyPhoneMessageTextResponse) {
        option (google.api.http) = {
            put: "/text/message/verifyphone/{language}";
            body: "*";
        };

        option (zitadel.v1.auth_option) = {
            permission: "iam.policy.write";
        };
    }

    //Returns the custom text for domain claimed message
    rpc GetDefaultDomainClaimedMessageText(GetDefaultDomainClaimedMessageTextRequest) returns (GetDefaultDomainClaimedMessageTextResponse) {
        option (google.api.http) = {
            get: "/text/message/domainclaimed/{language}";
        };

        option (zitadel.v1.auth_option) = {
            permission: "iam.policy.read";
        };
    }

    //Sets the default custom text for domain claimed phone message
<<<<<<< HEAD
    // it impacts all organisations without customized domain claimed message text
=======
    // it impacts all organisations without customized verify phone message text
>>>>>>> bdf3887f
    // The Following Variables can be used:
    // {{.Domain}} {{.TempUsername}} {{.UserName}} {{.FirstName}} {{.LastName}} {{.NickName}} {{.DisplayName}} {{.LastEmail}} {{.VerifiedEmail}} {{.LastPhone}} {{.VerifiedPhone}} {{.PreferredLoginName}} {{.LoginNames}} {{.ChangeDate}}
    rpc SetDefaultDomainClaimedMessageText(SetDefaultDomainClaimedMessageTextRequest) returns (SetDefaultDomainClaimedMessageTextResponse) {
        option (google.api.http) = {
            put: "/text/message/verifyphone/{language}";
            body: "*";
        };

        option (zitadel.v1.auth_option) = {
            permission: "iam.policy.write";
<<<<<<< HEAD
        };
    }

    //Returns the default custom texts for login ui
    rpc GetDefaultLoginTexts(GetDefaultLoginTextsRequest) returns (GetDefaultLoginTextsResponse) {
        option (google.api.http) = {
            get: "/text/login/{language}";
        };

        option (zitadel.v1.auth_option) = {
            permission: "iam.policy.read";
        };
    }

    //Sets the default custom text for login ui
    //it impacts all organisations without customized login ui texts
    rpc SetDefaultLoginText(SetDefaultLoginTextsRequest) returns (SetDefaultLoginTextsResponse) {
        option (google.api.http) = {
            put: "/text/login/{language}";
            body: "*";
        };

        option (zitadel.v1.auth_option) = {
            permission: "iam.policy.write";
=======
>>>>>>> bdf3887f
        };
    }

    //Returns the IAM roles visible for the requested user 
    rpc ListIAMMemberRoles(ListIAMMemberRolesRequest) returns (ListIAMMemberRolesResponse) {
        option (google.api.http) = {
            post: "/members/roles/_search";
        };

        option (zitadel.v1.auth_option) = {
            permission: "iam.member.read";
        };

        option (grpc.gateway.protoc_gen_openapiv2.options.openapiv2_operation) = {
            tags: "iam";
            tags: "member";
            tags: "roles";
            external_docs: {
                url: "https://docs.zitadel.ch/administrate#ZITADEL_s_management_roles";
                description: "detailed information about the IAM member roles";
            };
            responses: {
                key: "200";
                value: {
                    description: "roles on the IAM of the user";
                };
            };
        };
    }

    //Returns all members matching the request
    // all queries need to match (ANDed)
    rpc ListIAMMembers(ListIAMMembersRequest) returns (ListIAMMembersResponse) {
        option (google.api.http) = {
            post: "/members/_search";
            body: "*";
        };

        option (zitadel.v1.auth_option) = {
            permission: "iam.member.read";
        };

        option (grpc.gateway.protoc_gen_openapiv2.options.openapiv2_operation) = {
            tags: "iam";
            tags: "member";
            tags: "iam member";
            external_docs: {
                url: "https://docs.zitadel.ch/administrate#ZITADEL_s_management_roles";
                description: "detailed information about the IAM member roles";
            };
            responses: {
                key: "200";
                value: {
                    description: "members of the IAM";
                };
            };
        };
    }

    //Adds a user to the membership list of ZITADEL with the given roles
    // undefined roles will be dropped
    rpc AddIAMMember(AddIAMMemberRequest) returns (AddIAMMemberResponse) {
        option (google.api.http) = {
            post: "/members";
            body: "*";
        };

        option (zitadel.v1.auth_option) = {
            permission: "iam.member.write";
        };

        option (grpc.gateway.protoc_gen_openapiv2.options.openapiv2_operation) = {
            tags: "iam";
            tags: "member";
            tags: "iam member";
            external_docs: {
                url: "https://docs.zitadel.ch/administrate#ZITADEL_s_management_roles";
                description: "detailed information about the IAM member roles";
            };
            responses: {
                key: "200";
                value: {
                    description: "Member added to the IAM";
                };
            };
            responses: {
                key: "400";
                value: {
                    description: "user not found or invalid roles";
                    schema: {
                        json_schema: {
                            ref: "#/definitions/rpcStatus";
                        };
                    };
                };
            };
        };
    }

    //Sets the given roles on a member.
    // The member has only roles provided by this call
    rpc UpdateIAMMember(UpdateIAMMemberRequest) returns (UpdateIAMMemberResponse) {
        option (google.api.http) = {
            put: "/members/{user_id}";
            body: "*";
        };

        option (zitadel.v1.auth_option) = {
            permission: "iam.member.write";
        };

        option (grpc.gateway.protoc_gen_openapiv2.options.openapiv2_operation) = {
            tags: "iam";
            tags: "member";
            tags: "iam member";
            external_docs: {
                url: "https://docs.zitadel.ch/administrate#ZITADEL_s_management_roles";
                description: "detailed information about the IAM member roles";
            };
            responses: {
                key: "200";
                value: {
                    description: "Member of the IAM updated";
                };
            };
            responses: {
                key: "400";
                value: {
                    description: "invalid user or roles";
                    schema: {
                        json_schema: {
                            ref: "#/definitions/rpcStatus";
                        };
                    };
                };
            };
        };
    }

    //Removes the user from the membership list of ZITADEL
    rpc RemoveIAMMember(RemoveIAMMemberRequest) returns (RemoveIAMMemberResponse) {
        option (google.api.http) = {
            delete: "/members/{user_id}";
        };

        option (zitadel.v1.auth_option) = {
            permission: "iam.member.delete";
        };

        option (grpc.gateway.protoc_gen_openapiv2.options.openapiv2_operation) = {
            tags: "iam";
            tags: "member";
            tags: "iam member";
            external_docs: {
                url: "https://docs.zitadel.ch/administrate#ZITADEL_s_management_roles";
                description: "detailed information about the IAM member roles";
            };
            responses: {
                key: "200";
                value: {
                    description: "Member of the IAM removed";
                };
            };
            responses: {
                key: "400";
                value: {
                    description: "invalid user";
                    schema: {
                        json_schema: {
                            ref: "#/definitions/rpcStatus";
                        };
                    };
                };
            };
        };
    }

    //Returns all stored read models of ZITADEL
    // views are used for search optimisation and optimise request latencies
    // they represent the delta of the event happend on the objects
    rpc ListViews(ListViewsRequest) returns (ListViewsResponse) {
        option (google.api.http) = {
            post: "/views/_search";
        };

        option (zitadel.v1.auth_option) = {
            permission: "iam.read";
        };

        option (grpc.gateway.protoc_gen_openapiv2.options.openapiv2_operation) = {
            tags: "views";
            external_docs: {
                url: "https://docs.zitadel.ch/concepts#Software_Architecture";
                description: "details of ZITADEL's event driven software concepts";
            };
            responses: {
                key: "200";
                value: {
                    description: "Views for query operations";
                };
            };
        };
    }

    //Truncates the delta of the change stream
    // be carefull with this function because ZITADEL has to 
    // recompute the deltas after they got cleared. 
    // Search requests will return wrong results until all deltas are recomputed
    rpc ClearView(ClearViewRequest) returns (ClearViewResponse) {
        option (google.api.http) = {
            post: "/views/{database}/{view_name}";
        };

        option (zitadel.v1.auth_option) = {
            permission: "iam.write";
        };

        option (grpc.gateway.protoc_gen_openapiv2.options.openapiv2_operation) = {
            tags: "views";
            external_docs: {
                url: "https://docs.zitadel.ch/concepts#Software_Architecture";
                description: "details of ZITADEL's event driven software concepts";
            };
            responses: {
                key: "200";
                value: {
                    description: "View cleared";
                };
            };
        };
    }

    //Returns event descriptions which cannot be processed.
    // It's possible that some events need some retries. 
    // For example if the SMTP-API wasn't able to send an email at the first time
    rpc ListFailedEvents(ListFailedEventsRequest) returns (ListFailedEventsResponse) {
        option (google.api.http) = {
            post: "/failedevents/_search";
        };

        option (zitadel.v1.auth_option) = {
            permission: "iam.read";
        };

        option (grpc.gateway.protoc_gen_openapiv2.options.openapiv2_operation) = {
            tags: "failed events";
            external_docs: {
                url: "https://docs.zitadel.ch/concepts#Software_Architecture";
                description: "details of ZITADEL's event driven software concepts";
            };
            responses: {
                key: "200";
                value: {
                    description: "Events which were not processed by the views";
                };
            };
        };
    }

    //Deletes the event from failed events view.
    // the event is not removed from the change stream
    // This call is usefull if the system was able to process the event later. 
    // e.g. if the second try of sending an email was successful. the first try produced a
    // failed event. You can find out if it worked on the `failure_count`
    rpc RemoveFailedEvent(RemoveFailedEventRequest) returns (RemoveFailedEventResponse) {
        option (google.api.http) = {
            delete: "/failedevents/{database}/{view_name}/{failed_sequence}";
        };

        option (zitadel.v1.auth_option) = {
            permission: "iam.write";
        };

        option (grpc.gateway.protoc_gen_openapiv2.options.openapiv2_operation) = {
            tags: "failed events";
            external_docs: {
                url: "https://docs.zitadel.ch/concepts#Software_Architecture";
                description: "details of ZITADEL's event driven software concepts";
            };
            responses: {
                key: "200";
                value: {
                    description: "Events removed from the list";
                };
            };
            responses: {
                key: "400";
                value: {
                    description: "failed event not found";
                    schema: {
                        json_schema: {
                            ref: "#/definitions/rpcStatus";
                        };
                    };
                };
            };
        };
    }
}


//This is an empty request
message HealthzRequest {}

//This is an empty response
message HealthzResponse {}

// if name or domain is already in use, org is not unique
message IsOrgUniqueRequest {
    option (grpc.gateway.protoc_gen_openapiv2.options.openapiv2_schema) = {
		json_schema: {
			description: "All unique fields of an organisation";
			required: ["name", "domain"]
		};
	};

    string name = 1 [
        (validate.rules).string = {min_len: 1, max_len: 200},
        (grpc.gateway.protoc_gen_openapiv2.options.openapiv2_field) = {
            example: "\"CAOS AG\"";
            min_length: 1;
            max_length: 200;
        }
    ];
    string domain = 2 [
        (validate.rules).string = {min_len: 1, max_len: 200},
        (grpc.gateway.protoc_gen_openapiv2.options.openapiv2_field) = {
            example: "\"caos.ch\"";
            min_length: 1;
            max_length: 200;
        }
    ];
}

message IsOrgUniqueResponse {
    bool is_unique = 1;
}

message GetOrgByIDRequest {
    string id = 1 [
        (validate.rules).string = {min_len: 1, max_len: 200},
        (grpc.gateway.protoc_gen_openapiv2.options.openapiv2_field) = {
            example: "\"69629023906488334\"";
            min_length: 1;
            max_length: 200;
        }
    ];
}

message GetOrgByIDResponse {
    zitadel.org.v1.Org org = 1;
}

message ListOrgsRequest {
    option (grpc.gateway.protoc_gen_openapiv2.options.openapiv2_schema) = {
		json_schema: {
			description: "Search query for lists";
			required: ["query"]
		};
	};

    //list limitations and ordering
    zitadel.v1.ListQuery query = 1;
    // the field the result is sorted
    zitadel.org.v1.OrgFieldName sorting_column = 2;
    //criterias the client is looking for
    repeated zitadel.org.v1.OrgQuery queries = 3;
}

message ListOrgsResponse {
    zitadel.v1.ListDetails details = 1;
    zitadel.org.v1.OrgFieldName sorting_column = 2;
    repeated zitadel.org.v1.Org result = 3;
}

message SetUpOrgRequest {
    option (grpc.gateway.protoc_gen_openapiv2.options.openapiv2_schema) = {
		json_schema: {
			description: "Request to set up an organisation. User is required";
			required: ["org", "user"]
		};
	};

    message Org {
        option (grpc.gateway.protoc_gen_openapiv2.options.openapiv2_schema) = {
            json_schema: {
                required: ["name"]
            };
		};
        string name = 1 [
            (validate.rules).string = {min_len: 1, max_len: 200},
            (grpc.gateway.protoc_gen_openapiv2.options.openapiv2_field) = {
                min_length: 1;
                max_length: 200;
                example: "\"CAOS AG\"";
            }
        ];
        string domain = 2 [
            (validate.rules).string = {max_len: 200},
            (grpc.gateway.protoc_gen_openapiv2.options.openapiv2_field) = {
                description: "ZITADEL generates a domain (<org-name>.zitadel.ch) for an organisation, the field is not required";
                max_length: 200;
                example: "\"caos.ch\"";
            }
        ];
    }

    message Human {
        option (grpc.gateway.protoc_gen_openapiv2.options.openapiv2_schema) = {
            json_schema: {
                required: ["user_name", "profile", "email", "password"];
            };
		};

        message Profile {
            option (grpc.gateway.protoc_gen_openapiv2.options.openapiv2_schema) = {
                json_schema: {
                    required: ["first_name", "last_name"];
                };
            };

            string first_name = 1 [
                (validate.rules).string = {min_len: 1, max_len: 200},
                (grpc.gateway.protoc_gen_openapiv2.options.openapiv2_field) = {
                    min_length: 1;
                    max_length: 200;
                    example: "\"Gigi\"";
                }
            ];
            string last_name = 2 [
                (validate.rules).string = {min_len: 1, max_len: 200},
                (grpc.gateway.protoc_gen_openapiv2.options.openapiv2_field) = {
                    min_length: 1;
                    max_length: 200;
                    example: "\"Giraffe\"";
                }
            ];
            string nick_name = 3 [
                (validate.rules).string = {max_len: 200},
                (grpc.gateway.protoc_gen_openapiv2.options.openapiv2_field) = {
                    max_length: 200;
                    example: "\"long_neck\"";
                }
            ];
            string display_name = 4 [
                (validate.rules).string = {max_len: 200},
                (grpc.gateway.protoc_gen_openapiv2.options.openapiv2_field) = {
                    description: "a user can set his display name, if nothing is set ZITADEL computes \"first_name last_name\"";
                    max_length: 200;
                    example: "\"Gigi Giraffe\"";
                }
            ];
            string preferred_language = 5 [
                (validate.rules).string = {max_len: 10},
                (grpc.gateway.protoc_gen_openapiv2.options.openapiv2_field) = {
                    description: "language tag analog https://tools.ietf.org/html/rfc3066";
                    max_length: 10;
                    example: "\"en\"";
                }
            ];
            zitadel.user.v1.Gender gender = 6;
        }
        message Email {
            option (grpc.gateway.protoc_gen_openapiv2.options.openapiv2_schema) = {
                json_schema: {
                    required: ["email"];
                };
            };

            string email = 1 [
                (validate.rules).string.email = true,
                (grpc.gateway.protoc_gen_openapiv2.options.openapiv2_field) = {
                    description: "email address of the user. (spec: https://tools.ietf.org/html/rfc2822#section-3.4.1)";
                    min_length: 1;
                    example: "\"gigi@caos.ch\"";
                }
            ];  //TODO: check if no value is allowed
            bool is_email_verified = 2;
        }
        message Phone {
            option (grpc.gateway.protoc_gen_openapiv2.options.openapiv2_schema) = {
                json_schema: {
                    required: ["phone"];
                };
            };
            // has to be a global number
            string phone = 1 [
                (validate.rules).string = {min_len: 1, max_len: 50, prefix: "+"},
                (grpc.gateway.protoc_gen_openapiv2.options.openapiv2_field) = {
                    description: "mobile phone number of the user. (use global pattern of spec https://tools.ietf.org/html/rfc3966)";
                    min_length: 1;
                    max_length: 50;
                    example: "\"+41 71 000 00 00\"";
                }
            ];
            bool is_phone_verified = 2;
        }
    
        string user_name = 1 [
            (validate.rules).string = {min_len: 1, max_len: 200},
            (grpc.gateway.protoc_gen_openapiv2.options.openapiv2_field) = {
                min_length: 1;
                max_length: 200;
                example: "\"mr_long_neck\"";
            }
        ];
        
        Profile profile = 2 [(validate.rules).message.required = true];
        Email email = 3 [(validate.rules).message.required = true];
        Phone phone = 4;
        string password = 5 [
            (grpc.gateway.protoc_gen_openapiv2.options.openapiv2_field) = {
                description: "the initial password of the user";
                example: "\"my_53cr3t-P4$$w0rd\"";
            }
        ];
    }
    Org org = 1 [
        (validate.rules).message.required = true
    ];
    oneof user {
        option (validate.required) = true;

        // oneof field for the user managing the organisation
        Human human = 2;
    }
}

message SetUpOrgResponse {
    zitadel.v1.ObjectDetails details = 1;
    string org_id = 2;
    string user_id = 3;
}

message GetIDPByIDRequest {
    string id = 1 [
        (validate.rules).string = {min_len: 1, max_len: 200},
        (grpc.gateway.protoc_gen_openapiv2.options.openapiv2_field) = {
            min_length: 1;
            max_length: 200;
            example: "\"69234230193872955\"";
        }
    ];
}

message GetIDPByIDResponse {
    zitadel.idp.v1.IDP idp = 1;
}

message ListIDPsRequest {
    //list limitations and ordering
    zitadel.v1.ListQuery query = 1;
    // the field the result is sorted
    zitadel.idp.v1.IDPFieldName sorting_column = 2;
    //criterias the client is looking for
    repeated IDPQuery queries = 3;
}

message IDPQuery {
    oneof query {
        zitadel.idp.v1.IDPIDQuery idp_id_query = 1;
        zitadel.idp.v1.IDPNameQuery idp_name_query = 2;
    }
}

message ListIDPsResponse {
    zitadel.v1.ListDetails details = 1;
    zitadel.idp.v1.IDPFieldName sorting_column = 2;
    repeated zitadel.idp.v1.IDP result = 3;
}

message AddOIDCIDPRequest {
    option (grpc.gateway.protoc_gen_openapiv2.options.openapiv2_schema) = {
        json_schema: {
            required: ["name", "client_id", "client_secret", "issuer"]
        };
    };

    string name = 1 [
        (validate.rules).string = {min_len: 1, max_len: 200},
        (grpc.gateway.protoc_gen_openapiv2.options.openapiv2_field) = {
            example: "\"google\"";
            min_length: 1;
            max_length: 200;
        }
    ];
    zitadel.idp.v1.IDPStylingType styling_type = 2 [
        (validate.rules).enum = {defined_only: true},
        (grpc.gateway.protoc_gen_openapiv2.options.openapiv2_field) = {
            description: "some identity providers specify the styling of the button to their login";
        }
    ];
    string client_id = 3 [
        (validate.rules).string = {min_len: 1, max_len: 200},
        (grpc.gateway.protoc_gen_openapiv2.options.openapiv2_field) = {
            description: "client id generated by the identity provider";
            min_length: 1;
            max_length: 200;
        }
    ];
    string client_secret = 4 [
        (validate.rules).string = {min_len: 1, max_len: 200},
        (grpc.gateway.protoc_gen_openapiv2.options.openapiv2_field) = {
            description: "client secret generated by the identity provider";
            min_length: 1;
            max_length: 200;
        }
    ];
    string issuer = 5 [
        (validate.rules).string = {min_len: 1, max_len: 200},
        (grpc.gateway.protoc_gen_openapiv2.options.openapiv2_field) = {
            example: "\"https://accounts.google.com\"";
            description: "the oidc issuer of the identity provider";
            min_length: 1;
            max_length: 200;
        }
    ];
    repeated string scopes = 6 [
        (grpc.gateway.protoc_gen_openapiv2.options.openapiv2_field) = {
            example: "[\"openid\", \"profile\", \"email\"]";
            description: "the scopes requested by ZITADEL during the request on the identity provider";
        }
    ];
    zitadel.idp.v1.OIDCMappingField display_name_mapping = 7 [
        (validate.rules).enum = {defined_only: true},
        (grpc.gateway.protoc_gen_openapiv2.options.openapiv2_field) = {
            description: "definition which field is mapped to the display name of the user";
        }
    ];
    zitadel.idp.v1.OIDCMappingField username_mapping = 8 [
        (validate.rules).enum = {defined_only: true},
        (grpc.gateway.protoc_gen_openapiv2.options.openapiv2_field) = {
            description: "definition which field is mapped to the email of the user";
        }
    ];
}

message AddOIDCIDPResponse {
    zitadel.v1.ObjectDetails details = 1;
    string idp_id = 2;
}

message UpdateIDPRequest {
    option (grpc.gateway.protoc_gen_openapiv2.options.openapiv2_schema) = {
		json_schema: {
			description: "Updates fields of an idp";
			required: ["idp_id", "name"]
		};
	};

    string idp_id = 1 [(validate.rules).string = {min_len: 1, max_len: 200}];
    string name = 2 [
        (validate.rules).string = {min_len: 1, max_len: 200},
        (grpc.gateway.protoc_gen_openapiv2.options.openapiv2_field) = {
            example: "\"google\"";
            min_length: 1;
            max_length: 200;
        }
    ];
    zitadel.idp.v1.IDPStylingType styling_type = 3 [
        (validate.rules).enum = {defined_only: true},
        (grpc.gateway.protoc_gen_openapiv2.options.openapiv2_field) = {
            description: "some identity providers specify the styling of the button to their login";
        }
    ];
}

message UpdateIDPResponse {
    zitadel.v1.ObjectDetails details = 1;
}

message DeactivateIDPRequest {
    option (grpc.gateway.protoc_gen_openapiv2.options.openapiv2_schema) = {
		json_schema: {
			required: ["idp_id"]
		};
	};
    string idp_id = 1 [
        (validate.rules).string = {min_len: 1, max_len: 200},
        (grpc.gateway.protoc_gen_openapiv2.options.openapiv2_field) = {
            example: "\"69629023906488334\"";
            min_length: 1;
            max_length: 200;
        }
    ];
}

message DeactivateIDPResponse {
    zitadel.v1.ObjectDetails details = 1;
}

message ReactivateIDPRequest {
    option (grpc.gateway.protoc_gen_openapiv2.options.openapiv2_schema) = {
		json_schema: {
			required: ["idp_id"]
		};
	};
    string idp_id = 1 [
        (validate.rules).string = {min_len: 1, max_len: 200},
        (grpc.gateway.protoc_gen_openapiv2.options.openapiv2_field) = {
            example: "\"69629023906488334\"";
            min_length: 1;
            max_length: 200;
        }
    ];
}

message ReactivateIDPResponse {
    zitadel.v1.ObjectDetails details = 1;
}

message RemoveIDPRequest {
    option (grpc.gateway.protoc_gen_openapiv2.options.openapiv2_schema) = {
		json_schema: {
			required: ["idp_id"]
		};
	};

    string idp_id = 1 [
        (validate.rules).string = {min_len: 1, max_len: 200},
        (grpc.gateway.protoc_gen_openapiv2.options.openapiv2_field) = {
            example: "\"69629023906488334\"";
            min_length: 1;
            max_length: 200;
        }
    ];
}

message RemoveIDPResponse {
    zitadel.v1.ObjectDetails details = 1;
}

message UpdateIDPOIDCConfigRequest {
    option (grpc.gateway.protoc_gen_openapiv2.options.openapiv2_schema) = {
		json_schema: {
			required: ["idp_id", "issuer", "client_id"]
		};
	};

    string idp_id = 1 [
        (validate.rules).string = {min_len: 1, max_len: 200},
        (grpc.gateway.protoc_gen_openapiv2.options.openapiv2_field) = {
            example: "\"69629023906488334\"";
            min_length: 1;
            max_length: 200;
        }
    ];
    string issuer = 2 [
        (validate.rules).string = {min_len: 1, max_len: 200},
        (grpc.gateway.protoc_gen_openapiv2.options.openapiv2_field) = {
            example: "\"https://accounts.google.com\"";
            description: "the oidc issuer of the identity provider";
            min_length: 1;
            max_length: 200;
        }
    ];
    string client_id = 3 [
        (validate.rules).string = {min_len: 1, max_len: 200},
        (grpc.gateway.protoc_gen_openapiv2.options.openapiv2_field) = {
            description: "client id generated by the identity provider";
            min_length: 1;
            max_length: 200;
        }
    ];
    string client_secret = 4 [
        (validate.rules).string = {max_len: 200},
        (grpc.gateway.protoc_gen_openapiv2.options.openapiv2_field) = {
            description: "client secret generated by the identity provider. If empty the secret is not overwritten";
            max_length: 200;
        }
    ];
    repeated string scopes = 5 [
        (grpc.gateway.protoc_gen_openapiv2.options.openapiv2_field) = {
            example: "[\"openid\", \"profile\", \"email\"]";
            description: "the scopes requested by ZITADEL during the request on the identity provider";
        }
    ];
    zitadel.idp.v1.OIDCMappingField display_name_mapping = 6 [
        (validate.rules).enum = {defined_only: true},
        (grpc.gateway.protoc_gen_openapiv2.options.openapiv2_field) = {
            description: "definition which field is mapped to the display name of the user";
        }
    ];
    zitadel.idp.v1.OIDCMappingField username_mapping = 7 [
        (validate.rules).enum = {defined_only: true},
        (grpc.gateway.protoc_gen_openapiv2.options.openapiv2_field) = {
            description: "definition which field is mapped to the email of the user";
        }
    ];
}

message UpdateIDPOIDCConfigResponse {
    zitadel.v1.ObjectDetails details = 1;
}

message GetDefaultFeaturesRequest {}

message GetDefaultFeaturesResponse {
    zitadel.features.v1.Features features = 1;
}

message SetDefaultFeaturesRequest {
    string tier_name = 1 [(validate.rules).string = {max_len: 200}];
    string description = 2 [(validate.rules).string = {max_len: 200}];

    google.protobuf.Duration audit_log_retention = 5 [(validate.rules).duration = {gte: {seconds: 0}}];
    bool login_policy_username_login = 6;
    bool login_policy_registration = 7;
    bool login_policy_idp = 8;
    bool login_policy_factors = 9;
    bool login_policy_passwordless = 10;
    bool password_complexity_policy = 11;
    bool label_policy = 12;
    bool custom_domain = 13;
    bool login_policy_password_reset = 14;
    bool label_policy_private_label = 15;
    bool label_policy_watermark = 16;
    bool custom_text = 17;
}

message SetDefaultFeaturesResponse {
    zitadel.v1.ObjectDetails details = 1;
}

message GetOrgFeaturesRequest {
    string org_id = 1 [(validate.rules).string = {min_len: 1, max_len: 200}];
}

message GetOrgFeaturesResponse {
    zitadel.features.v1.Features features = 1;
}

message SetOrgFeaturesRequest {
    string org_id = 1 [(validate.rules).string = {min_len: 1, max_len: 200}];
    string tier_name = 2 [(validate.rules).string = {max_len: 200}];
    string description = 3 [(validate.rules).string = {max_len: 200}];
    zitadel.features.v1.FeaturesState state = 4;
    string state_description = 5 [(validate.rules).string = {max_len: 200}];

    google.protobuf.Duration audit_log_retention = 6 [(validate.rules).duration = {gte: {seconds: 0}}];
    bool login_policy_username_login = 7;
    bool login_policy_registration = 8;
    bool login_policy_idp = 9;
    bool login_policy_factors = 10;
    bool login_policy_passwordless = 11;
    bool password_complexity_policy = 12;
    bool label_policy = 13;
    bool custom_domain = 14;
    bool login_policy_password_reset = 15;
    bool label_policy_private_label = 16;
    bool label_policy_watermark = 17;
    bool custom_text = 18;
}

message SetOrgFeaturesResponse {
    zitadel.v1.ObjectDetails details = 1;
}

message ResetOrgFeaturesRequest {
    string org_id = 1 [(validate.rules).string = {min_len: 1, max_len: 200}];
}
message ResetOrgFeaturesResponse {
    zitadel.v1.ObjectDetails details = 1;
}

message GetOrgIAMPolicyRequest {}

message GetOrgIAMPolicyResponse {
    zitadel.policy.v1.OrgIAMPolicy policy = 1;
}

message UpdateOrgIAMPolicyRequest {
    bool user_login_must_be_domain = 1;
}

message UpdateOrgIAMPolicyResponse {
    zitadel.v1.ObjectDetails details = 1;
}

message GetCustomOrgIAMPolicyRequest {
    option (grpc.gateway.protoc_gen_openapiv2.options.openapiv2_schema) = {
		json_schema: {
			required: ["org_id"]
		};
	};
    string org_id = 1 [
        (validate.rules).string = {min_len: 1, max_len: 200},
        (grpc.gateway.protoc_gen_openapiv2.options.openapiv2_field) = {
            example: "\"#69629023906488334\"";
            min_length: 1;
            max_length: 200;
        }
    ];
}

message GetCustomOrgIAMPolicyResponse {
    zitadel.policy.v1.OrgIAMPolicy policy = 1;
    bool is_default = 2;
}

message AddCustomOrgIAMPolicyRequest {
    option (grpc.gateway.protoc_gen_openapiv2.options.openapiv2_schema) = {
		json_schema: {
			required: ["org_id"]
		};
	};
    
    string org_id = 1 [
        (validate.rules).string = {min_len: 1, max_len: 200},
        (grpc.gateway.protoc_gen_openapiv2.options.openapiv2_field) = {
            example: "\"#69629023906488334\"";
            min_length: 1;
            max_length: 200;
        }
    ];
    bool user_login_must_be_domain = 2 [
        (grpc.gateway.protoc_gen_openapiv2.options.openapiv2_field) = {
            description: "the username has to end with the domain of it's organisation"
        }
    ]; // the username has to end with the domain of it's organisation (uniqueness is organisation based)
}

message AddCustomOrgIAMPolicyResponse {
    zitadel.v1.ObjectDetails details = 1;
}

message UpdateCustomOrgIAMPolicyRequest {
    option (grpc.gateway.protoc_gen_openapiv2.options.openapiv2_schema) = {
		json_schema: {
			required: ["org_id"]
		};
	};

    string org_id = 1 [
        (validate.rules).string = {min_len: 1, max_len: 200},
        (grpc.gateway.protoc_gen_openapiv2.options.openapiv2_field) = {
            example: "\"69629023906488334\"";
            min_length: 1;
            max_length: 200;
        }
    ];
    bool user_login_must_be_domain = 2 [
        (grpc.gateway.protoc_gen_openapiv2.options.openapiv2_field) = {
            description: "the username has to end with the domain of it's organisation"
        }
    ];
}

message UpdateCustomOrgIAMPolicyResponse {
    zitadel.v1.ObjectDetails details = 1;
}

message ResetCustomOrgIAMPolicyToDefaultRequest {
    option (grpc.gateway.protoc_gen_openapiv2.options.openapiv2_schema) = {
		json_schema: {
			required: ["org_id"]
		};
	};

    string org_id = 1 [
        (validate.rules).string = {min_len: 1, max_len: 200},
        (grpc.gateway.protoc_gen_openapiv2.options.openapiv2_field) = {
            example: "\"69629023906488334\"";
            min_length: 1;
            max_length: 200;
        }
    ];
}

message ResetCustomOrgIAMPolicyToDefaultResponse {
    zitadel.v1.ObjectDetails details = 1;
}

//This is an empty request
message GetLabelPolicyRequest {}

message GetLabelPolicyResponse {
    zitadel.policy.v1.LabelPolicy policy = 1;
}

//This is an empty request
message GetPreviewLabelPolicyRequest {}

message GetPreviewLabelPolicyResponse {
    zitadel.policy.v1.LabelPolicy policy = 1;
}

message UpdateLabelPolicyRequest {
    string primary_color = 1 [
        (validate.rules).string = {max_len: 50},
        (grpc.gateway.protoc_gen_openapiv2.options.openapiv2_field) = {
            description: "respresents a color scheme"
            example: "\"#353535\"";
            max_length: 50;
        }
    ];
    bool hide_login_name_suffix = 3 [
        (grpc.gateway.protoc_gen_openapiv2.options.openapiv2_field) = {
            description: "hides the org suffix on the login form if the scope \"urn:zitadel:iam:org:domain:primary:{domainname}\" is set. Details about this scope in https://docs.zitadel.ch/concepts#Reserved_Scopes";
        }
    ];
    string warn_color = 4 [(validate.rules).string = {max_len: 50}];
    string background_color = 5 [(validate.rules).string = {max_len: 50}];
    string font_color = 6 [(validate.rules).string = {max_len: 50}];
    string primary_color_dark = 7 [(validate.rules).string = {max_len: 50}];
    string background_color_dark = 8 [(validate.rules).string = { max_len: 50}];
    string warn_color_dark = 9 [(validate.rules).string = { max_len: 50}];
    string font_color_dark = 10 [(validate.rules).string = { max_len: 50}];
    bool disable_watermark = 11;
}

message UpdateLabelPolicyResponse {
    zitadel.v1.ObjectDetails details = 1;
}

//This is an empty request
message ActivateLabelPolicyRequest {}

message ActivateLabelPolicyResponse {
    zitadel.v1.ObjectDetails details = 1;
}

//This is an empty request
message RemoveLabelPolicyLogoRequest {}

message RemoveLabelPolicyLogoResponse {
    zitadel.v1.ObjectDetails details = 1;
}

//This is an empty request
message RemoveLabelPolicyLogoDarkRequest {}

message RemoveLabelPolicyLogoDarkResponse {
    zitadel.v1.ObjectDetails details = 1;
}

//This is an empty request
message RemoveLabelPolicyIconRequest {}

message RemoveLabelPolicyIconResponse {
    zitadel.v1.ObjectDetails details = 1;
}

//This is an empty request
message RemoveLabelPolicyIconDarkRequest {}

message RemoveLabelPolicyIconDarkResponse {
    zitadel.v1.ObjectDetails details = 1;
}

//This is an empty request
message RemoveLabelPolicyFontRequest {}

message RemoveLabelPolicyFontResponse {
    zitadel.v1.ObjectDetails details = 1;
}

//This is an empty request
message GetLoginPolicyRequest {}

message GetLoginPolicyResponse {
    zitadel.policy.v1.LoginPolicy policy = 1;
}

message UpdateLoginPolicyRequest {
    bool allow_username_password = 1 [
        (grpc.gateway.protoc_gen_openapiv2.options.openapiv2_field) = {
            description: "defines if a user is allowed to login with his username and password"
        }
    ];
    bool allow_register = 2 [
        (grpc.gateway.protoc_gen_openapiv2.options.openapiv2_field) = {
            description: "defines if a person is allowed to register a user on this organisation"
        }
    ];
    bool allow_external_idp = 3 [
        (grpc.gateway.protoc_gen_openapiv2.options.openapiv2_field) = {
            description: "defines if a user is allowed to add a defined identity provider. E.g. Google auth"
        }
    ];
    bool force_mfa = 4 [
        (grpc.gateway.protoc_gen_openapiv2.options.openapiv2_field) = {
            description: "defines if a user MUST use a multi factor to log in"
        }
    ];
    zitadel.policy.v1.PasswordlessType passwordless_type = 5 [
        (validate.rules).enum = {defined_only: true},
        (grpc.gateway.protoc_gen_openapiv2.options.openapiv2_field) = {
            description: "defines if passwordless is allowed for users"
        }];
    bool hide_password_reset = 6 [
        (grpc.gateway.protoc_gen_openapiv2.options.openapiv2_field) = {
            description: "defines if password reset link should be shown in the login screen"
        }
    ];
}

message UpdateLoginPolicyResponse {
    zitadel.v1.ObjectDetails details = 1;
}

message ListLoginPolicyIDPsRequest {
    //list limitations and ordering
    zitadel.v1.ListQuery query = 1;
}

message ListLoginPolicyIDPsResponse {
    zitadel.v1.ListDetails details = 1;
    repeated zitadel.idp.v1.IDPLoginPolicyLink result = 2;
}

message AddIDPToLoginPolicyRequest {
    option (grpc.gateway.protoc_gen_openapiv2.options.openapiv2_schema) = {
		json_schema: {
			required: ["org_id"]
		};
	};

    string idp_id = 1 [
        (validate.rules).string = {min_len: 1, max_len: 200},
        (grpc.gateway.protoc_gen_openapiv2.options.openapiv2_field) = {
            example: "\"69629023906488334\"";
            min_length: 1;
            max_length: 200;
        }
    ]; // Id of the predefined idp configuration
}

message AddIDPToLoginPolicyResponse {
    zitadel.v1.ObjectDetails details = 1;
}

message RemoveIDPFromLoginPolicyRequest {
    option (grpc.gateway.protoc_gen_openapiv2.options.openapiv2_schema) = {
		json_schema: {
			required: ["idp_id"]
		};
	};
    
    string idp_id = 1 [
        (validate.rules).string = {min_len: 1, max_len: 200},
        (grpc.gateway.protoc_gen_openapiv2.options.openapiv2_field) = {
            example: "\"69629023906488334\"";
            min_length: 1;
            max_length: 200;
        }
    ];
}

message RemoveIDPFromLoginPolicyResponse {
    zitadel.v1.ObjectDetails details = 1;
}

//This is an empty request
message ListLoginPolicySecondFactorsRequest {}

message ListLoginPolicySecondFactorsResponse {
    zitadel.v1.ListDetails details = 1;
    repeated zitadel.policy.v1.SecondFactorType result = 2;
}

message AddSecondFactorToLoginPolicyRequest {
    option (grpc.gateway.protoc_gen_openapiv2.options.openapiv2_schema) = {
		json_schema: {
			required: ["type"]
		};
	};
    
    zitadel.policy.v1.SecondFactorType type = 1 [(validate.rules).enum = {defined_only: true, not_in: [0]}];
}

message AddSecondFactorToLoginPolicyResponse {
    zitadel.v1.ObjectDetails details = 1;
}

message RemoveSecondFactorFromLoginPolicyRequest {
    option (grpc.gateway.protoc_gen_openapiv2.options.openapiv2_schema) = {
		json_schema: {
			required: ["type"]
		};
	};

    zitadel.policy.v1.SecondFactorType type = 1 [(validate.rules).enum = {defined_only: true, not_in: [0]}];
}

message RemoveSecondFactorFromLoginPolicyResponse {
    zitadel.v1.ObjectDetails details = 1;
}

//This is an empty request
message ListLoginPolicyMultiFactorsRequest {}

message ListLoginPolicyMultiFactorsResponse {
    zitadel.v1.ListDetails details = 1;
    repeated zitadel.policy.v1.MultiFactorType result = 2;
}

message AddMultiFactorToLoginPolicyRequest {
    option (grpc.gateway.protoc_gen_openapiv2.options.openapiv2_schema) = {
		json_schema: {
			required: ["type"]
		};
	};

    zitadel.policy.v1.MultiFactorType type = 1 [(validate.rules).enum = {defined_only: true, not_in: [0]}];
}

message AddMultiFactorToLoginPolicyResponse {
    zitadel.v1.ObjectDetails details = 1;
}

message RemoveMultiFactorFromLoginPolicyRequest {
    option (grpc.gateway.protoc_gen_openapiv2.options.openapiv2_schema) = {
		json_schema: {
			required: ["type"]
		};
	};
    
    zitadel.policy.v1.MultiFactorType type = 1 [(validate.rules).enum = {defined_only: true, not_in: [0]}];
}

message RemoveMultiFactorFromLoginPolicyResponse {
    zitadel.v1.ObjectDetails details = 1;
}

message GetPasswordComplexityPolicyRequest {}

message GetPasswordComplexityPolicyResponse {
    zitadel.policy.v1.PasswordComplexityPolicy policy = 1;
}

message UpdatePasswordComplexityPolicyRequest {
    uint32 min_length = 1 [
        (grpc.gateway.protoc_gen_openapiv2.options.openapiv2_field) = {
            example: "\"8\""
        }
    ];
    bool has_uppercase = 2 [
        (grpc.gateway.protoc_gen_openapiv2.options.openapiv2_field) = {
            description: "defines if the password MUST contain an upper case letter"
        }
    ];
    bool has_lowercase = 3 [
        (grpc.gateway.protoc_gen_openapiv2.options.openapiv2_field) = {
            description: "defines if the password MUST contain a lower case letter"
        }
    ];
    bool has_number = 4 [
        (grpc.gateway.protoc_gen_openapiv2.options.openapiv2_field) = {
            description: "defines if the password MUST contain a numer"
        }
    ];
    bool has_symbol = 5 [
        (grpc.gateway.protoc_gen_openapiv2.options.openapiv2_field) = {
            description: "defines if the password MUST contain a symbol. E.g. \"$\""
        }
    ];
}

message UpdatePasswordComplexityPolicyResponse {
    zitadel.v1.ObjectDetails details = 1;
}

//This is an empty request
message GetPasswordAgePolicyRequest {}

message GetPasswordAgePolicyResponse {
    zitadel.policy.v1.PasswordAgePolicy policy = 1;
}

message UpdatePasswordAgePolicyRequest {
    uint32 max_age_days = 1 [
        (grpc.gateway.protoc_gen_openapiv2.options.openapiv2_field) = {
            description: "Maximum days since last password change"
            example: "\"365\""
        }
    ];
    uint32 expire_warn_days = 2 [
        (grpc.gateway.protoc_gen_openapiv2.options.openapiv2_field) = {
            description: "Days before the password expiry the user gets notified to change the password"
            example: "\"10\""
        }
    ];
}

message UpdatePasswordAgePolicyResponse {
    zitadel.v1.ObjectDetails details = 1;
}

//This is an empty request
message GetPasswordLockoutPolicyRequest {}

message GetPasswordLockoutPolicyResponse {
    zitadel.policy.v1.PasswordLockoutPolicy policy = 1;
}

message UpdatePasswordLockoutPolicyRequest {
    // failed attempts until a user gets locked
    uint32 max_attempts = 1 [
        (grpc.gateway.protoc_gen_openapiv2.options.openapiv2_field) = {
            description: "Maximum attempts before the account gets locked. Attempts are reset as soon as the password is entered correct or the password is reset."
            example: "\"10\""
        }
    ];
    // If an error should be displayed during a lockout or not
    bool show_lockout_failure = 2;
}

message UpdatePasswordLockoutPolicyResponse {
    zitadel.v1.ObjectDetails details = 1;
}

//This is an empty request
message GetDefaultInitMessageTextRequest {
    string language = 1 [(validate.rules).string = {min_len: 1, max_len: 200}];
}

message GetDefaultInitMessageTextResponse {
    zitadel.text.v1.MessageCustomText custom_text = 1;
}

message SetDefaultInitMessageTextRequest {
    string language = 1 [
        (validate.rules).string = {min_len: 1, max_len: 200},
        (grpc.gateway.protoc_gen_openapiv2.options.openapiv2_field) = {
            example: "\"de\""
        }
    ];
    string title = 2 [(validate.rules).string = {max_len: 200}];
    string pre_header = 3 [(validate.rules).string = {max_len: 200}];
    string subject = 4 [(validate.rules).string = {max_len: 200}];
    string greeting = 5  [(validate.rules).string = {max_len: 200}];
    string text = 6 [(validate.rules).string = {max_len: 1000}];
    string button_text = 7 [(validate.rules).string = {max_len: 200}];
    string footer_text = 8 [(validate.rules).string = {max_len: 200}];
}

message SetDefaultInitMessageTextResponse {
    zitadel.v1.ObjectDetails details = 1;
}

//This is an empty request
message GetDefaultPasswordResetMessageTextRequest {
    string language = 1 [(validate.rules).string = {min_len: 1, max_len: 200}];
}

message GetDefaultPasswordResetMessageTextResponse {
    zitadel.text.v1.MessageCustomText custom_text = 1;
}

message SetDefaultPasswordResetMessageTextRequest {
    string language = 1 [
        (validate.rules).string = {min_len: 1, max_len: 200},
        (grpc.gateway.protoc_gen_openapiv2.options.openapiv2_field) = {
            example: "\"de\""
        }
    ];
    string title = 2 [(validate.rules).string = {max_len: 200}];
    string pre_header = 3 [(validate.rules).string = {max_len: 200}];
    string subject = 4 [(validate.rules).string = {max_len: 200}];
    string greeting = 5  [(validate.rules).string = {max_len: 200}];
    string text = 6 [(validate.rules).string = {max_len: 800}];
    string button_text = 7 [(validate.rules).string = {max_len: 200}];
    string footer_text = 8 [(validate.rules).string = {max_len: 200}];
}

message SetDefaultPasswordResetMessageTextResponse {
    zitadel.v1.ObjectDetails details = 1;
}

//This is an empty request
message GetDefaultVerifyEmailMessageTextRequest {
    string language = 1 [(validate.rules).string = {min_len: 1, max_len: 200}];
}

message GetDefaultVerifyEmailMessageTextResponse {
    zitadel.text.v1.MessageCustomText custom_text = 1;
}

message SetDefaultVerifyEmailMessageTextRequest {
    string language = 1 [
        (validate.rules).string = {min_len: 1, max_len: 200},
        (grpc.gateway.protoc_gen_openapiv2.options.openapiv2_field) = {
            example: "\"de\""
        }
    ];
    string title = 2 [(validate.rules).string = {max_len: 200}];
    string pre_header = 3 [(validate.rules).string = {max_len: 200}];
    string subject = 4 [(validate.rules).string = {max_len: 200}];
    string greeting = 5  [(validate.rules).string = {max_len: 200}];
    string text = 6 [(validate.rules).string = {max_len: 800}];
    string button_text = 7 [(validate.rules).string = {max_len: 200}];
    string footer_text = 8 [(validate.rules).string = {max_len: 200}];
}

message SetDefaultVerifyEmailMessageTextResponse {
    zitadel.v1.ObjectDetails details = 1;
}

//This is an empty request
message GetDefaultVerifyPhoneMessageTextRequest {
    string language = 1 [(validate.rules).string = {min_len: 1, max_len: 200}];
}

message GetDefaultVerifyPhoneMessageTextResponse {
    zitadel.text.v1.MessageCustomText custom_text = 1;
}

message SetDefaultVerifyPhoneMessageTextRequest {
    string language = 1 [
        (validate.rules).string = {min_len: 1, max_len: 200},
        (grpc.gateway.protoc_gen_openapiv2.options.openapiv2_field) = {
            example: "\"de\""
        }
    ];
    string title = 2 [(validate.rules).string = {max_len: 200}];
    string pre_header = 3 [(validate.rules).string = {max_len: 200}];
    string subject = 4 [(validate.rules).string = {max_len: 200}];
    string greeting = 5  [(validate.rules).string = {max_len: 200}];
    string text = 6 [(validate.rules).string = {max_len: 800}];
    string button_text = 7 [(validate.rules).string = {max_len: 200}];
    string footer_text = 8 [(validate.rules).string = {max_len: 200}];
}

message SetDefaultVerifyPhoneMessageTextResponse {
    zitadel.v1.ObjectDetails details = 1;
}

//This is an empty request
message GetDefaultDomainClaimedMessageTextRequest {
    string language = 1 [(validate.rules).string = {min_len: 1, max_len: 200}];
}

message GetDefaultDomainClaimedMessageTextResponse {
    zitadel.text.v1.MessageCustomText custom_text = 1;
}

message SetDefaultDomainClaimedMessageTextRequest {
    string language = 1 [
        (validate.rules).string = {min_len: 1, max_len: 200},
        (grpc.gateway.protoc_gen_openapiv2.options.openapiv2_field) = {
            example: "\"de\""
        }
    ];
    string title = 2 [(validate.rules).string = {max_len: 200}];
    string pre_header = 3 [(validate.rules).string = {max_len: 200}];
    string subject = 4 [(validate.rules).string = {max_len: 200}];
    string greeting = 5  [(validate.rules).string = {max_len: 200}];
    string text = 6 [(validate.rules).string = {max_len: 800}];
    string button_text = 7 [(validate.rules).string = {max_len: 200}];
    string footer_text = 8 [(validate.rules).string = {max_len: 200}];
}

message SetDefaultDomainClaimedMessageTextResponse {
    zitadel.v1.ObjectDetails details = 1;
}

<<<<<<< HEAD
//This is an empty request
message GetDefaultLoginTextsRequest {
    string language = 1 [(validate.rules).string = {min_len: 1, max_len: 200}];
}

message GetDefaultLoginTextsResponse {
    zitadel.text.v1.LoginCustomText custom_text = 1;
}

message SetDefaultLoginTextsRequest {
    string language = 1 [
        (validate.rules).string = {min_len: 1, max_len: 200},
        (grpc.gateway.protoc_gen_openapiv2.options.openapiv2_field) = {
            example: "\"de\""
        }
    ];
    zitadel.text.v1.SelectAccountScreenText select_account_text = 2;
    zitadel.text.v1.LoginScreenText login_text = 3;
    zitadel.text.v1.PasswordScreenText password_text = 4;
    zitadel.text.v1.ResetPasswordScreenText reset_password_text = 5;
    zitadel.text.v1.InitializeUserScreenText initialize_user_text = 6;
    zitadel.text.v1.InitializeDoneScreenText initialize_done_text = 7;
    zitadel.text.v1.InitMFAPromptScreenText init_mfa_prompt_text = 8;
    zitadel.text.v1.InitMFAOTPScreenText init_mfa_otp_text = 9;
    zitadel.text.v1.InitMFAU2FScreenText init_mfa_u2f_text = 10;
    zitadel.text.v1.InitMFADoneScreenText init_mfa_done_text = 11;
    zitadel.text.v1.VerifyMFAOTPScreenText verify_mfa_otp_text = 12;
    zitadel.text.v1.VerifyMFAU2FScreenText verify_mfa_u2f_text = 13;
    zitadel.text.v1.RegistrationOptionScreenText registration_option_text = 14;
    zitadel.text.v1.RegistrationUserScreenText registration_user_text = 15;
    zitadel.text.v1.RegistrationOrgScreenText registration_org_text = 16;
    zitadel.text.v1.PasswordlessScreenText passwordless_text = 17;
    zitadel.text.v1.SuccessLoginScreenText success_login_text = 18;
}

message SetDefaultLoginTextsResponse {
    zitadel.v1.ObjectDetails details = 1;
}

=======
>>>>>>> bdf3887f
message AddIAMMemberRequest {
    option (grpc.gateway.protoc_gen_openapiv2.options.openapiv2_schema) = {
		json_schema: {
			required: ["user_id"]
		};
	};

    string user_id = 1 [
        (validate.rules).string = {min_len: 1, max_len: 200},
        (grpc.gateway.protoc_gen_openapiv2.options.openapiv2_field) = {
            example: "\"69629023906488334\"";
            min_length: 1;
            max_length: 200;
        }
    ];
    //if no roles provided the user won't have any rights
    repeated string roles = 2;
}

message AddIAMMemberResponse {
    zitadel.v1.ObjectDetails details = 1;
}

message UpdateIAMMemberRequest {
    option (grpc.gateway.protoc_gen_openapiv2.options.openapiv2_schema) = {
		json_schema: {
			required: ["user_id"]
		};
	};

    string user_id = 1 [
        (validate.rules).string = {min_len: 1, max_len: 200},
        (grpc.gateway.protoc_gen_openapiv2.options.openapiv2_field) = {
            example: "\"69629023906488334\"";
            min_length: 1;
            max_length: 200;
        }
    ];
    //if no roles provided the user won't have any rights
    repeated string roles = 2;
}

message UpdateIAMMemberResponse {
    zitadel.v1.ObjectDetails details = 1;
}

message RemoveIAMMemberRequest {
    option (grpc.gateway.protoc_gen_openapiv2.options.openapiv2_schema) = {
		json_schema: {
			required: ["user_id"]
		};
	};

    string user_id = 1 [
        (validate.rules).string = {min_len: 1, max_len: 200},
        (grpc.gateway.protoc_gen_openapiv2.options.openapiv2_field) = {
            example: "\"69629023906488334\"";
            min_length: 1;
            max_length: 200;
        }
    ];
}

message RemoveIAMMemberResponse {
    zitadel.v1.ObjectDetails details = 1;
}

//This is an empty request
message ListIAMMemberRolesRequest {}

message ListIAMMemberRolesResponse {
    zitadel.v1.ListDetails details = 1;
    repeated string roles = 2;
}

message ListIAMMembersRequest {
    //list limitations and ordering
    zitadel.v1.ListQuery query = 1;
    //criterias the client is looking for
    repeated zitadel.member.v1.SearchQuery queries = 2;
}

message ListIAMMembersResponse {
    zitadel.v1.ListDetails details = 1;
    repeated zitadel.member.v1.Member result = 2;
}

//This is an empty request
message ListViewsRequest {}

message ListViewsResponse {
    //TODO: list details
    repeated View result = 1;
}

message ClearViewRequest {
    option (grpc.gateway.protoc_gen_openapiv2.options.openapiv2_schema) = {
		json_schema: {
			required: ["database", "view_name"]
		};
	};

    string database = 1 [
        (validate.rules).string = {min_len: 1, max_len: 200},
        (grpc.gateway.protoc_gen_openapiv2.options.openapiv2_field) = {
            example: "\"adminapi\"";
            min_length: 1;
            max_length: 200;
        }
    ];
    string view_name = 2 [
        (validate.rules).string = {min_len: 1, max_len: 200},
        (grpc.gateway.protoc_gen_openapiv2.options.openapiv2_field) = {
            example: "\"iam_members\"";
            min_length: 1;
            max_length: 200;
        }
    ];
}

//This is an empty response
message ClearViewResponse {}

//This is an empty request
message ListFailedEventsRequest {}

message ListFailedEventsResponse {
    //TODO: list details
    repeated FailedEvent result = 1;
}

message RemoveFailedEventRequest {
    option (grpc.gateway.protoc_gen_openapiv2.options.openapiv2_schema) = {
		json_schema: {
			required: ["database", "view_name", "failed_sequence"]
		};
	};

    string database = 1 [
        (validate.rules).string = {min_len: 1, max_len: 200},
        (grpc.gateway.protoc_gen_openapiv2.options.openapiv2_field) = {
            example: "\"adminapi\"";
            min_length: 1;
            max_length: 200;
        }
    ];
    string view_name = 2 [
        (validate.rules).string = {min_len: 1, max_len: 200},
        (grpc.gateway.protoc_gen_openapiv2.options.openapiv2_field) = {
            example: "\"iam_members\"";
            min_length: 1;
            max_length: 200;
        }
    ];
    uint64 failed_sequence = 3 [
        (grpc.gateway.protoc_gen_openapiv2.options.openapiv2_field) = {
            example: "\"9823758\"";
        }
    ];
}

//This is an empty response
message RemoveFailedEventResponse {}

message View {
    string database = 1 [
        (grpc.gateway.protoc_gen_openapiv2.options.openapiv2_field) = {
            example: "\"adminapi\"";
        }
    ];
    string view_name = 2 [
        (grpc.gateway.protoc_gen_openapiv2.options.openapiv2_field) = {
            example: "\"iam_members\"";
        }
    ];
    uint64 processed_sequence = 3 [
        (grpc.gateway.protoc_gen_openapiv2.options.openapiv2_field) = {
            example: "\"9823758\"";
        }
    ];
    google.protobuf.Timestamp event_timestamp = 4 [
        (grpc.gateway.protoc_gen_openapiv2.options.openapiv2_field) = {
            example: "\"2019-04-01T08:45:00.000000Z\"";
            description: "The timestamp the event occured";
        }
    ]; // The timestamp the event occured
    google.protobuf.Timestamp last_successful_spooler_run = 5 [
        (grpc.gateway.protoc_gen_openapiv2.options.openapiv2_field) = {
            description: "The timestamp the event occured";
        }
    ];
}

message FailedEvent {
    string database = 1 [
        (grpc.gateway.protoc_gen_openapiv2.options.openapiv2_field) = {
            example: "\"adminapi\"";
        }
    ];
    string view_name = 2 [
        (grpc.gateway.protoc_gen_openapiv2.options.openapiv2_field) = {
            example: "\"iam_members\"";
        }
    ];
    uint64 failed_sequence = 3 [
        (grpc.gateway.protoc_gen_openapiv2.options.openapiv2_field) = {
            example: "\"9823759\"";
        }
    ];
    uint64 failure_count = 4 [
        (grpc.gateway.protoc_gen_openapiv2.options.openapiv2_field) = {
            example: "\"5\"";
        }
    ];
    string error_message = 5 [
        (grpc.gateway.protoc_gen_openapiv2.options.openapiv2_field) = {
            example: "\"ID=EXAMP-ID3ER Message=Example message\"";
        }
    ];
}<|MERGE_RESOLUTION|>--- conflicted
+++ resolved
@@ -1568,11 +1568,7 @@
     }
 
     //Sets the default custom text for domain claimed phone message
-<<<<<<< HEAD
-    // it impacts all organisations without customized domain claimed message text
-=======
     // it impacts all organisations without customized verify phone message text
->>>>>>> bdf3887f
     // The Following Variables can be used:
     // {{.Domain}} {{.TempUsername}} {{.UserName}} {{.FirstName}} {{.LastName}} {{.NickName}} {{.DisplayName}} {{.LastEmail}} {{.VerifiedEmail}} {{.LastPhone}} {{.VerifiedPhone}} {{.PreferredLoginName}} {{.LoginNames}} {{.ChangeDate}}
     rpc SetDefaultDomainClaimedMessageText(SetDefaultDomainClaimedMessageTextRequest) returns (SetDefaultDomainClaimedMessageTextResponse) {
@@ -1583,7 +1579,6 @@
 
         option (zitadel.v1.auth_option) = {
             permission: "iam.policy.write";
-<<<<<<< HEAD
         };
     }
 
@@ -1608,8 +1603,6 @@
 
         option (zitadel.v1.auth_option) = {
             permission: "iam.policy.write";
-=======
->>>>>>> bdf3887f
         };
     }
 
@@ -3067,7 +3060,6 @@
     zitadel.v1.ObjectDetails details = 1;
 }
 
-<<<<<<< HEAD
 //This is an empty request
 message GetDefaultLoginTextsRequest {
     string language = 1 [(validate.rules).string = {min_len: 1, max_len: 200}];
@@ -3107,8 +3099,6 @@
     zitadel.v1.ObjectDetails details = 1;
 }
 
-=======
->>>>>>> bdf3887f
 message AddIAMMemberRequest {
     option (grpc.gateway.protoc_gen_openapiv2.options.openapiv2_schema) = {
 		json_schema: {
