--- conflicted
+++ resolved
@@ -5184,19 +5184,19 @@
             max_length: 200;
         }
     ];
-<<<<<<< HEAD
-    string verify_service_sid = 4 [
+    string description = 4 [
+        (validate.rules).string = {min_len: 0, max_len: 200},
+        (grpc.gateway.protoc_gen_openapiv2.options.openapiv2_field) = {
+            example: "\"provider description\"";
+            min_length: 0;
+            max_length: 200;
+        }
+    ];
+    string verify_service_sid = 5 [
         (validate.rules).string = {min_len: 1, max_len: 200},
         (grpc.gateway.protoc_gen_openapiv2.options.openapiv2_field) = {
             example: "\"AB123b9e61d238abae7d3be7b65ecbc987\"";
             min_length: 1;
-=======
-    string description = 4 [
-        (validate.rules).string = {min_len: 0, max_len: 200},
-        (grpc.gateway.protoc_gen_openapiv2.options.openapiv2_field) = {
-            example: "\"provider description\"";
-            min_length: 0;
->>>>>>> 5b40af79
             max_length: 200;
         }
     ];
@@ -5227,19 +5227,19 @@
             max_length: 200;
         }
     ];
-<<<<<<< HEAD
-    string verify_service_sid = 4 [
+    string description = 4 [
+        (validate.rules).string = {min_len: 0, max_len: 200},
+        (grpc.gateway.protoc_gen_openapiv2.options.openapiv2_field) = {
+            example: "\"provider description\"";
+            min_length: 0;
+            max_length: 200;
+        }
+    ];
+    string verify_service_sid = 5 [
         (validate.rules).string = {min_len: 1, max_len: 200},
         (grpc.gateway.protoc_gen_openapiv2.options.openapiv2_field) = {
             example: "\"AB123b9e61d238abae7d3be7b65ecbc987\"";
             min_length: 1;
-=======
-    string description = 4 [
-        (validate.rules).string = {min_len: 0, max_len: 200},
-        (grpc.gateway.protoc_gen_openapiv2.options.openapiv2_field) = {
-            example: "\"provider description\"";
-            min_length: 0;
->>>>>>> 5b40af79
             max_length: 200;
         }
     ];
