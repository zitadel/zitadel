syntax = "proto3";

import "zitadel/idp.proto";
import "zitadel/user.proto";
import "zitadel/settings.proto";
import "zitadel/object.proto";
import "zitadel/options.proto";
import "zitadel/org.proto";
import "zitadel/policy.proto";
import "zitadel/settings.proto";
import "zitadel/text.proto";
import "zitadel/member.proto";
import "zitadel/features.proto";

import "google/api/annotations.proto";
import "google/protobuf/timestamp.proto";
import "google/protobuf/duration.proto";

import "protoc-gen-openapiv2/options/annotations.proto";

import "validate/validate.proto";

package zitadel.admin.v1;

option go_package ="github.com/caos/zitadel/pkg/grpc/admin";

option (grpc.gateway.protoc_gen_openapiv2.options.openapiv2_swagger) = {
    info: {
        title: "Administration API aka Admin";
        version: "1.0";
        description: "This API is intended to configure and manage the IAM itself.";
        contact:{
            name: "CAOS developers of ZITADEL"
            url: "https://zitadel.ch"
            email: "hi@zitadel.ch"
        }
        license: {
            name: "Apache 2.0",
            url: "https://github.com/caos/zitadel/blob/main/LICENSE";
        };
    };

    schemes: HTTPS;
    schemes: HTTP;

    consumes: "application/json";
    consumes: "application/grpc";

    produces: "application/json";
    produces: "application/grpc";

    consumes: "application/grpc-web+proto";
    produces: "application/grpc-web+proto";

    host: "api.zitadel.ch";
    base_path: "/admin/v1";

    external_docs: {
        description: "Detailed information about ZITADEL",
        url: "https://docs.zitadel.ch"
    }

    security_definitions: {
		security: {
			key: "BasicAuth";
			value: {
				type: TYPE_BASIC;
			}
		}
		security: {
			key: "OAuth2";
			value: {
				type: TYPE_OAUTH2;
				flow: FLOW_ACCESS_CODE;
				authorization_url: "https://accounts.zitadel.io/oauth/v2/authorize";
				token_url: "https://api.zitadel.io/oauth/v2/token";
                scopes: {
					scope: {
						key: "openid";
						value: "openid";
					}
                    scope: {
                        key: "urn:zitadel:iam:org:project:id:100992085158584780:aud";
                        value: "urn:zitadel:iam:org:project:id:100992085158584780:aud";
                    }
				}
			}
		}
	}
    security: {
		security_requirement: {
			key: "OAuth2";
            value: {
                scope: "openid";
                scope: "urn:zitadel:iam:org:project:id:100992085158584780:aud";
            }
		}
	}
    responses: {
        key: "403";
        value: {
            description: "Returned when the user does not have permission to access the resource.";
            schema: {
                json_schema: {
                    ref: "#/definitions/rpcStatus";
                }
            }
        }
    }
    responses: {
        key: "404";
        value: {
            description: "Returned when the resource does not exist.";
            schema: {
                json_schema: {
                    ref: "#/definitions/rpcStatus";
                }
            }
        }
    }

    extensions: {
		key: "x-zitadel-orgid";
		value: {
			string_value: "your-org-id";
		}
	}
};

service AdminService {
    //Indicates if ZITADEL is running.
    // It respondes as soon as ZITADEL started
    rpc Healthz(HealthzRequest) returns (HealthzResponse) {
        option (google.api.http) = {
            get: "/healthz";
        };

        option (grpc.gateway.protoc_gen_openapiv2.options.openapiv2_operation) = {
            tags: "probes";
            responses: {
                key: "200";
                value: {
                    description: "ZITADEL started";
                };
            }
            responses: {
                key: "default";
                value: {
                    description: "ZITADEL NOT started yet";
                };
            }
        };
    }

    // Returns the default languages
    rpc GetSupportedLanguages(GetSupportedLanguagesRequest) returns (GetSupportedLanguagesResponse) {
        option (google.api.http) = {
            get: "/languages";
        };

        option (zitadel.v1.auth_option) = {
            permission: "iam.read";
        };
    }

<<<<<<< HEAD
    // Get file system notification provider
    rpc GetFileSystemNotificationProvider(GetFileSystemNotificationProviderRequest) returns (GetFileSystemNotificationProviderResponse) {
        option (google.api.http) = {
            get: "/notification/provider/file";
=======
    // Set the default language
    rpc SetDefaultLanguage(SetDefaultLanguageRequest) returns (SetDefaultLanguageResponse) {
        option (google.api.http) = {
            put: "/languages/default/{language}";
        };

        option (zitadel.v1.auth_option) = {
            permission: "iam.write";
        };
    }

    // Set the default language
    rpc GetDefaultLanguage(GetDefaultLanguageRequest) returns (GetDefaultLanguageResponse) {
        option (google.api.http) = {
            get: "/languages/default";
        };

        option (zitadel.v1.auth_option) = {
            permission: "iam.read";
        };
    }

    // Set the default language
    rpc ListSecretGenerators(ListSecretGeneratorsRequest) returns (ListSecretGeneratorsResponse) {
        option (google.api.http) = {
            post: "/secretgenerators/_search"
            body: "*"
        };

        option (zitadel.v1.auth_option) = {
            permission: "iam.read";
        };
    }

    // Get Secret Generator by type (e.g PasswordResetCode)
    rpc GetSecretGenerator(GetSecretGeneratorRequest) returns (GetSecretGeneratorResponse) {
        option (google.api.http) = {
            get: "/secretgenerators/{generator_type}";
>>>>>>> f05d4063
        };

        option (zitadel.v1.auth_option) = {
            permission: "iam.read";
        };
    }

<<<<<<< HEAD
    // Add filesystem notification provider
    rpc AddFileSystemNotificationProvider(AddFileSystemNotificationProviderRequest) returns (AddFileSystemNotificationProviderResponse) {
        option (google.api.http) = {
            post: "/notification/provider/file";
=======
    // Update secret generator configuration
    rpc UpdateSecretGenerator(UpdateSecretGeneratorRequest) returns (UpdateSecretGeneratorResponse) {
        option (google.api.http) = {
            put: "/secretgenerators/{generator_type}";
>>>>>>> f05d4063
            body: "*"
        };

        option (zitadel.v1.auth_option) = {
            permission: "iam.write";
        };
    }

<<<<<<< HEAD
    // Update filesystem notification provider
    rpc UpdateFileSystemNotificationProvider(UpdateFileSystemNotificationProviderRequest) returns (UpdateFileSystemNotificationProviderResponse) {
        option (google.api.http) = {
            put: "/notification/provider/file";
=======
    // Get system smtp configuration
    rpc GetSMTPConfig(GetSMTPConfigRequest) returns (GetSMTPConfigResponse) {
        option (google.api.http) = {
            get: "/smtp";
        };

        option (zitadel.v1.auth_option) = {
            permission: "iam.read";
        };
    }

    // Update system smtp configuration
    rpc UpdateSMTPConfig(UpdateSMTPConfigRequest) returns (UpdateSMTPConfigResponse) {
        option (google.api.http) = {
            put: "/smtp";
>>>>>>> f05d4063
            body: "*"
        };

        option (zitadel.v1.auth_option) = {
            permission: "iam.write";
        };
    }

<<<<<<< HEAD
    // Remove filesystem notification provider
    rpc RemoveFileSystemNotificationProvider(RemoveFileSystemNotificationProviderRequest) returns (RemoveFileSystemNotificationProviderResponse) {
        option (google.api.http) = {
            delete: "/notification/provider/file";
=======
    // Update system smtp configuration password for host
    rpc UpdateSMTPConfigPassword(UpdateSMTPConfigPasswordRequest) returns (UpdateSMTPConfigPasswordResponse) {
        option (google.api.http) = {
            put: "/smtp/password";
            body: "*"
>>>>>>> f05d4063
        };

        option (zitadel.v1.auth_option) = {
            permission: "iam.write";
        };
    }

<<<<<<< HEAD
    // Get log notification provider
    rpc GetLogNotificationProvider(GetLogNotificationProviderRequest) returns (GetLogNotificationProviderResponse) {
        option (google.api.http) = {
            get: "/notification/provider/log";
=======
    // list sms provider configurations
    rpc ListSMSProviders(ListSMSProvidersRequest) returns (ListSMSProvidersResponse) {
        option (google.api.http) = {
            post: "/sms/_search"
            body: "*"
>>>>>>> f05d4063
        };

        option (zitadel.v1.auth_option) = {
            permission: "iam.read";
        };
    }

<<<<<<< HEAD
    // Add log notification provider
    rpc AddLogNotificationProvider(AddLogNotificationProviderRequest) returns (AddLogNotificationProviderResponse) {
        option (google.api.http) = {
            post: "/notification/provider/log";
=======
    // Get sms provider
    rpc GetSMSProvider(GetSMSProviderRequest) returns (GetSMSProviderResponse) {
        option (google.api.http) = {
            get: "/sms/{id}";
        };

        option (zitadel.v1.auth_option) = {
            permission: "iam.read";
        };
    }

    // Add twilio sms provider
    rpc AddSMSProviderTwilio(AddSMSProviderTwilioRequest) returns (AddSMSProviderTwilioResponse) {
        option (google.api.http) = {
            post: "/sms/twilio";
>>>>>>> f05d4063
            body: "*"
        };

        option (zitadel.v1.auth_option) = {
            permission: "iam.write";
        };
    }

<<<<<<< HEAD
    // Update filesystem notification provider
    rpc UpdateLogNotificationProvider(UpdateLogNotificationProviderRequest) returns (UpdateLogNotificationProviderResponse) {
        option (google.api.http) = {
            put: "/notification/provider/log";
=======
    // Update twilio sms provider
    rpc UpdateSMSProviderTwilio(UpdateSMSProviderTwilioRequest) returns (UpdateSMSProviderTwilioResponse) {
        option (google.api.http) = {
            put: "/sms/twilio/{id}";
>>>>>>> f05d4063
            body: "*"
        };

        option (zitadel.v1.auth_option) = {
            permission: "iam.write";
        };
    }

<<<<<<< HEAD
    // Remove filesystem notification provider
    rpc RemoveLogNotificationProvider(RemoveLogNotificationProviderRequest) returns (RemoveLogNotificationProviderResponse) {
        option (google.api.http) = {
            delete: "/notification/provider/log";
=======
    // Update twilio sms provider token
    rpc UpdateSMSProviderTwilioToken(UpdateSMSProviderTwilioTokenRequest) returns (UpdateSMSProviderTwilioTokenResponse) {
        option (google.api.http) = {
            put: "/sms/twilio/{id}/token";
            body: "*"
>>>>>>> f05d4063
        };

        option (zitadel.v1.auth_option) = {
            permission: "iam.write";
        };
    }
<<<<<<< HEAD
=======


>>>>>>> f05d4063
    // Returns an organisation by id
    rpc GetOrgByID(GetOrgByIDRequest) returns (GetOrgByIDResponse) {
        option (google.api.http) = {
            get: "/orgs/{id}";
        };

        option (zitadel.v1.auth_option) = {
            permission: "iam.read";
        };

        option (grpc.gateway.protoc_gen_openapiv2.options.openapiv2_operation) = {
            tags: "orgs";
            tags: "global";
            external_docs: {
                url: "https://docs.zitadel.ch/administrate#Organizations";
                description: "detailed information about organizations";
            };
            responses: {
                key: "200";
                value: {
                    description: "requested org found";
                };
            };
        };
    }

    //Checks whether an organisation exists by the given parameters 
    rpc IsOrgUnique(IsOrgUniqueRequest) returns (IsOrgUniqueResponse) {
        option (google.api.http) = {
            get: "/orgs/_is_unique";
        };

        option (zitadel.v1.auth_option) = {
            permission: "iam.read";
        };

        option (grpc.gateway.protoc_gen_openapiv2.options.openapiv2_operation) = {
            tags: "orgs";
            tags: "global";
            external_docs: {
                url: "https://docs.zitadel.ch/administrate#Organizations";
                description: "detailed information about organizations";
            };
            responses: {
                key: "200";
                value: {
                    description: "ZITADEL started";
                };
            };
            responses: {
                key: "default";
                value: {
                    description: "ZITADEL NOT started yet";
                };
            };
        };
    }

    //Returns all organisations matching the request
    // all queries need to match (AND)
    rpc ListOrgs(ListOrgsRequest) returns (ListOrgsResponse) {
        option (google.api.http) = {
            post: "/orgs/_search";
            body: "*";
        };

        option (zitadel.v1.auth_option) = {
            permission: "iam.read";
        };

        option (grpc.gateway.protoc_gen_openapiv2.options.openapiv2_operation) = {
            tags: "orgs";
            tags: "global";
            external_docs: {
                url: "https://docs.zitadel.ch/administrate#Organizations";
                description: "detailed information about organizations";
            };
            responses: {
                key: "200";
                value: {
                    description: "list of organisations matching the query";
                };
            };
            responses: {
                key: "400";
                value: {
                    description: "invalid list query";
                    schema: {
                        json_schema: {
                            ref: "#/definitions/rpcStatus";
                        };
                    };
                };
            };
        };
    }

    //Creates a new org and user 
    // and adds the user to the orgs members as ORG_OWNER
    rpc SetUpOrg(SetUpOrgRequest) returns (SetUpOrgResponse) {
        option (google.api.http) = {
            post: "/orgs/_setup";
            body: "*";
        };

        option (zitadel.v1.auth_option) = {
            permission: "iam.write";
        };

        option (grpc.gateway.protoc_gen_openapiv2.options.openapiv2_operation) = {
            tags: "orgs";
            tags: "global";
            external_docs: {
                url: "https://docs.zitadel.ch/administrate#Organizations";
                description: "detailed information about organizations";
            };
            responses: {
                key: "200";
                value: {
                    description: "org, user and user membership were created successfully";
                };
            };
            responses: {
                key: "400";
                value: {
                    description: "invalid org or user";
                    schema: {
                        json_schema: {
                            ref: "#/definitions/rpcStatus";
                        };
                    };
                };
            };
        };
    }

    // Returns a identity provider configuration of the IAM
    rpc GetIDPByID(GetIDPByIDRequest) returns (GetIDPByIDResponse) {
        option (google.api.http) = {
            get: "/idps/{id}";
        };

        option (zitadel.v1.auth_option) = {
            permission: "iam.idp.read";
        };

        option (grpc.gateway.protoc_gen_openapiv2.options.openapiv2_operation) = {
            tags: "identity provider";
            external_docs: {
                url: "https://docs.zitadel.ch/administrate#What_are_Identity_Providers";
                description: "detailed information about identity providers";
            };
            responses: {
                key: "200";
                value: {
                    description: "idp found";
                };
            };
            responses: {
                key: "400";
                value: {
                    description: "invalid argument";
                    schema: {
                        json_schema: {
                            ref: "#/definitions/rpcStatus";
                        };
                    };
                };
            };
        };
    }

    // Returns all identity provider configurations of the IAM
    rpc ListIDPs(ListIDPsRequest) returns (ListIDPsResponse) {
        option (google.api.http) = {
            post: "/idps/_search";
            body: "*";
        };

        option (zitadel.v1.auth_option) = {
            permission: "iam.idp.read";
        };

        option (grpc.gateway.protoc_gen_openapiv2.options.openapiv2_operation) = {
            tags: "identity provider";
            external_docs: {
                url: "https://docs.zitadel.ch/administrate#What_are_Identity_Providers";
                description: "detailed information about identity providers";
            };
            responses: {
                key: "200";
                value: {
                    description: "idps found";
                };
            };
            responses: {
                key: "400";
                value: {
                    description: "invalid query";
                    schema: {
                        json_schema: {
                            ref: "#/definitions/rpcStatus";
                        };
                    };
                };
            };
        };
    }

    // Adds a new oidc identity provider configuration the IAM
    rpc AddOIDCIDP(AddOIDCIDPRequest) returns (AddOIDCIDPResponse) {
        option (google.api.http) = {
            post: "/idps/oidc";
            body: "*";
        };

        option (zitadel.v1.auth_option) = {
            permission: "iam.idp.write";
        };

        option (grpc.gateway.protoc_gen_openapiv2.options.openapiv2_operation) = {
            tags: "identity provider";
            tags: "oidc";

            external_docs: {
                url: "https://docs.zitadel.ch/concepts#OpenID_Connect_1_0_and_OAuth_2_0";
                description: "detailed descriptions about oidc configuration";
            };
            responses: {
                key: "200";
                value: {
                    description: "idp created";
                };
            };
            responses: {
                key: "400";
                value: {
                    description: "invalid argument";
                    schema: {
                        json_schema: {
                            ref: "#/definitions/rpcStatus";
                        };
                    };
                };
            };
        };
    }

    // Adds a new jwt identity provider configuration the IAM
    rpc AddJWTIDP(AddJWTIDPRequest) returns (AddJWTIDPResponse) {
        option (google.api.http) = {
            post: "/idps/jwt";
            body: "*";
        };

        option (zitadel.v1.auth_option) = {
            permission: "iam.idp.write";
        };

        option (grpc.gateway.protoc_gen_openapiv2.options.openapiv2_operation) = {
            tags: "identity provider";
            tags: "jwt";

            responses: {
                key: "200";
                value: {
                    description: "idp created";
                };
            };
            responses: {
                key: "400";
                value: {
                    description: "invalid argument";
                    schema: {
                        json_schema: {
                            ref: "#/definitions/rpcStatus";
                        };
                    };
                };
            };
        };
    }

    //Updates the specified idp
    // all fields are updated. If no value is provided the field will be empty afterwards.
    rpc UpdateIDP(UpdateIDPRequest) returns (UpdateIDPResponse) {
        option (google.api.http) = {
            put: "/idps/{idp_id}";
            body: "*";
        };

        option (zitadel.v1.auth_option) = {
            permission: "iam.idp.write";
        };

        option (grpc.gateway.protoc_gen_openapiv2.options.openapiv2_operation) = {
            tags: "identity provider";
            external_docs: {
                url: "https://docs.zitadel.ch/administrate#What_are_Identity_Providers";
                description: "detailed information about identity providers";
            };
            responses: {
                key: "200";
                value: {
                    description: "idp updated";
                };
            };
            responses: {
                key: "400";
                value: {
                    description: "invalid argument";
                    schema: {
                        json_schema: {
                            ref: "#/definitions/rpcStatus";
                        };
                    };
                };
            };
        };
    }

    //Sets the state of the idp to IDP_STATE_INACTIVE
    // the state MUST be IDP_STATE_ACTIVE for this call
    rpc DeactivateIDP(DeactivateIDPRequest) returns (DeactivateIDPResponse) {
        option (google.api.http) = {
            post: "/idps/{idp_id}/_deactivate";
        };

        option (zitadel.v1.auth_option) = {
            permission: "iam.idp.write";
        };

        option (grpc.gateway.protoc_gen_openapiv2.options.openapiv2_operation) = {
            tags: "identity provider";
            external_docs: {
                url: "https://docs.zitadel.ch/administrate#What_are_Identity_Providers";
                description: "detailed information about identity providers";
            };
            responses: {
                key: "200";
                value: {
                    description: "idp deactivated";
                };
            };
            responses: {
                key: "400";
                value: {
                    description: "unable to deactivate idp";
                    schema: {
                        json_schema: {
                            ref: "#/definitions/rpcStatus";
                        };
                    };
                };
            };
        };
    }

    //Sets the state of the idp to IDP_STATE_ACTIVE
    // the state MUST be IDP_STATE_INACTIVE for this call
    rpc ReactivateIDP(ReactivateIDPRequest) returns (ReactivateIDPResponse) {
        option (google.api.http) = {
            post: "/idps/{idp_id}/_reactivate";
        };

        option (zitadel.v1.auth_option) = {
            permission: "iam.idp.write";
        };

        option (grpc.gateway.protoc_gen_openapiv2.options.openapiv2_operation) = {
            tags: "identity provider";
            external_docs: {
                url: "https://docs.zitadel.ch/administrate#What_are_Identity_Providers";
                description: "detailed information about identity providers";
            };
            responses: {
                key: "200";
                value: {
                    description: "idp reactivated";
                };
            };
            responses: {
                key: "400";
                value: {
                    description: "unable to reactivate idp";
                    schema: {
                        json_schema: {
                            ref: "#/definitions/rpcStatus";
                        };
                    };
                };
            };
        };
    }

    //RemoveIDP deletes the IDP permanetly
    rpc RemoveIDP(RemoveIDPRequest) returns (RemoveIDPResponse) {
        option (google.api.http) = {
            delete: "/idps/{idp_id}";
        };

        option (zitadel.v1.auth_option) = {
            permission: "iam.idp.write";
        };

        option (grpc.gateway.protoc_gen_openapiv2.options.openapiv2_operation) = {
            tags: "identity provider";
            external_docs: {
                url: "https://docs.zitadel.ch/administrate#What_are_Identity_Providers";
                description: "detailed information about identity providers";
            };
            responses: {
                key: "200";
                value: {
                    description: "idp removed";
                };
            };
            responses: {
                key: "400";
                value: {
                    description: "unable to remove idp";
                    schema: {
                        json_schema: {
                            ref: "#/definitions/rpcStatus";
                        };
                    };
                };
            };
        };
    }

    //Updates the oidc configuration of the specified idp
    // all fields are updated. If no value is provided the field will be empty afterwards.
    rpc UpdateIDPOIDCConfig(UpdateIDPOIDCConfigRequest) returns (UpdateIDPOIDCConfigResponse) {
        option (google.api.http) = {
            put: "/idps/{idp_id}/oidc_config";
            body: "*";
        };

        option (zitadel.v1.auth_option) = {
            permission: "iam.idp.write";
        };

        option (grpc.gateway.protoc_gen_openapiv2.options.openapiv2_operation) = {
            tags: "identity provider";
            tags: "oidc";
            external_docs: {
                url: "https://docs.zitadel.ch/concepts#OpenID_Connect_1_0_and_OAuth_2_0";
                description: "detailed descriptions about oidc configuration";
            };
            responses: {
                key: "200";
                value: {
                    description: "oidc config updated";
                };
            };
            responses: {
                key: "400";
                value: {
                    description: "invalid argument";
                    schema: {
                        json_schema: {
                            ref: "#/definitions/rpcStatus";
                        };
                    };
                };
            };
            responses: {
                key: "409";
                value: {
                    description: "precondition failed";
                    schema: {
                        json_schema: {
                            ref: "#/definitions/rpcStatus";
                        };
                    };
                };
            };
        };
    }

    //Updates the jwt configuration of the specified idp
    // all fields are updated. If no value is provided the field will be empty afterwards.
    rpc UpdateIDPJWTConfig(UpdateIDPJWTConfigRequest) returns (UpdateIDPJWTConfigResponse) {
        option (google.api.http) = {
            put: "/idps/{idp_id}/jwt_config";
            body: "*";
        };

        option (zitadel.v1.auth_option) = {
            permission: "iam.idp.write";
        };

        option (grpc.gateway.protoc_gen_openapiv2.options.openapiv2_operation) = {
            tags: "identity provider";
            tags: "jwt";
            responses: {
                key: "200";
                value: {
                    description: "jwt config updated";
                };
            };
            responses: {
                key: "400";
                value: {
                    description: "invalid argument";
                    schema: {
                        json_schema: {
                            ref: "#/definitions/rpcStatus";
                        };
                    };
                };
            };
            responses: {
                key: "409";
                value: {
                    description: "precondition failed";
                    schema: {
                        json_schema: {
                            ref: "#/definitions/rpcStatus";
                        };
                    };
                };
            };
        };
    }

    rpc GetDefaultFeatures(GetDefaultFeaturesRequest) returns (GetDefaultFeaturesResponse) {
        option(google.api.http) = {
            get: "/features"
        };

        option (zitadel.v1.auth_option) = {
            permission: "iam.features.read"
        };
    }

    rpc SetDefaultFeatures(SetDefaultFeaturesRequest) returns (SetDefaultFeaturesResponse) {
        option(google.api.http) = {
            put: "/features"
            body: "*"
        };

        option (zitadel.v1.auth_option) = {
            permission: "iam.features.write"
        };
    }

    rpc GetOrgFeatures(GetOrgFeaturesRequest) returns (GetOrgFeaturesResponse) {
        option(google.api.http) = {
            get: "/orgs/{org_id}/features"
        };

        option (zitadel.v1.auth_option) = {
            permission: "iam.features.read"
        };
    }

    rpc SetOrgFeatures(SetOrgFeaturesRequest) returns (SetOrgFeaturesResponse) {
        option(google.api.http) = {
            put: "/orgs/{org_id}/features"
            body: "*"
        };

        option (zitadel.v1.auth_option) = {
            permission: "iam.features.write"
        };
    }

    rpc ResetOrgFeatures(ResetOrgFeaturesRequest) returns (ResetOrgFeaturesResponse) {
        option(google.api.http) = {
            delete: "/orgs/{org_id}/features"
        };

        option (zitadel.v1.auth_option) = {
            permission: "iam.features.write"
        };
    }

    //Returns the IAM policy defined by the administrators of ZITADEL
    rpc GetOrgIAMPolicy(GetOrgIAMPolicyRequest) returns (GetOrgIAMPolicyResponse) {
        option (google.api.http) = {
            get: "/policies/orgiam";
        };

        option (zitadel.v1.auth_option) = {
            permission: "iam.policy.read";
        };

        option (grpc.gateway.protoc_gen_openapiv2.options.openapiv2_operation) = {
            tags: "org iam policy";
            tags: "policy";
            external_docs: {
                url: "https://docs.zitadel.ch/administrate#IAM_Access_Preference";
                description: "detailed information about the org iam policy";
            };
            responses: {
                key: "200";
                value: {
                    description: "default org iam policy";
                };
            };
        };
    }

    //Updates the default IAM policy.
    // it impacts all organisations without a customised policy
    rpc UpdateOrgIAMPolicy(UpdateOrgIAMPolicyRequest) returns (UpdateOrgIAMPolicyResponse) {
        option (google.api.http) = {
            put: "/policies/orgiam";
            body: "*";
        };

        option (zitadel.v1.auth_option) = {
            permission: "iam.policy.write";
        };

        option (grpc.gateway.protoc_gen_openapiv2.options.openapiv2_operation) = {
            tags: "org iam policy";
            tags: "policy";
            external_docs: {
                url: "https://docs.zitadel.ch/administrate#IAM_Access_Preference";
                description: "detailed information about the org iam policy";
            };
            responses: {
                key: "200";
                value: {
                    description: "default org iam policy updated";
                };
            };
        };
    }

    //Returns the customised policy or the default if not customised
    rpc GetCustomOrgIAMPolicy(GetCustomOrgIAMPolicyRequest) returns (GetCustomOrgIAMPolicyResponse) {
        option (google.api.http) = {
            get: "/orgs/{org_id}/policies/orgiam";
        };

        option (zitadel.v1.auth_option) = {
            permission: "iam.policy.read";
        };

        option (grpc.gateway.protoc_gen_openapiv2.options.openapiv2_operation) = {
            tags: "org iam policy";
            tags: "policy";
            external_docs: {
                url: "https://docs.zitadel.ch/administrate#IAM_Access_Preference";
                description: "detailed information about the org iam policy";
            };
            responses: {
                key: "200";
                value: {
                    description: "org iam policy of the org or the default policy if not customized";
                };
            };
        };
    }

    //Defines a custom ORGIAM policy as specified
    rpc AddCustomOrgIAMPolicy(AddCustomOrgIAMPolicyRequest) returns (AddCustomOrgIAMPolicyResponse) {
        option (google.api.http) = {
            post: "/orgs/{org_id}/policies/orgiam";
            body: "*";
        };

        option (zitadel.v1.auth_option) = {
            permission: "iam.policy.write";
        };

        option (grpc.gateway.protoc_gen_openapiv2.options.openapiv2_operation) = {
            tags: "org iam policy";
            tags: "policy";
            external_docs: {
                url: "https://docs.zitadel.ch/administrate#IAM_Access_Preference";
                description: "detailed information about the org iam policy";
            };
            responses: {
                key: "200";
                value: {
                    description: "org iam policy created";
                };
            };
        };
    }

    //Updates a custom ORGIAM policy as specified
    rpc UpdateCustomOrgIAMPolicy(UpdateCustomOrgIAMPolicyRequest) returns (UpdateCustomOrgIAMPolicyResponse) {
        option (google.api.http) = {
            put: "/orgs/{org_id}/policies/orgiam";
            body: "*";
        };

        option (zitadel.v1.auth_option) = {
            permission: "iam.policy.write";
        };

        option (grpc.gateway.protoc_gen_openapiv2.options.openapiv2_operation) = {
            tags: "org iam policy";
            tags: "policy";
            external_docs: {
                url: "https://docs.zitadel.ch/administrate#IAM_Access_Preference";
                description: "detailed information about the org iam policy";
            };
            responses: {
                key: "200";
                value: {
                    description: "org iam policy updated";
                };
            };
        };
    }

    //Resets the org iam policy of the organisation to default
    // ZITADEL will fallback to the default policy defined by the ZITADEL administrators
    rpc ResetCustomOrgIAMPolicyToDefault(ResetCustomOrgIAMPolicyToDefaultRequest) returns (ResetCustomOrgIAMPolicyToDefaultResponse) {
        option (google.api.http) = {
            delete: "/orgs/{org_id}/policies/orgiam";
        };

        option (zitadel.v1.auth_option) = {
            permission: "iam.policy.delete";
        };

        option (grpc.gateway.protoc_gen_openapiv2.options.openapiv2_operation) = {
            tags: "org iam policy";
            tags: "policy";
            external_docs: {
                url: "https://docs.zitadel.ch/administrate#IAM_Access_Preference";
                description: "detailed information about the org iam policy";
            };
            responses: {
                key: "200";
                value: {
                    description: "resets the custom org iam policy to the default policy";
                };
            };
        };
    }

    //Returns the label policy defined by the administrators of ZITADEL
    rpc GetLabelPolicy(GetLabelPolicyRequest) returns (GetLabelPolicyResponse) {
        option (google.api.http) = {
            get: "/policies/label";
        };

        option (zitadel.v1.auth_option) = {
            permission: "iam.policy.read";
        };

        option (grpc.gateway.protoc_gen_openapiv2.options.openapiv2_operation) = {
            tags: "label policy";
            tags: "policy";
            responses: {
                key: "200";
                value: {
                    description: "default label policy";
                };
            };
        };
    }

    //Returns the preview label policy defined by the administrators of ZITADEL
    rpc GetPreviewLabelPolicy(GetPreviewLabelPolicyRequest) returns (GetPreviewLabelPolicyResponse) {
        option (google.api.http) = {
            get: "/policies/label/_preview";
        };

        option (zitadel.v1.auth_option) = {
            permission: "iam.policy.read";
        };

        option (grpc.gateway.protoc_gen_openapiv2.options.openapiv2_operation) = {
            tags: "label policy";
            tags: "policy";
            responses: {
                key: "200";
                value: {
                    description: "default label policy";
                };
            };
        };
    }

    //Updates the default label policy of ZITADEL
    // it impacts all organisations without a customised policy
    rpc UpdateLabelPolicy(UpdateLabelPolicyRequest) returns (UpdateLabelPolicyResponse) {
        option (google.api.http) = {
            put: "/policies/label";
            body: "*";
        };

        option (zitadel.v1.auth_option) = {
            permission: "iam.policy.write";
        };

        option (grpc.gateway.protoc_gen_openapiv2.options.openapiv2_operation) = {
            tags: "label policy";
            tags: "policy";
            responses: {
                key: "200";
                value: {
                    description: "default label policy updated";
                };
            };
        };
    }

    // Activates all changes of the label policy
    rpc ActivateLabelPolicy(ActivateLabelPolicyRequest) returns (ActivateLabelPolicyResponse) {
        option (google.api.http) = {
            post: "/policies/label/_activate"
            body: "*"
        };

        option (zitadel.v1.auth_option) = {
            permission: "policy.write"
        };
    }

    // Removes the logo of the label policy
    rpc RemoveLabelPolicyLogo(RemoveLabelPolicyLogoRequest) returns (RemoveLabelPolicyLogoResponse) {
        option (google.api.http) = {
            delete: "/policies/label/logo"
        };

        option (zitadel.v1.auth_option) = {
            permission: "policy.write"
        };
    }

    // Removes the logo dark of the label policy
    rpc RemoveLabelPolicyLogoDark(RemoveLabelPolicyLogoDarkRequest) returns (RemoveLabelPolicyLogoDarkResponse) {
        option (google.api.http) = {
            delete: "/policies/label/logo_dark"
        };

        option (zitadel.v1.auth_option) = {
            permission: "policy.write"
        };
    }

    // Removes the icon of the label policy
    rpc RemoveLabelPolicyIcon(RemoveLabelPolicyIconRequest) returns (RemoveLabelPolicyIconResponse) {
        option (google.api.http) = {
            delete: "/policies/label/icon"
        };

        option (zitadel.v1.auth_option) = {
            permission: "policy.write"
        };
    }

    // Removes the logo dark of the label policy
    rpc RemoveLabelPolicyIconDark(RemoveLabelPolicyIconDarkRequest) returns (RemoveLabelPolicyIconDarkResponse) {
        option (google.api.http) = {
            delete: "/policies/label/icon_dark"
        };

        option (zitadel.v1.auth_option) = {
            permission: "policy.write"
        };
    }

    // Removes the font of the label policy
    rpc RemoveLabelPolicyFont(RemoveLabelPolicyFontRequest) returns (RemoveLabelPolicyFontResponse) {
        option (google.api.http) = {
            delete: "/policies/label/font"
        };

        option (zitadel.v1.auth_option) = {
            permission: "policy.write"
        };
    }

    //Returns the login policy defined by the administrators of ZITADEL
    rpc GetLoginPolicy(GetLoginPolicyRequest) returns (GetLoginPolicyResponse) {
        option (google.api.http) = {
            get: "/policies/login";
        };

        option (zitadel.v1.auth_option) = {
            permission: "iam.policy.read";
        };

        option (grpc.gateway.protoc_gen_openapiv2.options.openapiv2_operation) = {
            tags: "login policy";
            tags: "policy";
            external_docs: {
                url: "https://docs.zitadel.ch/administrate#Login_Options";
                description: "detailed information about the login policy";
            };
            responses: {
                key: "200";
                value: {
                    description: "default login policy";
                };
            };
        };
    }
    
    //Updates the default login policy of ZITADEL
    // it impacts all organisations without a customised policy
    rpc UpdateLoginPolicy(UpdateLoginPolicyRequest) returns (UpdateLoginPolicyResponse) {
        option (google.api.http) = {
            put: "/policies/login";
            body: "*";
        };

        option (zitadel.v1.auth_option) = {
            permission: "iam.policy.write";
        };

        option (grpc.gateway.protoc_gen_openapiv2.options.openapiv2_operation) = {
            tags: "login policy";
            tags: "policy";
            external_docs: {
                url: "https://docs.zitadel.ch/administrate#Login_Options";
                description: "detailed information about the login policy";
            };
            responses: {
                key: "200";
                value: {
                    description: "default login policy updated";
                };
            };
        };
    }

    //Returns the idps linked to the default login policy,
    // defined by the administrators of ZITADEL
    rpc ListLoginPolicyIDPs(ListLoginPolicyIDPsRequest) returns (ListLoginPolicyIDPsResponse) {
        option (google.api.http) = {
            post: "/policies/login/idps/_search";
            body: "*";
        };

        option (zitadel.v1.auth_option) = {
            permission: "iam.policy.read";
        };

        option (grpc.gateway.protoc_gen_openapiv2.options.openapiv2_operation) = {
            tags: "login policy";
            tags: "policy";
            tags: "identity provider";
            external_docs: {
                url: "https://docs.zitadel.ch/administrate#Identity_Providers";
                description: "detailed information about identity providers";
            };
            responses: {
                key: "200";
                value: {
                    description: "identity poviders of default login policy";
                };
            };
        };
    }

    //Adds the povided idp to the default login policy.
    // It impacts all organisations without a customised policy
    rpc AddIDPToLoginPolicy(AddIDPToLoginPolicyRequest) returns (AddIDPToLoginPolicyResponse) {
        option (google.api.http) = {
            post: "/policies/login/idps";
            body: "*";
        };
        
        option (zitadel.v1.auth_option) = {
            permission: "iam.policy.write";
        };

        option (grpc.gateway.protoc_gen_openapiv2.options.openapiv2_operation) = {
            tags: "login policy";
            tags: "policy";
            tags: "identity provider";
            external_docs: {
                url: "https://docs.zitadel.ch/administrate#Identity_Providers";
                description: "detailed information about identity providers";
            };
            responses: {
                key: "200";
                value: {
                    description: "identity poviders added to default login policy";
                };
            };
        };
    }

    //Removes the povided idp from the default login policy.
    // It impacts all organisations without a customised policy
    rpc RemoveIDPFromLoginPolicy(RemoveIDPFromLoginPolicyRequest) returns (RemoveIDPFromLoginPolicyResponse) {
        option (google.api.http) = {
            delete: "/policies/login/idps/{idp_id}";
        };

        option (zitadel.v1.auth_option) = {
            permission: "iam.policy.write";
        };

        option (grpc.gateway.protoc_gen_openapiv2.options.openapiv2_operation) = {
            tags: "login policy";
            tags: "policy";
            tags: "identity provider";
            external_docs: {
                url: "https://docs.zitadel.ch/administrate#Identity_Providers";
                description: "detailed information about identity providers";
            };
            responses: {
                key: "200";
                value: {
                    description: "identity poviders removed from default login policy";
                };
            };
        };
    }

    //Returns the available second factors defined by the administrators of ZITADEL
    rpc ListLoginPolicySecondFactors(ListLoginPolicySecondFactorsRequest) returns (ListLoginPolicySecondFactorsResponse) {
        option (google.api.http) = {
            post: "/policies/login/second_factors/_search";
        };

        option (zitadel.v1.auth_option) = {
            permission: "iam.policy.read";
        };

        option (grpc.gateway.protoc_gen_openapiv2.options.openapiv2_operation) = {
            tags: "second factor";
            tags: "policy";
            tags: "identity provider";
            external_docs: {
                url: "https://docs.zitadel.ch/administrate#Identity_Providers";
                description: "detailed information about identity providers";
            };
            responses: {
                key: "200";
                value: {
                    description: "second factors of default login policy";
                };
            };
        };
    }

    //Adds a second factor to the default login policy.
    // It impacts all organisations without a customised policy
    rpc AddSecondFactorToLoginPolicy(AddSecondFactorToLoginPolicyRequest) returns (AddSecondFactorToLoginPolicyResponse) {
        option (google.api.http) = {
            post: "/policies/login/second_factors";
            body: "*";
        };

        option (zitadel.v1.auth_option) = {
            permission: "iam.policy.write";
        };

        option (grpc.gateway.protoc_gen_openapiv2.options.openapiv2_operation) = {
            tags: "second factor";
            tags: "policy";
            tags: "identity provider";
            external_docs: {
                url: "https://docs.zitadel.ch/administrate#Identity_Providers";
                description: "detailed information about identity providers";
            };
            responses: {
                key: "200";
                value: {
                    description: "second factor added to default login policy";
                };
            };
            responses: {
                key: "400";
                value: {
                    description: "invalid second factor type";
                    schema: {
                        json_schema: {
                            ref: "#/definitions/rpcStatus";
                        };
                    };
                };
            };
        };
    }

    //Removes a second factor from the default login policy.
    // It impacts all organisations without a customised policy
    rpc RemoveSecondFactorFromLoginPolicy(RemoveSecondFactorFromLoginPolicyRequest) returns (RemoveSecondFactorFromLoginPolicyResponse) {
        option (google.api.http) = {
            delete: "/policies/login/second_factors/{type}";
        };

        option (zitadel.v1.auth_option) = {
            permission: "iam.policy.write";
        };

        option (grpc.gateway.protoc_gen_openapiv2.options.openapiv2_operation) = {
            tags: "second factor";
            tags: "policy";
            tags: "identity provider";
            external_docs: {
                url: "https://docs.zitadel.ch/administrate#Identity_Providers";
                description: "detailed information about identity providers";
            };
            responses: {
                key: "200";
                value: {
                    description: "second factor removed from default login policy";
                };
            };
            responses: {
                key: "400";
                value: {
                    description: "invalid second factor type";
                    schema: {
                        json_schema: {
                            ref: "#/definitions/rpcStatus";
                        };
                    };
                };
            };
        };
    }

    //Returns the available multi factors defined by the administrators of ZITADEL
    rpc ListLoginPolicyMultiFactors(ListLoginPolicyMultiFactorsRequest) returns (ListLoginPolicyMultiFactorsResponse) {
        option (google.api.http) = {
            post: "/policies/login/multi_factors/_search";
        };

        option (zitadel.v1.auth_option) = {
            permission: "iam.policy.read";
        };

        option (grpc.gateway.protoc_gen_openapiv2.options.openapiv2_operation) = {
            tags: "multi factor";
            tags: "policy";
            tags: "identity provider";
            external_docs: {
                url: "https://docs.zitadel.ch/administrate#Identity_Providers";
                description: "detailed information about identity providers";
            };
            responses: {
                key: "200";
                value: {
                    description: "multi factors of default login policy";
                };
            };
        };
    }

    //Adds a multi factor to the default login policy.
    // It impacts all organisations without a customised policy
    rpc AddMultiFactorToLoginPolicy(AddMultiFactorToLoginPolicyRequest) returns (AddMultiFactorToLoginPolicyResponse) {
        option (google.api.http) = {
            post: "/policies/login/multi_factors";
            body: "*";
        };

        option (zitadel.v1.auth_option) = {
            permission: "iam.policy.write";
        };

        option (grpc.gateway.protoc_gen_openapiv2.options.openapiv2_operation) = {
            tags: "multi factor";
            tags: "policy";
            tags: "identity provider";
            external_docs: {
                url: "https://docs.zitadel.ch/administrate#Identity_Providers";
                description: "detailed information about identity providers";
            };
            responses: {
                key: "200";
                value: {
                    description: "multi factor added to default login policy";
                };
            };
            responses: {
                key: "400";
                value: {
                    description: "invalid multi factor type";
                    schema: {
                        json_schema: {
                            ref: "#/definitions/rpcStatus";
                        };
                    };
                };
            };
        };
    }

    //Removes a multi factor from the default login policy.
    // It impacts all organisations without a customised policy
    rpc RemoveMultiFactorFromLoginPolicy(RemoveMultiFactorFromLoginPolicyRequest) returns (RemoveMultiFactorFromLoginPolicyResponse) {
        option (google.api.http) = {
            delete: "/policies/login/multi_factors/{type}";
        };

        option (zitadel.v1.auth_option) = {
            permission: "iam.policy.write";
        };

        option (grpc.gateway.protoc_gen_openapiv2.options.openapiv2_operation) = {
            tags: "multi factor";
            tags: "policy";
            tags: "identity provider";
            external_docs: {
                url: "https://docs.zitadel.ch/administrate#Identity_Providers";
                description: "detailed information about identity providers";
            };
            responses: {
                key: "200";
                value: {
                    description: "second factor removed from default login policy";
                };
            };
            responses: {
                key: "400";
                value: {
                    description: "multi factor type not defined on policy";
                    schema: {
                        json_schema: {
                            ref: "#/definitions/rpcStatus";
                        };
                    };
                };
            };
        };
    }

    //Returns the password complexity policy defined by the administrators of ZITADEL
    rpc GetPasswordComplexityPolicy(GetPasswordComplexityPolicyRequest) returns (GetPasswordComplexityPolicyResponse) {
        option (google.api.http) = {
            get: "/policies/password/complexity";
        };

        option (zitadel.v1.auth_option) = {
            permission: "iam.policy.read";
        };

        option (grpc.gateway.protoc_gen_openapiv2.options.openapiv2_operation) = {
            tags: "policy";
            tags: "password policy";
            tags: "password complexity";
            external_docs: {
                url: "https://docs.zitadel.ch/administrate#Password_complexity";
                description: "detailed information about the password complexity policy";
            };
            responses: {
                key: "200";
                value: {
                    description: "default password complexity policy";
                };
            };
        };
    }

    //Updates the default password complexity policy of ZITADEL
    // it impacts all organisations without a customised policy
    rpc UpdatePasswordComplexityPolicy(UpdatePasswordComplexityPolicyRequest) returns (UpdatePasswordComplexityPolicyResponse) {
        option (google.api.http) = {
            put: "/policies/password/complexity";
            body: "*";
        };

        option (zitadel.v1.auth_option) = {
            permission: "iam.policy.write";
        };

        option (grpc.gateway.protoc_gen_openapiv2.options.openapiv2_operation) = {
            tags: "policy";
            tags: "password policy";
            tags: "password complexity";
            external_docs: {
                url: "https://docs.zitadel.ch/administrate#Password_complexity";
                description: "detailed information about the password complexity policy";
            };
            responses: {
                key: "200";
                value: {
                    description: "default password complexity policy updated";
                };
            };
            responses: {
                key: "400";
                value: {
                    description: "invalid argument";
                    schema: {
                        json_schema: {
                            ref: "#/definitions/rpcStatus";
                        };
                    };
                };
            };
        };
    }

    //Returns the password age policy defined by the administrators of ZITADEL
    rpc GetPasswordAgePolicy(GetPasswordAgePolicyRequest) returns (GetPasswordAgePolicyResponse) {
        option (google.api.http) = {
            get: "/policies/password/age";
        };

        option (zitadel.v1.auth_option) = {
            permission: "iam.policy.read";
        };

        option (grpc.gateway.protoc_gen_openapiv2.options.openapiv2_operation) = {
            tags: "policy";
            tags: "password policy";
            tags: "password age";
            responses: {
                key: "200";
                value: {
                    description: "default password age policy";
                };
            };
        };
    }
    
    //Updates the default password age policy of ZITADEL
    // it impacts all organisations without a customised policy
    rpc UpdatePasswordAgePolicy(UpdatePasswordAgePolicyRequest) returns (UpdatePasswordAgePolicyResponse) {
        option (google.api.http) = {
            put: "/policies/password/age";
            body: "*";
        };

        option (zitadel.v1.auth_option) = {
            permission: "iam.policy.write";
        };

        option (grpc.gateway.protoc_gen_openapiv2.options.openapiv2_operation) = {
            tags: "policy";
            tags: "password policy";
            tags: "password age";
            responses: {
                key: "200";
                value: {
                    description: "default password age policy updated";
                };
            };
            responses: {
                key: "400";
                value: {
                    description: "invalid argument";
                    schema: {
                        json_schema: {
                            ref: "#/definitions/rpcStatus";
                        };
                    };
                };
            };
        };
    }

    //Returns the lockout policy defined by the administrators of ZITADEL
    rpc GetLockoutPolicy(GetLockoutPolicyRequest) returns (GetLockoutPolicyResponse) {
        option (google.api.http) = {
            get: "/policies/lockout";
        };

        option (zitadel.v1.auth_option) = {
            permission: "iam.policy.read";
        };

        option (grpc.gateway.protoc_gen_openapiv2.options.openapiv2_operation) = {
            tags: "policy";
            tags: "lockout policy";
            responses: {
                key: "200";
                value: {
                    description: "default lockout policy";
                };
            };
        };
    }
    
    //Updates the default lockout policy of ZITADEL
    // it impacts all organisations without a customised policy
    rpc UpdateLockoutPolicy(UpdateLockoutPolicyRequest) returns (UpdateLockoutPolicyResponse) {
        option (google.api.http) = {
            put: "/policies/password/lockout";
            body: "*";
        };

        option (zitadel.v1.auth_option) = {
            permission: "iam.policy.write";
        };
    }

    //Returns the privacy policy defined by the administrators of ZITADEL
    rpc GetPrivacyPolicy(GetPrivacyPolicyRequest) returns (GetPrivacyPolicyResponse) {
        option (google.api.http) = {
            get: "/policies/privacy";
        };

        option (zitadel.v1.auth_option) = {
            permission: "iam.policy.read";
        };

        option (grpc.gateway.protoc_gen_openapiv2.options.openapiv2_operation) = {
            tags: "policy";
            tags: "privacy policy";
            tags: "privacy";
            responses: {
                key: "200";
                value: {
                    description: "default privacy policy";
                };
            };
        };
    }

    //Updates the default privacy policy of ZITADEL
    // it impacts all organisations without a customised policy
    rpc UpdatePrivacyPolicy(UpdatePrivacyPolicyRequest) returns (UpdatePrivacyPolicyResponse) {
        option (google.api.http) = {
            put: "/policies/privacy";
            body: "*";
        };

        option (zitadel.v1.auth_option) = {
            permission: "iam.policy.write";
        };

        option (grpc.gateway.protoc_gen_openapiv2.options.openapiv2_operation) = {
            tags: "policy";
            tags: "privacy policy";
            tags: "privacy";
            responses: {
                key: "200";
                value: {
                    description: "default privacy policy updated";
                };
            };
            responses: {
                key: "400";
                value: {
                    description: "invalid argument";
                    schema: {
                        json_schema: {
                            ref: "#/definitions/rpcStatus";
                        };
                    };
                };
            };
        };
    }

    //Returns the default text for initial message (translation file)
    rpc GetDefaultInitMessageText(GetDefaultInitMessageTextRequest) returns (GetDefaultInitMessageTextResponse) {
        option (google.api.http) = {
            get: "/text/default/message/init/{language}";
        };

        option (zitadel.v1.auth_option) = {
            permission: "iam.policy.read";
        };
    }

    //Returns the custom text for initial message (overwritten in eventstore)
    rpc GetCustomInitMessageText(GetCustomInitMessageTextRequest) returns (GetCustomInitMessageTextResponse) {
        option (google.api.http) = {
            get: "/text/message/init/{language}";
        };

        option (zitadel.v1.auth_option) = {
            permission: "iam.policy.read";
        };
    }

    //Sets the default custom text for initial message
    // it impacts all organisations without customized initial message text
    // The Following Variables can be used:
    // {{.Code}} {{.UserName}} {{.FirstName}} {{.LastName}} {{.NickName}} {{.DisplayName}} {{.LastEmail}} {{.VerifiedEmail}} {{.LastPhone}} {{.VerifiedPhone}} {{.PreferredLoginName}} {{.LoginNames}} {{.ChangeDate}}
    rpc SetDefaultInitMessageText(SetDefaultInitMessageTextRequest) returns (SetDefaultInitMessageTextResponse) {
        option (google.api.http) = {
            put: "/text/message/init/{language}";
            body: "*";
        };

        option (zitadel.v1.auth_option) = {
            permission: "iam.policy.write";
        };
    }

    // Removes the custom init message text of the system
    // The default text from the translation file will trigger after
    rpc ResetCustomInitMessageTextToDefault(ResetCustomInitMessageTextToDefaultRequest) returns (ResetCustomInitMessageTextToDefaultResponse) {
        option (google.api.http) = {
            delete: "/text/message/init/{language}"
        };

        option (zitadel.v1.auth_option) = {
            permission: "iam.policy.delete"
        };
    }

    //Returns the default text for password reset message (translation file)
    rpc GetDefaultPasswordResetMessageText(GetDefaultPasswordResetMessageTextRequest) returns (GetDefaultPasswordResetMessageTextResponse) {
        option (google.api.http) = {
            get: "/text/deafult/message/passwordreset/{language}";
        };

        option (zitadel.v1.auth_option) = {
            permission: "iam.policy.read";
        };
    }

    //Returns the custom text for password reset message (overwritten in eventstore)
    rpc GetCustomPasswordResetMessageText(GetCustomPasswordResetMessageTextRequest) returns (GetCustomPasswordResetMessageTextResponse) {
        option (google.api.http) = {
            get: "/text/message/passwordreset/{language}";
        };

        option (zitadel.v1.auth_option) = {
            permission: "iam.policy.read";
        };
    }

    //Sets the default custom text for password reset message
    // it impacts all organisations without customized password reset message text
    // The Following Variables can be used:
    // {{.Code}} {{.UserName}} {{.FirstName}} {{.LastName}} {{.NickName}} {{.DisplayName}} {{.LastEmail}} {{.VerifiedEmail}} {{.LastPhone}} {{.VerifiedPhone}} {{.PreferredLoginName}} {{.LoginNames}} {{.ChangeDate}}
    rpc SetDefaultPasswordResetMessageText(SetDefaultPasswordResetMessageTextRequest) returns (SetDefaultPasswordResetMessageTextResponse) {
        option (google.api.http) = {
            put: "/text/message/passwordreset/{language}";
            body: "*";
        };

        option (zitadel.v1.auth_option) = {
            permission: "iam.policy.write";
        };

    }

    // Removes the custom password reset message text of the system
    // The default text from the translation file will trigger after
    rpc ResetCustomPasswordResetMessageTextToDefault(ResetCustomPasswordResetMessageTextToDefaultRequest) returns (ResetCustomPasswordResetMessageTextToDefaultResponse) {
        option (google.api.http) = {
            delete: "/text/message/verifyemail/{language}"
        };

        option (zitadel.v1.auth_option) = {
            permission: "iam.policy.delete"
        };
    }

    //Returns the default text for verify email message (translation files)
    rpc GetDefaultVerifyEmailMessageText(GetDefaultVerifyEmailMessageTextRequest) returns (GetDefaultVerifyEmailMessageTextResponse) {
        option (google.api.http) = {
            get: "/text/default/message/verifyemail/{language}";
        };

        option (zitadel.v1.auth_option) = {
            permission: "iam.policy.read";
        };
    }

    //Returns the custom text for verify email message (overwritten in eventstore)
    rpc GetCustomVerifyEmailMessageText(GetCustomVerifyEmailMessageTextRequest) returns (GetCustomVerifyEmailMessageTextResponse) {
        option (google.api.http) = {
            get: "/text/message/verifyemail/{language}";
        };

        option (zitadel.v1.auth_option) = {
            permission: "iam.policy.read";
        };
    }

    //Sets the default custom text for verify email message
    // it impacts all organisations without customized verify email message text
    // The Following Variables can be used:
    // {{.Code}} {{.UserName}} {{.FirstName}} {{.LastName}} {{.NickName}} {{.DisplayName}} {{.LastEmail}} {{.VerifiedEmail}} {{.LastPhone}} {{.VerifiedPhone}} {{.PreferredLoginName}} {{.LoginNames}} {{.ChangeDate}}
    rpc SetDefaultVerifyEmailMessageText(SetDefaultVerifyEmailMessageTextRequest) returns (SetDefaultVerifyEmailMessageTextResponse) {
        option (google.api.http) = {
            put: "/text/message/verifyemail/{language}";
            body: "*";
        };

        option (zitadel.v1.auth_option) = {
            permission: "iam.policy.write";
        };
    }

    // Removes the custom verify email message text of the system
    // The default text from the translation file will trigger after
    rpc ResetCustomVerifyEmailMessageTextToDefault(ResetCustomVerifyEmailMessageTextToDefaultRequest) returns (ResetCustomVerifyEmailMessageTextToDefaultResponse) {
        option (google.api.http) = {
            delete: "/text/message/verifyemail/{language}"
        };

        option (zitadel.v1.auth_option) = {
            permission: "iam.policy.delete"
        };
    }

    //Returns the default text for verify phone message (translation file)
    rpc GetDefaultVerifyPhoneMessageText(GetDefaultVerifyPhoneMessageTextRequest) returns (GetDefaultVerifyPhoneMessageTextResponse) {
        option (google.api.http) = {
            get: "/text/default/message/verifyphone/{language}";
        };

        option (zitadel.v1.auth_option) = {
            permission: "iam.policy.read";
        };
    }

    //Returns the custom text for verify phone message
    rpc GetCustomVerifyPhoneMessageText(GetCustomVerifyPhoneMessageTextRequest) returns (GetCustomVerifyPhoneMessageTextResponse) {
        option (google.api.http) = {
            get: "/text/message/verifyphone/{language}";
        };

        option (zitadel.v1.auth_option) = {
            permission: "iam.policy.read";
        };
    }

    //Sets the default custom text for verify phone message
    // it impacts all organisations without customized verify phone message text
    // The Following Variables can be used:
    // {{.Code}} {{.UserName}} {{.FirstName}} {{.LastName}} {{.NickName}} {{.DisplayName}} {{.LastEmail}} {{.VerifiedEmail}} {{.LastPhone}} {{.VerifiedPhone}} {{.PreferredLoginName}} {{.LoginNames}} {{.ChangeDate}}
    rpc SetDefaultVerifyPhoneMessageText(SetDefaultVerifyPhoneMessageTextRequest) returns (SetDefaultVerifyPhoneMessageTextResponse) {
        option (google.api.http) = {
            put: "/text/message/verifyphone/{language}";
            body: "*";
        };

        option (zitadel.v1.auth_option) = {
            permission: "iam.policy.write";
        };
    }

    // Removes the custom verify phone text of the system
    // The default text from the translation file will trigger after
    rpc ResetCustomVerifyPhoneMessageTextToDefault(ResetCustomVerifyPhoneMessageTextToDefaultRequest) returns (ResetCustomVerifyPhoneMessageTextToDefaultResponse) {
        option (google.api.http) = {
            delete: "/text/message/verifyphone/{language}"
        };

        option (zitadel.v1.auth_option) = {
            permission: "iam.policy.delete"
        };
    }

    //Returns the default text for domain claimed message (translation file)
    rpc GetDefaultDomainClaimedMessageText(GetDefaultDomainClaimedMessageTextRequest) returns (GetDefaultDomainClaimedMessageTextResponse) {
        option (google.api.http) = {
            get: "/text/default/message/domainclaimed/{language}";
        };

        option (zitadel.v1.auth_option) = {
            permission: "iam.policy.read";
        };
    }

    //Returns the custom text for domain claimed message (overwritten in eventstore)
    rpc GetCustomDomainClaimedMessageText(GetCustomDomainClaimedMessageTextRequest) returns (GetCustomDomainClaimedMessageTextResponse) {
        option (google.api.http) = {
            get: "/text/message/domainclaimed/{language}";
        };

        option (zitadel.v1.auth_option) = {
            permission: "iam.policy.read";
        };
    }

    //Sets the default custom text for domain claimed phone message
    // it impacts all organisations without customized domain claimed message text
    // The Following Variables can be used:
    // {{.Domain}} {{.TempUsername}} {{.UserName}} {{.FirstName}} {{.LastName}} {{.NickName}} {{.DisplayName}} {{.LastEmail}} {{.VerifiedEmail}} {{.LastPhone}} {{.VerifiedPhone}} {{.PreferredLoginName}} {{.LoginNames}} {{.ChangeDate}}
    rpc SetDefaultDomainClaimedMessageText(SetDefaultDomainClaimedMessageTextRequest) returns (SetDefaultDomainClaimedMessageTextResponse) {
        option (google.api.http) = {
            put: "/text/message/domainclaimed/{language}";
            body: "*";
        };

        option (zitadel.v1.auth_option) = {
            permission: "iam.policy.write";
        };
    }

    // Removes the custom domain claimed message text of the system
    // The default text from the translation file will trigger after
    rpc ResetCustomDomainClaimedMessageTextToDefault(ResetCustomDomainClaimedMessageTextToDefaultRequest) returns (ResetCustomDomainClaimedMessageTextToDefaultResponse) {
        option (google.api.http) = {
            delete: "/text/message/domainclaimed/{language}"
        };

        option (zitadel.v1.auth_option) = {
            permission: "iam.policy.delete"
        };
    }

    //Returns the default text for passwordless registration message (translation file)
    rpc GetDefaultPasswordlessRegistrationMessageText(GetDefaultPasswordlessRegistrationMessageTextRequest) returns (GetDefaultPasswordlessRegistrationMessageTextResponse) {
        option (google.api.http) = {
            get: "/text/default/message/passwordless_registration/{language}";
        };

        option (zitadel.v1.auth_option) = {
            permission: "iam.policy.read";
        };
    }

    //Returns the custom text for passwordless registration message (overwritten in eventstore)
    rpc GetCustomPasswordlessRegistrationMessageText(GetCustomPasswordlessRegistrationMessageTextRequest) returns (GetCustomPasswordlessRegistrationMessageTextResponse) {
        option (google.api.http) = {
            get: "/text/message/passwordless_registration/{language}";
        };

        option (zitadel.v1.auth_option) = {
            permission: "iam.policy.read";
        };
    }

    //Sets the default custom text for passwordless registration message
    // it impacts all organisations without customized passwordless registration message text
    // The Following Variables can be used:
    // {{.UserName}} {{.FirstName}} {{.LastName}} {{.NickName}} {{.DisplayName}} {{.LastEmail}} {{.VerifiedEmail}} {{.LastPhone}} {{.VerifiedPhone}} {{.PreferredLoginName}} {{.LoginNames}} {{.ChangeDate}}
    rpc SetDefaultPasswordlessRegistrationMessageText(SetDefaultPasswordlessRegistrationMessageTextRequest) returns (SetDefaultPasswordlessRegistrationMessageTextResponse) {
        option (google.api.http) = {
            put: "/text/message/passwordless_registration/{language}";
            body: "*";
        };

        option (zitadel.v1.auth_option) = {
            permission: "iam.policy.write";
        };
    }

    // Removes the custom passwordless link message text of the system
    // The default text from the translation file will trigger after
    rpc ResetCustomPasswordlessRegistrationMessageTextToDefault(ResetCustomPasswordlessRegistrationMessageTextToDefaultRequest) returns (ResetCustomPasswordlessRegistrationMessageTextToDefaultResponse) {
        option (google.api.http) = {
            delete: "/text/message/passwordless_registration/{language}"
        };

        option (zitadel.v1.auth_option) = {
            permission: "policy.delete"
        };
    }

    //Returns the default custom texts for login ui (translation file)
    rpc GetDefaultLoginTexts(GetDefaultLoginTextsRequest) returns (GetDefaultLoginTextsResponse) {
        option (google.api.http) = {
            get: "/text/default/login/{language}";
        };

        option (zitadel.v1.auth_option) = {
            permission: "iam.policy.read";
        };
    }

    //Returns the custom texts for login ui
    rpc GetCustomLoginTexts(GetCustomLoginTextsRequest) returns (GetCustomLoginTextsResponse) {
        option (google.api.http) = {
            get: "/text/login/{language}";
        };

        option (zitadel.v1.auth_option) = {
            permission: "iam.policy.read";
        };
    }

    //Sets the custom text for login ui
    //it impacts all organisations without customized login ui texts
    rpc SetCustomLoginText(SetCustomLoginTextsRequest) returns (SetCustomLoginTextsResponse) {
        option (google.api.http) = {
            put: "/text/login/{language}";
            body: "*";
        };

        option (zitadel.v1.auth_option) = {
            permission: "iam.policy.write";
        };
    }

    // Removes the custom texts for login ui
    // it impacts all organisations without customized login ui texts
    // The default text form translation file will trigger after
    rpc ResetCustomLoginTextToDefault(ResetCustomLoginTextsToDefaultRequest) returns (ResetCustomLoginTextsToDefaultResponse) {
        option (google.api.http) = {
            delete: "/text/login/{language}"
        };

        option (zitadel.v1.auth_option) = {
            permission: "policy.delete"
        };
    }

    //Returns the IAM roles visible for the requested user 
    rpc ListIAMMemberRoles(ListIAMMemberRolesRequest) returns (ListIAMMemberRolesResponse) {
        option (google.api.http) = {
            post: "/members/roles/_search";
        };

        option (zitadel.v1.auth_option) = {
            permission: "iam.member.read";
        };

        option (grpc.gateway.protoc_gen_openapiv2.options.openapiv2_operation) = {
            tags: "iam";
            tags: "member";
            tags: "roles";
            external_docs: {
                url: "https://docs.zitadel.ch/administrate#ZITADEL_s_management_roles";
                description: "detailed information about the IAM member roles";
            };
            responses: {
                key: "200";
                value: {
                    description: "roles on the IAM of the user";
                };
            };
        };
    }

    //Returns all members matching the request
    // all queries need to match (ANDed)
    rpc ListIAMMembers(ListIAMMembersRequest) returns (ListIAMMembersResponse) {
        option (google.api.http) = {
            post: "/members/_search";
            body: "*";
        };

        option (zitadel.v1.auth_option) = {
            permission: "iam.member.read";
        };

        option (grpc.gateway.protoc_gen_openapiv2.options.openapiv2_operation) = {
            tags: "iam";
            tags: "member";
            tags: "iam member";
            external_docs: {
                url: "https://docs.zitadel.ch/administrate#ZITADEL_s_management_roles";
                description: "detailed information about the IAM member roles";
            };
            responses: {
                key: "200";
                value: {
                    description: "members of the IAM";
                };
            };
        };
    }

    //Adds a user to the membership list of ZITADEL with the given roles
    // undefined roles will be dropped
    rpc AddIAMMember(AddIAMMemberRequest) returns (AddIAMMemberResponse) {
        option (google.api.http) = {
            post: "/members";
            body: "*";
        };

        option (zitadel.v1.auth_option) = {
            permission: "iam.member.write";
        };

        option (grpc.gateway.protoc_gen_openapiv2.options.openapiv2_operation) = {
            tags: "iam";
            tags: "member";
            tags: "iam member";
            external_docs: {
                url: "https://docs.zitadel.ch/administrate#ZITADEL_s_management_roles";
                description: "detailed information about the IAM member roles";
            };
            responses: {
                key: "200";
                value: {
                    description: "Member added to the IAM";
                };
            };
            responses: {
                key: "400";
                value: {
                    description: "user not found or invalid roles";
                    schema: {
                        json_schema: {
                            ref: "#/definitions/rpcStatus";
                        };
                    };
                };
            };
        };
    }

    //Sets the given roles on a member.
    // The member has only roles provided by this call
    rpc UpdateIAMMember(UpdateIAMMemberRequest) returns (UpdateIAMMemberResponse) {
        option (google.api.http) = {
            put: "/members/{user_id}";
            body: "*";
        };

        option (zitadel.v1.auth_option) = {
            permission: "iam.member.write";
        };

        option (grpc.gateway.protoc_gen_openapiv2.options.openapiv2_operation) = {
            tags: "iam";
            tags: "member";
            tags: "iam member";
            external_docs: {
                url: "https://docs.zitadel.ch/administrate#ZITADEL_s_management_roles";
                description: "detailed information about the IAM member roles";
            };
            responses: {
                key: "200";
                value: {
                    description: "Member of the IAM updated";
                };
            };
            responses: {
                key: "400";
                value: {
                    description: "invalid user or roles";
                    schema: {
                        json_schema: {
                            ref: "#/definitions/rpcStatus";
                        };
                    };
                };
            };
        };
    }

    //Removes the user from the membership list of ZITADEL
    rpc RemoveIAMMember(RemoveIAMMemberRequest) returns (RemoveIAMMemberResponse) {
        option (google.api.http) = {
            delete: "/members/{user_id}";
        };

        option (zitadel.v1.auth_option) = {
            permission: "iam.member.delete";
        };

        option (grpc.gateway.protoc_gen_openapiv2.options.openapiv2_operation) = {
            tags: "iam";
            tags: "member";
            tags: "iam member";
            external_docs: {
                url: "https://docs.zitadel.ch/administrate#ZITADEL_s_management_roles";
                description: "detailed information about the IAM member roles";
            };
            responses: {
                key: "200";
                value: {
                    description: "Member of the IAM removed";
                };
            };
            responses: {
                key: "400";
                value: {
                    description: "invalid user";
                    schema: {
                        json_schema: {
                            ref: "#/definitions/rpcStatus";
                        };
                    };
                };
            };
        };
    }

    //Returns all stored read models of ZITADEL
    // views are used for search optimisation and optimise request latencies
    // they represent the delta of the event happend on the objects
    rpc ListViews(ListViewsRequest) returns (ListViewsResponse) {
        option (google.api.http) = {
            post: "/views/_search";
        };

        option (zitadel.v1.auth_option) = {
            permission: "iam.read";
        };

        option (grpc.gateway.protoc_gen_openapiv2.options.openapiv2_operation) = {
            tags: "views";
            external_docs: {
                url: "https://docs.zitadel.ch/concepts#Software_Architecture";
                description: "details of ZITADEL's event driven software concepts";
            };
            responses: {
                key: "200";
                value: {
                    description: "Views for query operations";
                };
            };
        };
    }

    //Truncates the delta of the change stream
    // be carefull with this function because ZITADEL has to 
    // recompute the deltas after they got cleared. 
    // Search requests will return wrong results until all deltas are recomputed
    rpc ClearView(ClearViewRequest) returns (ClearViewResponse) {
        option (google.api.http) = {
            post: "/views/{database}/{view_name}";
        };

        option (zitadel.v1.auth_option) = {
            permission: "iam.write";
        };

        option (grpc.gateway.protoc_gen_openapiv2.options.openapiv2_operation) = {
            tags: "views";
            external_docs: {
                url: "https://docs.zitadel.ch/concepts#Software_Architecture";
                description: "details of ZITADEL's event driven software concepts";
            };
            responses: {
                key: "200";
                value: {
                    description: "View cleared";
                };
            };
        };
    }

    //Returns event descriptions which cannot be processed.
    // It's possible that some events need some retries. 
    // For example if the SMTP-API wasn't able to send an email at the first time
    rpc ListFailedEvents(ListFailedEventsRequest) returns (ListFailedEventsResponse) {
        option (google.api.http) = {
            post: "/failedevents/_search";
        };

        option (zitadel.v1.auth_option) = {
            permission: "iam.read";
        };

        option (grpc.gateway.protoc_gen_openapiv2.options.openapiv2_operation) = {
            tags: "failed events";
            external_docs: {
                url: "https://docs.zitadel.ch/concepts#Software_Architecture";
                description: "details of ZITADEL's event driven software concepts";
            };
            responses: {
                key: "200";
                value: {
                    description: "Events which were not processed by the views";
                };
            };
        };
    }

    //Deletes the event from failed events view.
    // the event is not removed from the change stream
    // This call is usefull if the system was able to process the event later. 
    // e.g. if the second try of sending an email was successful. the first try produced a
    // failed event. You can find out if it worked on the `failure_count`
    rpc RemoveFailedEvent(RemoveFailedEventRequest) returns (RemoveFailedEventResponse) {
        option (google.api.http) = {
            delete: "/failedevents/{database}/{view_name}/{failed_sequence}";
        };

        option (zitadel.v1.auth_option) = {
            permission: "iam.write";
        };

        option (grpc.gateway.protoc_gen_openapiv2.options.openapiv2_operation) = {
            tags: "failed events";
            external_docs: {
                url: "https://docs.zitadel.ch/concepts#Software_Architecture";
                description: "details of ZITADEL's event driven software concepts";
            };
            responses: {
                key: "200";
                value: {
                    description: "Events removed from the list";
                };
            };
            responses: {
                key: "400";
                value: {
                    description: "failed event not found";
                    schema: {
                        json_schema: {
                            ref: "#/definitions/rpcStatus";
                        };
                    };
                };
            };
        };
    }
}


//This is an empty request
message HealthzRequest {}

//This is an empty response
message HealthzResponse {}

//This is an empty request
message GetSupportedLanguagesRequest {}

message GetSupportedLanguagesResponse {
    repeated string languages = 1;
}

<<<<<<< HEAD
//This is an empty request
message GetFileSystemNotificationProviderRequest {}

message GetFileSystemNotificationProviderResponse {
    zitadel.settings.v1.DebugNotificationProvider provider = 1;
}

message AddFileSystemNotificationProviderRequest {
    bool compact = 1;
    bool enabled = 2;
}

message AddFileSystemNotificationProviderResponse {
    zitadel.v1.ObjectDetails details = 1;
}

message UpdateFileSystemNotificationProviderRequest {
    bool compact = 1;
    bool enabled = 2;
}

message UpdateFileSystemNotificationProviderResponse {
=======
message SetDefaultLanguageRequest {
    string language = 1 [(validate.rules).string = {min_len: 1, max_len: 10}];
}

message SetDefaultLanguageResponse {
    zitadel.v1.ObjectDetails details = 1;
}

//This is an empty request
message GetDefaultLanguageRequest {}

message GetDefaultLanguageResponse {
    string language = 1;
}

message ListSecretGeneratorsRequest {
    //list limitations and ordering
    zitadel.v1.ListQuery query = 1;
    //criterias the client is looking for
    repeated zitadel.settings.v1.SecretGeneratorQuery queries = 2;
}

message ListSecretGeneratorsResponse {
    zitadel.v1.ListDetails details = 1;
    repeated zitadel.settings.v1.SecretGenerator result = 3;
}

message GetSecretGeneratorRequest {
    zitadel.settings.v1.SecretGeneratorType generator_type = 1 [(validate.rules).enum = {defined_only: true, not_in: [0]}];
}

message GetSecretGeneratorResponse {
    zitadel.settings.v1.SecretGenerator secret_generator = 1;
}

message UpdateSecretGeneratorRequest {
    zitadel.settings.v1.SecretGeneratorType generator_type = 1 [(validate.rules).enum = {defined_only: true, not_in: [0]}];
    uint32 length = 2;
    google.protobuf.Duration  expiry   = 3;
    bool include_lower_letters = 4;
    bool include_upper_letters = 5;
    bool include_digits = 6;
    bool include_symbols = 7;
}

message UpdateSecretGeneratorResponse {
>>>>>>> f05d4063
    zitadel.v1.ObjectDetails details = 1;
}

//This is an empty request
<<<<<<< HEAD
message RemoveFileSystemNotificationProviderRequest {}

message RemoveFileSystemNotificationProviderResponse {
    zitadel.v1.ObjectDetails details = 1;
}

//This is an empty request
message GetLogNotificationProviderRequest {}

message GetLogNotificationProviderResponse {
    zitadel.settings.v1.DebugNotificationProvider provider = 1;
}

message AddLogNotificationProviderRequest {
    bool compact = 1;
    bool enabled = 2;
}

message AddLogNotificationProviderResponse {
    zitadel.v1.ObjectDetails details = 1;
}

message UpdateLogNotificationProviderRequest {
    bool compact = 1;
    bool enabled = 2;
}

message UpdateLogNotificationProviderResponse {
    zitadel.v1.ObjectDetails details = 1;
}

//This is an empty request
message RemoveLogNotificationProviderRequest {}

message RemoveLogNotificationProviderResponse {
=======
message GetSMTPConfigRequest {}

message GetSMTPConfigResponse {
    zitadel.settings.v1.SMTPConfig smtp_config = 1;
}

message UpdateSMTPConfigRequest {
    string sender_address = 1 [(validate.rules).string = {min_len: 1, max_len: 200}];
    string sender_name = 2 [(validate.rules).string = {min_len: 1, max_len: 200}];
    bool tls = 3;
    string host = 4 [(validate.rules).string = {min_len: 1, max_len: 500}];
    string user = 5;
}

message UpdateSMTPConfigResponse {
    zitadel.v1.ObjectDetails details = 1;
}

message UpdateSMTPConfigPasswordRequest {
    string password = 1;
}

message UpdateSMTPConfigPasswordResponse {
    zitadel.v1.ObjectDetails details = 1;
}

message ListSMSProvidersRequest {
    //list limitations and ordering
    zitadel.v1.ListQuery query = 1;
}

message ListSMSProvidersResponse {
    zitadel.v1.ListDetails details = 1;
    repeated zitadel.settings.v1.SMSProvider result = 3;
}

message GetSMSProviderRequest {
    string id = 1 [(validate.rules).string = {min_len: 1, max_len: 100}];
}

message GetSMSProviderResponse {
    zitadel.settings.v1.SMSProvider config = 1;
}

message AddSMSProviderTwilioRequest {
    string sid = 1 [(validate.rules).string = {min_len: 1, max_len: 200}];
    string token = 2 [(validate.rules).string = {min_len: 1, max_len: 200}];
    string sender_number = 3 [(validate.rules).string = {min_len: 1, max_len: 200}];
}

message AddSMSProviderTwilioResponse {
    zitadel.v1.ObjectDetails details = 1;
    string id = 2;
}

message UpdateSMSProviderTwilioRequest {
    string id = 1 [(validate.rules).string = {min_len: 1, max_len: 200}];
    string sid = 2 [(validate.rules).string = {min_len: 1, max_len: 200}];
    string sender_number = 3 [(validate.rules).string = {min_len: 1, max_len: 200}];
}

message UpdateSMSProviderTwilioResponse {
    zitadel.v1.ObjectDetails details = 1;
}

message UpdateSMSProviderTwilioTokenRequest {
    string id = 1 [(validate.rules).string = {min_len: 1, max_len: 200}];
    string token = 2 [(validate.rules).string = {min_len: 1, max_len: 200}];
}

message UpdateSMSProviderTwilioTokenResponse {
>>>>>>> f05d4063
    zitadel.v1.ObjectDetails details = 1;
}

// if name or domain is already in use, org is not unique
message IsOrgUniqueRequest {
    option (grpc.gateway.protoc_gen_openapiv2.options.openapiv2_schema) = {
		json_schema: {
			description: "All unique fields of an organisation";
			required: ["name", "domain"]
		};
	};

    string name = 1 [
        (validate.rules).string = {min_len: 1, max_len: 200},
        (grpc.gateway.protoc_gen_openapiv2.options.openapiv2_field) = {
            example: "\"CAOS AG\"";
            min_length: 1;
            max_length: 200;
        }
    ];
    string domain = 2 [
        (validate.rules).string = {min_len: 1, max_len: 200},
        (grpc.gateway.protoc_gen_openapiv2.options.openapiv2_field) = {
            example: "\"caos.ch\"";
            min_length: 1;
            max_length: 200;
        }
    ];
}

message IsOrgUniqueResponse {
    bool is_unique = 1;
}

message GetOrgByIDRequest {
    string id = 1 [
        (validate.rules).string = {min_len: 1, max_len: 200},
        (grpc.gateway.protoc_gen_openapiv2.options.openapiv2_field) = {
            example: "\"69629023906488334\"";
            min_length: 1;
            max_length: 200;
        }
    ];
}

message GetOrgByIDResponse {
    zitadel.org.v1.Org org = 1;
}

message ListOrgsRequest {
    option (grpc.gateway.protoc_gen_openapiv2.options.openapiv2_schema) = {
		json_schema: {
			description: "Search query for lists";
			required: ["query"]
		};
	};

    //list limitations and ordering
    zitadel.v1.ListQuery query = 1;
    // the field the result is sorted
    zitadel.org.v1.OrgFieldName sorting_column = 2;
    //criterias the client is looking for
    repeated zitadel.org.v1.OrgQuery queries = 3;
}

message ListOrgsResponse {
    zitadel.v1.ListDetails details = 1;
    zitadel.org.v1.OrgFieldName sorting_column = 2;
    repeated zitadel.org.v1.Org result = 3;
}

message SetUpOrgRequest {
    option (grpc.gateway.protoc_gen_openapiv2.options.openapiv2_schema) = {
		json_schema: {
			description: "Request to set up an organisation. User is required";
			required: ["org", "user"]
		};
	};

    message Org {
        option (grpc.gateway.protoc_gen_openapiv2.options.openapiv2_schema) = {
            json_schema: {
                required: ["name"]
            };
		};
        string name = 1 [
            (validate.rules).string = {min_len: 1, max_len: 200},
            (grpc.gateway.protoc_gen_openapiv2.options.openapiv2_field) = {
                min_length: 1;
                max_length: 200;
                example: "\"CAOS AG\"";
            }
        ];
        string domain = 2 [
            (validate.rules).string = {max_len: 200},
            (grpc.gateway.protoc_gen_openapiv2.options.openapiv2_field) = {
                description: "ZITADEL generates a domain (<org-name>.zitadel.ch) for an organisation, the field is not required";
                max_length: 200;
                example: "\"caos.ch\"";
            }
        ];
    }

    message Human {
        option (grpc.gateway.protoc_gen_openapiv2.options.openapiv2_schema) = {
            json_schema: {
                required: ["user_name", "profile", "email", "password"];
            };
		};

        message Profile {
            option (grpc.gateway.protoc_gen_openapiv2.options.openapiv2_schema) = {
                json_schema: {
                    required: ["first_name", "last_name"];
                };
            };

            string first_name = 1 [
                (validate.rules).string = {min_len: 1, max_len: 200},
                (grpc.gateway.protoc_gen_openapiv2.options.openapiv2_field) = {
                    min_length: 1;
                    max_length: 200;
                    example: "\"Gigi\"";
                }
            ];
            string last_name = 2 [
                (validate.rules).string = {min_len: 1, max_len: 200},
                (grpc.gateway.protoc_gen_openapiv2.options.openapiv2_field) = {
                    min_length: 1;
                    max_length: 200;
                    example: "\"Giraffe\"";
                }
            ];
            string nick_name = 3 [
                (validate.rules).string = {max_len: 200},
                (grpc.gateway.protoc_gen_openapiv2.options.openapiv2_field) = {
                    max_length: 200;
                    example: "\"long_neck\"";
                }
            ];
            string display_name = 4 [
                (validate.rules).string = {max_len: 200},
                (grpc.gateway.protoc_gen_openapiv2.options.openapiv2_field) = {
                    description: "a user can set his display name, if nothing is set ZITADEL computes \"first_name last_name\"";
                    max_length: 200;
                    example: "\"Gigi Giraffe\"";
                }
            ];
            string preferred_language = 5 [
                (validate.rules).string = {max_len: 10},
                (grpc.gateway.protoc_gen_openapiv2.options.openapiv2_field) = {
                    description: "language tag analog https://tools.ietf.org/html/rfc3066";
                    max_length: 10;
                    example: "\"en\"";
                }
            ];
            zitadel.user.v1.Gender gender = 6;
        }
        message Email {
            option (grpc.gateway.protoc_gen_openapiv2.options.openapiv2_schema) = {
                json_schema: {
                    required: ["email"];
                };
            };

            string email = 1 [
                (validate.rules).string.email = true,
                (grpc.gateway.protoc_gen_openapiv2.options.openapiv2_field) = {
                    description: "email address of the user. (spec: https://tools.ietf.org/html/rfc2822#section-3.4.1)";
                    min_length: 1;
                    example: "\"gigi@caos.ch\"";
                }
            ];  //TODO: check if no value is allowed
            bool is_email_verified = 2;
        }
        message Phone {
            option (grpc.gateway.protoc_gen_openapiv2.options.openapiv2_schema) = {
                json_schema: {
                    required: ["phone"];
                };
            };
            // has to be a global number
            string phone = 1 [
                (validate.rules).string = {min_len: 1, max_len: 50, prefix: "+"},
                (grpc.gateway.protoc_gen_openapiv2.options.openapiv2_field) = {
                    description: "mobile phone number of the user. (use global pattern of spec https://tools.ietf.org/html/rfc3966)";
                    min_length: 1;
                    max_length: 50;
                    example: "\"+41 71 000 00 00\"";
                }
            ];
            bool is_phone_verified = 2;
        }
    
        string user_name = 1 [
            (validate.rules).string = {min_len: 1, max_len: 200},
            (grpc.gateway.protoc_gen_openapiv2.options.openapiv2_field) = {
                min_length: 1;
                max_length: 200;
                example: "\"mr_long_neck\"";
            }
        ];
        
        Profile profile = 2 [(validate.rules).message.required = true];
        Email email = 3 [(validate.rules).message.required = true];
        Phone phone = 4;
        string password = 5 [
            (grpc.gateway.protoc_gen_openapiv2.options.openapiv2_field) = {
                description: "the initial password of the user";
                example: "\"my_53cr3t-P4$$w0rd\"";
            }
        ];
    }
    Org org = 1 [
        (validate.rules).message.required = true
    ];
    oneof user {
        option (validate.required) = true;

        // oneof field for the user managing the organisation
        Human human = 2;
    }
}

message SetUpOrgResponse {
    zitadel.v1.ObjectDetails details = 1;
    string org_id = 2;
    string user_id = 3;
}

message GetIDPByIDRequest {
    string id = 1 [
        (validate.rules).string = {min_len: 1, max_len: 200},
        (grpc.gateway.protoc_gen_openapiv2.options.openapiv2_field) = {
            min_length: 1;
            max_length: 200;
            example: "\"69234230193872955\"";
        }
    ];
}

message GetIDPByIDResponse {
    zitadel.idp.v1.IDP idp = 1;
}

message ListIDPsRequest {
    //list limitations and ordering
    zitadel.v1.ListQuery query = 1;
    // the field the result is sorted
    zitadel.idp.v1.IDPFieldName sorting_column = 2;
    //criterias the client is looking for
    repeated IDPQuery queries = 3;
}

message IDPQuery {
    oneof query {
        zitadel.idp.v1.IDPIDQuery idp_id_query = 1;
        zitadel.idp.v1.IDPNameQuery idp_name_query = 2;
    }
}

message ListIDPsResponse {
    zitadel.v1.ListDetails details = 1;
    zitadel.idp.v1.IDPFieldName sorting_column = 2;
    repeated zitadel.idp.v1.IDP result = 3;
}

message AddOIDCIDPRequest {
    option (grpc.gateway.protoc_gen_openapiv2.options.openapiv2_schema) = {
        json_schema: {
            required: ["name", "client_id", "client_secret", "issuer"]
        };
    };

    string name = 1 [
        (validate.rules).string = {min_len: 1, max_len: 200},
        (grpc.gateway.protoc_gen_openapiv2.options.openapiv2_field) = {
            example: "\"google\"";
            min_length: 1;
            max_length: 200;
        }
    ];
    zitadel.idp.v1.IDPStylingType styling_type = 2 [
        (validate.rules).enum = {defined_only: true},
        (grpc.gateway.protoc_gen_openapiv2.options.openapiv2_field) = {
            description: "some identity providers specify the styling of the button to their login";
        }
    ];
    string client_id = 3 [
        (validate.rules).string = {min_len: 1, max_len: 200},
        (grpc.gateway.protoc_gen_openapiv2.options.openapiv2_field) = {
            description: "client id generated by the identity provider";
            min_length: 1;
            max_length: 200;
        }
    ];
    string client_secret = 4 [
        (validate.rules).string = {min_len: 1, max_len: 200},
        (grpc.gateway.protoc_gen_openapiv2.options.openapiv2_field) = {
            description: "client secret generated by the identity provider";
            min_length: 1;
            max_length: 200;
        }
    ];
    string issuer = 5 [
        (validate.rules).string = {min_len: 1, max_len: 200},
        (grpc.gateway.protoc_gen_openapiv2.options.openapiv2_field) = {
            example: "\"https://accounts.google.com\"";
            description: "the oidc issuer of the identity provider";
            max_length: 200;
        }
    ];
    repeated string scopes = 6 [
        (grpc.gateway.protoc_gen_openapiv2.options.openapiv2_field) = {
            example: "[\"openid\", \"profile\", \"email\"]";
            description: "the scopes requested by ZITADEL during the request on the identity provider";
        }
    ];
    zitadel.idp.v1.OIDCMappingField display_name_mapping = 7 [
        (validate.rules).enum = {defined_only: true},
        (grpc.gateway.protoc_gen_openapiv2.options.openapiv2_field) = {
            description: "definition which field is mapped to the display name of the user";
        }
    ];
    zitadel.idp.v1.OIDCMappingField username_mapping = 8 [
        (validate.rules).enum = {defined_only: true},
        (grpc.gateway.protoc_gen_openapiv2.options.openapiv2_field) = {
            description: "definition which field is mapped to the email of the user";
        }
    ];
    bool auto_register = 9;
}

message AddOIDCIDPResponse {
    zitadel.v1.ObjectDetails details = 1;
    string idp_id = 2;
}

message AddJWTIDPRequest {
    option (grpc.gateway.protoc_gen_openapiv2.options.openapiv2_schema) = {
        json_schema: {
            required: ["name", "issuer", "keys_endpoint"]
        };
    };

    string name = 1 [
        (validate.rules).string = {min_len: 1, max_len: 200},
        (grpc.gateway.protoc_gen_openapiv2.options.openapiv2_field) = {
            example: "\"google\"";
            min_length: 1;
            max_length: 200;
        }
    ];
    zitadel.idp.v1.IDPStylingType styling_type = 2 [
        (validate.rules).enum = {defined_only: true},
        (grpc.gateway.protoc_gen_openapiv2.options.openapiv2_field) = {
            description: "some identity providers specify the styling of the button to their login";
        }
    ];
    string jwt_endpoint = 3 [
        (validate.rules).string = {min_len: 1, max_len: 200},
        (grpc.gateway.protoc_gen_openapiv2.options.openapiv2_field) = {
            example: "\"https://custom.com/auth/jwt\"";
            description: "the endpoint where the jwt can be extracted";
        }
    ];
    string issuer = 4 [
        (validate.rules).string = {min_len: 1, max_len: 200},
        (grpc.gateway.protoc_gen_openapiv2.options.openapiv2_field) = {
            example: "\"https://accounts.custom.com\"";
            description: "the issuer of the jwt (for validation)";
        }
    ];
    string keys_endpoint = 5 [
        (validate.rules).string = {min_len: 1, max_len: 200},
        (grpc.gateway.protoc_gen_openapiv2.options.openapiv2_field) = {
            example: "\"https://accounts.custom.com/keys\"";
            description: "the endpoint to the key (JWK) which are used to sign the JWT with";
        }
    ];
    string header_name = 6 [
        (validate.rules).string = {min_len: 1, max_len: 200},
        (grpc.gateway.protoc_gen_openapiv2.options.openapiv2_field) = {
            example: "\"x-auth-token\"";
            description: "the name of the header where the JWT is sent in, default is authorization";
            max_length: 200;
        }
    ];
    bool auto_register = 7;
}

message AddJWTIDPResponse {
    zitadel.v1.ObjectDetails details = 1;
    string idp_id = 2;
}

message UpdateIDPRequest {
    option (grpc.gateway.protoc_gen_openapiv2.options.openapiv2_schema) = {
		json_schema: {
			description: "Updates fields of an idp";
			required: ["idp_id", "name"]
		};
	};

    string idp_id = 1 [(validate.rules).string = {min_len: 1, max_len: 200}];
    string name = 2 [
        (validate.rules).string = {min_len: 1, max_len: 200},
        (grpc.gateway.protoc_gen_openapiv2.options.openapiv2_field) = {
            example: "\"google\"";
            min_length: 1;
            max_length: 200;
        }
    ];
    zitadel.idp.v1.IDPStylingType styling_type = 3 [
        (validate.rules).enum = {defined_only: true},
        (grpc.gateway.protoc_gen_openapiv2.options.openapiv2_field) = {
            description: "some identity providers specify the styling of the button to their login";
        }
    ];
    bool auto_register = 4;
}

message UpdateIDPResponse {
    zitadel.v1.ObjectDetails details = 1;
}

message DeactivateIDPRequest {
    option (grpc.gateway.protoc_gen_openapiv2.options.openapiv2_schema) = {
		json_schema: {
			required: ["idp_id"]
		};
	};
    string idp_id = 1 [
        (validate.rules).string = {min_len: 1, max_len: 200},
        (grpc.gateway.protoc_gen_openapiv2.options.openapiv2_field) = {
            example: "\"69629023906488334\"";
            min_length: 1;
            max_length: 200;
        }
    ];
}

message DeactivateIDPResponse {
    zitadel.v1.ObjectDetails details = 1;
}

message ReactivateIDPRequest {
    option (grpc.gateway.protoc_gen_openapiv2.options.openapiv2_schema) = {
		json_schema: {
			required: ["idp_id"]
		};
	};
    string idp_id = 1 [
        (validate.rules).string = {min_len: 1, max_len: 200},
        (grpc.gateway.protoc_gen_openapiv2.options.openapiv2_field) = {
            example: "\"69629023906488334\"";
            min_length: 1;
            max_length: 200;
        }
    ];
}

message ReactivateIDPResponse {
    zitadel.v1.ObjectDetails details = 1;
}

message RemoveIDPRequest {
    option (grpc.gateway.protoc_gen_openapiv2.options.openapiv2_schema) = {
		json_schema: {
			required: ["idp_id"]
		};
	};

    string idp_id = 1 [
        (validate.rules).string = {min_len: 1, max_len: 200},
        (grpc.gateway.protoc_gen_openapiv2.options.openapiv2_field) = {
            example: "\"69629023906488334\"";
            min_length: 1;
            max_length: 200;
        }
    ];
}

message RemoveIDPResponse {
    zitadel.v1.ObjectDetails details = 1;
}

message UpdateIDPOIDCConfigRequest {
    option (grpc.gateway.protoc_gen_openapiv2.options.openapiv2_schema) = {
		json_schema: {
			required: ["idp_id", "issuer", "client_id"]
		};
	};

    string idp_id = 1 [
        (validate.rules).string = {min_len: 1, max_len: 200},
        (grpc.gateway.protoc_gen_openapiv2.options.openapiv2_field) = {
            example: "\"69629023906488334\"";
            min_length: 1;
            max_length: 200;
        }
    ];
    string issuer = 2 [
        (validate.rules).string = {min_len: 1, max_len: 200},
        (grpc.gateway.protoc_gen_openapiv2.options.openapiv2_field) = {
            example: "\"https://accounts.google.com\"";
            description: "the oidc issuer of the identity provider";
            min_length: 1;
            max_length: 200;
        }
    ];
    string client_id = 3 [
        (validate.rules).string = {min_len: 1, max_len: 200},
        (grpc.gateway.protoc_gen_openapiv2.options.openapiv2_field) = {
            description: "client id generated by the identity provider";
            min_length: 1;
            max_length: 200;
        }
    ];
    string client_secret = 4 [
        (validate.rules).string = {max_len: 200},
        (grpc.gateway.protoc_gen_openapiv2.options.openapiv2_field) = {
            description: "client secret generated by the identity provider. If empty the secret is not overwritten";
            max_length: 200;
        }
    ];
    repeated string scopes = 5 [
        (grpc.gateway.protoc_gen_openapiv2.options.openapiv2_field) = {
            example: "[\"openid\", \"profile\", \"email\"]";
            description: "the scopes requested by ZITADEL during the request on the identity provider";
        }
    ];
    zitadel.idp.v1.OIDCMappingField display_name_mapping = 6 [
        (validate.rules).enum = {defined_only: true},
        (grpc.gateway.protoc_gen_openapiv2.options.openapiv2_field) = {
            description: "definition which field is mapped to the display name of the user";
        }
    ];
    zitadel.idp.v1.OIDCMappingField username_mapping = 7 [
        (validate.rules).enum = {defined_only: true},
        (grpc.gateway.protoc_gen_openapiv2.options.openapiv2_field) = {
            description: "definition which field is mapped to the email of the user";
        }
    ];
}

message UpdateIDPOIDCConfigResponse {
    zitadel.v1.ObjectDetails details = 1;
}

message UpdateIDPJWTConfigRequest {
    option (grpc.gateway.protoc_gen_openapiv2.options.openapiv2_schema) = {
        json_schema: {
            required: ["idp_id", "issuer", "keys_endpoint"]
        };
    };

    string idp_id = 1 [
        (validate.rules).string = {min_len: 1, max_len: 200},
        (grpc.gateway.protoc_gen_openapiv2.options.openapiv2_field) = {
            example: "\"69629023906488334\"";
            min_length: 1;
            max_length: 200;
        }
    ];
    string jwt_endpoint = 2 [
        (validate.rules).string = {min_len: 1, max_len: 200},
        (grpc.gateway.protoc_gen_openapiv2.options.openapiv2_field) = {
            example: "\"https://custom.com/auth/jwt\"";
            description: "the endpoint where the jwt can be extracted";
            min_length: 1;
            max_length: 200;
        }
    ];
    string issuer = 3 [
        (validate.rules).string = {min_len: 1, max_len: 200},
        (grpc.gateway.protoc_gen_openapiv2.options.openapiv2_field) = {
            example: "\"https://accounts.custom.com\"";
            description: "the issuer of the jwt (for validation)";
            min_length: 1;
            max_length: 200;
        }
    ];
    string keys_endpoint = 4 [
        (validate.rules).string = {min_len: 1, max_len: 200},
        (grpc.gateway.protoc_gen_openapiv2.options.openapiv2_field) = {
            example: "\"https://accounts.custom.com/keys\"";
            description: "the endpoint to the key (JWK) which are used to sign the JWT with";
            min_length: 1;
            max_length: 200;
        }
    ];
    string header_name = 5 [
        (validate.rules).string = {min_len: 1, max_len: 200},
        (grpc.gateway.protoc_gen_openapiv2.options.openapiv2_field) = {
            example: "\"x-auth-token\"";
            description: "the name of the header where the JWT is sent in, default is authorization";
            max_length: 200;
        }
    ];
}

message UpdateIDPJWTConfigResponse {
    zitadel.v1.ObjectDetails details = 1;
}

message GetDefaultFeaturesRequest {}

message GetDefaultFeaturesResponse {
    zitadel.features.v1.Features features = 1;
}

message SetDefaultFeaturesRequest {
    string tier_name = 1 [(validate.rules).string = {max_len: 200}];
    string description = 2 [(validate.rules).string = {max_len: 200}];

    google.protobuf.Duration audit_log_retention = 5 [(validate.rules).duration = {gte: {seconds: 0}}];
    bool login_policy_username_login = 6;
    bool login_policy_registration = 7;
    bool login_policy_idp = 8;
    bool login_policy_factors = 9;
    bool login_policy_passwordless = 10;
    bool password_complexity_policy = 11;
    bool label_policy = 12;
    bool custom_domain = 13;
    bool login_policy_password_reset = 14;
    bool label_policy_private_label = 15;
    bool label_policy_watermark = 16;
    bool custom_text = 17;
    bool privacy_policy = 18;
    bool metadata_user = 19;
    bool custom_text_message = 20;
    bool custom_text_login = 21;
    bool lockout_policy = 22;
    bool actions = 23;
    zitadel.features.v1.ActionsAllowed actions_allowed = 24;
    int32 max_actions = 25;
}

message SetDefaultFeaturesResponse {
    zitadel.v1.ObjectDetails details = 1;
}

message GetOrgFeaturesRequest {
    string org_id = 1 [(validate.rules).string = {min_len: 1, max_len: 200}];
}

message GetOrgFeaturesResponse {
    zitadel.features.v1.Features features = 1;
}

message SetOrgFeaturesRequest {
    string org_id = 1 [(validate.rules).string = {min_len: 1, max_len: 200}];
    string tier_name = 2 [(validate.rules).string = {max_len: 200}];
    string description = 3 [(validate.rules).string = {max_len: 200}];
    zitadel.features.v1.FeaturesState state = 4;
    string state_description = 5 [(validate.rules).string = {max_len: 200}];

    google.protobuf.Duration audit_log_retention = 6 [(validate.rules).duration = {gte: {seconds: 0}}];
    bool login_policy_username_login = 7;
    bool login_policy_registration = 8;
    bool login_policy_idp = 9;
    bool login_policy_factors = 10;
    bool login_policy_passwordless = 11;
    bool password_complexity_policy = 12;
    bool label_policy = 13;
    bool custom_domain = 14;
    bool login_policy_password_reset = 15;
    bool label_policy_private_label = 16;
    bool label_policy_watermark = 17;
    bool custom_text = 18;
    bool privacy_policy = 19;
    bool metadata_user = 20;
    bool custom_text_message = 21;
    bool custom_text_login = 22;
    bool lockout_policy = 23;
    bool actions = 24;
    zitadel.features.v1.ActionsAllowed actions_allowed = 25;
    int32 max_actions = 26;
}

message SetOrgFeaturesResponse {
    zitadel.v1.ObjectDetails details = 1;
}

message ResetOrgFeaturesRequest {
    string org_id = 1 [(validate.rules).string = {min_len: 1, max_len: 200}];
}
message ResetOrgFeaturesResponse {
    zitadel.v1.ObjectDetails details = 1;
}

message GetOrgIAMPolicyRequest {}

message GetOrgIAMPolicyResponse {
    zitadel.policy.v1.OrgIAMPolicy policy = 1;
}

message UpdateOrgIAMPolicyRequest {
    bool user_login_must_be_domain = 1;
}

message UpdateOrgIAMPolicyResponse {
    zitadel.v1.ObjectDetails details = 1;
}

message GetCustomOrgIAMPolicyRequest {
    option (grpc.gateway.protoc_gen_openapiv2.options.openapiv2_schema) = {
		json_schema: {
			required: ["org_id"]
		};
	};
    string org_id = 1 [
        (validate.rules).string = {min_len: 1, max_len: 200},
        (grpc.gateway.protoc_gen_openapiv2.options.openapiv2_field) = {
            example: "\"#69629023906488334\"";
            min_length: 1;
            max_length: 200;
        }
    ];
}

message GetCustomOrgIAMPolicyResponse {
    zitadel.policy.v1.OrgIAMPolicy policy = 1;
    //deprecated: is_default is also defined in zitadel.policy.v1.OrgIAMPolicy
    bool is_default = 2;
}

message AddCustomOrgIAMPolicyRequest {
    option (grpc.gateway.protoc_gen_openapiv2.options.openapiv2_schema) = {
		json_schema: {
			required: ["org_id"]
		};
	};
    
    string org_id = 1 [
        (validate.rules).string = {min_len: 1, max_len: 200},
        (grpc.gateway.protoc_gen_openapiv2.options.openapiv2_field) = {
            example: "\"#69629023906488334\"";
            min_length: 1;
            max_length: 200;
        }
    ];
    bool user_login_must_be_domain = 2 [
        (grpc.gateway.protoc_gen_openapiv2.options.openapiv2_field) = {
            description: "the username has to end with the domain of it's organisation"
        }
    ]; // the username has to end with the domain of it's organisation (uniqueness is organisation based)
}

message AddCustomOrgIAMPolicyResponse {
    zitadel.v1.ObjectDetails details = 1;
}

message UpdateCustomOrgIAMPolicyRequest {
    option (grpc.gateway.protoc_gen_openapiv2.options.openapiv2_schema) = {
		json_schema: {
			required: ["org_id"]
		};
	};

    string org_id = 1 [
        (validate.rules).string = {min_len: 1, max_len: 200},
        (grpc.gateway.protoc_gen_openapiv2.options.openapiv2_field) = {
            example: "\"69629023906488334\"";
            min_length: 1;
            max_length: 200;
        }
    ];
    bool user_login_must_be_domain = 2 [
        (grpc.gateway.protoc_gen_openapiv2.options.openapiv2_field) = {
            description: "the username has to end with the domain of it's organisation"
        }
    ];
}

message UpdateCustomOrgIAMPolicyResponse {
    zitadel.v1.ObjectDetails details = 1;
}

message ResetCustomOrgIAMPolicyToDefaultRequest {
    option (grpc.gateway.protoc_gen_openapiv2.options.openapiv2_schema) = {
		json_schema: {
			required: ["org_id"]
		};
	};

    string org_id = 1 [
        (validate.rules).string = {min_len: 1, max_len: 200},
        (grpc.gateway.protoc_gen_openapiv2.options.openapiv2_field) = {
            example: "\"69629023906488334\"";
            min_length: 1;
            max_length: 200;
        }
    ];
}

message ResetCustomOrgIAMPolicyToDefaultResponse {
    zitadel.v1.ObjectDetails details = 1;
}

//This is an empty request
message GetLabelPolicyRequest {}

message GetLabelPolicyResponse {
    zitadel.policy.v1.LabelPolicy policy = 1;
}

//This is an empty request
message GetPreviewLabelPolicyRequest {}

message GetPreviewLabelPolicyResponse {
    zitadel.policy.v1.LabelPolicy policy = 1;
}

message UpdateLabelPolicyRequest {
    string primary_color = 1 [
        (validate.rules).string = {max_len: 50},
        (grpc.gateway.protoc_gen_openapiv2.options.openapiv2_field) = {
            description: "respresents a color scheme"
            example: "\"#353535\"";
            max_length: 50;
        }
    ];
    bool hide_login_name_suffix = 3 [
        (grpc.gateway.protoc_gen_openapiv2.options.openapiv2_field) = {
            description: "hides the org suffix on the login form if the scope \"urn:zitadel:iam:org:domain:primary:{domainname}\" is set. Details about this scope in https://docs.zitadel.ch/concepts#Reserved_Scopes";
        }
    ];
    string warn_color = 4 [(validate.rules).string = {max_len: 50}];
    string background_color = 5 [(validate.rules).string = {max_len: 50}];
    string font_color = 6 [(validate.rules).string = {max_len: 50}];
    string primary_color_dark = 7 [(validate.rules).string = {max_len: 50}];
    string background_color_dark = 8 [(validate.rules).string = { max_len: 50}];
    string warn_color_dark = 9 [(validate.rules).string = { max_len: 50}];
    string font_color_dark = 10 [(validate.rules).string = { max_len: 50}];
    bool disable_watermark = 11;
}

message UpdateLabelPolicyResponse {
    zitadel.v1.ObjectDetails details = 1;
}

//This is an empty request
message ActivateLabelPolicyRequest {}

message ActivateLabelPolicyResponse {
    zitadel.v1.ObjectDetails details = 1;
}

//This is an empty request
message RemoveLabelPolicyLogoRequest {}

message RemoveLabelPolicyLogoResponse {
    zitadel.v1.ObjectDetails details = 1;
}

//This is an empty request
message RemoveLabelPolicyLogoDarkRequest {}

message RemoveLabelPolicyLogoDarkResponse {
    zitadel.v1.ObjectDetails details = 1;
}

//This is an empty request
message RemoveLabelPolicyIconRequest {}

message RemoveLabelPolicyIconResponse {
    zitadel.v1.ObjectDetails details = 1;
}

//This is an empty request
message RemoveLabelPolicyIconDarkRequest {}

message RemoveLabelPolicyIconDarkResponse {
    zitadel.v1.ObjectDetails details = 1;
}

//This is an empty request
message RemoveLabelPolicyFontRequest {}

message RemoveLabelPolicyFontResponse {
    zitadel.v1.ObjectDetails details = 1;
}

//This is an empty request
message GetLoginPolicyRequest {}

message GetLoginPolicyResponse {
    zitadel.policy.v1.LoginPolicy policy = 1;
}

message UpdateLoginPolicyRequest {
    bool allow_username_password = 1 [
        (grpc.gateway.protoc_gen_openapiv2.options.openapiv2_field) = {
            description: "defines if a user is allowed to login with his username and password"
        }
    ];
    bool allow_register = 2 [
        (grpc.gateway.protoc_gen_openapiv2.options.openapiv2_field) = {
            description: "defines if a person is allowed to register a user on this organisation"
        }
    ];
    bool allow_external_idp = 3 [
        (grpc.gateway.protoc_gen_openapiv2.options.openapiv2_field) = {
            description: "defines if a user is allowed to add a defined identity provider. E.g. Google auth"
        }
    ];
    bool force_mfa = 4 [
        (grpc.gateway.protoc_gen_openapiv2.options.openapiv2_field) = {
            description: "defines if a user MUST use a multi factor to log in"
        }
    ];
    zitadel.policy.v1.PasswordlessType passwordless_type = 5 [
        (validate.rules).enum = {defined_only: true},
        (grpc.gateway.protoc_gen_openapiv2.options.openapiv2_field) = {
            description: "defines if passwordless is allowed for users"
        }];
    bool hide_password_reset = 6 [
        (grpc.gateway.protoc_gen_openapiv2.options.openapiv2_field) = {
            description: "defines if password reset link should be shown in the login screen"
        }
    ];
    google.protobuf.Duration password_check_lifetime = 7;
    google.protobuf.Duration external_login_check_lifetime = 8;
    google.protobuf.Duration mfa_init_skip_lifetime = 9;
    google.protobuf.Duration second_factor_check_lifetime = 10;
    google.protobuf.Duration multi_factor_check_lifetime = 11;
}

message UpdateLoginPolicyResponse {
    zitadel.v1.ObjectDetails details = 1;
}

message ListLoginPolicyIDPsRequest {
    //list limitations and ordering
    zitadel.v1.ListQuery query = 1;
}

message ListLoginPolicyIDPsResponse {
    zitadel.v1.ListDetails details = 1;
    repeated zitadel.idp.v1.IDPLoginPolicyLink result = 2;
}

message AddIDPToLoginPolicyRequest {
    option (grpc.gateway.protoc_gen_openapiv2.options.openapiv2_schema) = {
		json_schema: {
			required: ["org_id"]
		};
	};

    string idp_id = 1 [
        (validate.rules).string = {min_len: 1, max_len: 200},
        (grpc.gateway.protoc_gen_openapiv2.options.openapiv2_field) = {
            example: "\"69629023906488334\"";
            min_length: 1;
            max_length: 200;
        }
    ]; // Id of the predefined idp configuration
}

message AddIDPToLoginPolicyResponse {
    zitadel.v1.ObjectDetails details = 1;
}

message RemoveIDPFromLoginPolicyRequest {
    option (grpc.gateway.protoc_gen_openapiv2.options.openapiv2_schema) = {
		json_schema: {
			required: ["idp_id"]
		};
	};
    
    string idp_id = 1 [
        (validate.rules).string = {min_len: 1, max_len: 200},
        (grpc.gateway.protoc_gen_openapiv2.options.openapiv2_field) = {
            example: "\"69629023906488334\"";
            min_length: 1;
            max_length: 200;
        }
    ];
}

message RemoveIDPFromLoginPolicyResponse {
    zitadel.v1.ObjectDetails details = 1;
}

//This is an empty request
message ListLoginPolicySecondFactorsRequest {}

message ListLoginPolicySecondFactorsResponse {
    zitadel.v1.ListDetails details = 1;
    repeated zitadel.policy.v1.SecondFactorType result = 2;
}

message AddSecondFactorToLoginPolicyRequest {
    option (grpc.gateway.protoc_gen_openapiv2.options.openapiv2_schema) = {
		json_schema: {
			required: ["type"]
		};
	};
    
    zitadel.policy.v1.SecondFactorType type = 1 [(validate.rules).enum = {defined_only: true, not_in: [0]}];
}

message AddSecondFactorToLoginPolicyResponse {
    zitadel.v1.ObjectDetails details = 1;
}

message RemoveSecondFactorFromLoginPolicyRequest {
    option (grpc.gateway.protoc_gen_openapiv2.options.openapiv2_schema) = {
		json_schema: {
			required: ["type"]
		};
	};

    zitadel.policy.v1.SecondFactorType type = 1 [(validate.rules).enum = {defined_only: true, not_in: [0]}];
}

message RemoveSecondFactorFromLoginPolicyResponse {
    zitadel.v1.ObjectDetails details = 1;
}

//This is an empty request
message ListLoginPolicyMultiFactorsRequest {}

message ListLoginPolicyMultiFactorsResponse {
    zitadel.v1.ListDetails details = 1;
    repeated zitadel.policy.v1.MultiFactorType result = 2;
}

message AddMultiFactorToLoginPolicyRequest {
    option (grpc.gateway.protoc_gen_openapiv2.options.openapiv2_schema) = {
		json_schema: {
			required: ["type"]
		};
	};

    zitadel.policy.v1.MultiFactorType type = 1 [(validate.rules).enum = {defined_only: true, not_in: [0]}];
}

message AddMultiFactorToLoginPolicyResponse {
    zitadel.v1.ObjectDetails details = 1;
}

message RemoveMultiFactorFromLoginPolicyRequest {
    option (grpc.gateway.protoc_gen_openapiv2.options.openapiv2_schema) = {
		json_schema: {
			required: ["type"]
		};
	};
    
    zitadel.policy.v1.MultiFactorType type = 1 [(validate.rules).enum = {defined_only: true, not_in: [0]}];
}

message RemoveMultiFactorFromLoginPolicyResponse {
    zitadel.v1.ObjectDetails details = 1;
}

message GetPasswordComplexityPolicyRequest {}

message GetPasswordComplexityPolicyResponse {
    zitadel.policy.v1.PasswordComplexityPolicy policy = 1;
}

message UpdatePasswordComplexityPolicyRequest {
    uint32 min_length = 1 [
        (grpc.gateway.protoc_gen_openapiv2.options.openapiv2_field) = {
            example: "\"8\""
        }
    ];
    bool has_uppercase = 2 [
        (grpc.gateway.protoc_gen_openapiv2.options.openapiv2_field) = {
            description: "defines if the password MUST contain an upper case letter"
        }
    ];
    bool has_lowercase = 3 [
        (grpc.gateway.protoc_gen_openapiv2.options.openapiv2_field) = {
            description: "defines if the password MUST contain a lower case letter"
        }
    ];
    bool has_number = 4 [
        (grpc.gateway.protoc_gen_openapiv2.options.openapiv2_field) = {
            description: "defines if the password MUST contain a numer"
        }
    ];
    bool has_symbol = 5 [
        (grpc.gateway.protoc_gen_openapiv2.options.openapiv2_field) = {
            description: "defines if the password MUST contain a symbol. E.g. \"$\""
        }
    ];
}

message UpdatePasswordComplexityPolicyResponse {
    zitadel.v1.ObjectDetails details = 1;
}

//This is an empty request
message GetPasswordAgePolicyRequest {}

message GetPasswordAgePolicyResponse {
    zitadel.policy.v1.PasswordAgePolicy policy = 1;
}

message UpdatePasswordAgePolicyRequest {
    uint32 max_age_days = 1 [
        (grpc.gateway.protoc_gen_openapiv2.options.openapiv2_field) = {
            description: "Maximum days since last password change"
            example: "\"365\""
        }
    ];
    uint32 expire_warn_days = 2 [
        (grpc.gateway.protoc_gen_openapiv2.options.openapiv2_field) = {
            description: "Days before the password expiry the user gets notified to change the password"
            example: "\"10\""
        }
    ];
}

message UpdatePasswordAgePolicyResponse {
    zitadel.v1.ObjectDetails details = 1;
}

//This is an empty request
message GetLockoutPolicyRequest {}

message GetLockoutPolicyResponse {
    zitadel.policy.v1.LockoutPolicy policy = 1;
}

message UpdateLockoutPolicyRequest {
    // failed attempts until a user gets locked
    uint32 max_password_attempts = 1 [
        (grpc.gateway.protoc_gen_openapiv2.options.openapiv2_field) = {
            description: "Maximum password check attempts before the account gets locked. Attempts are reset as soon as the password is entered correct or the password is reset."
            example: "\"10\""
        }
    ];
}

message UpdateLockoutPolicyResponse {
    zitadel.v1.ObjectDetails details = 1;
}

//This is an empty request
message GetPrivacyPolicyRequest {}

message GetPrivacyPolicyResponse {
    zitadel.policy.v1.PrivacyPolicy policy = 1;
}

message UpdatePrivacyPolicyRequest {
    string tos_link = 1;
    string privacy_link = 2;
}

message UpdatePrivacyPolicyResponse {
    zitadel.v1.ObjectDetails details = 1;
}

message GetDefaultInitMessageTextRequest {
    string language = 1 [(validate.rules).string = {min_len: 1, max_len: 200}];
}

message GetDefaultInitMessageTextResponse {
    zitadel.text.v1.MessageCustomText custom_text = 1;
}

message GetCustomInitMessageTextRequest {
    string language = 1 [(validate.rules).string = {min_len: 1, max_len: 200}];
}

message GetCustomInitMessageTextResponse {
    zitadel.text.v1.MessageCustomText custom_text = 1;
}

message SetDefaultInitMessageTextRequest {
    string language = 1 [
        (validate.rules).string = {min_len: 1, max_len: 200},
        (grpc.gateway.protoc_gen_openapiv2.options.openapiv2_field) = {
            example: "\"de\""
        }
    ];
    string title = 2 [(validate.rules).string = {max_len: 200}];
    string pre_header = 3 [(validate.rules).string = {max_len: 200}];
    string subject = 4 [(validate.rules).string = {max_len: 200}];
    string greeting = 5  [(validate.rules).string = {max_len: 200}];
    string text = 6 [(validate.rules).string = {max_len: 1000}];
    string button_text = 7 [(validate.rules).string = {max_len: 200}];
    string footer_text = 8 [(validate.rules).string = {max_len: 200}];
}

message SetDefaultInitMessageTextResponse {
    zitadel.v1.ObjectDetails details = 1;
}

message ResetCustomInitMessageTextToDefaultRequest {
    string language = 1 [(validate.rules).string = {min_len: 1, max_len: 200}];
}

message ResetCustomInitMessageTextToDefaultResponse {
    zitadel.v1.ObjectDetails details = 1;
}

message GetDefaultPasswordResetMessageTextRequest {
    string language = 1 [(validate.rules).string = {min_len: 1, max_len: 200}];
}

message GetDefaultPasswordResetMessageTextResponse {
    zitadel.text.v1.MessageCustomText custom_text = 1;
}

message GetCustomPasswordResetMessageTextRequest {
    string language = 1 [(validate.rules).string = {min_len: 1, max_len: 200}];
}

message GetCustomPasswordResetMessageTextResponse {
    zitadel.text.v1.MessageCustomText custom_text = 1;
}

message SetDefaultPasswordResetMessageTextRequest {
    string language = 1 [
        (validate.rules).string = {min_len: 1, max_len: 200},
        (grpc.gateway.protoc_gen_openapiv2.options.openapiv2_field) = {
            example: "\"de\""
        }
    ];
    string title = 2 [(validate.rules).string = {max_len: 200}];
    string pre_header = 3 [(validate.rules).string = {max_len: 200}];
    string subject = 4 [(validate.rules).string = {max_len: 200}];
    string greeting = 5  [(validate.rules).string = {max_len: 200}];
    string text = 6 [(validate.rules).string = {max_len: 800}];
    string button_text = 7 [(validate.rules).string = {max_len: 200}];
    string footer_text = 8 [(validate.rules).string = {max_len: 200}];
}

message SetDefaultPasswordResetMessageTextResponse {
    zitadel.v1.ObjectDetails details = 1;
}

message ResetCustomPasswordResetMessageTextToDefaultRequest {
    string language = 1 [(validate.rules).string = {min_len: 1, max_len: 200}];
}

message ResetCustomPasswordResetMessageTextToDefaultResponse {
    zitadel.v1.ObjectDetails details = 1;
}

message GetDefaultVerifyEmailMessageTextRequest {
    string language = 1 [(validate.rules).string = {min_len: 1, max_len: 200}];
}

message GetDefaultVerifyEmailMessageTextResponse {
    zitadel.text.v1.MessageCustomText custom_text = 1;
}

message GetCustomVerifyEmailMessageTextRequest {
    string language = 1 [(validate.rules).string = {min_len: 1, max_len: 200}];
}

message GetCustomVerifyEmailMessageTextResponse {
    zitadel.text.v1.MessageCustomText custom_text = 1;
}

message SetDefaultVerifyEmailMessageTextRequest {
    string language = 1 [
        (validate.rules).string = {min_len: 1, max_len: 200},
        (grpc.gateway.protoc_gen_openapiv2.options.openapiv2_field) = {
            example: "\"de\""
        }
    ];
    string title = 2 [(validate.rules).string = {max_len: 200}];
    string pre_header = 3 [(validate.rules).string = {max_len: 200}];
    string subject = 4 [(validate.rules).string = {max_len: 200}];
    string greeting = 5  [(validate.rules).string = {max_len: 200}];
    string text = 6 [(validate.rules).string = {max_len: 800}];
    string button_text = 7 [(validate.rules).string = {max_len: 200}];
    string footer_text = 8 [(validate.rules).string = {max_len: 200}];
}

message SetDefaultVerifyEmailMessageTextResponse {
    zitadel.v1.ObjectDetails details = 1;
}

message ResetCustomVerifyEmailMessageTextToDefaultRequest {
    string language = 1 [(validate.rules).string = {min_len: 1, max_len: 200}];
}

message ResetCustomVerifyEmailMessageTextToDefaultResponse {
    zitadel.v1.ObjectDetails details = 1;
}

message GetDefaultVerifyPhoneMessageTextRequest {
    string language = 1 [(validate.rules).string = {min_len: 1, max_len: 200}];
}

message GetDefaultVerifyPhoneMessageTextResponse {
    zitadel.text.v1.MessageCustomText custom_text = 1;
}

message GetCustomVerifyPhoneMessageTextRequest {
    string language = 1 [(validate.rules).string = {min_len: 1, max_len: 200}];
}

message GetCustomVerifyPhoneMessageTextResponse {
    zitadel.text.v1.MessageCustomText custom_text = 1;
}

message SetDefaultVerifyPhoneMessageTextRequest {
    string language = 1 [
        (validate.rules).string = {min_len: 1, max_len: 200},
        (grpc.gateway.protoc_gen_openapiv2.options.openapiv2_field) = {
            example: "\"de\""
        }
    ];
    string title = 2 [(validate.rules).string = {max_len: 200}];
    string pre_header = 3 [(validate.rules).string = {max_len: 200}];
    string subject = 4 [(validate.rules).string = {max_len: 200}];
    string greeting = 5  [(validate.rules).string = {max_len: 200}];
    string text = 6 [(validate.rules).string = {max_len: 800}];
    string button_text = 7 [(validate.rules).string = {max_len: 200}];
    string footer_text = 8 [(validate.rules).string = {max_len: 200}];
}

message SetDefaultVerifyPhoneMessageTextResponse {
    zitadel.v1.ObjectDetails details = 1;
}

message ResetCustomVerifyPhoneMessageTextToDefaultRequest {
    string language = 1 [(validate.rules).string = {min_len: 1, max_len: 200}];
}

message ResetCustomVerifyPhoneMessageTextToDefaultResponse {
    zitadel.v1.ObjectDetails details = 1;
}

message GetDefaultDomainClaimedMessageTextRequest {
    string language = 1 [(validate.rules).string = {min_len: 1, max_len: 200}];
}

message GetDefaultDomainClaimedMessageTextResponse {
    zitadel.text.v1.MessageCustomText custom_text = 1;
}

message GetCustomDomainClaimedMessageTextRequest {
    string language = 1 [(validate.rules).string = {min_len: 1, max_len: 200}];
}

message GetCustomDomainClaimedMessageTextResponse {
    zitadel.text.v1.MessageCustomText custom_text = 1;
}

message SetDefaultDomainClaimedMessageTextRequest {
    string language = 1 [
        (validate.rules).string = {min_len: 1, max_len: 200},
        (grpc.gateway.protoc_gen_openapiv2.options.openapiv2_field) = {
            example: "\"de\""
        }
    ];
    string title = 2 [(validate.rules).string = {max_len: 200}];
    string pre_header = 3 [(validate.rules).string = {max_len: 200}];
    string subject = 4 [(validate.rules).string = {max_len: 200}];
    string greeting = 5  [(validate.rules).string = {max_len: 200}];
    string text = 6 [(validate.rules).string = {max_len: 800}];
    string button_text = 7 [(validate.rules).string = {max_len: 200}];
    string footer_text = 8 [(validate.rules).string = {max_len: 200}];
}

message SetDefaultDomainClaimedMessageTextResponse {
    zitadel.v1.ObjectDetails details = 1;
}

message ResetCustomDomainClaimedMessageTextToDefaultRequest {
    string language = 1 [(validate.rules).string = {min_len: 1, max_len: 200}];
}

message ResetCustomDomainClaimedMessageTextToDefaultResponse {
    zitadel.v1.ObjectDetails details = 1;
}

message GetDefaultPasswordlessRegistrationMessageTextRequest {
    string language = 1 [(validate.rules).string = {min_len: 1, max_len: 200}];
}

message GetDefaultPasswordlessRegistrationMessageTextResponse {
    zitadel.text.v1.MessageCustomText custom_text = 1;
}

message GetCustomPasswordlessRegistrationMessageTextRequest {
    string language = 1 [(validate.rules).string = {min_len: 1, max_len: 200}];
}

message GetCustomPasswordlessRegistrationMessageTextResponse {
    zitadel.text.v1.MessageCustomText custom_text = 1;
}

message SetDefaultPasswordlessRegistrationMessageTextRequest {
    string language = 1 [
        (validate.rules).string = {min_len: 1, max_len: 200},
        (grpc.gateway.protoc_gen_openapiv2.options.openapiv2_field) = {
            example: "\"de\""
        }
    ];
    string title = 2 [(validate.rules).string = {max_len: 200}];
    string pre_header = 3 [(validate.rules).string = {max_len: 200}];
    string subject = 4 [(validate.rules).string = {max_len: 200}];
    string greeting = 5  [(validate.rules).string = {max_len: 200}];
    string text = 6 [(validate.rules).string = {max_len: 800}];
    string button_text = 7 [(validate.rules).string = {max_len: 200}];
    string footer_text = 8 [(validate.rules).string = {max_len: 200}];
}

message SetDefaultPasswordlessRegistrationMessageTextResponse {
    zitadel.v1.ObjectDetails details = 1;
}

message ResetCustomPasswordlessRegistrationMessageTextToDefaultRequest {
    string language = 1 [(validate.rules).string = {min_len: 1, max_len: 200}];
}

message ResetCustomPasswordlessRegistrationMessageTextToDefaultResponse {
    zitadel.v1.ObjectDetails details = 1;
}

message GetDefaultLoginTextsRequest {
    string language = 1 [(validate.rules).string = {min_len: 1, max_len: 200}];
}

message GetDefaultLoginTextsResponse {
    zitadel.text.v1.LoginCustomText custom_text = 1;
}

message GetCustomLoginTextsRequest {
    string language = 1 [(validate.rules).string = {min_len: 1, max_len: 200}];
}

message GetCustomLoginTextsResponse {
    zitadel.text.v1.LoginCustomText custom_text = 1;
}

message SetCustomLoginTextsRequest {
    string language = 1 [
        (validate.rules).string = {min_len: 1, max_len: 200},
        (grpc.gateway.protoc_gen_openapiv2.options.openapiv2_field) = {
            example: "\"de\""
        }
    ];
    zitadel.text.v1.SelectAccountScreenText select_account_text = 2;
    zitadel.text.v1.LoginScreenText login_text = 3;
    zitadel.text.v1.PasswordScreenText password_text = 4;
    zitadel.text.v1.UsernameChangeScreenText username_change_text = 5;
    zitadel.text.v1.UsernameChangeDoneScreenText username_change_done_text = 6;
    zitadel.text.v1.InitPasswordScreenText init_password_text = 7;
    zitadel.text.v1.InitPasswordDoneScreenText init_password_done_text = 8;
    zitadel.text.v1.EmailVerificationScreenText email_verification_text = 9;
    zitadel.text.v1.EmailVerificationDoneScreenText email_verification_done_text = 10;
    zitadel.text.v1.InitializeUserScreenText initialize_user_text = 11;
    zitadel.text.v1.InitializeUserDoneScreenText initialize_done_text = 12;
    zitadel.text.v1.InitMFAPromptScreenText init_mfa_prompt_text = 13;
    zitadel.text.v1.InitMFAOTPScreenText init_mfa_otp_text = 14;
    zitadel.text.v1.InitMFAU2FScreenText init_mfa_u2f_text = 15;
    zitadel.text.v1.InitMFADoneScreenText init_mfa_done_text = 16;
    zitadel.text.v1.MFAProvidersText mfa_providers_text = 17;
    zitadel.text.v1.VerifyMFAOTPScreenText verify_mfa_otp_text = 18;
    zitadel.text.v1.VerifyMFAU2FScreenText verify_mfa_u2f_text = 19;
    zitadel.text.v1.PasswordlessScreenText passwordless_text = 20;
    zitadel.text.v1.PasswordChangeScreenText password_change_text = 21;
    zitadel.text.v1.PasswordChangeDoneScreenText password_change_done_text = 22;
    zitadel.text.v1.PasswordResetDoneScreenText password_reset_done_text = 23;
    zitadel.text.v1.RegistrationOptionScreenText registration_option_text = 24;
    zitadel.text.v1.RegistrationUserScreenText registration_user_text = 25;
    zitadel.text.v1.RegistrationOrgScreenText registration_org_text = 26;
    zitadel.text.v1.LinkingUserDoneScreenText linking_user_done_text = 27;
    zitadel.text.v1.ExternalUserNotFoundScreenText external_user_not_found_text = 28;
    zitadel.text.v1.SuccessLoginScreenText success_login_text = 29;
    zitadel.text.v1.LogoutDoneScreenText logout_text = 30;
    zitadel.text.v1.FooterText footer_text = 31;
    zitadel.text.v1.PasswordlessPromptScreenText passwordless_prompt_text = 32;
    zitadel.text.v1.PasswordlessRegistrationScreenText passwordless_registration_text = 33;
    zitadel.text.v1.PasswordlessRegistrationDoneScreenText passwordless_registration_done_text = 34;
    zitadel.text.v1.ExternalRegistrationUserOverviewScreenText external_registration_user_overview_text = 35;
}

message SetCustomLoginTextsResponse {
    zitadel.v1.ObjectDetails details = 1;
}

message ResetCustomLoginTextsToDefaultRequest {
    string language = 1 [(validate.rules).string = {min_len: 1, max_len: 200}];
}

message ResetCustomLoginTextsToDefaultResponse {
    zitadel.v1.ObjectDetails details = 1;
}

message AddIAMMemberRequest {
    option (grpc.gateway.protoc_gen_openapiv2.options.openapiv2_schema) = {
		json_schema: {
			required: ["user_id"]
		};
	};

    string user_id = 1 [
        (validate.rules).string = {min_len: 1, max_len: 200},
        (grpc.gateway.protoc_gen_openapiv2.options.openapiv2_field) = {
            example: "\"69629023906488334\"";
            min_length: 1;
            max_length: 200;
        }
    ];
    //if no roles provided the user won't have any rights
    repeated string roles = 2;
}

message AddIAMMemberResponse {
    zitadel.v1.ObjectDetails details = 1;
}

message UpdateIAMMemberRequest {
    option (grpc.gateway.protoc_gen_openapiv2.options.openapiv2_schema) = {
		json_schema: {
			required: ["user_id"]
		};
	};

    string user_id = 1 [
        (validate.rules).string = {min_len: 1, max_len: 200},
        (grpc.gateway.protoc_gen_openapiv2.options.openapiv2_field) = {
            example: "\"69629023906488334\"";
            min_length: 1;
            max_length: 200;
        }
    ];
    //if no roles provided the user won't have any rights
    repeated string roles = 2;
}

message UpdateIAMMemberResponse {
    zitadel.v1.ObjectDetails details = 1;
}

message RemoveIAMMemberRequest {
    option (grpc.gateway.protoc_gen_openapiv2.options.openapiv2_schema) = {
		json_schema: {
			required: ["user_id"]
		};
	};

    string user_id = 1 [
        (validate.rules).string = {min_len: 1, max_len: 200},
        (grpc.gateway.protoc_gen_openapiv2.options.openapiv2_field) = {
            example: "\"69629023906488334\"";
            min_length: 1;
            max_length: 200;
        }
    ];
}

message RemoveIAMMemberResponse {
    zitadel.v1.ObjectDetails details = 1;
}

//This is an empty request
message ListIAMMemberRolesRequest {}

message ListIAMMemberRolesResponse {
    zitadel.v1.ListDetails details = 1;
    repeated string roles = 2;
}

message ListIAMMembersRequest {
    //list limitations and ordering
    zitadel.v1.ListQuery query = 1;
    //criterias the client is looking for
    repeated zitadel.member.v1.SearchQuery queries = 2;
}

message ListIAMMembersResponse {
    zitadel.v1.ListDetails details = 1;
    repeated zitadel.member.v1.Member result = 2;
}

//This is an empty request
message ListViewsRequest {}

message ListViewsResponse {
    //TODO: list details
    repeated View result = 1;
}

message ClearViewRequest {
    option (grpc.gateway.protoc_gen_openapiv2.options.openapiv2_schema) = {
		json_schema: {
			required: ["database", "view_name"]
		};
	};

    string database = 1 [
        (validate.rules).string = {min_len: 1, max_len: 200},
        (grpc.gateway.protoc_gen_openapiv2.options.openapiv2_field) = {
            example: "\"adminapi\"";
            min_length: 1;
            max_length: 200;
        }
    ];
    string view_name = 2 [
        (validate.rules).string = {min_len: 1, max_len: 200},
        (grpc.gateway.protoc_gen_openapiv2.options.openapiv2_field) = {
            example: "\"iam_members\"";
            min_length: 1;
            max_length: 200;
        }
    ];
}

//This is an empty response
message ClearViewResponse {}

//This is an empty request
message ListFailedEventsRequest {}

message ListFailedEventsResponse {
    //TODO: list details
    repeated FailedEvent result = 1;
}

message RemoveFailedEventRequest {
    option (grpc.gateway.protoc_gen_openapiv2.options.openapiv2_schema) = {
		json_schema: {
			required: ["database", "view_name", "failed_sequence"]
		};
	};

    string database = 1 [
        (validate.rules).string = {min_len: 1, max_len: 200},
        (grpc.gateway.protoc_gen_openapiv2.options.openapiv2_field) = {
            example: "\"adminapi\"";
            min_length: 1;
            max_length: 200;
        }
    ];
    string view_name = 2 [
        (validate.rules).string = {min_len: 1, max_len: 200},
        (grpc.gateway.protoc_gen_openapiv2.options.openapiv2_field) = {
            example: "\"iam_members\"";
            min_length: 1;
            max_length: 200;
        }
    ];
    uint64 failed_sequence = 3 [
        (grpc.gateway.protoc_gen_openapiv2.options.openapiv2_field) = {
            example: "\"9823758\"";
        }
    ];
}

//This is an empty response
message RemoveFailedEventResponse {}

message View {
    string database = 1 [
        (grpc.gateway.protoc_gen_openapiv2.options.openapiv2_field) = {
            example: "\"adminapi\"";
        }
    ];
    string view_name = 2 [
        (grpc.gateway.protoc_gen_openapiv2.options.openapiv2_field) = {
            example: "\"iam_members\"";
        }
    ];
    uint64 processed_sequence = 3 [
        (grpc.gateway.protoc_gen_openapiv2.options.openapiv2_field) = {
            example: "\"9823758\"";
        }
    ];
    google.protobuf.Timestamp event_timestamp = 4 [
        (grpc.gateway.protoc_gen_openapiv2.options.openapiv2_field) = {
            example: "\"2019-04-01T08:45:00.000000Z\"";
            description: "The timestamp the event occured";
        }
    ]; // The timestamp the event occured
    google.protobuf.Timestamp last_successful_spooler_run = 5 [
        (grpc.gateway.protoc_gen_openapiv2.options.openapiv2_field) = {
            description: "The timestamp the event occured";
        }
    ];
}

message FailedEvent {
    string database = 1 [
        (grpc.gateway.protoc_gen_openapiv2.options.openapiv2_field) = {
            example: "\"adminapi\"";
        }
    ];
    string view_name = 2 [
        (grpc.gateway.protoc_gen_openapiv2.options.openapiv2_field) = {
            example: "\"iam_members\"";
        }
    ];
    uint64 failed_sequence = 3 [
        (grpc.gateway.protoc_gen_openapiv2.options.openapiv2_field) = {
            example: "\"9823759\"";
        }
    ];
    uint64 failure_count = 4 [
        (grpc.gateway.protoc_gen_openapiv2.options.openapiv2_field) = {
            example: "\"5\"";
        }
    ];
    string error_message = 5 [
        (grpc.gateway.protoc_gen_openapiv2.options.openapiv2_field) = {
            example: "\"ID=EXAMP-ID3ER Message=Example message\"";
        }
    ];
}<|MERGE_RESOLUTION|>--- conflicted
+++ resolved
@@ -2,7 +2,6 @@
 
 import "zitadel/idp.proto";
 import "zitadel/user.proto";
-import "zitadel/settings.proto";
 import "zitadel/object.proto";
 import "zitadel/options.proto";
 import "zitadel/org.proto";
@@ -163,27 +162,162 @@
         };
     }
 
-<<<<<<< HEAD
+    // Set the default language
+    rpc SetDefaultLanguage(SetDefaultLanguageRequest) returns (SetDefaultLanguageResponse) {
+        option (google.api.http) = {
+            put: "/languages/default/{language}";
+        };
+
+        option (zitadel.v1.auth_option) = {
+            permission: "iam.write";
+        };
+    }
+
+    // Set the default language
+    rpc GetDefaultLanguage(GetDefaultLanguageRequest) returns (GetDefaultLanguageResponse) {
+        option (google.api.http) = {
+            get: "/languages/default";
+        };
+
+        option (zitadel.v1.auth_option) = {
+            permission: "iam.read";
+        };
+    }
+
+    // Set the default language
+    rpc ListSecretGenerators(ListSecretGeneratorsRequest) returns (ListSecretGeneratorsResponse) {
+        option (google.api.http) = {
+            post: "/secretgenerators/_search"
+            body: "*"
+        };
+
+        option (zitadel.v1.auth_option) = {
+            permission: "iam.read";
+        };
+    }
+
+    // Get Secret Generator by type (e.g PasswordResetCode)
+    rpc GetSecretGenerator(GetSecretGeneratorRequest) returns (GetSecretGeneratorResponse) {
+        option (google.api.http) = {
+            get: "/secretgenerators/{generator_type}";
+        };
+
+        option (zitadel.v1.auth_option) = {
+            permission: "iam.read";
+        };
+    }
+
+    // Update secret generator configuration
+    rpc UpdateSecretGenerator(UpdateSecretGeneratorRequest) returns (UpdateSecretGeneratorResponse) {
+        option (google.api.http) = {
+            put: "/secretgenerators/{generator_type}";
+            body: "*"
+        };
+
+        option (zitadel.v1.auth_option) = {
+            permission: "iam.write";
+        };
+    }
+
+    // Get system smtp configuration
+    rpc GetSMTPConfig(GetSMTPConfigRequest) returns (GetSMTPConfigResponse) {
+        option (google.api.http) = {
+            get: "/smtp";
+        };
+
+        option (zitadel.v1.auth_option) = {
+            permission: "iam.read";
+        };
+    }
+
+    // Update system smtp configuration
+    rpc UpdateSMTPConfig(UpdateSMTPConfigRequest) returns (UpdateSMTPConfigResponse) {
+        option (google.api.http) = {
+            put: "/smtp";
+            body: "*"
+        };
+
+        option (zitadel.v1.auth_option) = {
+            permission: "iam.write";
+        };
+    }
+
+    // Update system smtp configuration password for host
+    rpc UpdateSMTPConfigPassword(UpdateSMTPConfigPasswordRequest) returns (UpdateSMTPConfigPasswordResponse) {
+        option (google.api.http) = {
+            put: "/smtp/password";
+            body: "*"
+        };
+
+        option (zitadel.v1.auth_option) = {
+            permission: "iam.write";
+        };
+    }
+
+    // list sms provider configurations
+    rpc ListSMSProviders(ListSMSProvidersRequest) returns (ListSMSProvidersResponse) {
+        option (google.api.http) = {
+            post: "/sms/_search"
+            body: "*"
+        };
+
+        option (zitadel.v1.auth_option) = {
+            permission: "iam.read";
+        };
+    }
+
+    // Get sms provider
+    rpc GetSMSProvider(GetSMSProviderRequest) returns (GetSMSProviderResponse) {
+        option (google.api.http) = {
+            get: "/sms/{id}";
+        };
+
+        option (zitadel.v1.auth_option) = {
+            permission: "iam.read";
+        };
+    }
+
+    // Add twilio sms provider
+    rpc AddSMSProviderTwilio(AddSMSProviderTwilioRequest) returns (AddSMSProviderTwilioResponse) {
+        option (google.api.http) = {
+            post: "/sms/twilio";
+            body: "*"
+        };
+
+        option (zitadel.v1.auth_option) = {
+            permission: "iam.write";
+        };
+    }
+
+    // Update twilio sms provider
+    rpc UpdateSMSProviderTwilio(UpdateSMSProviderTwilioRequest) returns (UpdateSMSProviderTwilioResponse) {
+        option (google.api.http) = {
+            put: "/sms/twilio/{id}";
+            body: "*"
+        };
+
+        option (zitadel.v1.auth_option) = {
+            permission: "iam.write";
+        };
+    }
+
+    // Update twilio sms provider token
+    rpc UpdateSMSProviderTwilioToken(UpdateSMSProviderTwilioTokenRequest) returns (UpdateSMSProviderTwilioTokenResponse) {
+        option (google.api.http) = {
+            put: "/sms/twilio/{id}/token";
+            body: "*"
+        };
+
+        option (zitadel.v1.auth_option) = {
+            permission: "iam.write";
+        };
+    }
+
+
     // Get file system notification provider
     rpc GetFileSystemNotificationProvider(GetFileSystemNotificationProviderRequest) returns (GetFileSystemNotificationProviderResponse) {
         option (google.api.http) = {
             get: "/notification/provider/file";
-=======
-    // Set the default language
-    rpc SetDefaultLanguage(SetDefaultLanguageRequest) returns (SetDefaultLanguageResponse) {
-        option (google.api.http) = {
-            put: "/languages/default/{language}";
-        };
-
-        option (zitadel.v1.auth_option) = {
-            permission: "iam.write";
-        };
-    }
-
-    // Set the default language
-    rpc GetDefaultLanguage(GetDefaultLanguageRequest) returns (GetDefaultLanguageResponse) {
-        option (google.api.http) = {
-            get: "/languages/default";
         };
 
         option (zitadel.v1.auth_option) = {
@@ -191,41 +325,10 @@
         };
     }
 
-    // Set the default language
-    rpc ListSecretGenerators(ListSecretGeneratorsRequest) returns (ListSecretGeneratorsResponse) {
-        option (google.api.http) = {
-            post: "/secretgenerators/_search"
-            body: "*"
-        };
-
-        option (zitadel.v1.auth_option) = {
-            permission: "iam.read";
-        };
-    }
-
-    // Get Secret Generator by type (e.g PasswordResetCode)
-    rpc GetSecretGenerator(GetSecretGeneratorRequest) returns (GetSecretGeneratorResponse) {
-        option (google.api.http) = {
-            get: "/secretgenerators/{generator_type}";
->>>>>>> f05d4063
-        };
-
-        option (zitadel.v1.auth_option) = {
-            permission: "iam.read";
-        };
-    }
-
-<<<<<<< HEAD
     // Add filesystem notification provider
     rpc AddFileSystemNotificationProvider(AddFileSystemNotificationProviderRequest) returns (AddFileSystemNotificationProviderResponse) {
         option (google.api.http) = {
             post: "/notification/provider/file";
-=======
-    // Update secret generator configuration
-    rpc UpdateSecretGenerator(UpdateSecretGeneratorRequest) returns (UpdateSecretGeneratorResponse) {
-        option (google.api.http) = {
-            put: "/secretgenerators/{generator_type}";
->>>>>>> f05d4063
             body: "*"
         };
 
@@ -234,28 +337,10 @@
         };
     }
 
-<<<<<<< HEAD
     // Update filesystem notification provider
     rpc UpdateFileSystemNotificationProvider(UpdateFileSystemNotificationProviderRequest) returns (UpdateFileSystemNotificationProviderResponse) {
         option (google.api.http) = {
             put: "/notification/provider/file";
-=======
-    // Get system smtp configuration
-    rpc GetSMTPConfig(GetSMTPConfigRequest) returns (GetSMTPConfigResponse) {
-        option (google.api.http) = {
-            get: "/smtp";
-        };
-
-        option (zitadel.v1.auth_option) = {
-            permission: "iam.read";
-        };
-    }
-
-    // Update system smtp configuration
-    rpc UpdateSMTPConfig(UpdateSMTPConfigRequest) returns (UpdateSMTPConfigResponse) {
-        option (google.api.http) = {
-            put: "/smtp";
->>>>>>> f05d4063
             body: "*"
         };
 
@@ -264,18 +349,10 @@
         };
     }
 
-<<<<<<< HEAD
     // Remove filesystem notification provider
     rpc RemoveFileSystemNotificationProvider(RemoveFileSystemNotificationProviderRequest) returns (RemoveFileSystemNotificationProviderResponse) {
         option (google.api.http) = {
             delete: "/notification/provider/file";
-=======
-    // Update system smtp configuration password for host
-    rpc UpdateSMTPConfigPassword(UpdateSMTPConfigPasswordRequest) returns (UpdateSMTPConfigPasswordResponse) {
-        option (google.api.http) = {
-            put: "/smtp/password";
-            body: "*"
->>>>>>> f05d4063
         };
 
         option (zitadel.v1.auth_option) = {
@@ -283,18 +360,10 @@
         };
     }
 
-<<<<<<< HEAD
     // Get log notification provider
     rpc GetLogNotificationProvider(GetLogNotificationProviderRequest) returns (GetLogNotificationProviderResponse) {
         option (google.api.http) = {
             get: "/notification/provider/log";
-=======
-    // list sms provider configurations
-    rpc ListSMSProviders(ListSMSProvidersRequest) returns (ListSMSProvidersResponse) {
-        option (google.api.http) = {
-            post: "/sms/_search"
-            body: "*"
->>>>>>> f05d4063
         };
 
         option (zitadel.v1.auth_option) = {
@@ -302,28 +371,10 @@
         };
     }
 
-<<<<<<< HEAD
     // Add log notification provider
     rpc AddLogNotificationProvider(AddLogNotificationProviderRequest) returns (AddLogNotificationProviderResponse) {
         option (google.api.http) = {
             post: "/notification/provider/log";
-=======
-    // Get sms provider
-    rpc GetSMSProvider(GetSMSProviderRequest) returns (GetSMSProviderResponse) {
-        option (google.api.http) = {
-            get: "/sms/{id}";
-        };
-
-        option (zitadel.v1.auth_option) = {
-            permission: "iam.read";
-        };
-    }
-
-    // Add twilio sms provider
-    rpc AddSMSProviderTwilio(AddSMSProviderTwilioRequest) returns (AddSMSProviderTwilioResponse) {
-        option (google.api.http) = {
-            post: "/sms/twilio";
->>>>>>> f05d4063
             body: "*"
         };
 
@@ -332,17 +383,10 @@
         };
     }
 
-<<<<<<< HEAD
     // Update filesystem notification provider
     rpc UpdateLogNotificationProvider(UpdateLogNotificationProviderRequest) returns (UpdateLogNotificationProviderResponse) {
         option (google.api.http) = {
             put: "/notification/provider/log";
-=======
-    // Update twilio sms provider
-    rpc UpdateSMSProviderTwilio(UpdateSMSProviderTwilioRequest) returns (UpdateSMSProviderTwilioResponse) {
-        option (google.api.http) = {
-            put: "/sms/twilio/{id}";
->>>>>>> f05d4063
             body: "*"
         };
 
@@ -351,29 +395,17 @@
         };
     }
 
-<<<<<<< HEAD
     // Remove filesystem notification provider
     rpc RemoveLogNotificationProvider(RemoveLogNotificationProviderRequest) returns (RemoveLogNotificationProviderResponse) {
         option (google.api.http) = {
             delete: "/notification/provider/log";
-=======
-    // Update twilio sms provider token
-    rpc UpdateSMSProviderTwilioToken(UpdateSMSProviderTwilioTokenRequest) returns (UpdateSMSProviderTwilioTokenResponse) {
-        option (google.api.http) = {
-            put: "/sms/twilio/{id}/token";
-            body: "*"
->>>>>>> f05d4063
         };
 
         option (zitadel.v1.auth_option) = {
             permission: "iam.write";
         };
     }
-<<<<<<< HEAD
-=======
-
-
->>>>>>> f05d4063
+
     // Returns an organisation by id
     rpc GetOrgByID(GetOrgByIDRequest) returns (GetOrgByIDResponse) {
         option (google.api.http) = {
@@ -2475,30 +2507,6 @@
     repeated string languages = 1;
 }
 
-<<<<<<< HEAD
-//This is an empty request
-message GetFileSystemNotificationProviderRequest {}
-
-message GetFileSystemNotificationProviderResponse {
-    zitadel.settings.v1.DebugNotificationProvider provider = 1;
-}
-
-message AddFileSystemNotificationProviderRequest {
-    bool compact = 1;
-    bool enabled = 2;
-}
-
-message AddFileSystemNotificationProviderResponse {
-    zitadel.v1.ObjectDetails details = 1;
-}
-
-message UpdateFileSystemNotificationProviderRequest {
-    bool compact = 1;
-    bool enabled = 2;
-}
-
-message UpdateFileSystemNotificationProviderResponse {
-=======
 message SetDefaultLanguageRequest {
     string language = 1 [(validate.rules).string = {min_len: 1, max_len: 10}];
 }
@@ -2545,48 +2553,10 @@
 }
 
 message UpdateSecretGeneratorResponse {
->>>>>>> f05d4063
     zitadel.v1.ObjectDetails details = 1;
 }
 
 //This is an empty request
-<<<<<<< HEAD
-message RemoveFileSystemNotificationProviderRequest {}
-
-message RemoveFileSystemNotificationProviderResponse {
-    zitadel.v1.ObjectDetails details = 1;
-}
-
-//This is an empty request
-message GetLogNotificationProviderRequest {}
-
-message GetLogNotificationProviderResponse {
-    zitadel.settings.v1.DebugNotificationProvider provider = 1;
-}
-
-message AddLogNotificationProviderRequest {
-    bool compact = 1;
-    bool enabled = 2;
-}
-
-message AddLogNotificationProviderResponse {
-    zitadel.v1.ObjectDetails details = 1;
-}
-
-message UpdateLogNotificationProviderRequest {
-    bool compact = 1;
-    bool enabled = 2;
-}
-
-message UpdateLogNotificationProviderResponse {
-    zitadel.v1.ObjectDetails details = 1;
-}
-
-//This is an empty request
-message RemoveLogNotificationProviderRequest {}
-
-message RemoveLogNotificationProviderResponse {
-=======
 message GetSMTPConfigRequest {}
 
 message GetSMTPConfigResponse {
@@ -2658,7 +2628,70 @@
 }
 
 message UpdateSMSProviderTwilioTokenResponse {
->>>>>>> f05d4063
+    zitadel.v1.ObjectDetails details = 1;
+}
+
+//This is an empty request
+message GetFileSystemNotificationProviderRequest {}
+
+message GetFileSystemNotificationProviderResponse {
+    zitadel.settings.v1.DebugNotificationProvider provider = 1;
+}
+
+message AddFileSystemNotificationProviderRequest {
+    bool compact = 1;
+    bool enabled = 2;
+}
+
+message AddFileSystemNotificationProviderResponse {
+    zitadel.v1.ObjectDetails details = 1;
+}
+
+message UpdateFileSystemNotificationProviderRequest {
+    bool compact = 1;
+    bool enabled = 2;
+}
+
+message UpdateFileSystemNotificationProviderResponse {
+    zitadel.v1.ObjectDetails details = 1;
+}
+
+//This is an empty request
+message RemoveFileSystemNotificationProviderRequest {}
+
+message RemoveFileSystemNotificationProviderResponse {
+    zitadel.v1.ObjectDetails details = 1;
+}
+
+//This is an empty request
+message GetLogNotificationProviderRequest {}
+
+message GetLogNotificationProviderResponse {
+    zitadel.settings.v1.DebugNotificationProvider provider = 1;
+}
+
+message AddLogNotificationProviderRequest {
+    bool compact = 1;
+    bool enabled = 2;
+}
+
+message AddLogNotificationProviderResponse {
+    zitadel.v1.ObjectDetails details = 1;
+}
+
+message UpdateLogNotificationProviderRequest {
+    bool compact = 1;
+    bool enabled = 2;
+}
+
+message UpdateLogNotificationProviderResponse {
+    zitadel.v1.ObjectDetails details = 1;
+}
+
+//This is an empty request
+message RemoveLogNotificationProviderRequest {}
+
+message RemoveLogNotificationProviderResponse {
     zitadel.v1.ObjectDetails details = 1;
 }
 
