syntax = "proto3";

import "zitadel/idp.proto";
import "zitadel/instance.proto";
import "zitadel/user.proto";
import "zitadel/object.proto";
import "zitadel/options.proto";
import "zitadel/org.proto";
import "zitadel/policy.proto";
import "zitadel/settings.proto";
import "zitadel/text.proto";
import "zitadel/member.proto";
import "zitadel/event.proto";
import "zitadel/management.proto";
import "zitadel/v1.proto";
import "zitadel/message.proto";

import "google/api/annotations.proto";
import "google/api/field_behavior.proto";
import "google/protobuf/timestamp.proto";
import "google/protobuf/duration.proto";

import "protoc-gen-openapiv2/options/annotations.proto";

import "validate/validate.proto";

package zitadel.admin.v1;

option go_package ="github.com/zitadel/zitadel/pkg/grpc/admin";

option (grpc.gateway.protoc_gen_openapiv2.options.openapiv2_swagger) = {
    info: {
        title: "Administration API aka Admin";
        version: "1.0";
        description: "This API is intended to configure and manage the IAM instance itself.";
        contact:{
            name: "ZITADEL"
            url: "https://zitadel.com"
            email: "hi@zitadel.com"
        }
        license: {
            name: "Apache 2.0",
            url: "https://github.com/zitadel/zitadel/blob/main/LICENSE";
        };
    };
    tags: [
        {
            name: "Authentication Methods"
        },
        {
            name: "Branding",
            description: "Defines the look of the login UI, E-Mails, and ZITADEL Console. For adding assets like logo, icon and font, have a look at the assets API."
        },
        {
            name: "Domain Settings"
        },
        {
            name: "Events"
        },
        {
            name: "Failed Events"
        },
        {
            name: "General"
        },
        {
            name: "Identity Providers"
        },
        {
            name: "Import/Export",
        },
        {
            name: "Instance"
        },
        {
            name: "Login Settings"
        },
        {
            name: "Login Texts",
        },
        {
            name: "Members",
        },
        {
            name: "Message Texts"
        },
        {
           name: "Notification Providers"
        },
        {
            name: "Notification Settings"
        },
        {
            name: "Organizations"
        },
        {
            name: "Password Settings",
        },
        {
            name: "Privacy Settings",
        },
        {
            name: "Secrets"
        },
        {
            name: "SMS Provider",
        },
        {
            name: "SMTP"
        },
        {
            name: "Settings"
        },
        {
            name: "Views/Projections"
        },
        {
            name: "ZITADEL Administrators"
        }
    ];
    schemes: HTTPS;
    schemes: HTTP;

    consumes: "application/json";
    consumes: "application/grpc";

    produces: "application/json";
    produces: "application/grpc";

    consumes: "application/grpc-web+proto";
    produces: "application/grpc-web+proto";

    host: "$ZITADEL_DOMAIN";
    base_path: "/admin/v1";

    external_docs: {
        description: "Detailed information about ZITADEL",
        url: "https://zitadel.com/docs"
    }

    security_definitions: {
		security: {
			key: "BasicAuth";
			value: {
				type: TYPE_BASIC;
			}
		}
		security: {
			key: "OAuth2";
			value: {
				type: TYPE_OAUTH2;
				flow: FLOW_ACCESS_CODE;
				authorization_url: "$ZITADEL_DOMAIN/oauth/v2/authorize";
				token_url: "$ZITADEL_DOMAIN/oauth/v2/token";
        scopes: {
					scope: {
						key: "openid";
						value: "openid";
					}
          scope: {
            key: "urn:zitadel:iam:org:project:id:zitadel:aud";
            value: "urn:zitadel:iam:org:project:id:zitadel:aud";
          }
				}
			}
		}
	}
    security: {
        security_requirement: {
          key: "OAuth2";
                value: {
                    scope: "openid";
                    scope: "urn:zitadel:iam:org:project:id:zitadel:aud";
                }
        }
	  }
    responses: {
        key: "403";
        value: {
            description: "Returned when the user does not have permission to access the resource.";
            schema: {
                json_schema: {
                    ref: "#/definitions/rpcStatus";
                }
            }
        }
    }
    responses: {
        key: "404";
        value: {
            description: "Returned when the resource does not exist.";
            schema: {
                json_schema: {
                    ref: "#/definitions/rpcStatus";
                }
            }
        }
    }
};

service AdminService {
    rpc Healthz(HealthzRequest) returns (HealthzResponse) {
        option (google.api.http) = {
            get: "/healthz";
        };

        option (grpc.gateway.protoc_gen_openapiv2.options.openapiv2_operation) = {
            summary: "Healthz";
            description: "The health endpoint allows an external system to probe if ZITADEL system API is alive. Response as soon as ZITADLE is running."
            tags: "General";
            responses: {
                key: "200";
                value: {
                    description: "ZITADEL started";
                };
            }
            responses: {
                key: "default";
                value: {
                    description: "ZITADEL NOT started yet";
                };
            }
        };
    }

    rpc GetSupportedLanguages(GetSupportedLanguagesRequest) returns (GetSupportedLanguagesResponse) {
        option (google.api.http) = {
            get: "/languages";
        };

        option (zitadel.v1.auth_option) = {
            permission: "iam.read";
        };

        option (grpc.gateway.protoc_gen_openapiv2.options.openapiv2_operation) = {
            tags: "General";
            summary: "Supported Languages";
            description: "The supported/default languages of the system will be returned by the language abbreviation."
        };
    }

    rpc SetDefaultLanguage(SetDefaultLanguageRequest) returns (SetDefaultLanguageResponse) {
        option (google.api.http) = {
            put: "/languages/default/{language}";
        };

        option (zitadel.v1.auth_option) = {
            permission: "iam.write";
        };

        option (grpc.gateway.protoc_gen_openapiv2.options.openapiv2_operation) = {
            tags: "General";
            summary: "Set Default Languages";
            description: "Set the language that is used as a fallback/default if the user has configured something that is not provided by ZITADEL."
        };
    }

    rpc GetDefaultLanguage(GetDefaultLanguageRequest) returns (GetDefaultLanguageResponse) {
        option (google.api.http) = {
            get: "/languages/default";
        };

        option (zitadel.v1.auth_option) = {
            permission: "iam.read";
        };

        option (grpc.gateway.protoc_gen_openapiv2.options.openapiv2_operation) = {
            tags: "General";
            summary: "Get Default Languages";
            description: "Returns the language that is used as a fallback/default if the user has configured something that is not provided by ZITADEL."
        };
    }

    rpc GetMyInstance(GetMyInstanceRequest) returns (GetMyInstanceResponse) {
        option (google.api.http) = {
            get: "/instances/me";
        };

        option (zitadel.v1.auth_option) = {
            permission: "iam.read";
        };

        option (grpc.gateway.protoc_gen_openapiv2.options.openapiv2_operation) = {
            tags: "Instance";
            summary: "Get My Instance";
            description: "Returns the details about the current instance such as the name, version, domains, etc."
        };
    }

    rpc ListInstanceDomains(ListInstanceDomainsRequest) returns (ListInstanceDomainsResponse) {
        option (google.api.http) = {
            post: "/domains/_search";
        };

        option (grpc.gateway.protoc_gen_openapiv2.options.openapiv2_operation) = {
            tags: "Instance";
            summary: "List Instance Domains";
            description: "Returns a list of domains that are configured for this ZITADEL instance. These domains are the URLs where ZITADEL is running."
        };
    }

    rpc ListSecretGenerators(ListSecretGeneratorsRequest) returns (ListSecretGeneratorsResponse) {
        option (google.api.http) = {
            post: "/secretgenerators/_search"
            body: "*"
        };

        option (zitadel.v1.auth_option) = {
            permission: "iam.read";
        };

        option (grpc.gateway.protoc_gen_openapiv2.options.openapiv2_operation) = {
            tags: "Secrets";
            summary: "List Secret Generators";
            description: "Lists all the configured secret generators. The generators define how a secret should look when generated in ZITADEL. E.g Email verification code, phone verification code, etc."
        };
    }

    rpc GetSecretGenerator(GetSecretGeneratorRequest) returns (GetSecretGeneratorResponse) {
        option (google.api.http) = {
            get: "/secretgenerators/{generator_type}";
        };

        option (zitadel.v1.auth_option) = {
            permission: "iam.read";
        };

        option (grpc.gateway.protoc_gen_openapiv2.options.openapiv2_operation) = {
            tags: "Secrets";
            summary: "Get Secret Generator";
            description: "Get a specific secret generator by its type (e.g PasswordResetCode). A generator defines how a secret should look when generating in ZITADEL."
        };
    }

    rpc UpdateSecretGenerator(UpdateSecretGeneratorRequest) returns (UpdateSecretGeneratorResponse) {
        option (google.api.http) = {
            put: "/secretgenerators/{generator_type}";
            body: "*"
        };

        option (zitadel.v1.auth_option) = {
            permission: "iam.write";
        };

        option (grpc.gateway.protoc_gen_openapiv2.options.openapiv2_operation) = {
            tags: "Secrets";
            summary: "Update Secret Generator";
            description: "Change a specific secret generator configuration by its type (e.g PasswordResetCode). A generator defines how a secret should look when generating in ZITADEL."
        };
    }

    rpc GetSMTPConfig(GetSMTPConfigRequest) returns (GetSMTPConfigResponse) {
        option (google.api.http) = {
            get: "/smtp";
        };

        option (zitadel.v1.auth_option) = {
            permission: "iam.read";
        };

        option (grpc.gateway.protoc_gen_openapiv2.options.openapiv2_operation) = {
            tags: "SMTP";
            summary: "Get SMTP Configuration";
            description: "Returns the SMTP configuration from the system. This is used to send E-Mails to the users."
        };
    }

    rpc AddSMTPConfig(AddSMTPConfigRequest) returns (AddSMTPConfigResponse) {
        option (google.api.http) = {
            post: "/smtp";
            body: "*"
        };

        option (zitadel.v1.auth_option) = {
            permission: "iam.write";
        };

        option (grpc.gateway.protoc_gen_openapiv2.options.openapiv2_operation) = {
            tags: "SMTP";
            summary: "Add SMTP Configuration";
            description: "Add a new SMTP configuration if nothing is set yet."
        };
    }

    rpc UpdateSMTPConfig(UpdateSMTPConfigRequest) returns (UpdateSMTPConfigResponse) {
        option (google.api.http) = {
            put: "/smtp";
            body: "*"
        };

        option (zitadel.v1.auth_option) = {
            permission: "iam.write";
        };

        option (grpc.gateway.protoc_gen_openapiv2.options.openapiv2_operation) = {
            tags: "SMTP";
            summary: "Update SMTP Configuration";
            description: "Update the SMTP configuration, be aware that this will be activated as soon as it is saved. So the users will get notifications from the newly configured SMTP."
        };
    }

    rpc UpdateSMTPConfigPassword(UpdateSMTPConfigPasswordRequest) returns (UpdateSMTPConfigPasswordResponse) {
        option (google.api.http) = {
            put: "/smtp/password";
            body: "*"
        };

        option (zitadel.v1.auth_option) = {
            permission: "iam.write";
        };

        option (grpc.gateway.protoc_gen_openapiv2.options.openapiv2_operation) = {
            tags: "SMTP";
            summary: "Update SMTP Password";
            description: "Update the SMTP password that is used for the host, be aware that this will be activated as soon as it is saved. So the users will get notifications from the newly configured SMTP."
        };
    }

    rpc RemoveSMTPConfig(RemoveSMTPConfigRequest) returns (RemoveSMTPConfigResponse) {
        option (google.api.http) = {
            delete: "/smtp";
        };

        option (zitadel.v1.auth_option) = {
            permission: "iam.write";
        };

        option (grpc.gateway.protoc_gen_openapiv2.options.openapiv2_operation) = {
            tags: "SMTP";
            summary: "Remove SMTP Configuration";
            description: "Remove the SMTP configuration, be aware that the users will not get an E-Mail if no SMTP is set."
        };
    }

    rpc ListSMSProviders(ListSMSProvidersRequest) returns (ListSMSProvidersResponse) {
        option (google.api.http) = {
            post: "/sms/_search"
            body: "*"
        };

        option (zitadel.v1.auth_option) = {
            permission: "iam.read";
        };

        option (grpc.gateway.protoc_gen_openapiv2.options.openapiv2_operation) = {
            tags: "SMS Provider";
            summary: "List SMS Providers";
            description: "Returns a list of configured SMS providers."
        };
    }

    rpc GetSMSProvider(GetSMSProviderRequest) returns (GetSMSProviderResponse) {
        option (google.api.http) = {
            get: "/sms/{id}";
        };

        option (zitadel.v1.auth_option) = {
            permission: "iam.read";
        };

        option (grpc.gateway.protoc_gen_openapiv2.options.openapiv2_operation) = {
            tags: "SMS Provider";
            summary: "Get SMS Provider";
            description: "Get a specific SMS provider by its ID."
        };
    }

    rpc AddSMSProviderTwilio(AddSMSProviderTwilioRequest) returns (AddSMSProviderTwilioResponse) {
        option (google.api.http) = {
            post: "/sms/twilio";
            body: "*"
        };

        option (zitadel.v1.auth_option) = {
            permission: "iam.write";
        };

        option (grpc.gateway.protoc_gen_openapiv2.options.openapiv2_operation) = {
            tags: "SMS Provider";
            summary: "Add Twilio SMS Provider";
            description: "Configure a new SMS provider of the type Twilio. A provider has to be activated to be able to send notifications."
        };
    }

    rpc UpdateSMSProviderTwilio(UpdateSMSProviderTwilioRequest) returns (UpdateSMSProviderTwilioResponse) {
        option (google.api.http) = {
            put: "/sms/twilio/{id}";
            body: "*"
        };

        option (zitadel.v1.auth_option) = {
            permission: "iam.write";
        };

        option (grpc.gateway.protoc_gen_openapiv2.options.openapiv2_operation) = {
            tags: "SMS Provider";
            summary: "Update Twilio SMS Provider";
            description: "Change the configuration of an SMS provider of the type Twilio.  A provider has to be activated to be able to send notifications."
        };
    }

    rpc UpdateSMSProviderTwilioToken(UpdateSMSProviderTwilioTokenRequest) returns (UpdateSMSProviderTwilioTokenResponse) {
        option (google.api.http) = {
            put: "/sms/twilio/{id}/token";
            body: "*"
        };

        option (zitadel.v1.auth_option) = {
            permission: "iam.write";
        };

        option (grpc.gateway.protoc_gen_openapiv2.options.openapiv2_operation) = {
            tags: "SMS Provider";
            summary: "Update Twilio SMS Provider Token";
            description: "Change the token of the SMS provider of the type Twilio."
        };
    }

    rpc ActivateSMSProvider(ActivateSMSProviderRequest) returns (ActivateSMSProviderResponse) {
        option (google.api.http) = {
            post: "/sms/{id}/_activate";
            body: "*"
        };

        option (zitadel.v1.auth_option) = {
            permission: "iam.write";
        };

        option (grpc.gateway.protoc_gen_openapiv2.options.openapiv2_operation) = {
            tags: "SMS Provider";
            summary: "Activate SMS Provider";
            description: "Activate an SMS provider. After activating a provider, the users will be able to receive SMS notifications."
        };
    }

    rpc DeactivateSMSProvider(DeactivateSMSProviderRequest) returns (DeactivateSMSProviderResponse) {
        option (google.api.http) = {
            post: "/sms/{id}/_deactivate";
            body: "*"
        };

        option (zitadel.v1.auth_option) = {
            permission: "iam.write";
        };

        option (grpc.gateway.protoc_gen_openapiv2.options.openapiv2_operation) = {
            tags: "SMS Provider";
            summary: "Deactivate SMS Provider";
            description: "Deactivate an SMS provider. After deactivating the provider, the users will not be able to receive SMS notifications from that provider anymore. If it was the last activated they will not get notifications at all"
        };
    }

    rpc RemoveSMSProvider(RemoveSMSProviderRequest) returns (RemoveSMSProviderResponse) {
        option (google.api.http) = {
            delete: "/sms/{id}";
        };

        option (zitadel.v1.auth_option) = {
            permission: "iam.write";
        };

        option (grpc.gateway.protoc_gen_openapiv2.options.openapiv2_operation) = {
            tags: "SMS Provider";
            summary: "Remove SMS Provider" ;
            description: "Delete an SMS provider. If the provider was still active the users will not receive notifications from that provider anymore."
        };
    }

    rpc GetOIDCSettings(GetOIDCSettingsRequest) returns (GetOIDCSettingsResponse) {
        option (google.api.http) = {
            get: "/settings/oidc";
        };

        option (zitadel.v1.auth_option) = {
            permission: "iam.read";
        };

        option (grpc.gateway.protoc_gen_openapiv2.options.openapiv2_operation) = {
            tags: "Settings";
            summary: "Get OIDC Settings";
            description: "The OIDC Settings define the lifetimes of the different tokens in OIDC."
        };
    }

    rpc AddOIDCSettings(AddOIDCSettingsRequest) returns (AddOIDCSettingsResponse) {
        option (google.api.http) = {
            post: "/settings/oidc";
            body: "*"
        };

        option (zitadel.v1.auth_option) = {
            permission: "iam.write";
        };

        option (grpc.gateway.protoc_gen_openapiv2.options.openapiv2_operation) = {
            tags: "Settings";
            summary: "Add OIDC Settings";
            description: "Create new OIDC settings. The OIDC Settings define the lifetimes of the different tokens in OIDC. These settings are used for all organizations and clients."
        };
    }

    rpc UpdateOIDCSettings(UpdateOIDCSettingsRequest) returns (UpdateOIDCSettingsResponse) {
        option (google.api.http) = {
            put: "/settings/oidc";
            body: "*"
        };

        option (zitadel.v1.auth_option) = {
            permission: "iam.write";
        };

        option (grpc.gateway.protoc_gen_openapiv2.options.openapiv2_operation) = {
            tags: "Settings";
            summary: "Add OIDC Settings";
            description: "Update existing OIDC settings. The OIDC Settings define the lifetimes of the different tokens in OIDC. These settings are used for all organizations and clients."
        };
    }

    rpc GetFileSystemNotificationProvider(GetFileSystemNotificationProviderRequest) returns (GetFileSystemNotificationProviderResponse) {
        option (google.api.http) = {
            get: "/notification/provider/file";
        };

        option (zitadel.v1.auth_option) = {
            permission: "iam.read";
        };

        option (grpc.gateway.protoc_gen_openapiv2.options.openapiv2_operation) = {
            tags: "Notification Providers";
            summary: "Get Notification Provider Filesystem";
            description: "Returns a filesystem notification provider if configured. This provider is only used for testing purposes. The notifications will be written to the filesystem."
        };
    }

    rpc GetLogNotificationProvider(GetLogNotificationProviderRequest) returns (GetLogNotificationProviderResponse) {
        option (google.api.http) = {
            get: "/notification/provider/log";
        };

        option (zitadel.v1.auth_option) = {
            permission: "iam.read";
        };

        option (grpc.gateway.protoc_gen_openapiv2.options.openapiv2_operation) = {
            tags: "Notification Providers";
            summary: "Get Notification Provider Log";
            description: "Returns a log notification provider if configured. This provider is only used for testing purposes. The notifications will be written to the logs."
        };
    }

    rpc GetSecurityPolicy(GetSecurityPolicyRequest) returns (GetSecurityPolicyResponse) {
        option (google.api.http) = {
            get: "/policies/security";
        };

        option (zitadel.v1.auth_option) = {
            permission: "iam.policy.read";
        };

        option (grpc.gateway.protoc_gen_openapiv2.options.openapiv2_operation) = {
            tags: "Settings";
            summary: "Get Security Settings";
            description: "Returns the security settings of the ZITADEL instance. The settings define if the iframe is allowed and from which origins."
        };
    }

    rpc SetSecurityPolicy(SetSecurityPolicyRequest) returns (SetSecurityPolicyResponse) {
        option (google.api.http) = {
            put: "/policies/security";
            body: "*"
        };

        option (zitadel.v1.auth_option) = {
            permission: "iam.policy.write";
        };

        option (grpc.gateway.protoc_gen_openapiv2.options.openapiv2_operation) = {
            tags: "Settings";
            summary: "Set Security Settings";
            description: "Set the security settings of the ZITADEL instance. The settings define if the iframe is allowed and from which origins."
        };
    }

    rpc GetOrgByID(GetOrgByIDRequest) returns (GetOrgByIDResponse) {
        option (google.api.http) = {
            get: "/orgs/{id}";
        };

        option (zitadel.v1.auth_option) = {
            permission: "iam.read";
        };

        option (grpc.gateway.protoc_gen_openapiv2.options.openapiv2_operation) = {
            tags: "Organizations";
            summary: "Get Organization By ID";
            description: "Returns an organization by its ID. Make sure the user has the permissions to access the organization."
            responses: {
                key: "200";
                value: {
                    description: "requested org found";
                };
            };
        };
    }

    rpc IsOrgUnique(IsOrgUniqueRequest) returns (IsOrgUniqueResponse) {
        option (google.api.http) = {
            get: "/orgs/_is_unique";
        };

        option (zitadel.v1.auth_option) = {
            permission: "iam.read";
        };

        option (grpc.gateway.protoc_gen_openapiv2.options.openapiv2_operation) = {
            tags: "Organizations";
            summary: "Is Organization Unique";
            description: "Checks if an organization with the searched parameters already exists or not."
            responses: {
                key: "200";
                value: {
                    description: "ZITADEL started";
                };
            };
            responses: {
                key: "default";
                value: {
                    description: "ZITADEL NOT started yet";
                };
            };
        };
    }

    rpc SetDefaultOrg(SetDefaultOrgRequest) returns (SetDefaultOrgResponse) {
        option (google.api.http) = {
            put: "/orgs/default/{org_id}";
        };

        option (zitadel.v1.auth_option) = {
            permission: "iam.write";
        };

        option (grpc.gateway.protoc_gen_openapiv2.options.openapiv2_operation) = {
            tags: "Organizations";
            tags: "Settings";
            summary: "Set Default Organization";
            description: "Sets the default organization of the ZITADEL instance. If no specific organization is given on the register form, a user will be registered to the default organization."
        };
    }

    rpc GetDefaultOrg(GetDefaultOrgRequest) returns (GetDefaultOrgResponse) {
        option (google.api.http) = {
            get: "/orgs/default";
        };

        option (zitadel.v1.auth_option) = {
            permission: "iam.read";
        };

        option (grpc.gateway.protoc_gen_openapiv2.options.openapiv2_operation) = {
            tags: "Organizations";
            tags: "Settings";
            summary: "Get Default Organization";
            description: "Get the default organization of the ZITADEL instance. If no specific organization is given on the register form, a user will be registered to the default organization."
        };
    }

    rpc ListOrgs(ListOrgsRequest) returns (ListOrgsResponse) {
        option (google.api.http) = {
            post: "/orgs/_search";
            body: "*";
        };

        option (zitadel.v1.auth_option) = {
            permission: "iam.read";
        };

        option (grpc.gateway.protoc_gen_openapiv2.options.openapiv2_operation) = {
            tags: "Organizations";
            summary: "Search Organization";
            description: "Returns a list of organizations that match the requesting filters. All filters are applied with an AND condition."
            responses: {
                key: "200";
                value: {
                    description: "list of organizations matching the query";
                };
            };
            responses: {
                key: "400";
                value: {
                    description: "invalid list query";
                    schema: {
                        json_schema: {
                            ref: "#/definitions/rpcStatus";
                        };
                    };
                };
            };
        };
    }

    rpc SetUpOrg(SetUpOrgRequest) returns (SetUpOrgResponse) {
        option (google.api.http) = {
            post: "/orgs/_setup";
            body: "*";
        };

        option (zitadel.v1.auth_option) = {
            permission: "iam.write";
        };

        option (grpc.gateway.protoc_gen_openapiv2.options.openapiv2_operation) = {
            tags: "Organizations";
            summary: "Setup Organization";
            description: "Create a new organization with an administrative user. If no specific roles are sent for the first user, the user will get the role ORG_OWNER."
            responses: {
                key: "200";
                value: {
                    description: "org, user and user membership were created successfully";
                };
            };
            responses: {
                key: "400";
                value: {
                    description: "invalid org or user";
                    schema: {
                        json_schema: {
                            ref: "#/definitions/rpcStatus";
                        };
                    };
                };
            };
        };
    }

    rpc RemoveOrg(RemoveOrgRequest) returns (RemoveOrgResponse) {
        option (google.api.http) = {
            delete: "/orgs/{org_id}"
        };

        option (zitadel.v1.auth_option) = {
            permission: "iam.write";
        };
        option (grpc.gateway.protoc_gen_openapiv2.options.openapiv2_operation) = {
            tags: "Organizations";
            summary: "Remove Organization";
            description: "Sets the state of the organization and all its resource (Users, Projects, Grants to and from the org) to remove. Users of this organization will not be able to log in."
            responses: {
                key: "200";
                value: {
                    description: "org removed successfully";
                };
            };
            responses: {
                key: "400";
                value: {
                    description: "invalid org";
                    schema: {
                        json_schema: {
                            ref: "#/definitions/rpcStatus";
                        };
                    };
                };
            };
        };
    }


    rpc GetIDPByID(GetIDPByIDRequest) returns (GetIDPByIDResponse) {
        option (google.api.http) = {
            get: "/idps/{id}";
        };

        option (zitadel.v1.auth_option) = {
            permission: "iam.idp.read";
        };

        option (grpc.gateway.protoc_gen_openapiv2.options.openapiv2_operation) = {
            tags: "Identity Providers";
            summary: "Get Identity Provider (IDP) by ID";
            description: "Returns an identity provider (social/enterprise login) by its ID e.g Google, AzureAD, etc."
            responses: {
                key: "200";
                value: {
                    description: "IDP found";
                };
            };
            responses: {
                key: "400";
                value: {
                    description: "invalid argument";
                    schema: {
                        json_schema: {
                            ref: "#/definitions/rpcStatus";
                        };
                    };
                };
            };
        };
    }

    rpc ListIDPs(ListIDPsRequest) returns (ListIDPsResponse) {
        option (google.api.http) = {
            post: "/idps/_search";
            body: "*";
        };

        option (zitadel.v1.auth_option) = {
            permission: "iam.idp.read";
        };

        option (grpc.gateway.protoc_gen_openapiv2.options.openapiv2_operation) = {
            tags: "Identity Providers";
            summary: "Search Identity Providers (IDP)";
            description: "Returns a list of identity providers (social/enterprise login) configured on an instance level. e.g Google, AzureAD, etc."
            responses: {
                key: "200";
                value: {
                    description: "idps found";
                };
            };
            responses: {
                key: "400";
                value: {
                    description: "invalid query";
                    schema: {
                        json_schema: {
                            ref: "#/definitions/rpcStatus";
                        };
                    };
                };
            };
        };
    }

    rpc AddOIDCIDP(AddOIDCIDPRequest) returns (AddOIDCIDPResponse) {
        option (google.api.http) = {
            post: "/idps/oidc";
            body: "*";
        };

        option (zitadel.v1.auth_option) = {
            permission: "iam.idp.write";
        };

        option (grpc.gateway.protoc_gen_openapiv2.options.openapiv2_operation) = {
            tags: "Identity Providers";
            summary: "Add OIDC Identity Provider (IDP)";
            description: "Create a new identity provider configuration to enable your users to log in with social/enterprise login. The provider has to be OIDC compliant."
            responses: {
                key: "200";
                value: {
                    description: "idp created";
                };
            };
            responses: {
                key: "400";
                value: {
                    description: "invalid argument";
                    schema: {
                        json_schema: {
                            ref: "#/definitions/rpcStatus";
                        };
                    };
                };
            };
        };
    }

    rpc AddJWTIDP(AddJWTIDPRequest) returns (AddJWTIDPResponse) {
        option (google.api.http) = {
            post: "/idps/jwt";
            body: "*";
        };

        option (zitadel.v1.auth_option) = {
            permission: "iam.idp.write";
        };

        option (grpc.gateway.protoc_gen_openapiv2.options.openapiv2_operation) = {
            tags: "Identity Providers";
            summary: "Add JWT Identity Provider (IDP)";
            description: "Create a new identity provider configuration to enable your users to log in with social/enterprise login. JSON Web Token Identity Provider (JWT IDP) gives you the possibility to use an (existing) JWT as a federated identity. You have to provide an endpoint where ZITADEL can get the existing JWT token."
            responses: {
                key: "200";
                value: {
                    description: "idp created";
                };
            };
            responses: {
                key: "400";
                value: {
                    description: "invalid argument";
                    schema: {
                        json_schema: {
                            ref: "#/definitions/rpcStatus";
                        };
                    };
                };
            };
        };
    }

    rpc UpdateIDP(UpdateIDPRequest) returns (UpdateIDPResponse) {
        option (google.api.http) = {
            put: "/idps/{idp_id}";
            body: "*";
        };

        option (zitadel.v1.auth_option) = {
            permission: "iam.idp.write";
        };

        option (grpc.gateway.protoc_gen_openapiv2.options.openapiv2_operation) = {
            tags: "Identity Providers";
            summary: "Update Identity Provider (IDP)";
            description: "Update an existing IDP. All fields are updated. If you do not send a value in a field, it will be empty afterward."
            responses: {
                key: "200";
                value: {
                    description: "idp updated";
                };
            };
            responses: {
                key: "400";
                value: {
                    description: "invalid argument";
                    schema: {
                        json_schema: {
                            ref: "#/definitions/rpcStatus";
                        };
                    };
                };
            };
        };
    }

    rpc DeactivateIDP(DeactivateIDPRequest) returns (DeactivateIDPResponse) {
        option (google.api.http) = {
            post: "/idps/{idp_id}/_deactivate";
        };

        option (zitadel.v1.auth_option) = {
            permission: "iam.idp.write";
        };

        option (grpc.gateway.protoc_gen_openapiv2.options.openapiv2_operation) = {
            tags: "Identity Providers";
            summary: "Deactivate Identity Provider (IDP)";
            description: "Sets the state of the provider to inactive. It can only be called for the provider with the state active. Users will not be able to log in with the given provider afterward. It might cause troubles if it is the only authentication method of the user."
            responses: {
                key: "200";
                value: {
                    description: "idp deactivated";
                };
            };
            responses: {
                key: "400";
                value: {
                    description: "Unable to deactivate IDP";
                    schema: {
                        json_schema: {
                            ref: "#/definitions/rpcStatus";
                        };
                    };
                };
            };
        };
    }

    rpc ReactivateIDP(ReactivateIDPRequest) returns (ReactivateIDPResponse) {
        option (google.api.http) = {
            post: "/idps/{idp_id}/_reactivate";
        };

        option (zitadel.v1.auth_option) = {
            permission: "iam.idp.write";
        };

        option (grpc.gateway.protoc_gen_openapiv2.options.openapiv2_operation) = {
            tags: "Identity Providers";
            summary: "Reactivate Identity Provider (IDP)";
            description: "Sets the state of the provider to active. It can only be called for providers with the state inactive. Users will not be able to log in again with the given provider."
            responses: {
                key: "200";
                value: {
                    description: "idp reactivated";
                };
            };
            responses: {
                key: "400";
                value: {
                    description: "unable to reactivate IDP";
                    schema: {
                        json_schema: {
                            ref: "#/definitions/rpcStatus";
                        };
                    };
                };
            };
        };
    }

    rpc RemoveIDP(RemoveIDPRequest) returns (RemoveIDPResponse) {
        option (google.api.http) = {
            delete: "/idps/{idp_id}";
        };

        option (zitadel.v1.auth_option) = {
            permission: "iam.idp.write";
        };

        option (grpc.gateway.protoc_gen_openapiv2.options.openapiv2_operation) = {
            tags: "Identity Providers";
            summary: "Remove Identity Provider (IDP)";
            description: "Removes the identity provider permanently. All links to the given IDP on users will be deleted as well. They will not be able to log in with the provider afterward. If it is their only authentication possibility it might cause problems."
            responses: {
                key: "200";
                value: {
                    description: "idp removed";
                };
            };
            responses: {
                key: "400";
                value: {
                    description: "unable to remove IDP";
                    schema: {
                        json_schema: {
                            ref: "#/definitions/rpcStatus";
                        };
                    };
                };
            };
        };
    }

    rpc UpdateIDPOIDCConfig(UpdateIDPOIDCConfigRequest) returns (UpdateIDPOIDCConfigResponse) {
        option (google.api.http) = {
            put: "/idps/{idp_id}/oidc_config";
            body: "*";
        };

        option (zitadel.v1.auth_option) = {
            permission: "iam.idp.write";
        };

        option (grpc.gateway.protoc_gen_openapiv2.options.openapiv2_operation) = {
            tags: "Identity Providers";
            summary: "Update OIDC Identity Provider (IDP)";
            description: "Update the OIDC-specific configuration of an identity provider. All fields will be updated. If a field has no value it will be empty afterward."
            responses: {
                key: "200";
                value: {
                    description: "OIDC config updated";
                };
            };
            responses: {
                key: "400";
                value: {
                    description: "invalid argument";
                    schema: {
                        json_schema: {
                            ref: "#/definitions/rpcStatus";
                        };
                    };
                };
            };
            responses: {
                key: "409";
                value: {
                    description: "precondition failed";
                    schema: {
                        json_schema: {
                            ref: "#/definitions/rpcStatus";
                        };
                    };
                };
            };
        };
    }

    rpc UpdateIDPJWTConfig(UpdateIDPJWTConfigRequest) returns (UpdateIDPJWTConfigResponse) {
        option (google.api.http) = {
            put: "/idps/{idp_id}/jwt_config";
            body: "*";
        };

        option (zitadel.v1.auth_option) = {
            permission: "iam.idp.write";
        };

        option (grpc.gateway.protoc_gen_openapiv2.options.openapiv2_operation) = {
            tags: "Identity Providers";
            summary: "Update JWT Identity Provider (IDP)";
            description: "Update the JWT-specific configuration of an identity provider. All fields will be updated. If a field has no value it will be empty afterward."
            responses: {
                key: "200";
                value: {
                    description: "JWT config updated";
                };
            };
            responses: {
                key: "400";
                value: {
                    description: "invalid argument";
                    schema: {
                        json_schema: {
                            ref: "#/definitions/rpcStatus";
                        };
                    };
                };
            };
            responses: {
                key: "409";
                value: {
                    description: "precondition failed";
                    schema: {
                        json_schema: {
                            ref: "#/definitions/rpcStatus";
                        };
                    };
                };
            };
        };
    }

    // Returns all identity providers, which match the query
    // Limit should always be set, there is a default limit set by the service
    rpc ListProviders(ListProvidersRequest) returns (ListProvidersResponse) {
        option (google.api.http) = {
            post: "/idps/templates/_search"
            body: "*"
        };

        option (zitadel.v1.auth_option) = {
            permission: "org.idp.read"
        };
    }

    // Returns an identity provider of the instance
    rpc GetProviderByID(GetProviderByIDRequest) returns (GetProviderByIDResponse) {
        option (google.api.http) = {
            get: "/idps/templates/{id}"
        };

        option (zitadel.v1.auth_option) = {
            permission: "org.idp.read"
        };
    }

    // Add a new OAuth2 identity provider on the instance
    rpc AddGenericOAuthProvider(AddGenericOAuthProviderRequest) returns (AddGenericOAuthProviderResponse) {
        option (google.api.http) = {
            post: "/idps/oauth"
            body: "*"
        };

        option (zitadel.v1.auth_option) = {
            permission: "iam.idp.write"
        };
    }

    // Change an existing OAuth2 identity provider on the instance
    rpc UpdateGenericOAuthProvider(UpdateGenericOAuthProviderRequest) returns (UpdateGenericOAuthProviderResponse) {
        option (google.api.http) = {
            put: "/idps/oauth/{id}"
            body: "*"
        };

        option (zitadel.v1.auth_option) = {
            permission: "iam.idp.write"
        };
    }

    // Add a new OIDC identity provider on the instance
    rpc AddGenericOIDCProvider(AddGenericOIDCProviderRequest) returns (AddGenericOIDCProviderResponse) {
        option (google.api.http) = {
            post: "/idps/generic_oidc"
            body: "*"
        };

        option (zitadel.v1.auth_option) = {
            permission: "iam.idp.write"
        };
    }

    // Change an existing OIDC identity provider on the instance
    rpc UpdateGenericOIDCProvider(UpdateGenericOIDCProviderRequest) returns (UpdateGenericOIDCProviderResponse) {
        option (google.api.http) = {
            put: "/idps/generic_oidc/{id}"
            body: "*"
        };

        option (zitadel.v1.auth_option) = {
            permission: "iam.idp.write"
        };
    }

    // Add a new JWT identity provider on the instance
    rpc AddJWTProvider(AddJWTProviderRequest) returns (AddJWTProviderResponse) {
        option (google.api.http) = {
            post: "/idps/generic_jwt"
            body: "*"
        };

        option (zitadel.v1.auth_option) = {
            permission: "iam.idp.write"
        };
    }

    // Change an existing JWT identity provider on the instance
    rpc UpdateJWTProvider(UpdateJWTProviderRequest) returns (UpdateJWTProviderResponse) {
        option (google.api.http) = {
            put: "/idps/generic_jwt/{id}"
            body: "*"
        };

        option (zitadel.v1.auth_option) = {
            permission: "iam.idp.write"
        };
    }

    // Add a new Azure AD identity provider on the instance
    rpc AddAzureADProvider(AddAzureADProviderRequest) returns (AddAzureADProviderResponse) {
        option (google.api.http) = {
            post: "/idps/azure"
            body: "*"
        };

        option (zitadel.v1.auth_option) = {
            permission: "iam.idp.write"
        };
    }

    // Change an existing Azure AD identity provider on the instance
    rpc UpdateAzureADProvider(UpdateAzureADProviderRequest) returns (UpdateAzureADProviderResponse) {
        option (google.api.http) = {
<<<<<<< HEAD
            post: "/idps/azure/{id}"
=======
            put: "/idps/azure/{id}"
>>>>>>> 5a307afe
            body: "*"
        };

        option (zitadel.v1.auth_option) = {
            permission: "iam.idp.write"
        };
    }

    // Add a new GitHub identity provider on the instance
    rpc AddGitHubProvider(AddGitHubProviderRequest) returns (AddGitHubProviderResponse) {
        option (google.api.http) = {
            post: "/idps/github"
            body: "*"
        };

        option (zitadel.v1.auth_option) = {
            permission: "iam.idp.write"
        };
    }

    // Change an existing GitHub identity provider on the instance
    rpc UpdateGitHubProvider(UpdateGitHubProviderRequest) returns (UpdateGitHubProviderResponse) {
        option (google.api.http) = {
            put: "/idps/github/{id}"
            body: "*"
        };

        option (zitadel.v1.auth_option) = {
            permission: "iam.idp.write"
        };
    }

    // Add a new GitHub Enterprise Server identity provider on the instance
    rpc AddGitHubEnterpriseServerProvider(AddGitHubEnterpriseServerProviderRequest) returns (AddGitHubEnterpriseServerProviderResponse) {
        option (google.api.http) = {
            post: "/idps/github_es"
            body: "*"
        };

        option (zitadel.v1.auth_option) = {
            permission: "iam.idp.write"
        };
    }

    // Change an existing GitHub Enterprise Server identity provider on the instance
    rpc UpdateGitHubEnterpriseServerProvider(UpdateGitHubEnterpriseServerProviderRequest) returns (UpdateGitHubEnterpriseServerProviderResponse) {
        option (google.api.http) = {
            put: "/idps/github_es/{id}"
            body: "*"
        };

        option (zitadel.v1.auth_option) = {
            permission: "iam.idp.write"
        };
    }

    // Add a new GitLab identity provider on the instance
    rpc AddGitLabProvider(AddGitLabProviderRequest) returns (AddGitLabProviderResponse) {
        option (google.api.http) = {
            post: "/idps/gitlab"
            body: "*"
        };

        option (zitadel.v1.auth_option) = {
            permission: "iam.idp.write"
        };
    }

    // Change an existing GitLab identity provider on the instance
    rpc UpdateGitLabProvider(UpdateGitLabProviderRequest) returns (UpdateGitLabProviderResponse) {
        option (google.api.http) = {
            post: "/idps/gitlab/{id}"
            body: "*"
        };

        option (zitadel.v1.auth_option) = {
            permission: "iam.idp.write"
        };
    }

    // Add a new self hosted GitLab identity provider on the instance
    rpc AddGitLabSelfHostedProvider(AddGitLabSelfHostedProviderRequest) returns (AddGitLabSelfHostedProviderResponse) {
        option (google.api.http) = {
            post: "/idps/gitlab_self_hosted"
            body: "*"
        };

        option (zitadel.v1.auth_option) = {
            permission: "iam.idp.write"
        };
    }

    // Change an existing self hosted GitLab identity provider on the instance
    rpc UpdateGitLabSelfHostedProvider(UpdateGitLabSelfHostedProviderRequest) returns (UpdateGitLabSelfHostedProviderResponse) {
        option (google.api.http) = {
            post: "/idps/gitlab_self_hosted/{id}"
            body: "*"
        };

        option (zitadel.v1.auth_option) = {
            permission: "iam.idp.write"
        };
    }

    // Add a new Google identity provider on the instance
    rpc AddGoogleProvider(AddGoogleProviderRequest) returns (AddGoogleProviderResponse) {
        option (google.api.http) = {
            post: "/idps/google"
            body: "*"
        };

        option (zitadel.v1.auth_option) = {
            permission: "iam.idp.write"
        };
    }

    // Change an existing Google identity provider on the instance
    rpc UpdateGoogleProvider(UpdateGoogleProviderRequest) returns (UpdateGoogleProviderResponse) {
        option (google.api.http) = {
            put: "/idps/google/{id}"
            body: "*"
        };

        option (zitadel.v1.auth_option) = {
            permission: "iam.idp.write"
        };
    }

    // Add a new LDAP identity provider on the instance
    rpc AddLDAPProvider(AddLDAPProviderRequest) returns (AddLDAPProviderResponse) {
        option (google.api.http) = {
            post: "/idps/ldap"
            body: "*"
        };

        option (zitadel.v1.auth_option) = {
            permission: "org.idp.write"
        };
    }

    // Change an existing LDAP identity provider on the instance
    rpc UpdateLDAPProvider(UpdateLDAPProviderRequest) returns (UpdateLDAPProviderResponse) {
        option (google.api.http) = {
            put: "/idps/ldap/{id}"
            body: "*"
        };

        option (zitadel.v1.auth_option) = {
            permission: "org.idp.write"
        };
    }

    // Remove an identity provider
    // Will remove all linked providers of this configuration on the users
    rpc DeleteProvider(DeleteProviderRequest) returns (DeleteProviderResponse) {
        option (google.api.http) = {
            delete: "/idps/templates/{id}"
        };

        option (zitadel.v1.auth_option) = {
            permission: "org.idp.write"
        };
    }

     rpc GetOrgIAMPolicy(GetOrgIAMPolicyRequest) returns (GetOrgIAMPolicyResponse) {
        option (google.api.http) = {
            get: "/policies/orgiam";
        };

        option (zitadel.v1.auth_option) = {
            permission: "iam.policy.read";
        };

        option (grpc.gateway.protoc_gen_openapiv2.options.openapiv2_operation) = {
            tags: "Settings";
            tags: "Domain Settings";
            summary: "Get Org IAM Policy";
            description: "Use Get Domain Settings instead"
            deprecated: true;
        };
    }

    rpc UpdateOrgIAMPolicy(UpdateOrgIAMPolicyRequest) returns (UpdateOrgIAMPolicyResponse) {
        option (google.api.http) = {
            put: "/policies/orgiam";
            body: "*";
        };

        option (zitadel.v1.auth_option) = {
            permission: "iam.policy.write";
        };

        option (grpc.gateway.protoc_gen_openapiv2.options.openapiv2_operation) = {
            tags: "Settings";
            tags: "Domain Settings";
            summary: "Update Org IAM Policy";
            description: "Use Update Domain Settings instead";
            deprecated: true;
        };
    }

    rpc GetCustomOrgIAMPolicy(GetCustomOrgIAMPolicyRequest) returns (GetCustomOrgIAMPolicyResponse) {
        option (google.api.http) = {
            get: "/orgs/{org_id}/policies/orgiam";
        };

        option (zitadel.v1.auth_option) = {
            permission: "iam.policy.read";
        };

        option (grpc.gateway.protoc_gen_openapiv2.options.openapiv2_operation) = {
            tags: "Settings";
            tags: "Domain Settings";
            summary: "Get Org IAM Policy";
            description: "Use GetDomain Settings for Organization instead";
            deprecated: true;
        };
    }

    rpc AddCustomOrgIAMPolicy(AddCustomOrgIAMPolicyRequest) returns (AddCustomOrgIAMPolicyResponse) {
        option (google.api.http) = {
            post: "/orgs/{org_id}/policies/orgiam";
            body: "*";
        };

        option (zitadel.v1.auth_option) = {
            permission: "iam.policy.write";
        };

        option (grpc.gateway.protoc_gen_openapiv2.options.openapiv2_operation) = {
            tags: "Settings";
            tags: "Domain Settings";
            summary: "Add Custom Org IAM Policy";
            description: "Use Get Domain Settings for Organization instead"
            deprecated: true;
        };
    }

    rpc UpdateCustomOrgIAMPolicy(UpdateCustomOrgIAMPolicyRequest) returns (UpdateCustomOrgIAMPolicyResponse) {
        option (google.api.http) = {
            put: "/orgs/{org_id}/policies/orgiam";
            body: "*";
        };

        option (zitadel.v1.auth_option) = {
            permission: "iam.policy.write";
        };

        option (grpc.gateway.protoc_gen_openapiv2.options.openapiv2_operation) = {
            tags: "Settings";
            tags: "Domain Settings";
            summary: "Update Custom Org IAM Policy";
            description: "Use Get Domain Settings for Organization instead"
            deprecated: true;
        };
    }

    rpc ResetCustomOrgIAMPolicyToDefault(ResetCustomOrgIAMPolicyToDefaultRequest) returns (ResetCustomOrgIAMPolicyToDefaultResponse) {
        option (google.api.http) = {
            delete: "/orgs/{org_id}/policies/orgiam";
        };

        option (zitadel.v1.auth_option) = {
            permission: "iam.policy.delete";
        };

        option (grpc.gateway.protoc_gen_openapiv2.options.openapiv2_operation) = {
            tags: "Settings";
            tags: "Domain Settings";
            summary: "Reset Domain Settings of Organization";
            description: "Use Reset Domain Settings of Organization instead"
            deprecated: true;
        };
    }

    rpc GetDomainPolicy(GetDomainPolicyRequest) returns (GetDomainPolicyResponse) {
        option (google.api.http) = {
            get: "/policies/domain";
        };

        option (zitadel.v1.auth_option) = {
            permission: "iam.policy.read";
        };

        option (grpc.gateway.protoc_gen_openapiv2.options.openapiv2_operation) = {
            tags: "Settings";
            tags: "Domain Settings";
            summary: "Get Domain Settings";
            description: "Returns the domain settings configured as default on the instance. Domain settings specify how ZITADEL should handle domains, in regards to usernames, emails and validation.."
            responses: {
                key: "200";
                value: {
                    description: "default domain policy";
                };
            };
        };
    }

    rpc UpdateDomainPolicy(UpdateDomainPolicyRequest) returns (UpdateDomainPolicyResponse) {
        option (google.api.http) = {
            put: "/policies/domain";
            body: "*";
        };

        option (zitadel.v1.auth_option) = {
            permission: "iam.policy.write";
        };

        option (grpc.gateway.protoc_gen_openapiv2.options.openapiv2_operation) = {
            tags: "Settings";
            tags: "Domain Settings";
            summary: "Update Domain Settings";
            description: "Update the domain settings configured as default on the instance. Domain settings specify how ZITADEL should handle domains, usernames, emails and validation. It affects all organizations that do not have overwritten settings."
            responses: {
                key: "200";
                value: {
                    description: "default domain policy updated";
                };
            };
        };
    }

    rpc GetCustomDomainPolicy(GetCustomDomainPolicyRequest) returns (GetCustomDomainPolicyResponse) {
        option (google.api.http) = {
            get: "/orgs/{org_id}/policies/domain";
        };

        option (zitadel.v1.auth_option) = {
            permission: "iam.policy.read";
        };

        option (grpc.gateway.protoc_gen_openapiv2.options.openapiv2_operation) = {
            tags: "Settings";
            tags: "Domain Settings";
            tags: "Organizations";
            summary: "Get Domain Settings for Organization";
            description: "Get the domain settings configured on a specific organization. If the organization doesn't have a custom setting, the default will be returned. Domain settings specify how ZITADEL should handle domains, in regards to usernames, emails and validation."
            responses: {
                key: "200";
                value: {
                    description: "domain policy of the org or the default policy if not customized";
                };
            };
        };
    }

    rpc AddCustomDomainPolicy(AddCustomDomainPolicyRequest) returns (AddCustomDomainPolicyResponse) {
        option (google.api.http) = {
            post: "/orgs/{org_id}/policies/domain";
            body: "*";
        };

        option (zitadel.v1.auth_option) = {
            permission: "iam.policy.write";
        };

        option (grpc.gateway.protoc_gen_openapiv2.options.openapiv2_operation) = {
            tags: "Settings";
            tags: "Domain Settings";
            tags: "Organizations";
            summary: "Get Domain Settings for Organization";
            description: "Create the domain settings configured on a specific organization. It will overwrite the settings specified on the instance. Domain settings specify how ZITADEL should handle domains, in regards to usernames, emails and validation."
            responses: {
                key: "200";
                value: {
                    description: "domain policy created";
                };
            };
        };
    }

    rpc UpdateCustomDomainPolicy(UpdateCustomDomainPolicyRequest) returns (UpdateCustomDomainPolicyResponse) {
        option (google.api.http) = {
            put: "/orgs/{org_id}/policies/domain";
            body: "*";
        };

        option (zitadel.v1.auth_option) = {
            permission: "iam.policy.write";
        };

        option (grpc.gateway.protoc_gen_openapiv2.options.openapiv2_operation) = {
            tags: "Settings";
            tags: "Domain Settings";
            tags: "Organizations";
            summary: "Update Domain Settings for Organization";
            description: "Update the domain settings configured on a specific organization. It will overwrite the settings specified on the instance. Domain settings specify how ZITADEL should handle domains, in regards to usernames, emails and validation."
            responses: {
                key: "200";
                value: {
                    description: "domain policy updated";
                };
            };
        };
    }

    rpc ResetCustomDomainPolicyToDefault(ResetCustomDomainPolicyToDefaultRequest) returns (ResetCustomDomainPolicyToDefaultResponse) {
        option (google.api.http) = {
            delete: "/orgs/{org_id}/policies/domain";
        };

        option (zitadel.v1.auth_option) = {
            permission: "iam.policy.delete";
        };

        option (grpc.gateway.protoc_gen_openapiv2.options.openapiv2_operation) = {
            tags: "Settings";
            tags: "Domain Settings";
            tags: "Organizations";
            summary: "Reset Domain Settings of Organization";
            description: "Resets the domain settings configured on a specific organization to the settings configured on the instance. Domain settings specify how ZITADEL should handle domains, in regards to usernames, emails and validation."
            responses: {
                key: "200";
                value: {
                    description: "resets the custom domain policy to the default policy";
                };
            };
        };
    }

    rpc GetLabelPolicy(GetLabelPolicyRequest) returns (GetLabelPolicyResponse) {
        option (google.api.http) = {
            get: "/policies/label";
        };

        option (zitadel.v1.auth_option) = {
            permission: "iam.policy.read";
        };

        option (grpc.gateway.protoc_gen_openapiv2.options.openapiv2_operation) = {
            tags: "Settings";
            tags: "Branding";
            summary: "Get Private Labeling/Branding Settings";
            description: "Returns the currently active private labeling/branding configured on the instance level. The settings will trigger if the organization has not overwritten the settings or if no specific organization is called on the login UI. Define what colors, fonts, and logo should be used for the Login/Register UI, E-Mails and Console."
            responses: {
                key: "200";
                value: {
                    description: "default label policy";
                };
            };
        };
    }

    rpc GetPreviewLabelPolicy(GetPreviewLabelPolicyRequest) returns (GetPreviewLabelPolicyResponse) {
        option (google.api.http) = {
            get: "/policies/label/_preview";
        };

        option (zitadel.v1.auth_option) = {
            permission: "iam.policy.read";
        };

        option (grpc.gateway.protoc_gen_openapiv2.options.openapiv2_operation) = {
            tags: "Settings";
            tags: "Branding";
            summary: "Get Preview Private Labeling/Branding Settings";
            description: "Returns the preview private labeling/branding configured on the instance level. The preview is used to show you how it will look like, and not activate it directly for your users. In the future, it should be possible to send a preview mail and have a look at the preview login. The settings will trigger if the organization has not overwritten the settings or if no specific organization is called on the login UI. Define what colors, fonts, and logo should be used for the Login/Register UI, E-Mails and Console."
            responses: {
                key: "200";
                value: {
                    description: "default label policy";
                };
            };
        };
    }

   rpc UpdateLabelPolicy(UpdateLabelPolicyRequest) returns (UpdateLabelPolicyResponse) {
        option (google.api.http) = {
            put: "/policies/label";
            body: "*";
        };

        option (zitadel.v1.auth_option) = {
            permission: "iam.policy.write";
        };

        option (grpc.gateway.protoc_gen_openapiv2.options.openapiv2_operation) = {
            tags: "Settings";
            tags: "Branding";
            summary: "Update Labeling/Branding Settings";
            description: "Update the preview private labeling/branding configured on the instance level. It affects all organizations, that don't overwrite the settings. The preview is used to show you how it will look like, make sure to activate it as soon as you are happy with the configuration. Define what colors, fonts, and logo should be used for the Login/Register UI, E-Mails and Console."
            responses: {
                key: "200";
                value: {
                    description: "default label policy updated";
                };
            };
        };
    }

    rpc ActivateLabelPolicy(ActivateLabelPolicyRequest) returns (ActivateLabelPolicyResponse) {
        option (google.api.http) = {
            post: "/policies/label/_activate"
            body: "*"
        };

        option (zitadel.v1.auth_option) = {
            permission: "policy.write"
        };

        option (grpc.gateway.protoc_gen_openapiv2.options.openapiv2_operation) = {
            tags: "Settings";
            tags: "Branding";
            summary: "Activate Labeling/Branding Settings";
            description: "Activates the preview private labeling/branding configured on the instance level. It will be shown to the users afterward. It affects all organizations, that don't overwrite the settings. Defines what colors, fonts, and logo should be used for the Login/Register UI, E-Mails and Console."
        };
    }

    rpc RemoveLabelPolicyLogo(RemoveLabelPolicyLogoRequest) returns (RemoveLabelPolicyLogoResponse) {
        option (google.api.http) = {
            delete: "/policies/label/logo"
        };

        option (zitadel.v1.auth_option) = {
            permission: "policy.write"
        };

        option (grpc.gateway.protoc_gen_openapiv2.options.openapiv2_operation) = {
            tags: "Settings";
            tags: "Branding";
            summary: "Remove Logo Light";
            description: "Removes the logo of the light theme from the configured label policy/branding of the instance. It will only be shown on the preview. Make sure to activate your changes afterward."
        };
    }

    rpc RemoveLabelPolicyLogoDark(RemoveLabelPolicyLogoDarkRequest) returns (RemoveLabelPolicyLogoDarkResponse) {
        option (google.api.http) = {
            delete: "/policies/label/logo_dark"
        };

        option (zitadel.v1.auth_option) = {
            permission: "policy.write"
        };

        option (grpc.gateway.protoc_gen_openapiv2.options.openapiv2_operation) = {
            tags: "Settings";
            tags: "Branding";
            summary: "Remove Logo Dark";
            description: "Removes the logo of the dark theme from the configured label policy/branding of the instance. It will only be shown on the preview. Make sure to activate your changes afterward."
        };
    }

    rpc RemoveLabelPolicyIcon(RemoveLabelPolicyIconRequest) returns (RemoveLabelPolicyIconResponse) {
        option (google.api.http) = {
            delete: "/policies/label/icon"
        };

        option (zitadel.v1.auth_option) = {
            permission: "policy.write"
        };

        option (grpc.gateway.protoc_gen_openapiv2.options.openapiv2_operation) = {
            tags: "Settings";
            tags: "Branding";
            summary: "Remove Icon Light";
            description: "Removes the icon of the light theme from the configured label policy/branding of the instance. It will only be shown on the preview. Make sure to activate your changes afterward."
        };
    }

    rpc RemoveLabelPolicyIconDark(RemoveLabelPolicyIconDarkRequest) returns (RemoveLabelPolicyIconDarkResponse) {
        option (google.api.http) = {
            delete: "/policies/label/icon_dark"
        };

        option (zitadel.v1.auth_option) = {
            permission: "policy.write"
        };

        option (grpc.gateway.protoc_gen_openapiv2.options.openapiv2_operation) = {
            tags: "Settings";
            tags: "Branding";
            summary: "Remove Icon Dark";
            description: "Removes the icon of the dark theme from the configured label policy/branding of the instance. It will only be shown on the preview. Make sure to activate your changes afterward."
        };
    }

    rpc RemoveLabelPolicyFont(RemoveLabelPolicyFontRequest) returns (RemoveLabelPolicyFontResponse) {
        option (google.api.http) = {
            delete: "/policies/label/font"
        };

        option (zitadel.v1.auth_option) = {
            permission: "policy.write"
        };

        option (grpc.gateway.protoc_gen_openapiv2.options.openapiv2_operation) = {
            tags: "Settings";
            tags: "Branding";
            summary: "Remove Font";
            description: "Removes the font from the configured label policy/branding of the instance. It will only be shown on the preview. Make sure to activate your changes afterward."
        };
    }

    rpc GetLoginPolicy(GetLoginPolicyRequest) returns (GetLoginPolicyResponse) {
        option (google.api.http) = {
            get: "/policies/login";
        };

        option (zitadel.v1.auth_option) = {
            permission: "iam.policy.read";
        };

        option (grpc.gateway.protoc_gen_openapiv2.options.openapiv2_operation) = {
            tags: "Settings";
            tags: "Login Settings";
            summary: "Get Login Settings";
            description: "Returns the login settings defined on the instance level. It will trigger for all organizations, that don't overwrite the settings. The login policy defines what kind of authentication possibilities the user should have. Generally speaking the behavior of the login and register UI."
            responses: {
                key: "200";
                value: {
                    description: "default login policy";
                };
            };
        };
    }

    rpc UpdateLoginPolicy(UpdateLoginPolicyRequest) returns (UpdateLoginPolicyResponse) {
        option (google.api.http) = {
            put: "/policies/login";
            body: "*";
        };

        option (zitadel.v1.auth_option) = {
            permission: "iam.policy.write";
        };

        option (grpc.gateway.protoc_gen_openapiv2.options.openapiv2_operation) = {
            tags: "Settings";
            tags: "Login Settings";
            summary: "Update Login Settings";
            description: "Update the default login settings defined on the instance level. It will trigger for all organizations, that don't overwrite the settings. The login policy defines what kind of authentication possibilities the user should have. Generally speaking the behavior of the login and register UI."
            responses: {
                key: "200";
                value: {
                    description: "default login policy updated";
                };
            };
        };
    }

    rpc ListLoginPolicyIDPs(ListLoginPolicyIDPsRequest) returns (ListLoginPolicyIDPsResponse) {
        option (google.api.http) = {
            post: "/policies/login/idps/_search";
            body: "*";
        };

        option (zitadel.v1.auth_option) = {
            permission: "iam.policy.read";
        };

        option (grpc.gateway.protoc_gen_openapiv2.options.openapiv2_operation) = {
            tags: "Settings";
            tags: "Login Settings";
            tags: "Identity Providers"
            summary: "List Linked Identity Providers";
            description: "Returns a list of identity providers that are linked in the login policy. This means, that they are configured for the instance and will be shown to the users. It affects all organizations, without custom login settings."
            responses: {
                key: "200";
                value: {
                    description: "Identity providers of default login policy";
                };
            };
        };
    }

    rpc AddIDPToLoginPolicy(AddIDPToLoginPolicyRequest) returns (AddIDPToLoginPolicyResponse) {
        option (google.api.http) = {
            post: "/policies/login/idps";
            body: "*";
        };

        option (zitadel.v1.auth_option) = {
            permission: "iam.policy.write";
        };

        option (grpc.gateway.protoc_gen_openapiv2.options.openapiv2_operation) = {
            tags: "Settings";
            tags: "Login Settings";
            tags: "Identity Providers"
            summary: "Add Linked Identity Provider";
            description: "Add/link a pre-configured identity provider to the login settings of the instance. This means that it will be shown to the users on the login page. It affects all organizations, without custom login settings."
            responses: {
                key: "200";
                value: {
                    description: "Identity providers added to default login policy";
                };
            };
        };
    }

    rpc RemoveIDPFromLoginPolicy(RemoveIDPFromLoginPolicyRequest) returns (RemoveIDPFromLoginPolicyResponse) {
        option (google.api.http) = {
            delete: "/policies/login/idps/{idp_id}";
        };

        option (zitadel.v1.auth_option) = {
            permission: "iam.policy.write";
        };

        option (grpc.gateway.protoc_gen_openapiv2.options.openapiv2_operation) = {
            tags: "Settings";
            tags: "Login Settings";
            tags: "Identity Providers"
            summary: "Remove Linked Identity Provider";
            description: "Remove an identity provider from the login settings of the instance. This means that it will not be shown to the users on the login page. It affects all organizations, without custom login settings."
            responses: {
                key: "200";
                value: {
                    description: "Identity providers removed from default login policy";
                };
            };
        };
    }

    rpc ListLoginPolicySecondFactors(ListLoginPolicySecondFactorsRequest) returns (ListLoginPolicySecondFactorsResponse) {
        option (google.api.http) = {
            post: "/policies/login/second_factors/_search";
        };

        option (zitadel.v1.auth_option) = {
            permission: "iam.policy.read";
        };

        option (grpc.gateway.protoc_gen_openapiv2.options.openapiv2_operation) = {
            tags: "Settings";
            tags: "Login Settings";
            tags: "Authentication Methods"
            summary: "List Second Factors (2FA)";
            description: "Returns a list of second factors (2FA) configured on the login settings of the instance. It affects all organizations, without custom login settings. Authentication factors are used as an additional layer of security for your users (e.g. Authentication App, FingerPrint, Windows Hello, etc). Per definition, it is called the second factor as it is used after a password. In the UI we generalize it as multi-factor."
            responses: {
                key: "200";
                value: {
                    description: "second factors of default login policy";
                };
            };
        };
    }

    rpc AddSecondFactorToLoginPolicy(AddSecondFactorToLoginPolicyRequest) returns (AddSecondFactorToLoginPolicyResponse) {
        option (google.api.http) = {
            post: "/policies/login/second_factors";
            body: "*";
        };

        option (zitadel.v1.auth_option) = {
            permission: "iam.policy.write";
        };

        option (grpc.gateway.protoc_gen_openapiv2.options.openapiv2_operation) = {
            tags: "Settings";
            tags: "Login Settings";
            tags: "Authentication Methods"
            summary: "Add Second Factor (2FA)";
            description: "Add a new second factor (2FA) to the login settings of the instance. Users will have the possibility to authenticate with the configured factor afterward. It affects all organizations, without custom login settings. Authentication factors are used as an additional factor to add more security to your users (e.g. Authentication App, FingerPrint, Windows Hello, etc). Per definition, it is called a second factor as it is used as an additional authentication after a password. In the UI we generalize this as multi-factor."
            responses: {
                key: "200";
                value: {
                    description: "second factor added to default login policy";
                };
            };
            responses: {
                key: "400";
                value: {
                    description: "invalid second-factor type";
                    schema: {
                        json_schema: {
                            ref: "#/definitions/rpcStatus";
                        };
                    };
                };
            };
        };
    }

    rpc RemoveSecondFactorFromLoginPolicy(RemoveSecondFactorFromLoginPolicyRequest) returns (RemoveSecondFactorFromLoginPolicyResponse) {
        option (google.api.http) = {
            delete: "/policies/login/second_factors/{type}";
        };

        option (zitadel.v1.auth_option) = {
            permission: "iam.policy.write";
        };

        option (grpc.gateway.protoc_gen_openapiv2.options.openapiv2_operation) = {
            tags: "Settings";
            tags: "Login Settings";
            tags: "Authentication Methods"
            summary: "Remove Second Factor (2FA)";
            description: "Remove a configured second factor (2FA) from the login settings of the instance. It affects all organizations, without custom login settings. Users will not be able to authenticate with the configured factor afterward. Authentication factors are used as an additional layer of security for your users (e.g. Authentication App, FingerPrint, Windows Hello, etc). Per definition, it is called the second factor as it is used after a password. In the UI we generalize it as multi-factor."
            responses: {
                key: "200";
                value: {
                    description: "second factor removed from default login policy";
                };
            };
            responses: {
                key: "400";
                value: {
                    description: "Invalid second-factor type";
                    schema: {
                        json_schema: {
                            ref: "#/definitions/rpcStatus";
                        };
                    };
                };
            };
        };
    }

    rpc ListLoginPolicyMultiFactors(ListLoginPolicyMultiFactorsRequest) returns (ListLoginPolicyMultiFactorsResponse) {
        option (google.api.http) = {
            post: "/policies/login/multi_factors/_search";
        };

        option (zitadel.v1.auth_option) = {
            permission: "iam.policy.read";
        };

        option (grpc.gateway.protoc_gen_openapiv2.options.openapiv2_operation) = {
            tags: "Settings";
            tags: "Login Settings";
            tags: "Authentication Methods"
            summary: "List Multi Factors (MFA)";
            description: "Returns a list of multi factors (MFA) configured on the login settings of the instance. It affects all organizations, without custom login settings. Authentication factors are used as an additional layer of security for your users (e.g. Authentication App, FingerPrint, Windows Hello, etc).  Per definition, it is called multifactor factor or passwordless as it is used as first and second authentication and a password is not necessary. In the UI we generalize it as passwordless or passkey."
            responses: {
                key: "200";
                value: {
                    description: "multi factors of default login policy";
                };
            };
        };
    }

    rpc AddMultiFactorToLoginPolicy(AddMultiFactorToLoginPolicyRequest) returns (AddMultiFactorToLoginPolicyResponse) {
        option (google.api.http) = {
            post: "/policies/login/multi_factors";
            body: "*";
        };

        option (zitadel.v1.auth_option) = {
            permission: "iam.policy.write";
        };

        option (grpc.gateway.protoc_gen_openapiv2.options.openapiv2_operation) = {
            tags: "Settings";
            tags: "Login Settings";
            tags: "Authentication Methods"
            summary: "Add Multi-Factor (MFA)";
            description: "Add a multi-factor (MFA) to the login settings of the instance. It affects all organizations, without custom login settings. Authentication factors are used as an additional layer of security for your users (e.g. Authentication App, FingerPrint, Windows Hello, etc).  Per definition, it is called multi-factor factor or passwordless as it is used as first and second authentication and a password is not necessary. In the UI we generalize it as passwordless or passkey."
            responses: {
                key: "200";
                value: {
                    description: "multi-factor added to default login policy";
                };
            };
            responses: {
                key: "400";
                value: {
                    description: "invalid multi-factor type";
                    schema: {
                        json_schema: {
                            ref: "#/definitions/rpcStatus";
                        };
                    };
                };
            };
        };
    }

    rpc RemoveMultiFactorFromLoginPolicy(RemoveMultiFactorFromLoginPolicyRequest) returns (RemoveMultiFactorFromLoginPolicyResponse) {
        option (google.api.http) = {
            delete: "/policies/login/multi_factors/{type}";
        };

        option (zitadel.v1.auth_option) = {
            permission: "iam.policy.write";
        };

        option (grpc.gateway.protoc_gen_openapiv2.options.openapiv2_operation) = {
            tags: "Settings";
            tags: "Login Settings";
            tags: "Authentication Methods"
            summary: "Remove Multi Factor (MFA)";
            description: "Remove a multi-factor (MFA) from the login settings of the instance. It affects all organizations, without custom login settings. Authentication factors are used as an additional layer of security for your users (e.g. Authentication App, FingerPrint, Windows Hello, etc).  Per definition, it is called multi-factor factor or passwordless as it is used as first and second authentication and a password is not necessary. In the UI we generalize it as passwordless or passkey."
            responses: {
                key: "200";
                value: {
                    description: "second factor removed from default login policy";
                };
            };
            responses: {
                key: "400";
                value: {
                    description: "multi-factor type not defined on policy";
                    schema: {
                        json_schema: {
                            ref: "#/definitions/rpcStatus";
                        };
                    };
                };
            };
        };
    }

    rpc GetPasswordComplexityPolicy(GetPasswordComplexityPolicyRequest) returns (GetPasswordComplexityPolicyResponse) {
        option (google.api.http) = {
            get: "/policies/password/complexity";
        };

        option (zitadel.v1.auth_option) = {
            permission: "iam.policy.read";
        };

        option (grpc.gateway.protoc_gen_openapiv2.options.openapiv2_operation) = {
            tags: "Settings";
            tags: "Password Settings";
            summary: "Get Password Complexity Settings";
            description: "Returns the password complexity settings configured on the instance. It affects all organizations, that do not have a custom setting configured. The settings specify how a password should look (characters, length, etc.)"
            responses: {
                key: "200";
                value: {
                    description: "default password complexity policy";
                };
            };
        };
    }

    rpc UpdatePasswordComplexityPolicy(UpdatePasswordComplexityPolicyRequest) returns (UpdatePasswordComplexityPolicyResponse) {
        option (google.api.http) = {
            put: "/policies/password/complexity";
            body: "*";
        };

        option (zitadel.v1.auth_option) = {
            permission: "iam.policy.write";
        };

        option (grpc.gateway.protoc_gen_openapiv2.options.openapiv2_operation) = {
            tags: "Settings";
            tags: "Password Settings";
            summary: "Update Password Complexity Settings";
            description: "Updates the default password complexity settings configured on the instance. It affects all organizations, that do not have a custom setting configured. The settings specify how a password should look (characters, length, etc.)"
            responses: {
                key: "200";
                value: {
                    description: "default password complexity policy updated";
                };
            };
            responses: {
                key: "400";
                value: {
                    description: "invalid argument";
                    schema: {
                        json_schema: {
                            ref: "#/definitions/rpcStatus";
                        };
                    };
                };
            };
        };
    }

    rpc GetPasswordAgePolicy(GetPasswordAgePolicyRequest) returns (GetPasswordAgePolicyResponse) {
        option (google.api.http) = {
            get: "/policies/password/age";
        };

        option (zitadel.v1.auth_option) = {
            permission: "iam.policy.read";
        };

        option (grpc.gateway.protoc_gen_openapiv2.options.openapiv2_operation) = {
            tags: "Settings";
            tags: "Password Settings";
            summary: "Get Password Age Settings";
            description: "Not implemented"
            responses: {
                key: "200";
                value: {
                    description: "default password age policy";
                };
            };
        };
    }

    rpc UpdatePasswordAgePolicy(UpdatePasswordAgePolicyRequest) returns (UpdatePasswordAgePolicyResponse) {
        option (google.api.http) = {
            put: "/policies/password/age";
            body: "*";
        };

        option (zitadel.v1.auth_option) = {
            permission: "iam.policy.write";
        };

        option (grpc.gateway.protoc_gen_openapiv2.options.openapiv2_operation) = {
            tags: "Settings";
            tags: "Password Settings";
            summary: "Update Password Age Settings";
            description: "Not implemented"
            responses: {
                key: "200";
                value: {
                    description: "default password age policy updated";
                };
            };
            responses: {
                key: "400";
                value: {
                    description: "invalid argument";
                    schema: {
                        json_schema: {
                            ref: "#/definitions/rpcStatus";
                        };
                    };
                };
            };
        };
    }

    rpc GetLockoutPolicy(GetLockoutPolicyRequest) returns (GetLockoutPolicyResponse) {
        option (google.api.http) = {
            get: "/policies/lockout";
        };

        option (zitadel.v1.auth_option) = {
            permission: "iam.policy.read";
        };

        option (grpc.gateway.protoc_gen_openapiv2.options.openapiv2_operation) = {
            tags: "Settings";
            tags: "Password Settings";
            summary: "Get Password Lockout Settings";
            description: "Returns the password lockout settings configured on the instance. It affects all organizations, that do not have a custom setting configured. The settings specify when a user should be locked (e.g how many password attempts). The user has to be unlocked by an administrator afterward."
            responses: {
                key: "200";
                value: {
                    description: "default lockout policy";
                };
            };
        };
    }

    rpc UpdateLockoutPolicy(UpdateLockoutPolicyRequest) returns (UpdateLockoutPolicyResponse) {
        option (google.api.http) = {
            put: "/policies/password/lockout";
            body: "*";
        };

        option (zitadel.v1.auth_option) = {
            permission: "iam.policy.write";
        };

        option (grpc.gateway.protoc_gen_openapiv2.options.openapiv2_operation) = {
            tags: "Settings";
            tags: "Password Settings";
            summary: "Update Password Lockout Settings";
            description: "Update the password lockout settings configured on the instance. It affects all organizations, that do not have a custom setting configured. The settings specify when a user should be locked (e.g how many password attempts). The user has to be unlocked by an administrator afterward."
        };
    }

    rpc GetPrivacyPolicy(GetPrivacyPolicyRequest) returns (GetPrivacyPolicyResponse) {
        option (google.api.http) = {
            get: "/policies/privacy";
        };

        option (zitadel.v1.auth_option) = {
            permission: "iam.policy.read";
        };

        option (grpc.gateway.protoc_gen_openapiv2.options.openapiv2_operation) = {
            tags: "Settings";
            tags: "Privacy Settings";
            summary: "Get Privacy Settings";
            description: "Returns the privacy settings configured on the instance. It affects all organizations, that do not have a custom setting configured. The settings specify the terms and services, privacy policy, etc. A registering user has to accept the configured settings."
            responses: {
                key: "200";
                value: {
                    description: "default privacy policy";
                };
            };
        };
    }

    rpc UpdatePrivacyPolicy(UpdatePrivacyPolicyRequest) returns (UpdatePrivacyPolicyResponse) {
        option (google.api.http) = {
            put: "/policies/privacy";
            body: "*";
        };

        option (zitadel.v1.auth_option) = {
            permission: "iam.policy.write";
        };

        option (grpc.gateway.protoc_gen_openapiv2.options.openapiv2_operation) = {
            tags: "Settings";
            tags: "Privacy Settings";
            summary: "Update Privacy Settings";
            description: "Update the privacy settings configured on the instance. It affects all organizations, that do not have a custom setting configured. The settings specify the terms and services, privacy policy, etc. A registering user has to accept the configured settings. Variable {{.Lang}} can be set to have different links based on the language."
            responses: {
                key: "200";
                value: {
                    description: "default privacy policy updated";
                };
            };
            responses: {
                key: "400";
                value: {
                    description: "invalid argument";
                    schema: {
                        json_schema: {
                            ref: "#/definitions/rpcStatus";
                        };
                    };
                };
            };
        };
    }

    rpc AddNotificationPolicy(AddNotificationPolicyRequest) returns (AddNotificationPolicyResponse) {
        option (google.api.http) = {
            post: "/policies/notification"
            body: "*"
        };

        option (zitadel.v1.auth_option) = {
            permission: "iam.policy.write";
        };

        option (grpc.gateway.protoc_gen_openapiv2.options.openapiv2_operation) = {
            tags: "Settings";
            tags: "Notification Settings";
            summary: "Add Notification Settings";
            description: "Add new notification settings configured on the instance. It affects all organizations, that do not have a custom setting configured. The settings specify if notifications should be sent to the users on specific triggers (e.g password changed)."
            responses: {
                key: "200";
                value: {
                    description: "default notification policy";
                };
            };
        };
    }

    rpc GetNotificationPolicy(GetNotificationPolicyRequest) returns (GetNotificationPolicyResponse) {
        option (google.api.http) = {
            get: "/policies/notification";
        };

        option (zitadel.v1.auth_option) = {
            permission: "iam.policy.read";
        };

        option (grpc.gateway.protoc_gen_openapiv2.options.openapiv2_operation) = {
            tags: "Settings";
            tags: "Notification Settings";
            summary: "Return Notification Settings";
            description: "Return the notification settings configured on the instance. It affects all organizations, that do not have a custom setting configured. The settings specify if notifications should be sent to the users on specific triggers (e.g password changed)."
            responses: {
                key: "200";
                value: {
                    description: "default notification policy";
                };
            };
        };
    }

    rpc UpdateNotificationPolicy(UpdateNotificationPolicyRequest) returns (UpdateNotificationPolicyResponse) {
        option (google.api.http) = {
            put: "/policies/notification";
            body: "*";
        };

        option (zitadel.v1.auth_option) = {
            permission: "iam.policy.write";
        };

        option (grpc.gateway.protoc_gen_openapiv2.options.openapiv2_operation) = {
            tags: "Settings";
            tags: "Notification Settings";
            summary: "Update Notification Settings";
            description: "Update the notification settings configured on the instance. It affects all organizations, that do not have a custom setting configured. The settings specify if notifications should be sent to the users on specific triggers (e.g password changed)."
            responses: {
                key: "200";
                value: {
                    description: "default notification policy updated";
                };
            };
            responses: {
                key: "400";
                value: {
                    description: "invalid argument";
                    schema: {
                        json_schema: {
                            ref: "#/definitions/rpcStatus";
                        };
                    };
                };
            };
        };
    }

    rpc GetDefaultInitMessageText(GetDefaultInitMessageTextRequest) returns (GetDefaultInitMessageTextResponse) {
        option (google.api.http) = {
            get: "/text/default/message/init/{language}";
        };

        option (zitadel.v1.auth_option) = {
            permission: "iam.policy.read";
        };

        option (grpc.gateway.protoc_gen_openapiv2.options.openapiv2_operation) = {
            tags: "Message Texts";
            summary: "Get Default Init Message Text";
            description: "Get the default text of the initialize-user message/email that is stored as translation files in ZITADEL itself. The text will be sent to the users of all organizations, that do not have a custom text configured. The email is sent when a user is created and has either no password or a non-verified email address."
        };
    }

    rpc GetCustomInitMessageText(GetCustomInitMessageTextRequest) returns (GetCustomInitMessageTextResponse) {
        option (google.api.http) = {
            get: "/text/message/init/{language}";
        };

        option (zitadel.v1.auth_option) = {
            permission: "iam.policy.read";
        };

        option (grpc.gateway.protoc_gen_openapiv2.options.openapiv2_operation) = {
            tags: "Message Texts";
            summary: "Get Custom Init Message Text";
            description: "Get the custom text of the initialize-user message/email that is overwritten on the instance as settings/database. The text will be sent to the users of all organizations, that do not have a custom text configured. The email is sent when a user is created and has either no password or a non-verified email address."
        };
    }

    rpc SetDefaultInitMessageText(SetDefaultInitMessageTextRequest) returns (SetDefaultInitMessageTextResponse) {
        option (google.api.http) = {
            put: "/text/message/init/{language}";
            body: "*";
        };

        option (zitadel.v1.auth_option) = {
            permission: "iam.policy.write";
        };

        option (grpc.gateway.protoc_gen_openapiv2.options.openapiv2_operation) = {
            tags: "Message Texts";
            summary: "Set Default Custom Init Message Text";
            description: "Set the custom text of the initialize-user message/email that is overwritten on the instance as settings/database. The text will be sent to the users of all organizations, that do not have a custom text configured. The email is sent when a user is created and has either no password or a non-verified email address. The Following Variables can be used: {{.Code}} {{.UserName}} {{.FirstName}} {{.LastName}} {{.NickName}} {{.DisplayName}} {{.LastEmail}} {{.VerifiedEmail}} {{.LastPhone}} {{.VerifiedPhone}} {{.PreferredLoginName}} {{.LoginNames}} {{.ChangeDate}} {{.CreationDate}}"
        };
    }

    rpc ResetCustomInitMessageTextToDefault(ResetCustomInitMessageTextToDefaultRequest) returns (ResetCustomInitMessageTextToDefaultResponse) {
        option (google.api.http) = {
            delete: "/text/message/init/{language}"
        };

        option (zitadel.v1.auth_option) = {
            permission: "iam.policy.delete"
        };

        option (grpc.gateway.protoc_gen_openapiv2.options.openapiv2_operation) = {
            tags: "Message Texts";
            summary: "Reset Custom Init Message Text to Default";
            description: "Removes the custom text of the initialize-user message/email that is overwritten on the instance and triggers the text from the translation files stored in ZITADEL itself. The text will be sent to the users of all organizations, that do not have a custom text configured."
        };
    }

    rpc GetDefaultPasswordResetMessageText(GetDefaultPasswordResetMessageTextRequest) returns (GetDefaultPasswordResetMessageTextResponse) {
        option (google.api.http) = {
            get: "/text/deafult/message/passwordreset/{language}";
        };

        option (zitadel.v1.auth_option) = {
            permission: "iam.policy.read";
        };

        option (grpc.gateway.protoc_gen_openapiv2.options.openapiv2_operation) = {
            tags: "Message Texts";
            summary: "Get Default Password Reset Message Text";
            description: "Get the default text of the password reset message/email that is stored as translation files in ZITADEL itself. The text will be sent to the users of all organizations, that do not have a custom text configured. The email is sent when a user triggers the password forgot-request."
        };
    }

    rpc GetCustomPasswordResetMessageText(GetCustomPasswordResetMessageTextRequest) returns (GetCustomPasswordResetMessageTextResponse) {
        option (google.api.http) = {
            get: "/text/message/passwordreset/{language}";
        };

        option (zitadel.v1.auth_option) = {
            permission: "iam.policy.read";
        };

        option (grpc.gateway.protoc_gen_openapiv2.options.openapiv2_operation) = {
            tags: "Message Texts";
            summary: "Get Custom Password Reset Message Text";
            description: "Get the custom text of the password reset message/email that is overwritten on the instance as settings/database. The text will be sent to the users of all organizations, that do not have a custom text configured. The email is sent when a user triggers the password forgot-request."
        };
    }

    rpc SetDefaultPasswordResetMessageText(SetDefaultPasswordResetMessageTextRequest) returns (SetDefaultPasswordResetMessageTextResponse) {
        option (google.api.http) = {
            put: "/text/message/passwordreset/{language}";
            body: "*";
        };

        option (zitadel.v1.auth_option) = {
            permission: "iam.policy.write";
        };

        option (grpc.gateway.protoc_gen_openapiv2.options.openapiv2_operation) = {
            tags: "Message Texts";
            summary: "Set Default Custom Password Reset Message Text";
            description: "Set the custom text of the password reset user message/email that is overwritten on the instance as settings/database. The text will be sent to the users of all organizations, that do not have a custom text configured. The email is sent when a user triggers the password forgot-request. The Following Variables can be used: {{.Code}} {{.UserName}} {{.FirstName}} {{.LastName}} {{.NickName}} {{.DisplayName}} {{.LastEmail}} {{.VerifiedEmail}} {{.LastPhone}} {{.VerifiedPhone}} {{.PreferredLoginName}} {{.LoginNames}} {{.ChangeDate}} {{.CreationDate}}"
        };
    }

    rpc ResetCustomPasswordResetMessageTextToDefault(ResetCustomPasswordResetMessageTextToDefaultRequest) returns (ResetCustomPasswordResetMessageTextToDefaultResponse) {
        option (google.api.http) = {
            delete: "/text/message/verifyemail/{language}"
        };

        option (zitadel.v1.auth_option) = {
            permission: "iam.policy.delete"
        };

        option (grpc.gateway.protoc_gen_openapiv2.options.openapiv2_operation) = {
            tags: "Message Texts";
            summary: "Reset Custom Password Reset Message Text to Default";
            description: "Removes the custom text of the password reset user message/email that is overwritten on the instance and triggers the text from the translation files stored in ZITADEL itself. The text will be sent to the users of all organizations, that do not have a custom text configured."
        };
    }

    rpc GetDefaultVerifyEmailMessageText(GetDefaultVerifyEmailMessageTextRequest) returns (GetDefaultVerifyEmailMessageTextResponse) {
        option (google.api.http) = {
            get: "/text/default/message/verifyemail/{language}";
        };

        option (zitadel.v1.auth_option) = {
            permission: "iam.policy.read";
        };

        option (grpc.gateway.protoc_gen_openapiv2.options.openapiv2_operation) = {
            tags: "Message Texts";
            summary: "Get Default Verify Email Message Text";
            description: "Get the default text of the verify-email message/email that is stored as translation files in ZITADEL itself. The text will be sent to the users of all organizations, that do not have a custom text configured. The email is sent when a user adds a new non-verified email address."
        };
    }

    rpc GetCustomVerifyEmailMessageText(GetCustomVerifyEmailMessageTextRequest) returns (GetCustomVerifyEmailMessageTextResponse) {
        option (google.api.http) = {
            get: "/text/message/verifyemail/{language}";
        };

        option (zitadel.v1.auth_option) = {
            permission: "iam.policy.read";
        };

        option (grpc.gateway.protoc_gen_openapiv2.options.openapiv2_operation) = {
            tags: "Message Texts";
            summary: "Get Custom Verify Email Message Text";
            description: "Get the custom text of the verify-email message/email that is overwritten on the instance as settings/database. The text will be sent to the users of all organizations, that do not have a custom text configured. The email is sent when a user adds a new non-verified email address."
        };
    }

    rpc SetDefaultVerifyEmailMessageText(SetDefaultVerifyEmailMessageTextRequest) returns (SetDefaultVerifyEmailMessageTextResponse) {
        option (google.api.http) = {
            put: "/text/message/verifyemail/{language}";
            body: "*";
        };

        option (zitadel.v1.auth_option) = {
            permission: "iam.policy.write";
        };

        option (grpc.gateway.protoc_gen_openapiv2.options.openapiv2_operation) = {
            tags: "Message Texts";
            summary: "Set Default Verify Email Message Text";
            description: "Set the custom text of the verify email user message/email that is overwritten on the instance as settings/database. The text will be sent to the users of all organizations, that do not have a custom text configured. The email is sent when a user adds a new nonverified email address. The Following Variables can be used: {{.Code}} {{.UserName}} {{.FirstName}} {{.LastName}} {{.NickName}} {{.DisplayName}} {{.LastEmail}} {{.VerifiedEmail}} {{.LastPhone}} {{.VerifiedPhone}} {{.PreferredLoginName}} {{.LoginNames}} {{.ChangeDate}} {{.CreationDate}}"
        };
    }

    rpc ResetCustomVerifyEmailMessageTextToDefault(ResetCustomVerifyEmailMessageTextToDefaultRequest) returns (ResetCustomVerifyEmailMessageTextToDefaultResponse) {
        option (google.api.http) = {
            delete: "/text/message/verifyemail/{language}"
        };

        option (zitadel.v1.auth_option) = {
            permission: "iam.policy.delete"
        };

        option (grpc.gateway.protoc_gen_openapiv2.options.openapiv2_operation) = {
            tags: "Message Texts";
            summary: "Reset Custom Verify Email Message Text to Default";
            description: "Removes the custom text of the email verify message/email that is overwritten on the instance and triggers the text from the translation files stored in ZITADEL itself. The text will be sent to the users of all organizations, that do not have a custom text configured."
        };
    }

    rpc GetDefaultVerifyPhoneMessageText(GetDefaultVerifyPhoneMessageTextRequest) returns (GetDefaultVerifyPhoneMessageTextResponse) {
        option (google.api.http) = {
            get: "/text/default/message/verifyphone/{language}";
        };

        option (zitadel.v1.auth_option) = {
            permission: "iam.policy.read";
        };

        option (grpc.gateway.protoc_gen_openapiv2.options.openapiv2_operation) = {
            tags: "Message Texts";
            summary: "Get Default Verify Phone Message Text";
            description: "Get the default text of the verify-phone message that is stored as translation files in ZITADEL itself. The text will be sent to the users of all organizations, that do not have a custom text configured. The message is sent when a user adds a new non-verified phone number and a notification provider is configured."
        };
    }

    rpc GetCustomVerifyPhoneMessageText(GetCustomVerifyPhoneMessageTextRequest) returns (GetCustomVerifyPhoneMessageTextResponse) {
        option (google.api.http) = {
            get: "/text/message/verifyphone/{language}";
        };

        option (zitadel.v1.auth_option) = {
            permission: "iam.policy.read";
        };

        option (grpc.gateway.protoc_gen_openapiv2.options.openapiv2_operation) = {
            tags: "Message Texts";
            summary: "Get Custom Verify Phone Message Text";
            description: "Get the custom text of the verify-phone message that is overwritten on the instance as settings/database. The text will be sent to the users of all organizations, that do not have a custom text configured. The message is sent when a user adds a new non-verified phone number and a notification provider is configured."
        };
    }

    rpc SetDefaultVerifyPhoneMessageText(SetDefaultVerifyPhoneMessageTextRequest) returns (SetDefaultVerifyPhoneMessageTextResponse) {
        option (google.api.http) = {
            put: "/text/message/verifyphone/{language}";
            body: "*";
        };

        option (zitadel.v1.auth_option) = {
            permission: "iam.policy.write";
        };

        option (grpc.gateway.protoc_gen_openapiv2.options.openapiv2_operation) = {
            tags: "Message Texts";
            summary: "Set Default Verify Phone Reset Message Text";
            description: "Set the custom text of the verify-phone user message that is overwritten on the instance as settings/database. The text will be sent to the users of all organizations, that do not have a custom text configured. The message is sent when a user adds a new non-verified phone number and a notification provider is configured. The Following Variables can be used: {{.Code}} {{.UserName}} {{.FirstName}} {{.LastName}} {{.NickName}} {{.DisplayName}} {{.LastEmail}} {{.VerifiedEmail}} {{.LastPhone}} {{.VerifiedPhone}} {{.PreferredLoginName}} {{.LoginNames}} {{.ChangeDate}} {{.CreationDate}}"
        };
    }

    rpc ResetCustomVerifyPhoneMessageTextToDefault(ResetCustomVerifyPhoneMessageTextToDefaultRequest) returns (ResetCustomVerifyPhoneMessageTextToDefaultResponse) {
        option (google.api.http) = {
            delete: "/text/message/verifyphone/{language}"
        };

        option (zitadel.v1.auth_option) = {
            permission: "iam.policy.delete"
        };

        option (grpc.gateway.protoc_gen_openapiv2.options.openapiv2_operation) = {
            tags: "Message Texts";
            summary: "Reset Custom Verify Phone Message Text to Default";
            description: "Removes the custom text of the verify-phone message that is overwritten on the instance and triggers the text from the translation files stored in ZITADEL itself. The text will be sent to the users of all organizations, that do not have a custom text configured."
        };
    }

    rpc GetDefaultDomainClaimedMessageText(GetDefaultDomainClaimedMessageTextRequest) returns (GetDefaultDomainClaimedMessageTextResponse) {
        option (google.api.http) = {
            get: "/text/default/message/domainclaimed/{language}";
        };

        option (zitadel.v1.auth_option) = {
            permission: "iam.policy.read";
        };

        option (grpc.gateway.protoc_gen_openapiv2.options.openapiv2_operation) = {
            tags: "Message Texts";
            summary: "Get Default Domain Claimed Message Text";
            description: "Get the default text of the domain claimed message/email that is stored as translation files in ZITADEL itself. The text will be sent to the users of all organizations, that do not have a custom text configured. The message is sent when an organization claims a domain and a user of this domain exists in another organization."
        };
    }

    rpc GetCustomDomainClaimedMessageText(GetCustomDomainClaimedMessageTextRequest) returns (GetCustomDomainClaimedMessageTextResponse) {
        option (google.api.http) = {
            get: "/text/message/domainclaimed/{language}";
        };

        option (zitadel.v1.auth_option) = {
            permission: "iam.policy.read";
        };

        option (grpc.gateway.protoc_gen_openapiv2.options.openapiv2_operation) = {
            tags: "Message Texts";
            summary: "Get Custom Domain Claimed Message Text";
            description: "Get the custom text of the domain claimed message/email that is overwritten on the instance as settings/database. The text will be sent to the users of all organizations, that do not have a custom text configured. The message is sent when an organization claims a domain and a user of this domain exists in another organization."
        };
    }

    rpc SetDefaultDomainClaimedMessageText(SetDefaultDomainClaimedMessageTextRequest) returns (SetDefaultDomainClaimedMessageTextResponse) {
        option (google.api.http) = {
            put: "/text/message/domainclaimed/{language}";
            body: "*";
        };

        option (zitadel.v1.auth_option) = {
            permission: "iam.policy.write";
        };

        option (grpc.gateway.protoc_gen_openapiv2.options.openapiv2_operation) = {
            tags: "Message Texts";
            summary: "Set Default Domain Claimed Message Text";
            description: "Set the custom text of the domain claimed message/email that is overwritten on the instance as settings/database. The text will be sent to the users of all organizations, that do not have a custom text configured. The message/email is sent when an organization claims a domain and a user of this domain exists in another organization. The Following Variables can be used: {{.Domain}} {{.TempUsername}} {{.UserName}} {{.FirstName}} {{.LastName}} {{.NickName}} {{.DisplayName}} {{.LastEmail}} {{.VerifiedEmail}} {{.LastPhone}} {{.VerifiedPhone}} {{.PreferredLoginName}} {{.LoginNames}} {{.ChangeDate}} {{.CreationDate}}"
        };
    }

    rpc ResetCustomDomainClaimedMessageTextToDefault(ResetCustomDomainClaimedMessageTextToDefaultRequest) returns (ResetCustomDomainClaimedMessageTextToDefaultResponse) {
        option (google.api.http) = {
            delete: "/text/message/domainclaimed/{language}"
        };

        option (zitadel.v1.auth_option) = {
            permission: "iam.policy.delete"
        };

        option (grpc.gateway.protoc_gen_openapiv2.options.openapiv2_operation) = {
            tags: "Message Texts";
            summary: "Reset Custom Domain Claimed Message Text to Default";
            description: "Removes the custom text of the domain claimed message that is overwritten on the instance and triggers the text from the translation files stored in ZITADEL itself. The text will be sent to the users of all organizations, that do not have a custom text configured."
        };
    }

    rpc GetDefaultPasswordlessRegistrationMessageText(GetDefaultPasswordlessRegistrationMessageTextRequest) returns (GetDefaultPasswordlessRegistrationMessageTextResponse) {
        option (google.api.http) = {
            get: "/text/default/message/passwordless_registration/{language}";
        };

        option (zitadel.v1.auth_option) = {
            permission: "iam.policy.read";
        };

        option (grpc.gateway.protoc_gen_openapiv2.options.openapiv2_operation) = {
            tags: "Message Texts";
            summary: "Get Default Passwordless Registration Message Text";
            description: "Get the default text of the domain claimed message/email that is stored as translation files in ZITADEL itself. The text will be sent to the users of all organizations, that do not have a custom text configured. The message is sent when a user requests passwordless/passkey registration as email, to be able to configure on another device."
        };
    }

    rpc GetCustomPasswordlessRegistrationMessageText(GetCustomPasswordlessRegistrationMessageTextRequest) returns (GetCustomPasswordlessRegistrationMessageTextResponse) {
        option (google.api.http) = {
            get: "/text/message/passwordless_registration/{language}";
        };

        option (zitadel.v1.auth_option) = {
            permission: "iam.policy.read";
        };

        option (grpc.gateway.protoc_gen_openapiv2.options.openapiv2_operation) = {
            tags: "Message Texts";
            summary: "Get Custom Passwordless Registration Message Text";
            description: "Get the custom text of the passwordless/passkey registration message/email that is overwritten on the instance as settings/database. The text will be sent to the users of all organizations, that do not have a custom text configured. The message is sent when a user requests passwordless/passkey registration as email, to be able to configure on another device."
        };
    }

    rpc SetDefaultPasswordlessRegistrationMessageText(SetDefaultPasswordlessRegistrationMessageTextRequest) returns (SetDefaultPasswordlessRegistrationMessageTextResponse) {
        option (google.api.http) = {
            put: "/text/message/passwordless_registration/{language}";
            body: "*";
        };

        option (zitadel.v1.auth_option) = {
            permission: "iam.policy.write";
        };

        option (grpc.gateway.protoc_gen_openapiv2.options.openapiv2_operation) = {
            tags: "Message Texts";
            summary: "Set Default Passwordless Registration Message Text";
            description: "Set the custom text of the passwordless/passkey registration message/email that is overwritten on the instance as settings/database. The text will be sent to the users of all organizations, that do not have a custom text configured. The message/email is sent when a user requests passwordless/passkey registration as email, to be able to configure on another device.  The Following Variables can be used: {{.UserName}} {{.FirstName}} {{.LastName}} {{.NickName}} {{.DisplayName}} {{.LastEmail}} {{.VerifiedEmail}} {{.LastPhone}} {{.VerifiedPhone}} {{.PreferredLoginName}} {{.LoginNames}} {{.ChangeDate}} {{.CreationDate}}"
        };
    }

    rpc ResetCustomPasswordlessRegistrationMessageTextToDefault(ResetCustomPasswordlessRegistrationMessageTextToDefaultRequest) returns (ResetCustomPasswordlessRegistrationMessageTextToDefaultResponse) {
        option (google.api.http) = {
            delete: "/text/message/passwordless_registration/{language}"
        };

        option (zitadel.v1.auth_option) = {
            permission: "policy.delete"
        };

        option (grpc.gateway.protoc_gen_openapiv2.options.openapiv2_operation) = {
            tags: "Message Texts";
            summary: "Reset Custom Passwordless Registration Message Text to Default";
            description: "Removes the custom text of the passwordless/passkey registration message that is overwritten on the instance and triggers the text from the translation files stored in ZITADEL itself. The text will be sent to the users of all organizations, that do not have a custom text configured."
        };
    }

    rpc GetDefaultPasswordChangeMessageText(GetDefaultPasswordChangeMessageTextRequest) returns (GetDefaultPasswordChangeMessageTextResponse) {
        option (google.api.http) = {
            get: "/text/default/message/password_change/{language}";
        };

        option (zitadel.v1.auth_option) = {
            permission: "iam.policy.read";
        };

        option (grpc.gateway.protoc_gen_openapiv2.options.openapiv2_operation) = {
            tags: "Message Texts";
            summary: "Get Default Password Change Message Text";
            description: "Get the default text of the password-changed message/email that is stored as translation files in ZITADEL itself. The text will be sent to the users of all organizations, that do not have a custom text configured. The message is sent when the password of a user has been changed."
        };
    }

    rpc GetCustomPasswordChangeMessageText(GetCustomPasswordChangeMessageTextRequest) returns (GetCustomPasswordChangeMessageTextResponse) {
        option (google.api.http) = {
            get: "/text/message/password_change/{language}";
        };

        option (zitadel.v1.auth_option) = {
            permission: "iam.policy.read";
        };

        option (grpc.gateway.protoc_gen_openapiv2.options.openapiv2_operation) = {
            tags: "Message Texts";
            summary: "Get Custom Password Change Message Text";
            description: "Get the custom text of the password-changed message/email that is overwritten on the instance as settings/database. The text will be sent to the users of all organizations, that do not have a custom text configured. The message is sent when the password of a user has been changed."
        };
    }

    rpc SetDefaultPasswordChangeMessageText(SetDefaultPasswordChangeMessageTextRequest) returns (SetDefaultPasswordChangeMessageTextResponse) {
        option (google.api.http) = {
            put: "/text/message/password_change/{language}";
            body: "*";
        };

        option (zitadel.v1.auth_option) = {
            permission: "iam.policy.write";
        };

        option (grpc.gateway.protoc_gen_openapiv2.options.openapiv2_operation) = {
            tags: "Message Texts";
            summary: "Set Default Password Changed Message Text";
            description: "Set the custom text of the password-changed message/email that is overwritten on the instance as settings/database. The text will be sent to the users of all organizations, that do not have a custom text configured. The message/email is sent when the password of a user has been changed.  The Following Variables can be used: {{.UserName}} {{.FirstName}} {{.LastName}} {{.NickName}} {{.DisplayName}} {{.LastEmail}} {{.VerifiedEmail}} {{.LastPhone}} {{.VerifiedPhone}} {{.PreferredLoginName}} {{.LoginNames}} {{.ChangeDate}} {{.CreationDate}}"
        };
    }

    rpc ResetCustomPasswordChangeMessageTextToDefault(ResetCustomPasswordChangeMessageTextToDefaultRequest) returns (ResetCustomPasswordChangeMessageTextToDefaultResponse) {
        option (google.api.http) = {
            delete: "/text/message/password_change/{language}"
        };

        option (zitadel.v1.auth_option) = {
            permission: "iam.policy.delete"
        };

        option (grpc.gateway.protoc_gen_openapiv2.options.openapiv2_operation) = {
            tags: "Message Texts";
            summary: "Reset Custom Password Changed Message Text to Default";
            description: "Removes the custom text of the password-changed message that is overwritten on the instance and triggers the text from the translation files stored in ZITADEL itself. The text will be sent to the users of all organizations, that do not have a custom text configured."
        };
    }

    rpc GetDefaultLoginTexts(GetDefaultLoginTextsRequest) returns (GetDefaultLoginTextsResponse) {
        option (google.api.http) = {
            get: "/text/default/login/{language}";
        };

        option (zitadel.v1.auth_option) = {
            permission: "iam.policy.read";
        };

        option (grpc.gateway.protoc_gen_openapiv2.options.openapiv2_operation) = {
            tags: "Login Texts";
            summary: "Get Default Login Text";
            description: "Get the default texts for the login and register UI of ZITADEL, which are stored as translation files in ZITADEL itself. The text will be shown to the users of all organizations, that do not have a custom text configured."
        };
    }

    rpc GetCustomLoginTexts(GetCustomLoginTextsRequest) returns (GetCustomLoginTextsResponse) {
        option (google.api.http) = {
            get: "/text/login/{language}";
        };

        option (zitadel.v1.auth_option) = {
            permission: "iam.policy.read";
        };

        option (grpc.gateway.protoc_gen_openapiv2.options.openapiv2_operation) = {
            tags: "Login Texts";
            summary: "Get Custom Login Text";
            description: "Get the custom texts for the login and register UI of ZITADEL, which is overwritten on the instance as settings/database. The text will be shown to the users of all organizations, that do not have a custom text configured."
        };
    }

    rpc SetCustomLoginText(SetCustomLoginTextsRequest) returns (SetCustomLoginTextsResponse) {
        option (google.api.http) = {
            put: "/text/login/{language}";
            body: "*";
        };

        option (zitadel.v1.auth_option) = {
            permission: "iam.policy.write";
        };

        option (grpc.gateway.protoc_gen_openapiv2.options.openapiv2_operation) = {
            tags: "Login Texts";
            summary: "Set Default Login Text";
            description: "Set the custom texts for the login and register UI of ZITADEL, which is overwritten on the instance as settings/database. The text will be shown to the users of all organizations, that do not have a custom text configured."
        };
    }

    rpc ResetCustomLoginTextToDefault(ResetCustomLoginTextsToDefaultRequest) returns (ResetCustomLoginTextsToDefaultResponse) {
        option (google.api.http) = {
            delete: "/text/login/{language}"
        };

        option (zitadel.v1.auth_option) = {
            permission: "policy.delete"
        };

        option (grpc.gateway.protoc_gen_openapiv2.options.openapiv2_operation) = {
            tags: "Login Texts";
            summary: "Reset Custom Login Text to Default";
            description: "Removes the custom texts for the login and register UI of ZITADEL, which is overwritten on the instance and triggers the text from the translation files stored in ZITADEL itself. The text will be shown to the users of all organizations, that do not have a custom text configured."
        };
    }

    rpc ListIAMMemberRoles(ListIAMMemberRolesRequest) returns (ListIAMMemberRolesResponse) {
        option (google.api.http) = {
            post: "/members/roles/_search";
        };

        option (zitadel.v1.auth_option) = {
            permission: "iam.member.read";
        };

        option (grpc.gateway.protoc_gen_openapiv2.options.openapiv2_operation) = {
            tags: "Members";
            tags: "ZITADEL Administrators";
            summary: "List IAM Member Roles";
            description: "Members are users with permission to administrate ZITADEL on different levels. This request returns all roles possible for a ZITADEL member on the instance level."
            responses: {
                key: "200";
                value: {
                    description: "roles on the IAM of the user";
                };
            };
        };
    }

    rpc ListIAMMembers(ListIAMMembersRequest) returns (ListIAMMembersResponse) {
        option (google.api.http) = {
            post: "/members/_search";
            body: "*";
        };

        option (zitadel.v1.auth_option) = {
            permission: "iam.member.read";
        };

        option (grpc.gateway.protoc_gen_openapiv2.options.openapiv2_operation) = {
            tags: "Members";
            tags: "ZITADEL Administrators";
            summary: "List IAM Members";
            description: "Members are users with permission to administrate ZITADEL on different levels. This request returns all users with memberships on the instance level, matching the search queries. The search queries will be AND linked."
            responses: {
                key: "200";
                value: {
                    description: "members of the IAM";
                };
            };
        };
    }

    //Adds a user to the membership list of ZITADEL with the given roles
    // undefined roles will be dropped
    rpc AddIAMMember(AddIAMMemberRequest) returns (AddIAMMemberResponse) {
        option (google.api.http) = {
            post: "/members";
            body: "*";
        };

        option (zitadel.v1.auth_option) = {
            permission: "iam.member.write";
        };

        option (grpc.gateway.protoc_gen_openapiv2.options.openapiv2_operation) = {
            tags: "Members";
            tags: "ZITADEL Administrators";
            summary: "Add IAM Member";
            description: "Members are users with permission to administrate ZITADEL on different levels. This request adds a new user to the members list with one or multiple roles."
            responses: {
                key: "200";
                value: {
                    description: "Member added to the IAM";
                };
            };
            responses: {
                key: "400";
                value: {
                    description: "user not found or invalid roles";
                    schema: {
                        json_schema: {
                            ref: "#/definitions/rpcStatus";
                        };
                    };
                };
            };
        };
    }

    rpc UpdateIAMMember(UpdateIAMMemberRequest) returns (UpdateIAMMemberResponse) {
        option (google.api.http) = {
            put: "/members/{user_id}";
            body: "*";
        };

        option (zitadel.v1.auth_option) = {
            permission: "iam.member.write";
        };

        option (grpc.gateway.protoc_gen_openapiv2.options.openapiv2_operation) = {
            tags: "Members";
            tags: "ZITADEL Administrators";
            summary: "Update IAM Member";
            description: "Members are users with permission to administrate ZITADEL on different levels. This request changes the roles of an existing member. The whole roles list will be updated. Make sure to include roles that you don't want to change (remove)."
            responses: {
                key: "200";
                value: {
                    description: "Member of the IAM updated";
                };
            };
            responses: {
                key: "400";
                value: {
                    description: "invalid user or roles";
                    schema: {
                        json_schema: {
                            ref: "#/definitions/rpcStatus";
                        };
                    };
                };
            };
        };
    }

    rpc RemoveIAMMember(RemoveIAMMemberRequest) returns (RemoveIAMMemberResponse) {
        option (google.api.http) = {
            delete: "/members/{user_id}";
        };

        option (zitadel.v1.auth_option) = {
            permission: "iam.member.delete";
        };

        option (grpc.gateway.protoc_gen_openapiv2.options.openapiv2_operation) = {
            tags: "Members";
            tags: "ZITADEL Administrators";
            summary: "Remove IAM Member";
            description: "Members are users with permission to administrate ZITADEL on different levels. This request removes a user from the members list on an instance level. The user can still have roles on another level (organization, project)"
            responses: {
                key: "200";
                value: {
                    description: "Member of the IAM removed";
                };
            };
            responses: {
                key: "400";
                value: {
                    description: "invalid user";
                    schema: {
                        json_schema: {
                            ref: "#/definitions/rpcStatus";
                        };
                    };
                };
            };
        };
    }

    rpc ListViews(ListViewsRequest) returns (ListViewsResponse) {
        option (google.api.http) = {
            post: "/views/_search";
        };

        option (zitadel.v1.auth_option) = {
            permission: "iam.read";
        };

        option (grpc.gateway.protoc_gen_openapiv2.options.openapiv2_operation) = {
            tags: "Views/Projections";
            summary: "List Views/Projections";
            description: "Returns all stored read models of ZITADEL. Views are used for search optimization and optimizing request latencies. They represent the delta of the event that happened on the objects"
            responses: {
                key: "200";
                value: {
                    description: "Views for query operations";
                };
            };
        };
    }

    rpc ListFailedEvents(ListFailedEventsRequest) returns (ListFailedEventsResponse) {
        option (google.api.http) = {
            post: "/failedevents/_search";
        };

        option (zitadel.v1.auth_option) = {
            permission: "iam.read";
        };

        option (grpc.gateway.protoc_gen_openapiv2.options.openapiv2_operation) = {
            tags: "Failed Events";
            summary: "List Failed Events";
            description: "Returns a list of events that could not be proceeded in the views/projections. Some events need several retries till they succeed. For example, if the SMTP-API wasn't able to send an email the first time."
            responses: {
                key: "200";
                value: {
                    description: "Events which were not processed by the views";
                };
            };
        };
    }

    rpc RemoveFailedEvent(RemoveFailedEventRequest) returns (RemoveFailedEventResponse) {
        option (google.api.http) = {
            delete: "/failedevents/{database}/{view_name}/{failed_sequence}";
        };

        option (zitadel.v1.auth_option) = {
            permission: "iam.write";
        };

        option (grpc.gateway.protoc_gen_openapiv2.options.openapiv2_operation) = {
            tags: "Failed Events";
            summary: "Remove Failed Events";
            description: "Removes the event from the failed evens view, but not from the change stream. This call is useful if the system was able to process the event after some retries. e.g. if the second try of sending an email was successful. the first try produced a failed event. You can find out if it worked on the `failure_count` "
            responses: {
                key: "200";
                value: {
                    description: "Events removed from the list";
                };
            };
            responses: {
                key: "400";
                value: {
                    description: "failed event not found";
                    schema: {
                        json_schema: {
                            ref: "#/definitions/rpcStatus";
                        };
                    };
                };
            };
        };
    }

    // Imports data into an instance and creates different objects
    rpc ImportData(ImportDataRequest) returns (ImportDataResponse) {
        option (google.api.http) = {
            post: "/import";
            body: "*"
        };

        option (zitadel.v1.auth_option) = {
            permission: "iam.write";
        };

        option (grpc.gateway.protoc_gen_openapiv2.options.openapiv2_operation) = {
            tags: "Import/Export";
            summary: "Import Data";
            description: "Import data on an instance level to ZITADEL. It can be either directly in the request or you can point to a file on an S3 storage, from which the data should be loaded."
        };
    }

    rpc ExportData(ExportDataRequest) returns (ExportDataResponse) {
        option (google.api.http) = {
            post: "/export";
            body: "*"
        };

        option (zitadel.v1.auth_option) = {
            permission: "iam.read";
        };

        option (grpc.gateway.protoc_gen_openapiv2.options.openapiv2_operation) = {
            tags: "Import/Export";
            summary: "Export Data";
            description: "Export data on an instance level to ZITADEL. It can be either directly exported in the response or you can point to a file on an S3 storage, where the data should be written."
        };
    }

    rpc ListEventTypes(ListEventTypesRequest) returns (ListEventTypesResponse) {
        option (google.api.http) = {
            post: "/events/types/_search";
            body: "*"
        };

        option (zitadel.v1.auth_option) = {
            permission: "events.read";
        };

        option (grpc.gateway.protoc_gen_openapiv2.options.openapiv2_operation) = {
            tags: "Events";
            summary: "Event types";
            description: "Returns a list of the possible event types in ZITADEL. This is used to filter the event types in the list events request."
        };
    }

    rpc ListEvents(ListEventsRequest) returns (ListEventsResponse) {
        option (google.api.http) = {
            post: "/events/_search";
            body: "*"
        };

        option (zitadel.v1.auth_option) = {
            permission: "events.read";
        };

        option (grpc.gateway.protoc_gen_openapiv2.options.openapiv2_operation) = {
            tags: "Events";
            summary: "Search Events";
            description: "Returns a list of the possible event types in ZITADEL. This is used to filter the event types in the list events request."
        };
    }

    rpc ListAggregateTypes(ListAggregateTypesRequest) returns (ListAggregateTypesResponse) {
        option (google.api.http) = {
            post: "/aggregates/types/_search";
            body: "*"
        };

        option (zitadel.v1.auth_option) = {
            permission: "events.read";
        };

        option (grpc.gateway.protoc_gen_openapiv2.options.openapiv2_operation) = {
            tags: "Events";
            summary: "List Aggregate Types";
            description: "Returns a list of the possible aggregate types in ZITADEL. This is used to filter the aggregate types in the list events request."
        };
    }
}


//This is an empty request
message HealthzRequest {}

//This is an empty response
message HealthzResponse {}

//This is an empty request
message GetSupportedLanguagesRequest {}

message GetSupportedLanguagesResponse {
    repeated string languages = 1 [
        (grpc.gateway.protoc_gen_openapiv2.options.openapiv2_field) = {
            example: "[\"en\", \"de\", \"it\"]"
        }
    ];
}

message SetDefaultLanguageRequest {
    string language = 1 [
        (validate.rules).string = {min_len: 1, max_len: 10},
        (google.api.field_behavior) = REQUIRED,
        (grpc.gateway.protoc_gen_openapiv2.options.openapiv2_field) = {
            min_length: 1;
            max_length: 10;
            example: "\"en\"";
        }
    ];
}

message SetDefaultLanguageResponse {
    zitadel.v1.ObjectDetails details = 1;
}

//This is an empty request
message GetDefaultLanguageRequest {}

message GetDefaultLanguageResponse {
    string language = 1 [
        (grpc.gateway.protoc_gen_openapiv2.options.openapiv2_field) = {
            example: "\"en\""
        }
    ];
}

message SetDefaultOrgRequest {
    string org_id = 1 [(validate.rules).string = {min_len: 1, max_len: 200}];
}

message SetDefaultOrgResponse {
    zitadel.v1.ObjectDetails details = 1;
}

//This is an empty request
message GetDefaultOrgRequest {}

message GetDefaultOrgResponse {
    zitadel.org.v1.Org org = 1;
}

//This is an empty request
message GetMyInstanceRequest {}

message GetMyInstanceResponse {
    zitadel.instance.v1.InstanceDetail instance = 1;
}

message ListInstanceDomainsRequest {
    zitadel.v1.ListQuery query = 1;
    // the field the result is sorted
    zitadel.instance.v1.DomainFieldName sorting_column = 2;
    //criteria the client is looking for
    repeated zitadel.instance.v1.DomainSearchQuery queries = 3;
}

message ListInstanceDomainsResponse {
    zitadel.v1.ListDetails details = 1;
    zitadel.instance.v1.DomainFieldName sorting_column = 2;
    repeated zitadel.instance.v1.Domain result = 3;
}

message ListSecretGeneratorsRequest {
    //list limitations and ordering
    zitadel.v1.ListQuery query = 1;
    //criteria the client is looking for
    repeated zitadel.settings.v1.SecretGeneratorQuery queries = 2;
}

message ListSecretGeneratorsResponse {
    zitadel.v1.ListDetails details = 1;
    repeated zitadel.settings.v1.SecretGenerator result = 3;
}

message GetSecretGeneratorRequest {
    zitadel.settings.v1.SecretGeneratorType generator_type = 1 [(validate.rules).enum = {defined_only: true, not_in: [0]}];
}

message GetSecretGeneratorResponse {
    zitadel.settings.v1.SecretGenerator secret_generator = 1;
}

message UpdateSecretGeneratorRequest {
    zitadel.settings.v1.SecretGeneratorType generator_type = 1 [(validate.rules).enum = {defined_only: true, not_in: [0]}];
    uint32 length = 2 [
        (grpc.gateway.protoc_gen_openapiv2.options.openapiv2_field) = {
            example: "6";
        }
    ];
    google.protobuf.Duration expiry = 3 [
        (grpc.gateway.protoc_gen_openapiv2.options.openapiv2_field) = {
            example: "\"3600s\"";
        }
    ];
    bool include_lower_letters = 4;
    bool include_upper_letters = 5;
    bool include_digits = 6;
    bool include_symbols = 7;
}

message UpdateSecretGeneratorResponse {
    zitadel.v1.ObjectDetails details = 1;
}

//This is an empty request
message GetSMTPConfigRequest {}

message GetSMTPConfigResponse {
    zitadel.settings.v1.SMTPConfig smtp_config = 1;
}

message AddSMTPConfigRequest {
    string sender_address = 1 [
        (validate.rules).string = {min_len: 1, max_len: 200},
        (google.api.field_behavior) = REQUIRED,
        (grpc.gateway.protoc_gen_openapiv2.options.openapiv2_field) = {
            example: "\"noreply@m.zitadel.cloud\"";
            min_length: 1;
            max_length: 200;
        }
    ];
    string sender_name = 2 [
        (validate.rules).string = {min_len: 1, max_len: 200},
        (google.api.field_behavior) = REQUIRED,
        (grpc.gateway.protoc_gen_openapiv2.options.openapiv2_field) = {
            example: "\"ZITADEL\"";
            min_length: 1;
            max_length: 200;
        }
    ];
    bool tls = 3;
    string host = 4 [
        (validate.rules).string = {min_len: 1, max_len: 500},
        (google.api.field_behavior) = REQUIRED,
        (grpc.gateway.protoc_gen_openapiv2.options.openapiv2_field) = {
            example: "\"smtp.postmarkapp.com:587\"";
            description: "Make sure to include the port.";
            min_length: 1;
            max_length: 500;
        }
    ];
    string user = 5 [
        (grpc.gateway.protoc_gen_openapiv2.options.openapiv2_field) = {
            example: "\"197f0117-529e-443d-bf6c-0292dd9a02b7\"";
        }
    ];
    string password = 6 [
        (grpc.gateway.protoc_gen_openapiv2.options.openapiv2_field) = {
            example: "\"this-is-my-password\"";
        }
    ];
}

message AddSMTPConfigResponse {
    zitadel.v1.ObjectDetails details = 1;
}

message UpdateSMTPConfigRequest {
    string sender_address = 1 [
        (validate.rules).string = {min_len: 1, max_len: 200},
        (google.api.field_behavior) = REQUIRED,
        (grpc.gateway.protoc_gen_openapiv2.options.openapiv2_field) = {
            example: "\"noreply@m.zitadel.cloud\"";
            min_length: 1;
            max_length: 200;
        }
    ];
    string sender_name = 2 [
        (validate.rules).string = {min_len: 1, max_len: 200},
        (google.api.field_behavior) = REQUIRED,
        (grpc.gateway.protoc_gen_openapiv2.options.openapiv2_field) = {
            example: "\"ZITADEL\"";
            min_length: 1;
            max_length: 200;
        }
    ];
    bool tls = 3;
    string host = 4 [
        (validate.rules).string = {min_len: 1, max_len: 500},
        (google.api.field_behavior) = REQUIRED,
        (grpc.gateway.protoc_gen_openapiv2.options.openapiv2_field) = {
            example: "\"smtp.postmarkapp.com:587\"";
            description: "Make sure to include the port.";
            min_length: 1;
            max_length: 500;
        }
    ];
    string user = 5 [
        (grpc.gateway.protoc_gen_openapiv2.options.openapiv2_field) = {
            example: "\"197f0117-529e-443d-bf6c-0292dd9a02b7\"";
        }
    ];
}

message UpdateSMTPConfigResponse {
    zitadel.v1.ObjectDetails details = 1;
}

message UpdateSMTPConfigPasswordRequest {
    string password = 1 [
        (grpc.gateway.protoc_gen_openapiv2.options.openapiv2_field) = {
            example: "\"this-is-my-updated-password\"";
        }
    ];
}

message UpdateSMTPConfigPasswordResponse {
    zitadel.v1.ObjectDetails details = 1;
}

//this is an empty request
message RemoveSMTPConfigRequest {}

message RemoveSMTPConfigResponse {
    zitadel.v1.ObjectDetails details = 1;
}

message ListSMSProvidersRequest {
    //list limitations and ordering
    zitadel.v1.ListQuery query = 1;
}

message ListSMSProvidersResponse {
    zitadel.v1.ListDetails details = 1;
    repeated zitadel.settings.v1.SMSProvider result = 3;
}

message GetSMSProviderRequest {
    string id = 1 [(validate.rules).string = {min_len: 1, max_len: 100}];
}

message GetSMSProviderResponse {
    zitadel.settings.v1.SMSProvider config = 1;
}

message AddSMSProviderTwilioRequest {
    string sid = 1 [
        (validate.rules).string = {min_len: 1, max_len: 200},
        (google.api.field_behavior) = REQUIRED,
        (grpc.gateway.protoc_gen_openapiv2.options.openapiv2_field) = {
            example: "\"AB123b9e61d238abae7d3be7b65ecbc987\"";
            min_length: 1;
            max_length: 200;
        }
    ];
    string token = 2 [
        (validate.rules).string = {min_len: 1, max_len: 200},
        (google.api.field_behavior) = REQUIRED,
        (grpc.gateway.protoc_gen_openapiv2.options.openapiv2_field) = {
            min_length: 1;
            max_length: 200;
        }
    ];
    string sender_number = 3 [
        (validate.rules).string = {min_len: 1, max_len: 200},
        (google.api.field_behavior) = REQUIRED,
        (grpc.gateway.protoc_gen_openapiv2.options.openapiv2_field) = {
            example: "\"AB123b9e61d238abae7d3be7b65ecbc987\"";
            min_length: 1;
            max_length: 200;
        }
    ];
}

message AddSMSProviderTwilioResponse {
    zitadel.v1.ObjectDetails details = 1;
    string id = 2;
}

message UpdateSMSProviderTwilioRequest {
    string id = 1 [(validate.rules).string = {min_len: 1, max_len: 200}];
    string sid = 2 [
        (validate.rules).string = {min_len: 1, max_len: 200},
        (google.api.field_behavior) = REQUIRED,
        (grpc.gateway.protoc_gen_openapiv2.options.openapiv2_field) = {
            example: "\"AB123b9e61d238abae7d3be7b65ecbc987\"";
            min_length: 1;
            max_length: 200;
        }
    ];
    string sender_number = 3 [
        (validate.rules).string = {min_len: 1, max_len: 200},
        (google.api.field_behavior) = REQUIRED,
        (grpc.gateway.protoc_gen_openapiv2.options.openapiv2_field) = {
            example: "\"AB123b9e61d238abae7d3be7b65ecbc987\"";
            min_length: 1;
            max_length: 200;
        }
    ];
}

message UpdateSMSProviderTwilioResponse {
    zitadel.v1.ObjectDetails details = 1;
}

message UpdateSMSProviderTwilioTokenRequest {
    string id = 1 [(validate.rules).string = {min_len: 1, max_len: 200}];
    string token = 2 [(validate.rules).string = {min_len: 1, max_len: 200}];
}

message UpdateSMSProviderTwilioTokenResponse {
    zitadel.v1.ObjectDetails details = 1;
}

message ActivateSMSProviderRequest {
    string id = 1 [(validate.rules).string = {min_len: 1, max_len: 200}];
}

message ActivateSMSProviderResponse {
    zitadel.v1.ObjectDetails details = 1;
}

message DeactivateSMSProviderRequest {
    string id = 1 [(validate.rules).string = {min_len: 1, max_len: 200}];
}

message DeactivateSMSProviderResponse {
    zitadel.v1.ObjectDetails details = 1;
}

message RemoveSMSProviderRequest {
    string id = 1 [(validate.rules).string = {min_len: 1, max_len: 200}];
}

message RemoveSMSProviderResponse {
    zitadel.v1.ObjectDetails details = 1;
}

//This is an empty request
message GetFileSystemNotificationProviderRequest {}

message GetFileSystemNotificationProviderResponse {
    zitadel.settings.v1.DebugNotificationProvider provider = 1;
}

//This is an empty request
message GetLogNotificationProviderRequest {}

message GetLogNotificationProviderResponse {
    zitadel.settings.v1.DebugNotificationProvider provider = 1;
}

// This is an empty request
message GetOIDCSettingsRequest {}

message GetOIDCSettingsResponse {
    zitadel.settings.v1.OIDCSettings settings = 1;
}

message AddOIDCSettingsRequest {
    google.protobuf.Duration  access_token_lifetime   = 1;
    google.protobuf.Duration  id_token_lifetime   = 2;
    google.protobuf.Duration  refresh_token_idle_expiration   = 3;
    google.protobuf.Duration  refresh_token_expiration   = 4;
}

message AddOIDCSettingsResponse {
    zitadel.v1.ObjectDetails details = 1;
}

message UpdateOIDCSettingsRequest {
    google.protobuf.Duration  access_token_lifetime   = 1;
    google.protobuf.Duration  id_token_lifetime   = 2;
    google.protobuf.Duration  refresh_token_idle_expiration   = 3;
    google.protobuf.Duration  refresh_token_expiration   = 4;
}

message UpdateOIDCSettingsResponse {
    zitadel.v1.ObjectDetails details = 1;
}

// This is an empty request
message GetSecurityPolicyRequest{}

message GetSecurityPolicyResponse{
    zitadel.settings.v1.SecurityPolicy policy = 1;
}

message SetSecurityPolicyRequest{
    // states if iframe embedding is enabled or disabled
   bool enable_iframe_embedding = 1;
   // origins allowed loading ZITADEL in an iframe if enable_iframe_embedding is true
   repeated string allowed_origins = 2;
}

message SetSecurityPolicyResponse{
    zitadel.v1.ObjectDetails details = 1;
}

// if name or domain is already in use, org is not unique
// at least one argument has to be provided
message IsOrgUniqueRequest {
    option (grpc.gateway.protoc_gen_openapiv2.options.openapiv2_schema) = {
		json_schema: {
			description: "All unique fields of an organization";
			required: ["name", "domain"]
		};
	};

    string name = 1 [
        (validate.rules).string = {max_len: 200},
        (grpc.gateway.protoc_gen_openapiv2.options.openapiv2_field) = {
            example: "\"ZITADEL\"";
            max_length: 200;
        }
    ];
    string domain = 2 [
        (validate.rules).string = {max_len: 200},
        (grpc.gateway.protoc_gen_openapiv2.options.openapiv2_field) = {
            example: "\"zitadel.cloud\"";
            max_length: 200;
        }
    ];
}

message IsOrgUniqueResponse {
    bool is_unique = 1;
}

message GetOrgByIDRequest {
    string id = 1 [
        (validate.rules).string = {min_len: 1, max_len: 200},
        (grpc.gateway.protoc_gen_openapiv2.options.openapiv2_field) = {
            example: "\"69629023906488334\"";
            min_length: 1;
            max_length: 200;
        }
    ];
}

message GetOrgByIDResponse {
    zitadel.org.v1.Org org = 1;
}

message ListOrgsRequest {
    option (grpc.gateway.protoc_gen_openapiv2.options.openapiv2_schema) = {
		json_schema: {
			description: "Search query for lists";
			required: ["query"]
		};
	};

    //list limitations and ordering
    zitadel.v1.ListQuery query = 1;
    // the field the result is sorted
    zitadel.org.v1.OrgFieldName sorting_column = 2;
    //criteria the client is looking for
    repeated zitadel.org.v1.OrgQuery queries = 3;
}

message ListOrgsResponse {
    zitadel.v1.ListDetails details = 1;
    zitadel.org.v1.OrgFieldName sorting_column = 2;
    repeated zitadel.org.v1.Org result = 3;
}

message SetUpOrgRequest {
    option (grpc.gateway.protoc_gen_openapiv2.options.openapiv2_schema) = {
		json_schema: {
			description: "Request to set up an organization. User is required";
			required: ["org", "user"]
		};
	};

    message Org {
        option (grpc.gateway.protoc_gen_openapiv2.options.openapiv2_schema) = {
            json_schema: {
                required: ["name"]
            };
		};
        string name = 1 [
            (validate.rules).string = {min_len: 1, max_len: 200},
            (grpc.gateway.protoc_gen_openapiv2.options.openapiv2_field) = {
                min_length: 1;
                max_length: 200;
                example: "\"ZITADEL\"";
            }
        ];
        string domain = 2 [
            (validate.rules).string = {max_len: 200},
            (grpc.gateway.protoc_gen_openapiv2.options.openapiv2_field) = {
                description: "ZITADEL generates a domain (<org-name>.zitadel.ch) for an organization, the field is not required";
                max_length: 200;
                example: "\"zitadel.cloud\"";
            }
        ];
    }

    message Human {
        option (grpc.gateway.protoc_gen_openapiv2.options.openapiv2_schema) = {
            json_schema: {
                required: ["user_name", "profile", "email", "password"];
            };
		};

        message Profile {
            option (grpc.gateway.protoc_gen_openapiv2.options.openapiv2_schema) = {
                json_schema: {
                    required: ["first_name", "last_name"];
                };
            };

            string first_name = 1 [
                (validate.rules).string = {min_len: 1, max_len: 200},
                (grpc.gateway.protoc_gen_openapiv2.options.openapiv2_field) = {
                    min_length: 1;
                    max_length: 200;
                    example: "\"Gigi\"";
                }
            ];
            string last_name = 2 [
                (validate.rules).string = {min_len: 1, max_len: 200},
                (grpc.gateway.protoc_gen_openapiv2.options.openapiv2_field) = {
                    min_length: 1;
                    max_length: 200;
                    example: "\"Giraffe\"";
                }
            ];
            string nick_name = 3 [
                (validate.rules).string = {max_len: 200},
                (grpc.gateway.protoc_gen_openapiv2.options.openapiv2_field) = {
                    max_length: 200;
                    example: "\"gigi-giraffe\"";
                }
            ];
            string display_name = 4 [
                (validate.rules).string = {max_len: 200},
                (grpc.gateway.protoc_gen_openapiv2.options.openapiv2_field) = {
                    description: "a user can set his display name if nothing is set ZITADEL computes \"first_name last_name\"";
                    max_length: 200;
                    example: "\"Gigi Giraffe\"";
                }
            ];
            string preferred_language = 5 [
                (validate.rules).string = {max_len: 10},
                (grpc.gateway.protoc_gen_openapiv2.options.openapiv2_field) = {
                    description: "language tag analog https://tools.ietf.org/html/rfc3066";
                    max_length: 10;
                    example: "\"en\"";
                }
            ];
            zitadel.user.v1.Gender gender = 6;
        }
        message Email {
            option (grpc.gateway.protoc_gen_openapiv2.options.openapiv2_schema) = {
                json_schema: {
                    required: ["email"];
                };
            };

            string email = 1 [
                (validate.rules).string.email = true,
                (grpc.gateway.protoc_gen_openapiv2.options.openapiv2_field) = {
                    description: "email address of the user. (spec: https://tools.ietf.org/html/rfc2822#section-3.4.1)";
                    min_length: 1;
                    example: "\"gigi@zitadel.com\"";
                }
            ];
            bool is_email_verified = 2;
        }
        message Phone {
            option (grpc.gateway.protoc_gen_openapiv2.options.openapiv2_schema) = {
                json_schema: {
                    required: ["phone"];
                };
            };
            // has to be a global number
            string phone = 1 [
                (validate.rules).string = {min_len: 1, max_len: 50, prefix: "+"},
                (grpc.gateway.protoc_gen_openapiv2.options.openapiv2_field) = {
                    description: "mobile phone number of the user. (use global pattern of spec https://tools.ietf.org/html/rfc3966)";
                    min_length: 1;
                    max_length: 50;
                    example: "\"+41 71 000 00 00\"";
                }
            ];
            bool is_phone_verified = 2;
        }

        string user_name = 1 [
            (validate.rules).string = {min_len: 1, max_len: 200},
            (grpc.gateway.protoc_gen_openapiv2.options.openapiv2_field) = {
                min_length: 1;
                max_length: 200;
                example: "\"gigi-giraffe\"";
            }
        ];

        Profile profile = 2 [(validate.rules).message.required = true];
        Email email = 3 [(validate.rules).message.required = true];
        Phone phone = 4;
        string password = 5 [
            (grpc.gateway.protoc_gen_openapiv2.options.openapiv2_field) = {
                description: "the initial password of the user";
                example: "\"my_53cr3t-P4$$w0rd\"";
            }
        ];
    }
    Org org = 1 [
        (validate.rules).message.required = true
    ];
    oneof user {
        option (validate.required) = true;

        // oneof field for the user managing the organization
        Human human = 2;
    }
    // specify Org Member Roles for the provided user (default is ORG_OWNER if roles are empty)
    repeated string roles = 3;
}

message SetUpOrgResponse {
    zitadel.v1.ObjectDetails details = 1;
    string org_id = 2;
    string user_id = 3;
}

message RemoveOrgRequest {
    option (grpc.gateway.protoc_gen_openapiv2.options.openapiv2_schema) = {
        json_schema: {
            required: ["org_id"]
        };
    };

    string org_id = 1 [
        (validate.rules).string = {min_len: 1, max_len: 200},
        (grpc.gateway.protoc_gen_openapiv2.options.openapiv2_field) = {
            example: "\"69629023906488334\"";
            min_length: 1;
            max_length: 200;
        }
    ];
}

message RemoveOrgResponse {
    zitadel.v1.ObjectDetails details = 1;
}


message GetIDPByIDRequest {
    string id = 1 [
        (validate.rules).string = {min_len: 1, max_len: 200},
        (grpc.gateway.protoc_gen_openapiv2.options.openapiv2_field) = {
            min_length: 1;
            max_length: 200;
            example: "\"69234230193872955\"";
        }
    ];
}

message GetIDPByIDResponse {
    zitadel.idp.v1.IDP idp = 1;
}

message ListIDPsRequest {
    //list limitations and ordering
    zitadel.v1.ListQuery query = 1;
    // the field the result is sorted
    zitadel.idp.v1.IDPFieldName sorting_column = 2;
    //criteria the client is looking for
    repeated IDPQuery queries = 3;
}

message IDPQuery {
    oneof query {
        zitadel.idp.v1.IDPIDQuery idp_id_query = 1;
        zitadel.idp.v1.IDPNameQuery idp_name_query = 2;
    }
}

message ListIDPsResponse {
    zitadel.v1.ListDetails details = 1;
    zitadel.idp.v1.IDPFieldName sorting_column = 2;
    repeated zitadel.idp.v1.IDP result = 3;
}

message AddOIDCIDPRequest {
    option (grpc.gateway.protoc_gen_openapiv2.options.openapiv2_schema) = {
        json_schema: {
            required: ["name", "client_id", "client_secret", "issuer"]
        };
    };

    string name = 1 [
        (validate.rules).string = {min_len: 1, max_len: 200},
        (grpc.gateway.protoc_gen_openapiv2.options.openapiv2_field) = {
            example: "\"google\"";
            min_length: 1;
            max_length: 200;
        }
    ];
    zitadel.idp.v1.IDPStylingType styling_type = 2 [
        (validate.rules).enum = {defined_only: true},
        (grpc.gateway.protoc_gen_openapiv2.options.openapiv2_field) = {
            description: "some identity providers specify the styling of the button to their login";
        }
    ];
    string client_id = 3 [
        (validate.rules).string = {min_len: 1, max_len: 200},
        (grpc.gateway.protoc_gen_openapiv2.options.openapiv2_field) = {
            description: "client id generated by the identity provider";
            min_length: 1;
            max_length: 200;
        }
    ];
    string client_secret = 4 [
        (validate.rules).string = {min_len: 1, max_len: 200},
        (grpc.gateway.protoc_gen_openapiv2.options.openapiv2_field) = {
            description: "client secret generated by the identity provider";
            min_length: 1;
            max_length: 200;
        }
    ];
    string issuer = 5 [
        (validate.rules).string = {min_len: 1, max_len: 200},
        (grpc.gateway.protoc_gen_openapiv2.options.openapiv2_field) = {
            example: "\"https://accounts.google.com\"";
            description: "the oidc issuer of the identity provider";
            max_length: 200;
        }
    ];
    repeated string scopes = 6 [
        (grpc.gateway.protoc_gen_openapiv2.options.openapiv2_field) = {
            example: "[\"openid\", \"profile\", \"email\"]";
            description: "the scopes requested by ZITADEL during the request on the identity provider";
        }
    ];
    zitadel.idp.v1.OIDCMappingField display_name_mapping = 7 [
        (validate.rules).enum = {defined_only: true},
        (grpc.gateway.protoc_gen_openapiv2.options.openapiv2_field) = {
            description: "definition which field is mapped to the display name of the user";
        }
    ];
    zitadel.idp.v1.OIDCMappingField username_mapping = 8 [
        (validate.rules).enum = {defined_only: true},
        (grpc.gateway.protoc_gen_openapiv2.options.openapiv2_field) = {
            description: "definition which field is mapped to the email of the user";
        }
    ];
    bool auto_register = 9;
}

message AddOIDCIDPResponse {
    zitadel.v1.ObjectDetails details = 1;
    string idp_id = 2 [
        (grpc.gateway.protoc_gen_openapiv2.options.openapiv2_field) = {
            example: "\"53829026806489455\"";
        }
    ];
}

message AddJWTIDPRequest {
    option (grpc.gateway.protoc_gen_openapiv2.options.openapiv2_schema) = {
        json_schema: {
            required: ["name", "issuer", "keys_endpoint"]
        };
    };

    string name = 1 [
        (validate.rules).string = {min_len: 1, max_len: 200},
        (google.api.field_behavior) = REQUIRED,
        (grpc.gateway.protoc_gen_openapiv2.options.openapiv2_field) = {
            example: "\"google\"";
            min_length: 1;
            max_length: 200;
        }
    ];
    zitadel.idp.v1.IDPStylingType styling_type = 2 [
        (validate.rules).enum = {defined_only: true},
        (grpc.gateway.protoc_gen_openapiv2.options.openapiv2_field) = {
            description: "some identity providers specify the styling of the button to their login";
        }
    ];
    string jwt_endpoint = 3 [
        (validate.rules).string = {min_len: 1, max_len: 200},
        (google.api.field_behavior) = REQUIRED,
        (grpc.gateway.protoc_gen_openapiv2.options.openapiv2_field) = {
            example: "\"https://custom.com/auth/jwt\"";
            description: "the endpoint where the jwt can be extracted";
            min_length: 1;
            max_length: 200;
        }
    ];
    string issuer = 4 [
        (validate.rules).string = {min_len: 1, max_len: 200},
        (google.api.field_behavior) = REQUIRED,
        (grpc.gateway.protoc_gen_openapiv2.options.openapiv2_field) = {
            example: "\"https://accounts.custom.com\"";
            description: "the issuer of the jwt (for validation)";
            min_length: 1;
            max_length: 200;
        }
    ];
    string keys_endpoint = 5 [
        (validate.rules).string = {min_len: 1, max_len: 200},
        (google.api.field_behavior) = REQUIRED,
        (grpc.gateway.protoc_gen_openapiv2.options.openapiv2_field) = {
            example: "\"https://accounts.custom.com/keys\"";
            description: "the endpoint to the key (JWK) which is used to sign the JWT with";
            min_length: 1;
            max_length: 200;
        }
    ];
    string header_name = 6 [
        (validate.rules).string = {min_len: 1, max_len: 200},
        (google.api.field_behavior) = REQUIRED,
        (grpc.gateway.protoc_gen_openapiv2.options.openapiv2_field) = {
            example: "\"x-auth-token\"";
            description: "the name of the header where the JWT is sent in, default is authorization";
            min_length: 1;
            max_length: 200;
        }
    ];
    bool auto_register = 7;
}

message AddJWTIDPResponse {
    zitadel.v1.ObjectDetails details = 1;
    string idp_id = 2 [
        (grpc.gateway.protoc_gen_openapiv2.options.openapiv2_field) = {
            example: "\"69234230193872955\"";
        }
    ];
}

message UpdateIDPRequest {
    option (grpc.gateway.protoc_gen_openapiv2.options.openapiv2_schema) = {
		json_schema: {
			description: "Updates fields of an IDP";
			required: ["idp_id", "name"]
		};
	};

    string idp_id = 1 [(validate.rules).string = {min_len: 1, max_len: 200}];
    string name = 2 [
        (validate.rules).string = {min_len: 1, max_len: 200},
        (grpc.gateway.protoc_gen_openapiv2.options.openapiv2_field) = {
            example: "\"google\"";
            min_length: 1;
            max_length: 200;
        }
    ];
    zitadel.idp.v1.IDPStylingType styling_type = 3 [
        (validate.rules).enum = {defined_only: true},
        (grpc.gateway.protoc_gen_openapiv2.options.openapiv2_field) = {
            description: "some identity providers specify the styling of the button to their login";
        }
    ];
    bool auto_register = 4;
}

message UpdateIDPResponse {
    zitadel.v1.ObjectDetails details = 1;
}

message DeactivateIDPRequest {
    option (grpc.gateway.protoc_gen_openapiv2.options.openapiv2_schema) = {
		json_schema: {
			required: ["idp_id"]
		};
	};
    string idp_id = 1 [
        (validate.rules).string = {min_len: 1, max_len: 200},
        (grpc.gateway.protoc_gen_openapiv2.options.openapiv2_field) = {
            example: "\"69629023906488334\"";
            min_length: 1;
            max_length: 200;
        }
    ];
}

message DeactivateIDPResponse {
    zitadel.v1.ObjectDetails details = 1;
}

message ReactivateIDPRequest {
    option (grpc.gateway.protoc_gen_openapiv2.options.openapiv2_schema) = {
		json_schema: {
			required: ["idp_id"]
		};
	};
    string idp_id = 1 [
        (validate.rules).string = {min_len: 1, max_len: 200},
        (grpc.gateway.protoc_gen_openapiv2.options.openapiv2_field) = {
            example: "\"69629023906488334\"";
            min_length: 1;
            max_length: 200;
        }
    ];
}

message ReactivateIDPResponse {
    zitadel.v1.ObjectDetails details = 1;
}

message RemoveIDPRequest {
    option (grpc.gateway.protoc_gen_openapiv2.options.openapiv2_schema) = {
		json_schema: {
			required: ["idp_id"]
		};
	};

    string idp_id = 1 [
        (validate.rules).string = {min_len: 1, max_len: 200},
        (grpc.gateway.protoc_gen_openapiv2.options.openapiv2_field) = {
            example: "\"69629023906488334\"";
            min_length: 1;
            max_length: 200;
        }
    ];
}

message RemoveIDPResponse {
    zitadel.v1.ObjectDetails details = 1;
}

message UpdateIDPOIDCConfigRequest {
    option (grpc.gateway.protoc_gen_openapiv2.options.openapiv2_schema) = {
		json_schema: {
			required: ["idp_id", "issuer", "client_id"]
		};
	};

    string idp_id = 1 [
        (validate.rules).string = {min_len: 1, max_len: 200},
        (grpc.gateway.protoc_gen_openapiv2.options.openapiv2_field) = {
            example: "\"69629023906488334\"";
            min_length: 1;
            max_length: 200;
        }
    ];
    string issuer = 2 [
        (validate.rules).string = {min_len: 1, max_len: 200},
        (grpc.gateway.protoc_gen_openapiv2.options.openapiv2_field) = {
            example: "\"https://accounts.google.com\"";
            description: "the oidc issuer of the identity provider";
            min_length: 1;
            max_length: 200;
        }
    ];
    string client_id = 3 [
        (validate.rules).string = {min_len: 1, max_len: 200},
        (grpc.gateway.protoc_gen_openapiv2.options.openapiv2_field) = {
            description: "client id generated by the identity provider";
            min_length: 1;
            max_length: 200;
        }
    ];
    string client_secret = 4 [
        (validate.rules).string = {max_len: 200},
        (grpc.gateway.protoc_gen_openapiv2.options.openapiv2_field) = {
            description: "client secret generated by the identity provider. If empty the secret is not overwritten";
            max_length: 200;
        }
    ];
    repeated string scopes = 5 [
        (grpc.gateway.protoc_gen_openapiv2.options.openapiv2_field) = {
            example: "[\"openid\", \"profile\", \"email\"]";
            description: "the scopes requested by ZITADEL during the request on the identity provider";
        }
    ];
    zitadel.idp.v1.OIDCMappingField display_name_mapping = 6 [
        (validate.rules).enum = {defined_only: true},
        (grpc.gateway.protoc_gen_openapiv2.options.openapiv2_field) = {
            description: "definition which field is mapped to the display name of the user";
        }
    ];
    zitadel.idp.v1.OIDCMappingField username_mapping = 7 [
        (validate.rules).enum = {defined_only: true},
        (grpc.gateway.protoc_gen_openapiv2.options.openapiv2_field) = {
            description: "definition which field is mapped to the email of the user";
        }
    ];
}

message UpdateIDPOIDCConfigResponse {
    zitadel.v1.ObjectDetails details = 1;
}

message UpdateIDPJWTConfigRequest {
    option (grpc.gateway.protoc_gen_openapiv2.options.openapiv2_schema) = {
        json_schema: {
            required: ["idp_id", "jwt_endpoint", "issuer", "keys_endpoint", "header_name"]
        };
    };

    string idp_id = 1 [
        (validate.rules).string = {min_len: 1, max_len: 200},
        (grpc.gateway.protoc_gen_openapiv2.options.openapiv2_field) = {
            example: "\"69629023906488334\"";
            min_length: 1;
            max_length: 200;
        }
    ];
    string jwt_endpoint = 2 [
        (validate.rules).string = {min_len: 1, max_len: 200},
        (grpc.gateway.protoc_gen_openapiv2.options.openapiv2_field) = {
            example: "\"https://custom.com/auth/jwt\"";
            description: "the endpoint where the jwt can be extracted";
            min_length: 1;
            max_length: 200;
        }
    ];
    string issuer = 3 [
        (validate.rules).string = {min_len: 1, max_len: 200},
        (grpc.gateway.protoc_gen_openapiv2.options.openapiv2_field) = {
            example: "\"https://accounts.custom.com\"";
            description: "the issuer of the jwt (for validation)";
            min_length: 1;
            max_length: 200;
        }
    ];
    string keys_endpoint = 4 [
        (validate.rules).string = {min_len: 1, max_len: 200},
        (grpc.gateway.protoc_gen_openapiv2.options.openapiv2_field) = {
            example: "\"https://accounts.custom.com/keys\"";
            description: "the endpoint to the key (JWK) which is used to sign the JWT with";
            min_length: 1;
            max_length: 200;
        }
    ];
    string header_name = 5 [
        (validate.rules).string = {min_len: 1, max_len: 200},
        (grpc.gateway.protoc_gen_openapiv2.options.openapiv2_field) = {
            example: "\"x-auth-token\"";
            description: "the name of the header where the JWT is sent in, default is authorization";
            max_length: 200;
        }
    ];
}

message UpdateIDPJWTConfigResponse {
    zitadel.v1.ObjectDetails details = 1;
}

message ListProvidersRequest {
    //list limitations and ordering
    zitadel.v1.ListQuery query = 1;
    //criteria the client is looking for
    repeated ProviderQuery queries = 2;
}

message ProviderQuery {
    oneof query {
        zitadel.idp.v1.IDPIDQuery idp_id_query = 1;
        zitadel.idp.v1.IDPNameQuery idp_name_query = 2;
    }
}

message ListProvidersResponse {
    zitadel.v1.ListDetails details = 1;
    repeated zitadel.idp.v1.Provider result = 2;
}

message GetProviderByIDRequest {
    string id = 1 [(validate.rules).string = {min_len: 1, max_len: 200}];
}

message GetProviderByIDResponse {
    zitadel.idp.v1.Provider idp = 1;
}

message AddGenericOAuthProviderRequest {
    string name = 1 [(validate.rules).string = {min_len: 1, max_len: 200}];
    string client_id = 2 [(validate.rules).string = {min_len: 1, max_len: 200}];
    string client_secret = 3 [(validate.rules).string = {min_len: 1, max_len: 200}];
    string authorization_endpoint = 4 [(validate.rules).string = {min_len: 1, max_len: 200}];
    string token_endpoint = 5 [(validate.rules).string = {min_len: 1, max_len: 200}];
    string user_endpoint = 6 [(validate.rules).string = {min_len: 1, max_len: 200}];
    repeated string scopes = 7 [(validate.rules).repeated = {max_items: 20, items: {string: {min_len: 1, max_len: 100}}}];
    // identifying attribute of the user in the response of the user_endpoint
    string id_attribute = 8 [(validate.rules).string = {min_len: 1, max_len: 200}];
    zitadel.idp.v1.Options provider_options = 9;
}

message AddGenericOAuthProviderResponse {
    zitadel.v1.ObjectDetails details = 1;
    string id = 2;
}

message UpdateGenericOAuthProviderRequest {
    string id = 1 [(validate.rules).string = {min_len: 1, max_len: 200}];
    string name = 2 [(validate.rules).string = {min_len: 1, max_len: 200}];
    string client_id = 3 [(validate.rules).string = {min_len: 1, max_len: 200}];
    // client_secret will only be updated if provided
    string client_secret = 4 [(validate.rules).string = {max_len: 200}];
    string authorization_endpoint = 5 [(validate.rules).string = {min_len: 1, max_len: 200}];
    string token_endpoint = 6 [(validate.rules).string = {min_len: 1, max_len: 200}];
    string user_endpoint = 7 [(validate.rules).string = {min_len: 1, max_len: 200}];
    repeated string scopes = 8 [(validate.rules).repeated = {max_items: 20, items: {string: {min_len: 1, max_len: 100}}}];
    // identifying attribute of the user in the response of the user_endpoint
    string id_attribute = 9 [(validate.rules).string = {min_len: 1, max_len: 200}];
    zitadel.idp.v1.Options provider_options = 10;
}

message UpdateGenericOAuthProviderResponse {
    zitadel.v1.ObjectDetails details = 1;
}

message AddGenericOIDCProviderRequest {
    string name = 1 [(validate.rules).string = {min_len: 1, max_len: 200}];
    string issuer = 2 [(validate.rules).string = {min_len: 1, max_len: 200}];
    string client_id = 3 [(validate.rules).string = {min_len: 1, max_len: 200}];
    string client_secret = 4 [(validate.rules).string = {min_len: 1, max_len: 200}];
    repeated string scopes = 5 [(validate.rules).repeated = {max_items: 20, items: {string: {min_len: 1, max_len: 100}}}];
    zitadel.idp.v1.Options provider_options = 6;
}

message AddGenericOIDCProviderResponse {
    zitadel.v1.ObjectDetails details = 1;
    string id = 2;
}

message UpdateGenericOIDCProviderRequest {
    string id = 1 [(validate.rules).string = {min_len: 1, max_len: 200}];
    string name = 2 [(validate.rules).string = {min_len: 1, max_len: 200}];
    string issuer = 3 [(validate.rules).string = {min_len: 1, max_len: 200}];
    string client_id = 4 [(validate.rules).string = {min_len: 1, max_len: 200}];
    // client_secret will only be updated if provided
    string client_secret = 5 [(validate.rules).string = {max_len: 200}];
    repeated string scopes = 6 [(validate.rules).repeated = {max_items: 20, items: {string: {min_len: 1, max_len: 100}}}];
    zitadel.idp.v1.Options provider_options = 7;
}

message UpdateGenericOIDCProviderResponse {
    zitadel.v1.ObjectDetails details = 1;
}

message AddJWTProviderRequest {
    string name = 1 [(validate.rules).string = {min_len: 1, max_len: 200}];
    string issuer = 2 [(validate.rules).string = {min_len: 1, max_len: 200}];
    string jwt_endpoint = 3 [(validate.rules).string = {min_len: 1, max_len: 200}];
    string keys_endpoint = 4 [(validate.rules).string = {min_len: 1, max_len: 200}];
    string header_name = 5 [(validate.rules).string = {min_len: 1, max_len: 200}];
    zitadel.idp.v1.Options provider_options = 6;
}

message AddJWTProviderResponse {
    zitadel.v1.ObjectDetails details = 1;
    string id = 2;
}

message UpdateJWTProviderRequest {
    string id = 1 [(validate.rules).string = {min_len: 1, max_len: 200}];
    string name = 2 [(validate.rules).string = {min_len: 1, max_len: 200}];
    string issuer = 3 [(validate.rules).string = {min_len: 1, max_len: 200}];
    string jwt_endpoint = 4 [(validate.rules).string = {min_len: 1, max_len: 200}];
    string keys_endpoint = 5 [(validate.rules).string = {max_len: 200}];
    string header_name = 6 [(validate.rules).string = {min_len: 1, max_len: 200}];
    zitadel.idp.v1.Options provider_options = 7;
}

message UpdateJWTProviderResponse {
    zitadel.v1.ObjectDetails details = 1;
}

message AddAzureADProviderRequest {
    string name = 1 [(validate.rules).string = {min_len: 1, max_len: 200}];
    string client_id = 2 [(validate.rules).string = {min_len: 1, max_len: 200}];
    string client_secret = 3 [(validate.rules).string = {min_len: 1, max_len: 200}];
    // if not provided the `common` tenant will be used
    zitadel.idp.v1.AzureADTenant tenant = 4;
    bool email_verified = 5;
    repeated string scopes = 6 [(validate.rules).repeated = {max_items: 20, items: {string: {min_len: 1, max_len: 100}}}];
    zitadel.idp.v1.Options provider_options = 7;
}

message AddAzureADProviderResponse {
    zitadel.v1.ObjectDetails details = 1;
    string id = 2;
}

message UpdateAzureADProviderRequest {
    string id = 1 [(validate.rules).string = {min_len: 1, max_len: 200}];
    string name = 2 [(validate.rules).string = {min_len: 1, max_len: 200}];
    string client_id = 3 [(validate.rules).string = {min_len: 1, max_len: 200}];
    // client_secret will only be updated if provided
    string client_secret = 4 [(validate.rules).string = {max_len: 200}];
    // if not provided the `common` tenant will be used
    zitadel.idp.v1.AzureADTenant tenant = 5;
    bool email_verified = 6;
    repeated string scopes = 7 [(validate.rules).repeated = {max_items: 20, items: {string: {min_len: 1, max_len: 100}}}];
    zitadel.idp.v1.Options provider_options = 8;
}

message UpdateAzureADProviderResponse {
    zitadel.v1.ObjectDetails details = 1;
}

message AddGitHubProviderRequest {
    // GitHub will be used as default, if no name is provided
    string name = 1 [(validate.rules).string = {max_len: 200}];
    string client_id = 2 [(validate.rules).string = {min_len: 1, max_len: 200}];
    string client_secret = 3 [(validate.rules).string = {min_len: 1, max_len: 200}];
    repeated string scopes = 4 [(validate.rules).repeated = {max_items: 20, items: {string: {min_len: 1, max_len: 100}}}];
    zitadel.idp.v1.Options provider_options = 5;
}

message AddGitHubProviderResponse {
    zitadel.v1.ObjectDetails details = 1;
    string id = 2;
}

message UpdateGitHubProviderRequest {
    string id = 1 [(validate.rules).string = {min_len: 1, max_len: 200}];
    string name = 2 [(validate.rules).string = {max_len: 200}];
    string client_id = 3 [(validate.rules).string = {min_len: 1, max_len: 200}];
    // client_secret will only be updated if provided
    string client_secret = 4 [(validate.rules).string = {max_len: 200}];
    repeated string scopes = 5 [(validate.rules).repeated = {max_items: 20, items: {string: {min_len: 1, max_len: 100}}}];
    zitadel.idp.v1.Options provider_options = 6;
}

message UpdateGitHubProviderResponse {
    zitadel.v1.ObjectDetails details = 1;
}

message AddGitHubEnterpriseServerProviderRequest {
    string client_id = 1 [(validate.rules).string = {min_len: 1, max_len: 200}];
    string name = 2 [(validate.rules).string = {min_len: 1, max_len: 200}];
    string client_secret = 3 [(validate.rules).string = {min_len: 1, max_len: 200}];
    string authorization_endpoint = 4 [(validate.rules).string = {min_len: 1, max_len: 200}];
    string token_endpoint = 5 [(validate.rules).string = {min_len: 1, max_len: 200}];
    string user_endpoint = 6 [(validate.rules).string = {min_len: 1, max_len: 200}];
    repeated string scopes = 7 [(validate.rules).repeated = {max_items: 20, items: {string: {min_len: 1, max_len: 100}}}];
    zitadel.idp.v1.Options provider_options = 8;
}

message AddGitHubEnterpriseServerProviderResponse {
    zitadel.v1.ObjectDetails details = 1;
    string id = 2;
}

message UpdateGitHubEnterpriseServerProviderRequest {
    string id = 1 [(validate.rules).string = {min_len: 1, max_len: 200}];
    string name = 2 [(validate.rules).string = {min_len: 1, max_len: 200}];
    string client_id = 3 [(validate.rules).string = {min_len: 1, max_len: 200}];
    // client_secret will only be updated if provided
    string client_secret = 4 [(validate.rules).string = {max_len: 200}];
    string authorization_endpoint = 5 [(validate.rules).string = {min_len: 1, max_len: 200}];
    string token_endpoint = 6 [(validate.rules).string = {min_len: 1, max_len: 200}];
    string user_endpoint = 7 [(validate.rules).string = {min_len: 1, max_len: 200}];
    repeated string scopes = 8 [(validate.rules).repeated = {max_items: 20, items: {string: {min_len: 1, max_len: 100}}}];
    zitadel.idp.v1.Options provider_options = 9;
}

message UpdateGitHubEnterpriseServerProviderResponse {
    zitadel.v1.ObjectDetails details = 1;
}

message AddGitLabProviderRequest {
    // GitLab will be used as default, if no name is provided
    string name = 1 [(validate.rules).string = {max_len: 200}];
    string client_id = 2 [(validate.rules).string = {min_len: 1, max_len: 200}];
    string client_secret = 3 [(validate.rules).string = {min_len: 1, max_len: 200}];
    repeated string scopes = 4 [(validate.rules).repeated = {max_items: 20, items: {string: {min_len: 1, max_len: 100}}}];
    zitadel.idp.v1.Options provider_options = 5;
}

message AddGitLabProviderResponse {
    zitadel.v1.ObjectDetails details = 1;
    string id = 2;
}

message UpdateGitLabProviderRequest {
    string id = 1 [(validate.rules).string = {min_len: 1, max_len: 200}];
    string name = 2 [(validate.rules).string = {max_len: 200}];
    string client_id = 3 [(validate.rules).string = {min_len: 1, max_len: 200}];
    // client_secret will only be updated if provided
    string client_secret = 4 [(validate.rules).string = {max_len: 200}];
    repeated string scopes = 5 [(validate.rules).repeated = {max_items: 20, items: {string: {min_len: 1, max_len: 100}}}];
    zitadel.idp.v1.Options provider_options = 6;
}

message UpdateGitLabProviderResponse {
    zitadel.v1.ObjectDetails details = 1;
}

message AddGitLabSelfHostedProviderRequest {
    string issuer = 1 [(validate.rules).string = {min_len: 1, max_len: 200}];
    string name = 2 [(validate.rules).string = {min_len: 1, max_len: 200}];
    string client_id = 3 [(validate.rules).string = {min_len: 1, max_len: 200}];
    string client_secret = 4 [(validate.rules).string = {min_len: 1, max_len: 200}];
    repeated string scopes = 5 [(validate.rules).repeated = {max_items: 20, items: {string: {min_len: 1, max_len: 100}}}];
    zitadel.idp.v1.Options provider_options = 6;
}

message AddGitLabSelfHostedProviderResponse {
    zitadel.v1.ObjectDetails details = 1;
    string id = 2;
}

message UpdateGitLabSelfHostedProviderRequest {
    string id = 1 [(validate.rules).string = {min_len: 1, max_len: 200}];
    string issuer = 2 [(validate.rules).string = {min_len: 1, max_len: 200}];
    string name = 3 [(validate.rules).string = {min_len: 1, max_len: 200}];
    string client_id = 4 [(validate.rules).string = {min_len: 1, max_len: 200}];
    // client_secret will only be updated if provided
    string client_secret = 5 [(validate.rules).string = {max_len: 200}];
    repeated string scopes = 6 [(validate.rules).repeated = {max_items: 20, items: {string: {min_len: 1, max_len: 100}}}];
    zitadel.idp.v1.Options provider_options = 7;
}

message UpdateGitLabSelfHostedProviderResponse {
    zitadel.v1.ObjectDetails details = 1;
}

message AddGoogleProviderRequest {
    // Google will be used as default, if no name is provided
    string name = 1 [(validate.rules).string = {max_len: 200}];
    string client_id = 2 [(validate.rules).string = {min_len: 1, max_len: 200}];
    string client_secret = 3 [(validate.rules).string = {min_len: 1, max_len: 200}];
    repeated string scopes = 4 [(validate.rules).repeated = {max_items: 20, items: {string: {min_len: 1, max_len: 100}}}];
    zitadel.idp.v1.Options provider_options = 5;
}

message AddGoogleProviderResponse {
    zitadel.v1.ObjectDetails details = 1;
    string id = 2;
}

message UpdateGoogleProviderRequest {
    string id = 1 [(validate.rules).string = {min_len: 1, max_len: 200}];
    string name = 2 [(validate.rules).string = {max_len: 200}];
    string client_id = 3 [(validate.rules).string = {min_len: 1, max_len: 200}];
    // client_secret will only be updated if provided
    string client_secret = 4 [(validate.rules).string = {max_len: 200}];
    repeated string scopes = 5 [(validate.rules).repeated = {max_items: 20, items: {string: {min_len: 1, max_len: 100}}}];
    zitadel.idp.v1.Options provider_options = 6;
}

message UpdateGoogleProviderResponse {
    zitadel.v1.ObjectDetails details = 1;
}

message AddLDAPProviderRequest {
    string name = 1 [(validate.rules).string = {min_len: 1, max_len: 200}];
    string host = 2 [(validate.rules).string = {min_len: 1, max_len: 200}];
    string port = 3 [(validate.rules).string = {max_len: 5}];
    bool tls = 4;
    string base_dn = 5 [(validate.rules).string = {min_len: 1, max_len: 200}];
    string user_object_class = 6 [(validate.rules).string = {min_len: 1, max_len: 200}];
    string user_unique_attribute = 7 [(validate.rules).string = {min_len: 1, max_len: 200}];
    string admin = 8 [(validate.rules).string = {min_len: 1, max_len: 200}];
    string password = 9 [(validate.rules).string = {min_len: 1, max_len: 200}];
    zitadel.idp.v1.LDAPAttributes attributes = 10;
    zitadel.idp.v1.Options provider_options = 11;
}

message AddLDAPProviderResponse {
    zitadel.v1.ObjectDetails details = 1;
    string id = 2;
}

message UpdateLDAPProviderRequest {
    string id = 1 [(validate.rules).string = {min_len: 1, max_len: 200}];
    string name = 2 [(validate.rules).string = {min_len: 1, max_len: 200}];
    string host = 3 [(validate.rules).string = {min_len: 1, max_len: 200}];
    string port = 4 [(validate.rules).string = {max_len: 5}];
    bool tls = 5;
    string base_dn = 6 [(validate.rules).string = {min_len: 1, max_len: 200}];
    string user_object_class = 7 [(validate.rules).string = {min_len: 1, max_len: 200}];
    string user_unique_attribute = 8 [(validate.rules).string = {min_len: 1, max_len: 200}];
    string admin = 9 [(validate.rules).string = {min_len: 1, max_len: 200}];
    string password = 10 [(validate.rules).string = {max_len: 200}];
    zitadel.idp.v1.LDAPAttributes attributes = 11;
    zitadel.idp.v1.Options provider_options = 12;
}

message UpdateLDAPProviderResponse {
    zitadel.v1.ObjectDetails details = 1;
}

message DeleteProviderRequest {
    string id = 1 [(validate.rules).string = {min_len: 1, max_len: 200}];
}

message DeleteProviderResponse {
    zitadel.v1.ObjectDetails details = 1;
}

message GetOrgIAMPolicyRequest {}

message GetOrgIAMPolicyResponse {
    zitadel.policy.v1.OrgIAMPolicy policy = 1;
}

message UpdateOrgIAMPolicyRequest {
    bool user_login_must_be_domain = 1;
}

message UpdateOrgIAMPolicyResponse {
    zitadel.v1.ObjectDetails details = 1;
}

message GetCustomOrgIAMPolicyRequest {
    option (grpc.gateway.protoc_gen_openapiv2.options.openapiv2_schema) = {
        json_schema: {
            required: ["org_id"]
        };
    };
    string org_id = 1 [
        (validate.rules).string = {min_len: 1, max_len: 200},
        (grpc.gateway.protoc_gen_openapiv2.options.openapiv2_field) = {
            example: "\"69629023906488334\"";
            min_length: 1;
            max_length: 200;
        }
    ];
}

message GetCustomOrgIAMPolicyResponse {
    zitadel.policy.v1.OrgIAMPolicy policy = 1;
    //deprecated: is_default is also defined in zitadel.policy.v1.OrgIAMPolicy
    bool is_default = 2;
}

message AddCustomOrgIAMPolicyRequest {
    option (grpc.gateway.protoc_gen_openapiv2.options.openapiv2_schema) = {
        json_schema: {
            required: ["org_id"]
        };
    };

    string org_id = 1 [
        (validate.rules).string = {min_len: 1, max_len: 200},
        (grpc.gateway.protoc_gen_openapiv2.options.openapiv2_field) = {
            example: "\"#69629023906488334\"";
            min_length: 1;
            max_length: 200;
        }
    ];
    bool user_login_must_be_domain = 2 [
        (grpc.gateway.protoc_gen_openapiv2.options.openapiv2_field) = {
            description: "the username has to end with the domain of its organization"
        }
    ]; // the username has to end with the domain of its organization (uniqueness is organization based)
}

message AddCustomOrgIAMPolicyResponse {
    zitadel.v1.ObjectDetails details = 1;
}

message UpdateCustomOrgIAMPolicyRequest {
    option (grpc.gateway.protoc_gen_openapiv2.options.openapiv2_schema) = {
        json_schema: {
            required: ["org_id"]
        };
    };

    string org_id = 1 [
        (validate.rules).string = {min_len: 1, max_len: 200},
        (grpc.gateway.protoc_gen_openapiv2.options.openapiv2_field) = {
            example: "\"69629023906488334\"";
            min_length: 1;
            max_length: 200;
        }
    ];
    bool user_login_must_be_domain = 2 [
        (grpc.gateway.protoc_gen_openapiv2.options.openapiv2_field) = {
            description: "the username has to end with the domain of its organization"
        }
    ];
}

message UpdateCustomOrgIAMPolicyResponse {
    zitadel.v1.ObjectDetails details = 1;
}

message ResetCustomOrgIAMPolicyToDefaultRequest {
    option (grpc.gateway.protoc_gen_openapiv2.options.openapiv2_schema) = {
        json_schema: {
            required: ["org_id"]
        };
    };

    string org_id = 1 [
        (validate.rules).string = {min_len: 1, max_len: 200},
        (grpc.gateway.protoc_gen_openapiv2.options.openapiv2_field) = {
            example: "\"69629023906488334\"";
            min_length: 1;
            max_length: 200;
        }
    ];
}

message ResetCustomOrgIAMPolicyToDefaultResponse {
    zitadel.v1.ObjectDetails details = 1;
}

message GetDomainPolicyRequest {}

message GetDomainPolicyResponse {
    zitadel.policy.v1.DomainPolicy policy = 1;
}

message UpdateDomainPolicyRequest {
    bool user_login_must_be_domain = 1;
    bool validate_org_domains = 2;
    bool smtp_sender_address_matches_instance_domain = 3;
}

message UpdateDomainPolicyResponse {
    zitadel.v1.ObjectDetails details = 1;
}

message GetCustomDomainPolicyRequest {
    option (grpc.gateway.protoc_gen_openapiv2.options.openapiv2_schema) = {
		json_schema: {
			required: ["org_id"]
		};
	};
    string org_id = 1 [
        (validate.rules).string = {min_len: 1, max_len: 200},
        (grpc.gateway.protoc_gen_openapiv2.options.openapiv2_field) = {
            example: "\"#69629023906488334\"";
            min_length: 1;
            max_length: 200;
        }
    ];
}

message GetCustomDomainPolicyResponse {
    zitadel.policy.v1.DomainPolicy policy = 1;
    //deprecated: is_default is also defined in zitadel.policy.v1.DomainPolicy
    bool is_default = 2;
}

message AddCustomDomainPolicyRequest {
    option (grpc.gateway.protoc_gen_openapiv2.options.openapiv2_schema) = {
		json_schema: {
			required: ["org_id"]
		};
	};

    string org_id = 1 [
        (validate.rules).string = {min_len: 1, max_len: 200},
        (grpc.gateway.protoc_gen_openapiv2.options.openapiv2_field) = {
            example: "\"#69629023906488334\"";
            min_length: 1;
            max_length: 200;
        }
    ];
    bool user_login_must_be_domain = 2 [
        (grpc.gateway.protoc_gen_openapiv2.options.openapiv2_field) = {
            description: "the username has to end with the domain of its organization"
        }
    ]; // the username has to end with the domain of its organization (uniqueness is organization based)
    bool validate_org_domains = 3 [
        (grpc.gateway.protoc_gen_openapiv2.options.openapiv2_field) = {
            description: "defines if organization domains should be validated org count as validated automatically"
        }
    ];
    bool smtp_sender_address_matches_instance_domain = 4 [
        (grpc.gateway.protoc_gen_openapiv2.options.openapiv2_field) = {
            description: "defines if the SMTP sender address domain should match an existing domain on the instance"
        }
    ];
}

message AddCustomDomainPolicyResponse {
    zitadel.v1.ObjectDetails details = 1;
}

message UpdateCustomDomainPolicyRequest {
    option (grpc.gateway.protoc_gen_openapiv2.options.openapiv2_schema) = {
		json_schema: {
			required: ["org_id"]
		};
	};

    string org_id = 1 [
        (validate.rules).string = {min_len: 1, max_len: 200},
        (grpc.gateway.protoc_gen_openapiv2.options.openapiv2_field) = {
            example: "\"69629023906488334\"";
            min_length: 1;
            max_length: 200;
        }
    ];
    bool user_login_must_be_domain = 2 [
        (grpc.gateway.protoc_gen_openapiv2.options.openapiv2_field) = {
            description: "the username has to end with the domain of its organization"
        }
    ];
    bool validate_org_domains = 3 [
        (grpc.gateway.protoc_gen_openapiv2.options.openapiv2_field) = {
            description: "defines if organization domains should be validated org count as validated automatically"
        }
    ];
    bool smtp_sender_address_matches_instance_domain = 4 [
        (grpc.gateway.protoc_gen_openapiv2.options.openapiv2_field) = {
            description: "defines if the SMTP sender address domain should match an existing domain on the instance"
        }
    ];
}

message UpdateCustomDomainPolicyResponse {
    zitadel.v1.ObjectDetails details = 1;
}

message ResetCustomDomainPolicyToDefaultRequest {
    option (grpc.gateway.protoc_gen_openapiv2.options.openapiv2_schema) = {
		json_schema: {
			required: ["org_id"]
		};
	};

    string org_id = 1 [
        (validate.rules).string = {min_len: 1, max_len: 200},
        (grpc.gateway.protoc_gen_openapiv2.options.openapiv2_field) = {
            example: "\"69629023906488334\"";
            min_length: 1;
            max_length: 200;
        }
    ];
}

message ResetCustomDomainPolicyToDefaultResponse {
    zitadel.v1.ObjectDetails details = 1;
}

//This is an empty request
message GetLabelPolicyRequest {}

message GetLabelPolicyResponse {
    zitadel.policy.v1.LabelPolicy policy = 1;
}

//This is an empty request
message GetPreviewLabelPolicyRequest {}

message GetPreviewLabelPolicyResponse {
    zitadel.policy.v1.LabelPolicy policy = 1;
}

message UpdateLabelPolicyRequest {
    string primary_color = 1 [
        (validate.rules).string = {max_len: 50},
        (grpc.gateway.protoc_gen_openapiv2.options.openapiv2_field) = {
            description: "represents a color scheme"
            example: "\"#353535\"";
            max_length: 50;
        }
    ];
    bool hide_login_name_suffix = 3 [
        (grpc.gateway.protoc_gen_openapiv2.options.openapiv2_field) = {
            description: "hides the org suffix on the login form if the scope \"urn:zitadel:iam:org:domain:primary:{domainname}\" is set";
        }
    ];
    string warn_color = 4 [
        (validate.rules).string = {max_len: 50},
        (grpc.gateway.protoc_gen_openapiv2.options.openapiv2_field) = {
            description: "hex value for warn color";
            example: "\"#CD3D56\"";
            max_length: 50;
        }
    ];
    string background_color = 5 [
        (validate.rules).string = {max_len: 50},
        (grpc.gateway.protoc_gen_openapiv2.options.openapiv2_field) = {
            description: "hex value for background color";
            example: "\"#FAFAFA\"";
            max_length: 50;
        }
    ];
    string font_color = 6 [
        (validate.rules).string = {max_len: 50},
        (grpc.gateway.protoc_gen_openapiv2.options.openapiv2_field) = {
            description: "hex value for font color";
            example: "\"#000000\"";
            max_length: 50;
        }
    ];
    string primary_color_dark = 7 [
        (validate.rules).string = {max_len: 50},
        (grpc.gateway.protoc_gen_openapiv2.options.openapiv2_field) = {
            description: "hex value for the primary color dark theme";
            example: "\"#BBBAFA\"";
            max_length: 50;
        }
    ];
    string background_color_dark = 8 [
        (validate.rules).string = { max_len: 50},
        (grpc.gateway.protoc_gen_openapiv2.options.openapiv2_field) = {
            description: "hex value for background color dark theme";
            example: "\"#111827\"";
            max_length: 50;
        }
    ];
    string warn_color_dark = 9 [
        (validate.rules).string = { max_len: 50},
        (grpc.gateway.protoc_gen_openapiv2.options.openapiv2_field) = {
            description: "hex value for warning color dark theme";
            example: "\"#FF3B5B\"";
            max_length: 50;
        }
    ];
    string font_color_dark = 10 [
        (validate.rules).string = { max_len: 50},
        (grpc.gateway.protoc_gen_openapiv2.options.openapiv2_field) = {
            description: "hex value for font color dark theme";
            example: "\"#FFFFFF\"";
            max_length: 50;
        }
    ];
    bool disable_watermark = 11;
}

message UpdateLabelPolicyResponse {
    zitadel.v1.ObjectDetails details = 1;
}

//This is an empty request
message ActivateLabelPolicyRequest {}

message ActivateLabelPolicyResponse {
    zitadel.v1.ObjectDetails details = 1;
}

//This is an empty request
message RemoveLabelPolicyLogoRequest {}

message RemoveLabelPolicyLogoResponse {
    zitadel.v1.ObjectDetails details = 1;
}

//This is an empty request
message RemoveLabelPolicyLogoDarkRequest {}

message RemoveLabelPolicyLogoDarkResponse {
    zitadel.v1.ObjectDetails details = 1;
}

//This is an empty request
message RemoveLabelPolicyIconRequest {}

message RemoveLabelPolicyIconResponse {
    zitadel.v1.ObjectDetails details = 1;
}

//This is an empty request
message RemoveLabelPolicyIconDarkRequest {}

message RemoveLabelPolicyIconDarkResponse {
    zitadel.v1.ObjectDetails details = 1;
}

//This is an empty request
message RemoveLabelPolicyFontRequest {}

message RemoveLabelPolicyFontResponse {
    zitadel.v1.ObjectDetails details = 1;
}

//This is an empty request
message GetLoginPolicyRequest {}

message GetLoginPolicyResponse {
    zitadel.policy.v1.LoginPolicy policy = 1;
}

message UpdateLoginPolicyRequest {
    bool allow_username_password = 1 [
        (grpc.gateway.protoc_gen_openapiv2.options.openapiv2_field) = {
            description: "defines if a user is allowed to log in with his username and password"
        }
    ];
    bool allow_register = 2 [
        (grpc.gateway.protoc_gen_openapiv2.options.openapiv2_field) = {
            description: "defines if a person is allowed to register a user on this organization"
        }
    ];
    bool allow_external_idp = 3 [
        (grpc.gateway.protoc_gen_openapiv2.options.openapiv2_field) = {
            description: "defines if a user is allowed to add a defined identity provider. E.g. Google auth"
        }
    ];
    bool force_mfa = 4 [
        (grpc.gateway.protoc_gen_openapiv2.options.openapiv2_field) = {
            description: "defines if a user MUST use a multi-factor to log in"
        }
    ];
    zitadel.policy.v1.PasswordlessType passwordless_type = 5 [
        (validate.rules).enum = {defined_only: true},
        (grpc.gateway.protoc_gen_openapiv2.options.openapiv2_field) = {
            description: "defines if passwordless is allowed for users"
        }];
    bool hide_password_reset = 6 [
        (grpc.gateway.protoc_gen_openapiv2.options.openapiv2_field) = {
            description: "defines if password reset link should be shown in the login screen"
        }
    ];
    bool ignore_unknown_usernames = 7 [
        (grpc.gateway.protoc_gen_openapiv2.options.openapiv2_field) = {
            description: "defines if unknown username on login screen directly returns an error or always displays the password screen"
        }
    ];
    string default_redirect_uri = 8 [
        (grpc.gateway.protoc_gen_openapiv2.options.openapiv2_field) = {
            description: "defines where the user will be redirected to if the login is started without app context (e.g. from mail)"
        }
    ];
    google.protobuf.Duration password_check_lifetime = 9;
    google.protobuf.Duration external_login_check_lifetime = 10;
    google.protobuf.Duration mfa_init_skip_lifetime = 11;
    google.protobuf.Duration second_factor_check_lifetime = 12;
    google.protobuf.Duration multi_factor_check_lifetime = 13;
    // If set to true, the suffix (@domain.com) of an unknown username input on the login screen will be matched against the org domains and will redirect to the registration of that organization on success.
    bool allow_domain_discovery = 14 [
        (grpc.gateway.protoc_gen_openapiv2.options.openapiv2_field) = {
            description: "If set to true, the suffix (@domain.com) of an unknown username input on the login screen will be matched against the org domains and will redirect to the registration of that organization on success."
        }
    ];
    bool disable_login_with_email = 15 [
        (grpc.gateway.protoc_gen_openapiv2.options.openapiv2_field) = {
            description: "defines if the user can additionally (to the login name) be identified by their verified email address"
        }
    ];
    bool disable_login_with_phone = 16 [
        (grpc.gateway.protoc_gen_openapiv2.options.openapiv2_field) = {
            description: "defines if the user can additionally (to the login name) be identified by their verified phone number"
        }
    ];
}

message UpdateLoginPolicyResponse {
    zitadel.v1.ObjectDetails details = 1;
}

message ListLoginPolicyIDPsRequest {
    //list limitations and ordering
    zitadel.v1.ListQuery query = 1;
}

message ListLoginPolicyIDPsResponse {
    zitadel.v1.ListDetails details = 1;
    repeated zitadel.idp.v1.IDPLoginPolicyLink result = 2;
}

message AddIDPToLoginPolicyRequest {
    option (grpc.gateway.protoc_gen_openapiv2.options.openapiv2_schema) = {
		json_schema: {
			required: ["org_id"]
		};
	};

    string idp_id = 1 [
        (validate.rules).string = {min_len: 1, max_len: 200},
        (google.api.field_behavior) = REQUIRED,
        (grpc.gateway.protoc_gen_openapiv2.options.openapiv2_field) = {
            example: "\"69629023906488334\"";
            description: "Id of the predefined idp configuration";
            min_length: 1;
            max_length: 200;
        }
    ];
}

message AddIDPToLoginPolicyResponse {
    zitadel.v1.ObjectDetails details = 1;
}

message RemoveIDPFromLoginPolicyRequest {
    option (grpc.gateway.protoc_gen_openapiv2.options.openapiv2_schema) = {
		json_schema: {
			required: ["idp_id"]
		};
	};

    string idp_id = 1 [
        (validate.rules).string = {min_len: 1, max_len: 200},
        (grpc.gateway.protoc_gen_openapiv2.options.openapiv2_field) = {
            example: "\"69629023906488334\"";
            min_length: 1;
            max_length: 200;
        }
    ];
}

message RemoveIDPFromLoginPolicyResponse {
    zitadel.v1.ObjectDetails details = 1;
}

//This is an empty request
message ListLoginPolicySecondFactorsRequest {}

message ListLoginPolicySecondFactorsResponse {
    zitadel.v1.ListDetails details = 1;
    repeated zitadel.policy.v1.SecondFactorType result = 2;
}

message AddSecondFactorToLoginPolicyRequest {
    option (grpc.gateway.protoc_gen_openapiv2.options.openapiv2_schema) = {
		json_schema: {
			required: ["type"]
		};
	};

    zitadel.policy.v1.SecondFactorType type = 1 [(validate.rules).enum = {defined_only: true, not_in: [0]}];
}

message AddSecondFactorToLoginPolicyResponse {
    zitadel.v1.ObjectDetails details = 1;
}

message RemoveSecondFactorFromLoginPolicyRequest {
    option (grpc.gateway.protoc_gen_openapiv2.options.openapiv2_schema) = {
		json_schema: {
			required: ["type"]
		};
	};

    zitadel.policy.v1.SecondFactorType type = 1 [(validate.rules).enum = {defined_only: true, not_in: [0]}];
}

message RemoveSecondFactorFromLoginPolicyResponse {
    zitadel.v1.ObjectDetails details = 1;
}

//This is an empty request
message ListLoginPolicyMultiFactorsRequest {}

message ListLoginPolicyMultiFactorsResponse {
    zitadel.v1.ListDetails details = 1;
    repeated zitadel.policy.v1.MultiFactorType result = 2;
}

message AddMultiFactorToLoginPolicyRequest {
    option (grpc.gateway.protoc_gen_openapiv2.options.openapiv2_schema) = {
		json_schema: {
			required: ["type"]
		};
	};

    zitadel.policy.v1.MultiFactorType type = 1 [(validate.rules).enum = {defined_only: true, not_in: [0]}];
}

message AddMultiFactorToLoginPolicyResponse {
    zitadel.v1.ObjectDetails details = 1;
}

message RemoveMultiFactorFromLoginPolicyRequest {
    option (grpc.gateway.protoc_gen_openapiv2.options.openapiv2_schema) = {
		json_schema: {
			required: ["type"]
		};
	};

    zitadel.policy.v1.MultiFactorType type = 1 [(validate.rules).enum = {defined_only: true, not_in: [0]}];
}

message RemoveMultiFactorFromLoginPolicyResponse {
    zitadel.v1.ObjectDetails details = 1;
}

message GetPasswordComplexityPolicyRequest {}

message GetPasswordComplexityPolicyResponse {
    zitadel.policy.v1.PasswordComplexityPolicy policy = 1;
}

message UpdatePasswordComplexityPolicyRequest {
    uint32 min_length = 1 [
        (grpc.gateway.protoc_gen_openapiv2.options.openapiv2_field) = {
            example: "\"8\""
        }
    ];
    bool has_uppercase = 2 [
        (grpc.gateway.protoc_gen_openapiv2.options.openapiv2_field) = {
            description: "Defines if the password MUST contain an upper case letter"
        }
    ];
    bool has_lowercase = 3 [
        (grpc.gateway.protoc_gen_openapiv2.options.openapiv2_field) = {
            description: "Defines if the password MUST contain a lowercase letter"
        }
    ];
    bool has_number = 4 [
        (grpc.gateway.protoc_gen_openapiv2.options.openapiv2_field) = {
            description: "Defines if the password MUST contain a number"
        }
    ];
    bool has_symbol = 5 [
        (grpc.gateway.protoc_gen_openapiv2.options.openapiv2_field) = {
            description: "Defines if the password MUST contain a symbol. E.g. \"$\""
        }
    ];
}

message UpdatePasswordComplexityPolicyResponse {
    zitadel.v1.ObjectDetails details = 1;
}

//This is an empty request
message GetPasswordAgePolicyRequest {}

message GetPasswordAgePolicyResponse {
    zitadel.policy.v1.PasswordAgePolicy policy = 1;
}

message UpdatePasswordAgePolicyRequest {
    uint32 max_age_days = 1 [
        (grpc.gateway.protoc_gen_openapiv2.options.openapiv2_field) = {
            description: "Maximum days since last password change"
            example: "\"365\""
        }
    ];
    uint32 expire_warn_days = 2 [
        (grpc.gateway.protoc_gen_openapiv2.options.openapiv2_field) = {
            description: "Days before the password expiry the user gets notified to change the password"
            example: "\"10\""
        }
    ];
}

message UpdatePasswordAgePolicyResponse {
    zitadel.v1.ObjectDetails details = 1;
}

//This is an empty request
message GetLockoutPolicyRequest {}

message GetLockoutPolicyResponse {
    zitadel.policy.v1.LockoutPolicy policy = 1;
}

message UpdateLockoutPolicyRequest {
    // failed attempts until a user gets locked
    uint32 max_password_attempts = 1 [
        (grpc.gateway.protoc_gen_openapiv2.options.openapiv2_field) = {
            description: "Maximum password check attempts before the account gets locked. Attempts are reset as soon as the password is entered correctly or the password is reset."
            example: "\"10\""
        }
    ];
}

message UpdateLockoutPolicyResponse {
    zitadel.v1.ObjectDetails details = 1;
}

//This is an empty request
message GetPrivacyPolicyRequest {}

message GetPrivacyPolicyResponse {
    zitadel.policy.v1.PrivacyPolicy policy = 1;
}

message UpdatePrivacyPolicyRequest {
    string tos_link = 1 [
        (grpc.gateway.protoc_gen_openapiv2.options.openapiv2_field) = {
            example: "\"https://zitadel.com/docs/legal/terms-of-service\"";
        }
    ];
    string privacy_link = 2 [
        (grpc.gateway.protoc_gen_openapiv2.options.openapiv2_field) = {
            example: "\"https://zitadel.com/docs/legal/privacy-policy\"";
        }
    ];
    string help_link = 3 [
        (grpc.gateway.protoc_gen_openapiv2.options.openapiv2_field) = {
            example: "\"https://zitadel.com/docs/manuals/introduction\"";
        }
    ];
}

message UpdatePrivacyPolicyResponse {
    zitadel.v1.ObjectDetails details = 1;
}

message AddNotificationPolicyRequest {
    bool password_change = 1 [
        (grpc.gateway.protoc_gen_openapiv2.options.openapiv2_field) = {
            description: "If set to true the users will get a notification whenever their password has been changed.";
        }
    ];
}

message AddNotificationPolicyResponse {
    zitadel.v1.ObjectDetails details = 1;
}

//This is an empty request
message GetNotificationPolicyRequest {}

message GetNotificationPolicyResponse {
    zitadel.policy.v1.NotificationPolicy policy = 1;
}

message UpdateNotificationPolicyRequest {
   bool password_change = 1 [
       (grpc.gateway.protoc_gen_openapiv2.options.openapiv2_field) = {
           description: "If set to true the users will get a notification whenever their password has been changed.";
       }
   ];
}

message UpdateNotificationPolicyResponse {
    zitadel.v1.ObjectDetails details = 1;
}

message GetDefaultInitMessageTextRequest {
    string language = 1 [(validate.rules).string = {min_len: 1, max_len: 200}];
}

message GetDefaultInitMessageTextResponse {
    zitadel.text.v1.MessageCustomText custom_text = 1;
}

message GetCustomInitMessageTextRequest {
    string language = 1 [(validate.rules).string = {min_len: 1, max_len: 200}];
}

message GetCustomInitMessageTextResponse {
    zitadel.text.v1.MessageCustomText custom_text = 1;
}

message SetDefaultInitMessageTextRequest {
    string language = 1 [
        (validate.rules).string = {min_len: 1, max_len: 200},
        (google.api.field_behavior) = REQUIRED,
        (grpc.gateway.protoc_gen_openapiv2.options.openapiv2_field) = {
            example: "\"de\"";
            min_length: 1;
            max_length: 200;
        }
    ];
    string title = 2 [
        (validate.rules).string = {max_len: 200},
        (grpc.gateway.protoc_gen_openapiv2.options.openapiv2_field) = {
            example: "\"ZITADEL - Initialize User\""
            max_length: 200;
        }
    ];
    string pre_header = 3 [
        (validate.rules).string = {max_len: 200},
        (grpc.gateway.protoc_gen_openapiv2.options.openapiv2_field) = {
            example: "\"Initialize User\""
            max_length: 200;
        }
    ];
    string subject = 4 [
        (validate.rules).string = {max_len: 200},
        (grpc.gateway.protoc_gen_openapiv2.options.openapiv2_field) = {
            example: "\"Initialize User\""
            max_length: 200;
        }
    ];
    string greeting = 5 [
        (validate.rules).string = {max_len: 200},
        (grpc.gateway.protoc_gen_openapiv2.options.openapiv2_field) = {
            example: "\"Hello {{.FirstName}} {{.LastName}},\""
            max_length: 200;
        }
    ];
    string text = 6 [
        (validate.rules).string = {max_len: 1000},
        (grpc.gateway.protoc_gen_openapiv2.options.openapiv2_field) = {
            example: "\"This user was created in Zitadel. Use the username {{.PreferredLoginName}} to log in. Please click the button below to finish the initialization process. (Code {{.Code}}) If you didn't ask for this mail, please ignore it.\""
            max_length: 1000;
        }
    ];
    string button_text = 7 [
        (validate.rules).string = {max_len: 200},
        (grpc.gateway.protoc_gen_openapiv2.options.openapiv2_field) = {
            example: "\"Finish initialization\""
            max_length: 200;
        }
    ];
    string footer_text = 8 [(validate.rules).string = {max_len: 200}];
}

message SetDefaultInitMessageTextResponse {
    zitadel.v1.ObjectDetails details = 1;
}

message ResetCustomInitMessageTextToDefaultRequest {
    string language = 1 [(validate.rules).string = {min_len: 1, max_len: 200}];
}

message ResetCustomInitMessageTextToDefaultResponse {
    zitadel.v1.ObjectDetails details = 1;
}

message GetDefaultPasswordResetMessageTextRequest {
    string language = 1 [(validate.rules).string = {min_len: 1, max_len: 200}];
}

message GetDefaultPasswordResetMessageTextResponse {
    zitadel.text.v1.MessageCustomText custom_text = 1;
}

message GetCustomPasswordResetMessageTextRequest {
    string language = 1 [(validate.rules).string = {min_len: 1, max_len: 200}];
}

message GetCustomPasswordResetMessageTextResponse {
    zitadel.text.v1.MessageCustomText custom_text = 1;
}

message SetDefaultPasswordResetMessageTextRequest {
    string language = 1 [
        (validate.rules).string = {min_len: 1, max_len: 200},
        (google.api.field_behavior) = REQUIRED,
        (grpc.gateway.protoc_gen_openapiv2.options.openapiv2_field) = {
            example: "\"de\"";
            min_length: 1;
            max_length: 200;
        }
    ];
    string title = 2 [
        (validate.rules).string = {max_len: 200},
        (grpc.gateway.protoc_gen_openapiv2.options.openapiv2_field) = {
            example: "\"ZITADEL - Reset Password\""
            max_length: 200;
        }
    ];
    string pre_header = 3 [
        (validate.rules).string = {max_len: 200},
        (grpc.gateway.protoc_gen_openapiv2.options.openapiv2_field) = {
            example: "\"Reset Password\""
            max_length: 200;
        }
    ];
    string subject = 4 [
        (validate.rules).string = {max_len: 200},
        (grpc.gateway.protoc_gen_openapiv2.options.openapiv2_field) = {
            example: "\"Reset Password\""
            max_length: 200;
        }
    ];
    string greeting = 5 [
        (validate.rules).string = {max_len: 200},
        (grpc.gateway.protoc_gen_openapiv2.options.openapiv2_field) = {
            example: "\"Hello {{.FirstName}} {{.LastName}},\""
            max_length: 200;
        }
    ];
    string text = 6 [
        (validate.rules).string = {max_len: 800},
        (grpc.gateway.protoc_gen_openapiv2.options.openapiv2_field) = {
            example: "\"We received a password reset request. Please use the button below to reset your password. (Code {{.Code}}) If you didn't ask for this mail, please ignore it.\""
            max_length: 800;
        }
    ];
    string button_text = 7 [
        (validate.rules).string = {max_len: 200},
        (grpc.gateway.protoc_gen_openapiv2.options.openapiv2_field) = {
            example: "\"Reset Password\""
            max_length: 200;
        }
    ];
    string footer_text = 8 [(validate.rules).string = {max_len: 200}];
}

message SetDefaultPasswordResetMessageTextResponse {
    zitadel.v1.ObjectDetails details = 1;
}

message ResetCustomPasswordResetMessageTextToDefaultRequest {
    string language = 1 [(validate.rules).string = {min_len: 1, max_len: 200}];
}

message ResetCustomPasswordResetMessageTextToDefaultResponse {
    zitadel.v1.ObjectDetails details = 1;
}

message GetDefaultVerifyEmailMessageTextRequest {
    string language = 1 [(validate.rules).string = {min_len: 1, max_len: 200}];
}

message GetDefaultVerifyEmailMessageTextResponse {
    zitadel.text.v1.MessageCustomText custom_text = 1;
}

message GetCustomVerifyEmailMessageTextRequest {
    string language = 1 [(validate.rules).string = {min_len: 1, max_len: 200}];
}

message GetCustomVerifyEmailMessageTextResponse {
    zitadel.text.v1.MessageCustomText custom_text = 1;
}

message SetDefaultVerifyEmailMessageTextRequest {
    string language = 1 [
        (validate.rules).string = {min_len: 1, max_len: 200},
        (google.api.field_behavior) = REQUIRED,
        (grpc.gateway.protoc_gen_openapiv2.options.openapiv2_field) = {
            example: "\"de\"";
            min_length: 1;
            max_length: 200;
        }
    ];
    string title = 2 [
        (validate.rules).string = {max_len: 200},
        (grpc.gateway.protoc_gen_openapiv2.options.openapiv2_field) = {
            example: "\"ZITADEL - Verify Email\""
            max_length: 200;
        }
    ];
    string pre_header = 3 [
        (validate.rules).string = {max_len: 200},
        (grpc.gateway.protoc_gen_openapiv2.options.openapiv2_field) = {
            example: "\"Verify Email\""
            max_length: 200;
        }
    ];
    string subject = 4 [
        (validate.rules).string = {max_len: 200},
        (grpc.gateway.protoc_gen_openapiv2.options.openapiv2_field) = {
            example: "\"Verify Email\""
            max_length: 200;
        }
    ];
    string greeting = 5 [
        (validate.rules).string = {max_len: 200},
        (grpc.gateway.protoc_gen_openapiv2.options.openapiv2_field) = {
            example: "\"Hello {{.FirstName}} {{.LastName}},\""
            max_length: 200;
        }
    ];
    string text = 6 [
        (validate.rules).string = {max_len: 800},
        (grpc.gateway.protoc_gen_openapiv2.options.openapiv2_field) = {
            example: "\"A new email has been added. Please use the button below to verify your mail. (Code {{.Code}}) If you didn't add a new email, please ignore this email.\""
            max_length: 800;
        }
    ];
    string button_text = 7 [
        (validate.rules).string = {max_len: 200},
        (grpc.gateway.protoc_gen_openapiv2.options.openapiv2_field) = {
            example: "\"Verify Email\""
            max_length: 200;
        }
    ];
    string footer_text = 8 [(validate.rules).string = {max_len: 200}];
}

message SetDefaultVerifyEmailMessageTextResponse {
    zitadel.v1.ObjectDetails details = 1;
}

message ResetCustomVerifyEmailMessageTextToDefaultRequest {
    string language = 1 [(validate.rules).string = {min_len: 1, max_len: 200}];
}

message ResetCustomVerifyEmailMessageTextToDefaultResponse {
    zitadel.v1.ObjectDetails details = 1;
}

message GetDefaultVerifyPhoneMessageTextRequest {
    string language = 1 [(validate.rules).string = {min_len: 1, max_len: 200}];
}

message GetDefaultVerifyPhoneMessageTextResponse {
    zitadel.text.v1.MessageCustomText custom_text = 1;
}

message GetCustomVerifyPhoneMessageTextRequest {
    string language = 1 [(validate.rules).string = {min_len: 1, max_len: 200}];
}

message GetCustomVerifyPhoneMessageTextResponse {
    zitadel.text.v1.MessageCustomText custom_text = 1;
}

message SetDefaultVerifyPhoneMessageTextRequest {
    string language = 1 [
        (validate.rules).string = {min_len: 1, max_len: 200},
        (google.api.field_behavior) = REQUIRED,
        (grpc.gateway.protoc_gen_openapiv2.options.openapiv2_field) = {
            example: "\"de\"";
            min_length: 1;
            max_length: 200;
        }
    ];
    string title = 2 [
        (validate.rules).string = {max_len: 200},
        (grpc.gateway.protoc_gen_openapiv2.options.openapiv2_field) = {
            example: "\"ZITADEL - Verify Phone\""
            max_length: 200;
        }
    ];
    string pre_header = 3 [
        (validate.rules).string = {max_len: 200},
        (grpc.gateway.protoc_gen_openapiv2.options.openapiv2_field) = {
            example: "\"Verify Phone\""
            max_length: 200;
        }
    ];
    string subject = 4 [
        (validate.rules).string = {max_len: 200},
        (grpc.gateway.protoc_gen_openapiv2.options.openapiv2_field) = {
            example: "\"Verify Phone\""
            max_length: 200;
        }
    ];
    string greeting = 5 [
        (validate.rules).string = {max_len: 200},
        (grpc.gateway.protoc_gen_openapiv2.options.openapiv2_field) = {
            example: "\"Hello {{.FirstName}} {{.LastName}},\""
            max_length: 200;
        }
    ];
    string text = 6 [
        (validate.rules).string = {max_len: 800},
        (grpc.gateway.protoc_gen_openapiv2.options.openapiv2_field) = {
            example: "\"A new phone number has been added. Please use the following code to verify it {{.Code}}.\""
            max_length: 800;
        }
    ];
    string button_text = 7 [
        (validate.rules).string = {max_len: 200},
        (grpc.gateway.protoc_gen_openapiv2.options.openapiv2_field) = {
            example: "\"Verify Phone\""
            max_length: 200;
        }
    ];
    string footer_text = 8 [(validate.rules).string = {max_len: 200}];
}

message SetDefaultVerifyPhoneMessageTextResponse {
    zitadel.v1.ObjectDetails details = 1;
}

message ResetCustomVerifyPhoneMessageTextToDefaultRequest {
    string language = 1 [(validate.rules).string = {min_len: 1, max_len: 200}];
}

message ResetCustomVerifyPhoneMessageTextToDefaultResponse {
    zitadel.v1.ObjectDetails details = 1;
}

message GetDefaultDomainClaimedMessageTextRequest {
    string language = 1 [(validate.rules).string = {min_len: 1, max_len: 200}];
}

message GetDefaultDomainClaimedMessageTextResponse {
    zitadel.text.v1.MessageCustomText custom_text = 1;
}

message GetCustomDomainClaimedMessageTextRequest {
    string language = 1 [(validate.rules).string = {min_len: 1, max_len: 200}];
}

message GetCustomDomainClaimedMessageTextResponse {
    zitadel.text.v1.MessageCustomText custom_text = 1;
}

message SetDefaultDomainClaimedMessageTextRequest {
    string language = 1 [
        (validate.rules).string = {min_len: 1, max_len: 200},
        (google.api.field_behavior) = REQUIRED,
        (grpc.gateway.protoc_gen_openapiv2.options.openapiv2_field) = {
            example: "\"de\"";
            min_length: 1;
            max_length: 200;
        }
    ];
    string title = 2 [
        (validate.rules).string = {max_len: 200},
        (grpc.gateway.protoc_gen_openapiv2.options.openapiv2_field) = {
            example: "\"ZITADEL - Domain has been claimed\""
            max_length: 200;
        }
    ];
    string pre_header = 3 [
        (validate.rules).string = {max_len: 200},
        (grpc.gateway.protoc_gen_openapiv2.options.openapiv2_field) = {
            example: "\"Change email / username\""
            max_length: 200;
        }
    ];
    string subject = 4 [
        (validate.rules).string = {max_len: 200},
        (grpc.gateway.protoc_gen_openapiv2.options.openapiv2_field) = {
            example: "\"Domain has been claimed\""
            max_length: 200;
        }
    ];
    string greeting = 5 [
        (validate.rules).string = {max_len: 200},
        (grpc.gateway.protoc_gen_openapiv2.options.openapiv2_field) = {
            example: "\"Hello {{.FirstName}} {{.LastName}},\""
            max_length: 200;
        }
    ];
    string text = 6 [
        (validate.rules).string = {max_len: 800},
        (grpc.gateway.protoc_gen_openapiv2.options.openapiv2_field) = {
            example: "\"The domain {{.Domain}} has been claimed by an organization. Your current user {{.UserName}} is not part of this organization. Therefore you'll have to change your email when you log in. We have created a temporary username ({{.TempUsername}}) for this login.\""
            max_length: 800;
        }
    ];
    string button_text = 7 [
        (validate.rules).string = {max_len: 200},
        (grpc.gateway.protoc_gen_openapiv2.options.openapiv2_field) = {
            example: "\"Login\""
            max_length: 200;
        }
    ];
    string footer_text = 8 [(validate.rules).string = {max_len: 200}];
}

message SetDefaultDomainClaimedMessageTextResponse {
    zitadel.v1.ObjectDetails details = 1;
}

message ResetCustomDomainClaimedMessageTextToDefaultRequest {
    string language = 1 [(validate.rules).string = {min_len: 1, max_len: 200}];
}

message ResetCustomDomainClaimedMessageTextToDefaultResponse {
    zitadel.v1.ObjectDetails details = 1;
}

message GetDefaultPasswordChangeMessageTextRequest {
    string language = 1 [(validate.rules).string = {min_len: 1, max_len: 200}];
}

message GetDefaultPasswordChangeMessageTextResponse {
    zitadel.text.v1.MessageCustomText custom_text = 1;
}

message GetCustomPasswordChangeMessageTextRequest {
    string language = 1 [(validate.rules).string = {min_len: 1, max_len: 200}];
}

message GetCustomPasswordChangeMessageTextResponse {
    zitadel.text.v1.MessageCustomText custom_text = 1;
}

message SetDefaultPasswordChangeMessageTextRequest {
    string language = 1 [
        (validate.rules).string = {min_len: 1, max_len: 200},
        (google.api.field_behavior) = REQUIRED,
        (grpc.gateway.protoc_gen_openapiv2.options.openapiv2_field) = {
            example: "\"de\"";
            min_length: 1;
            max_length: 200;
        }
    ];
    string title = 2 [
        (validate.rules).string = {max_len: 200},
        (grpc.gateway.protoc_gen_openapiv2.options.openapiv2_field) = {
            example: "\"ZITADEL - Password of the user has changed\""
            max_length: 200;
        }
    ];
    string pre_header = 3 [
        (validate.rules).string = {max_len: 200},
        (grpc.gateway.protoc_gen_openapiv2.options.openapiv2_field) = {
            example: "\"Password Changed\""
            max_length: 200;
        }
    ];
    string subject = 4 [
        (validate.rules).string = {max_len: 200},
        (grpc.gateway.protoc_gen_openapiv2.options.openapiv2_field) = {
            example: "\"Password of user has changed\""
            max_length: 200;
        }
    ];
    string greeting = 5 [
        (validate.rules).string = {max_len: 200},
        (grpc.gateway.protoc_gen_openapiv2.options.openapiv2_field) = {
            example: "\"Hello {{.FirstName}} {{.LastName}},\""
            max_length: 200;
        }
    ];
    string text = 6 [
        (validate.rules).string = {max_len: 800},
        (grpc.gateway.protoc_gen_openapiv2.options.openapiv2_field) = {
            example: "\"The password of your user has changed, if this change was not done by you, please be advised to immediately reset your password.\""
            max_length: 800;
        }
    ];
    string button_text = 7 [
        (validate.rules).string = {max_len: 200},
        (grpc.gateway.protoc_gen_openapiv2.options.openapiv2_field) = {
            example: "\"Login\""
            max_length: 200;
        }
    ];
    string footer_text = 8 [(validate.rules).string = {max_len: 200}];
}

message SetDefaultPasswordChangeMessageTextResponse {
    zitadel.v1.ObjectDetails details = 1;
}

message ResetCustomPasswordChangeMessageTextToDefaultRequest {
    string language = 1 [(validate.rules).string = {min_len: 1, max_len: 200}];
}

message ResetCustomPasswordChangeMessageTextToDefaultResponse {
    zitadel.v1.ObjectDetails details = 1;
}


message GetDefaultPasswordlessRegistrationMessageTextRequest {
    string language = 1 [(validate.rules).string = {min_len: 1, max_len: 200}];
}

message GetDefaultPasswordlessRegistrationMessageTextResponse {
    zitadel.text.v1.MessageCustomText custom_text = 1;
}

message GetCustomPasswordlessRegistrationMessageTextRequest {
    string language = 1 [(validate.rules).string = {min_len: 1, max_len: 200}];
}

message GetCustomPasswordlessRegistrationMessageTextResponse {
    zitadel.text.v1.MessageCustomText custom_text = 1;
}

message SetDefaultPasswordlessRegistrationMessageTextRequest {
    string language = 1 [
        (validate.rules).string = {min_len: 1, max_len: 200},
        (google.api.field_behavior) = REQUIRED,
        (grpc.gateway.protoc_gen_openapiv2.options.openapiv2_field) = {
            example: "\"de\"";
            min_length: 1;
            max_length: 200;
        }
    ];
    string title = 2 [
        (validate.rules).string = {max_len: 200},
        (grpc.gateway.protoc_gen_openapiv2.options.openapiv2_field) = {
            example: "\"ZITADEL - Add Passwordless Login\""
            max_length: 200;
        }
    ];
    string pre_header = 3 [
        (validate.rules).string = {max_len: 200},
        (grpc.gateway.protoc_gen_openapiv2.options.openapiv2_field) = {
            example: "\"Add Passwordless Login\""
            max_length: 200;
        }
    ];
    string subject = 4 [
        (validate.rules).string = {max_len: 200},
        (grpc.gateway.protoc_gen_openapiv2.options.openapiv2_field) = {
            example: "\"Add Passwordless Login\""
            max_length: 200;
        }
    ];
    string greeting = 5 [
        (validate.rules).string = {max_len: 200},
        (grpc.gateway.protoc_gen_openapiv2.options.openapiv2_field) = {
            example: "\"Hello {{.FirstName}} {{.LastName}},\""
            max_length: 200;
        }
    ];
    string text = 6 [
        (validate.rules).string = {max_len: 800},
        (grpc.gateway.protoc_gen_openapiv2.options.openapiv2_field) = {
            example: "\"We received a request to add a token for passwordless login. Please use the button below to add your token or device for passwordless login.\""
            max_length: 800;
        }
    ];
    string button_text = 7 [
        (validate.rules).string = {max_len: 200},
        (grpc.gateway.protoc_gen_openapiv2.options.openapiv2_field) = {
            example: "\"Add Passwordless Login\""
            max_length: 200;
        }
    ];
    string footer_text = 8 [(validate.rules).string = {max_len: 200}];
}

message SetDefaultPasswordlessRegistrationMessageTextResponse {
    zitadel.v1.ObjectDetails details = 1;
}

message ResetCustomPasswordlessRegistrationMessageTextToDefaultRequest {
    string language = 1 [(validate.rules).string = {min_len: 1, max_len: 200}];
}

message ResetCustomPasswordlessRegistrationMessageTextToDefaultResponse {
    zitadel.v1.ObjectDetails details = 1;
}

message GetDefaultLoginTextsRequest {
    string language = 1 [(validate.rules).string = {min_len: 1, max_len: 200}];
}

message GetDefaultLoginTextsResponse {
    zitadel.text.v1.LoginCustomText custom_text = 1;
}

message GetCustomLoginTextsRequest {
    string language = 1 [(validate.rules).string = {min_len: 1, max_len: 200}];
}

message GetCustomLoginTextsResponse {
    zitadel.text.v1.LoginCustomText custom_text = 1;
}

message SetCustomLoginTextsRequest {
    string language = 1 [
        (validate.rules).string = {min_len: 1, max_len: 200},
        (grpc.gateway.protoc_gen_openapiv2.options.openapiv2_field) = {
            example: "\"de\""
        }
    ];
    zitadel.text.v1.SelectAccountScreenText select_account_text = 2;
    zitadel.text.v1.LoginScreenText login_text = 3;
    zitadel.text.v1.PasswordScreenText password_text = 4;
    zitadel.text.v1.UsernameChangeScreenText username_change_text = 5;
    zitadel.text.v1.UsernameChangeDoneScreenText username_change_done_text = 6;
    zitadel.text.v1.InitPasswordScreenText init_password_text = 7;
    zitadel.text.v1.InitPasswordDoneScreenText init_password_done_text = 8;
    zitadel.text.v1.EmailVerificationScreenText email_verification_text = 9;
    zitadel.text.v1.EmailVerificationDoneScreenText email_verification_done_text = 10;
    zitadel.text.v1.InitializeUserScreenText initialize_user_text = 11;
    zitadel.text.v1.InitializeUserDoneScreenText initialize_done_text = 12;
    zitadel.text.v1.InitMFAPromptScreenText init_mfa_prompt_text = 13;
    zitadel.text.v1.InitMFAOTPScreenText init_mfa_otp_text = 14;
    zitadel.text.v1.InitMFAU2FScreenText init_mfa_u2f_text = 15;
    zitadel.text.v1.InitMFADoneScreenText init_mfa_done_text = 16;
    zitadel.text.v1.MFAProvidersText mfa_providers_text = 17;
    zitadel.text.v1.VerifyMFAOTPScreenText verify_mfa_otp_text = 18;
    zitadel.text.v1.VerifyMFAU2FScreenText verify_mfa_u2f_text = 19;
    zitadel.text.v1.PasswordlessScreenText passwordless_text = 20;
    zitadel.text.v1.PasswordChangeScreenText password_change_text = 21;
    zitadel.text.v1.PasswordChangeDoneScreenText password_change_done_text = 22;
    zitadel.text.v1.PasswordResetDoneScreenText password_reset_done_text = 23;
    zitadel.text.v1.RegistrationOptionScreenText registration_option_text = 24;
    zitadel.text.v1.RegistrationUserScreenText registration_user_text = 25;
    zitadel.text.v1.RegistrationOrgScreenText registration_org_text = 26;
    zitadel.text.v1.LinkingUserDoneScreenText linking_user_done_text = 27;
    zitadel.text.v1.ExternalUserNotFoundScreenText external_user_not_found_text = 28;
    zitadel.text.v1.SuccessLoginScreenText success_login_text = 29;
    zitadel.text.v1.LogoutDoneScreenText logout_text = 30;
    zitadel.text.v1.FooterText footer_text = 31;
    zitadel.text.v1.PasswordlessPromptScreenText passwordless_prompt_text = 32;
    zitadel.text.v1.PasswordlessRegistrationScreenText passwordless_registration_text = 33;
    zitadel.text.v1.PasswordlessRegistrationDoneScreenText passwordless_registration_done_text = 34;
    zitadel.text.v1.ExternalRegistrationUserOverviewScreenText external_registration_user_overview_text = 35;
}

message SetCustomLoginTextsResponse {
    zitadel.v1.ObjectDetails details = 1;
}

message ResetCustomLoginTextsToDefaultRequest {
    string language = 1 [(validate.rules).string = {min_len: 1, max_len: 200}];
}

message ResetCustomLoginTextsToDefaultResponse {
    zitadel.v1.ObjectDetails details = 1;
}

message AddIAMMemberRequest {
    option (grpc.gateway.protoc_gen_openapiv2.options.openapiv2_schema) = {
		json_schema: {
			required: ["user_id"]
		};
	};

    string user_id = 1 [
        (validate.rules).string = {min_len: 1, max_len: 200},
        (grpc.gateway.protoc_gen_openapiv2.options.openapiv2_field) = {
            example: "\"69629023906488334\"";
            min_length: 1;
            max_length: 200;
        }
    ];
    repeated string roles = 2 [
        (grpc.gateway.protoc_gen_openapiv2.options.openapiv2_field) = {
            example: "[\"IAM_OWNER\"]";
            description: "If no roles are provided the user won't have any rights"
        }
    ];
}

message AddIAMMemberResponse {
    zitadel.v1.ObjectDetails details = 1;
}

message UpdateIAMMemberRequest {
    option (grpc.gateway.protoc_gen_openapiv2.options.openapiv2_schema) = {
		json_schema: {
			required: ["user_id"]
		};
	};

    string user_id = 1 [
        (validate.rules).string = {min_len: 1, max_len: 200},
        (grpc.gateway.protoc_gen_openapiv2.options.openapiv2_field) = {
            example: "\"69629023906488334\"";
            min_length: 1;
            max_length: 200;
        }
    ];
    repeated string roles = 2 [
        (grpc.gateway.protoc_gen_openapiv2.options.openapiv2_field) = {
            example: "[\"IAM_OWNER\"]";
            description: "If no roles are provided the user won't have any rights"
        }
    ];
}

message UpdateIAMMemberResponse {
    zitadel.v1.ObjectDetails details = 1;
}

message RemoveIAMMemberRequest {
    option (grpc.gateway.protoc_gen_openapiv2.options.openapiv2_schema) = {
		json_schema: {
			required: ["user_id"]
		};
	};

    string user_id = 1 [
        (validate.rules).string = {min_len: 1, max_len: 200},
        (grpc.gateway.protoc_gen_openapiv2.options.openapiv2_field) = {
            example: "\"69629023906488334\"";
            min_length: 1;
            max_length: 200;
        }
    ];
}

message RemoveIAMMemberResponse {
    zitadel.v1.ObjectDetails details = 1;
}

//This is an empty request
message ListIAMMemberRolesRequest {}

message ListIAMMemberRolesResponse {
    zitadel.v1.ListDetails details = 1;
    repeated string roles = 2 [
        (grpc.gateway.protoc_gen_openapiv2.options.openapiv2_field) = {
            example: "[\"IAM_OWNER\"]";
        }
    ];
}

message ListIAMMembersRequest {
    //list limitations and ordering
    zitadel.v1.ListQuery query = 1;
    //criteria the client is looking for
    repeated zitadel.member.v1.SearchQuery queries = 2;
}

message ListIAMMembersResponse {
    zitadel.v1.ListDetails details = 1;
    repeated zitadel.member.v1.Member result = 2;
}

//This is an empty request
message ListViewsRequest {}

message ListViewsResponse {
    //TODO: list details
    repeated View result = 1;
}

//This is an empty request
message ListFailedEventsRequest {}

message ListFailedEventsResponse {
    //TODO: list details
    repeated FailedEvent result = 1;
}

message RemoveFailedEventRequest {
    option (grpc.gateway.protoc_gen_openapiv2.options.openapiv2_schema) = {
		json_schema: {
			required: ["database", "view_name", "failed_sequence"]
		};
	};

    string database = 1 [
        (validate.rules).string = {min_len: 1, max_len: 200},
        (grpc.gateway.protoc_gen_openapiv2.options.openapiv2_field) = {
            example: "\"adminapi\"";
            min_length: 1;
            max_length: 200;
        }
    ];
    string view_name = 2 [
        (validate.rules).string = {min_len: 1, max_len: 200},
        (grpc.gateway.protoc_gen_openapiv2.options.openapiv2_field) = {
            example: "\"iam_members\"";
            min_length: 1;
            max_length: 200;
        }
    ];
    uint64 failed_sequence = 3 [
        (grpc.gateway.protoc_gen_openapiv2.options.openapiv2_field) = {
            example: "\"9823758\"";
        }
    ];
}

//This is an empty response
message RemoveFailedEventResponse {}

message View {
    string database = 1 [
        (grpc.gateway.protoc_gen_openapiv2.options.openapiv2_field) = {
            example: "\"adminapi\"";
        }
    ];
    string view_name = 2 [
        (grpc.gateway.protoc_gen_openapiv2.options.openapiv2_field) = {
            example: "\"iam_members\"";
        }
    ];
    uint64 processed_sequence = 3 [
        (grpc.gateway.protoc_gen_openapiv2.options.openapiv2_field) = {
            example: "\"9823758\"";
        }
    ];
    google.protobuf.Timestamp event_timestamp = 4 [
        (grpc.gateway.protoc_gen_openapiv2.options.openapiv2_field) = {
            example: "\"2019-04-01T08:45:00.000000Z\"";
            description: "The timestamp the event occurred";
        }
    ]; // The timestamp the event occurred
    google.protobuf.Timestamp last_successful_spooler_run = 5 [
        (grpc.gateway.protoc_gen_openapiv2.options.openapiv2_field) = {
            description: "The timestamp the event occurred";
        }
    ];
}

message FailedEvent {
    string database = 1 [
        (grpc.gateway.protoc_gen_openapiv2.options.openapiv2_field) = {
            example: "\"adminapi\"";
        }
    ];
    string view_name = 2 [
        (grpc.gateway.protoc_gen_openapiv2.options.openapiv2_field) = {
            example: "\"iam_members\"";
        }
    ];
    uint64 failed_sequence = 3 [
        (grpc.gateway.protoc_gen_openapiv2.options.openapiv2_field) = {
            example: "\"9823759\"";
        }
    ];
    uint64 failure_count = 4 [
        (grpc.gateway.protoc_gen_openapiv2.options.openapiv2_field) = {
            example: "\"5\"";
        }
    ];
    string error_message = 5 [
        (grpc.gateway.protoc_gen_openapiv2.options.openapiv2_field) = {
            example: "\"ID=EXAMP-ID3ER Message=Example message\"";
        }
    ];
    google.protobuf.Timestamp last_failed = 6 [
        (grpc.gateway.protoc_gen_openapiv2.options.openapiv2_field) = {
            description: "The timestamp the failure last occurred";
        }
    ];
}

message ImportDataRequest {
    message LocalInput{
        string path = 1;
    }
    message S3Input{
        string path = 1;
        string endpoint = 2;
        string access_key_id =3;
        string secret_access_key = 4;
        bool ssl = 5;
        string bucket = 6;
    }
    message GCSInput{
        string bucket = 1;
        string serviceaccount_json = 2;
        string path = 3;
    }

    oneof data {
        ImportDataOrg data_orgs = 1;
        zitadel.v1.v1.ImportDataOrg data_orgsv1 = 2;
        LocalInput data_orgs_local = 3;
        LocalInput data_orgsv1_local = 4;
        S3Input data_orgs_s3 = 5;
        S3Input data_orgsv1_s3 = 6;
        GCSInput data_orgs_gcs = 7;
        GCSInput data_orgsv1_gcs = 8;
    }
    string timeout = 9;
}

message ImportDataOrg {
    repeated DataOrg orgs = 1;
}

message DataOrg {
    string org_id = 1;
    zitadel.management.v1.AddOrgRequest org = 3;
    AddCustomDomainPolicyRequest domain_policy = 4;
    zitadel.management.v1.AddCustomLabelPolicyRequest label_policy = 5;
    zitadel.management.v1.AddCustomLockoutPolicyRequest lockout_policy = 6;
    zitadel.management.v1.AddCustomLoginPolicyRequest login_policy = 7;
    zitadel.management.v1.AddCustomPasswordComplexityPolicyRequest password_complexity_policy = 8;
    zitadel.management.v1.AddCustomPrivacyPolicyRequest privacy_policy = 9;

    repeated zitadel.v1.v1.DataProject projects = 10;
    repeated zitadel.management.v1.AddProjectRoleRequest project_roles = 11;
    repeated zitadel.v1.v1.DataAPIApplication api_apps = 12;
    repeated zitadel.v1.v1.DataOIDCApplication oidc_apps = 13;
    repeated zitadel.v1.v1.DataHumanUser human_users = 14;
    repeated zitadel.v1.v1.DataMachineUser machine_users = 15;
    repeated zitadel.management.v1.SetTriggerActionsRequest trigger_actions = 16;
    repeated zitadel.v1.v1.DataAction actions = 17;

    repeated zitadel.v1.v1.DataProjectGrant project_grants = 18;
    repeated zitadel.management.v1.AddUserGrantRequest user_grants = 19;

    repeated zitadel.management.v1.AddOrgMemberRequest org_members = 20;
    repeated zitadel.management.v1.AddProjectMemberRequest project_members = 21;
    repeated zitadel.management.v1.AddProjectGrantMemberRequest project_grant_members = 22;

    repeated zitadel.management.v1.SetUserMetadataRequest user_metadata = 23;

    repeated zitadel.management.v1.SetCustomLoginTextsRequest login_texts = 24;

    repeated zitadel.management.v1.SetCustomInitMessageTextRequest init_messages = 25;
    repeated zitadel.management.v1.SetCustomPasswordResetMessageTextRequest password_reset_messages = 26;
    repeated zitadel.management.v1.SetCustomVerifyEmailMessageTextRequest verify_email_messages = 27;
    repeated zitadel.management.v1.SetCustomVerifyPhoneMessageTextRequest verify_phone_messages = 28;
    repeated zitadel.management.v1.SetCustomDomainClaimedMessageTextRequest domain_claimed_messages = 29;
    repeated zitadel.management.v1.SetCustomPasswordlessRegistrationMessageTextRequest passwordless_registration_messages = 30;

    repeated zitadel.v1.v1.DataOIDCIDP oidc_idps = 31;
    repeated zitadel.v1.v1.DataJWTIDP jwt_idps = 32;

    repeated zitadel.idp.v1.IDPUserLink user_links = 33;
    repeated zitadel.org.v1.Domain domains = 34;

    repeated zitadel.v1.v1.DataAppKey app_keys = 35;
    repeated zitadel.v1.v1.DataMachineKey machine_keys = 36;
}

message ImportDataResponse{
    repeated ImportDataError errors = 1;
    ImportDataSuccess success = 2;
}

message ImportDataError{
    string type = 1;
    string id = 2;
    string message = 3;
}

message ImportDataSuccess {
    repeated ImportDataSuccessOrg orgs = 1;
}

message ImportDataSuccessOrg{
    string org_id = 1;
    repeated string project_ids = 2;
    repeated string project_roles = 3;
    repeated string oidc_app_ids = 4;
    repeated string api_app_ids = 5;
    repeated string human_user_ids = 6;
    repeated string machine_user_ids = 7;
    repeated string action_ids = 8;
    repeated zitadel.management.v1.SetTriggerActionsRequest trigger_actions = 9;
    repeated ImportDataSuccessProjectGrant project_grants = 10;
    repeated ImportDataSuccessUserGrant user_grants = 11;
    repeated string org_members = 12;
    repeated ImportDataSuccessProjectMember project_members = 13;
    repeated ImportDataSuccessProjectGrantMember project_grant_members = 14;
    repeated string oidc_ipds = 15;
    repeated string jwt_idps = 16;
    repeated string idp_links = 17;
    repeated ImportDataSuccessUserLinks user_links = 18;
    repeated ImportDataSuccessUserMetadata user_metadata = 19;
    repeated string domains = 20;
    repeated string app_keys = 21;
    repeated string machine_keys = 22;
}

message ImportDataSuccessProjectGrant{
    string grant_id = 1;
    string project_id = 2;
    string org_id = 3;
}

message ImportDataSuccessUserGrant{
    string project_id = 1;
    string user_id = 2;
}

message ImportDataSuccessProjectMember{
    string project_id = 1;
    string user_id = 2;
}

message ImportDataSuccessProjectGrantMember{
    string project_id = 1;
    string grant_id = 2;
    string user_id = 3;
}

message ImportDataSuccessUserLinks {
    string user_id = 1;
    string external_user_id = 2;
    string display_name = 3;
    string idp_id = 4;
}

message ImportDataSuccessUserMetadata {
    string user_id = 1;
    string key = 2;
}

message ExportDataRequest {
    message LocalOutput{
        string path = 1;
    }
    message S3Output{
        string path = 1;
        string endpoint = 2;
        string access_key_id =3;
        string secret_access_key = 4;
        bool ssl = 5;
        string bucket = 6;
    }
    message GCSOutput{
        string bucket = 1 [
            (grpc.gateway.protoc_gen_openapiv2.options.openapiv2_field) = {
                example: "\"zitadel-test-bucket\"";
            }
        ];
        string serviceaccount_json = 2 [
            (grpc.gateway.protoc_gen_openapiv2.options.openapiv2_field) = {
                example: "\"ewogICJ0eXFUJEfjjue9WFJishieWNjb3VudCIsCiAgInByb2plY3RfaWQiOiAiY2Fvcy0yNDA4MDkiLAogICJwcml2YXRlX2tleV9pZCI6ICJjMmFlYWQwZjYwODk5MGU4NzM0NjllYThiYWZlMjdhZGQ2YTAyMzY2IiwKICAicHJpdmF0ZV9rZXkiOiAiLS0tLS1CRUdJTiBQUklWQVRFIEtFWS0tJFOgj8JeJFNOEFGQkFEQU5CZ2txaGtpRzl3MEJBUUVGQUFTQ0JLZ3dnZ1NrQWdFQUFvSUJBUUNZcHlqMDBqMnRCRThOXG5NYnNRSUk3dkhudG5oUW1QWThDcWZyTzduZXV1cHRuemphNGxJa0pLeDNmcFZFRDJUWXJySWUfh5JfsoixmXG42MTlTeTVLMWFYY05Xamx0Z1UyMVVvbjJLZzdBbi9BVWJkRDdvUUxaWER1MU0rV09nV0NndUlKZ0ZCNjhVaENnXG5acHBtR1FaeTNvNDJaYVFCTkdVRlprR1Z6UnNtU24zakdWZmNaU202YWJCTm9xaitucFVwMjJraDdkdurTJFISE55HVXZBVWs0cWErMXdnR1BlNlNET3Q4NUQ4WFZKV3Urblc2cTNwQjh0WllCMnJWMlpEcGEwK1NnUzBBYWczSXh1XG5COVpZdm14cVZqYjRYQ2h0a0NDTjRoS25GS1N5K09KdnJBcjZiSTZDek0rRzVYQW1HWUxHVGxpRUMwVUlCVXVlXG44U2llbHVVckFnTUJBQUVDZ2dFQUg0b1YrN00rZS9OU2MrcnM5OUdLUnB4WktkUENYR1pqUmJhazR1UW5jQy9ZXG5BeXFvS3RMdnVHeUsrV0huaEJ3VVVpMXg2TUM2SGtHc3lKL2tVNEpzL3Q5WjhoL01rclB1L3NJZGNBZFRnZmZwXG5qZ2I4Y1NqY29sVWNudjBvZGkrRDYrRURTdCtOVkNKdWZmMkU5QWhDblZRZk5OeitMQ09McGJoeFg0Wi9rQUx0XG5QeHI0TG5yd2VEUWxEcFBtdXhibGpoelJHbEhaVFd1YVRKSU9Lb29USzBXN21OK2lqUXp4c1pMYVFsQjkyanhlXG5VM3BGMFkzK2lIRW42SzBVb2RROHB0b2dld3NjMjFYTTZGbkVTMVB4OFBUWTNHWmVnZEd4eU5rVlVwdklEZkRjXG5RV3lBd2NyS28zenh5VUM4VkZrRFZjZitLSGM5U3NOSk9QWVJlYkQ5UlFLQmdRRFFjYTVWTWYybkx0WkNpc2M2XG5seExnNzAvNzVUekN1R2UvZ0JRVGkrUGk2L1lIWXViVGdPcEkwNkN3TndNOUlVOEIzd2pjWHNndGk3QmVqRmhxXG5PUFRiSS8zL0w2U3BMd2d0d1RmSDhwYlFaUVBCWVM2TmkzclV4OWpoa3Q3RzRGeDhHTnhNanRsZjFjK3ZEbE4rXG41d2p2dytLT2RyYnF4Tjk0a2VsazFETi9Od0tCZ1FDN2V2WXFGZ3QwMWVKOVg1NTdMUUp6ajBqcmYvYk1iYis2XG5PWkpHU2NXY1R2N3oxWEdsRTFEZmpXeDdkQ0tPNG5CbnA3THBDOFhCZUI2a1A2ekJRYk9tRmsvbWtnem1SU2F4XG5SZ2o2N3VzQUdsUzQycktMeUc3Y3c4ZHprL29TaWQ3cTdGaDEvb2hCZmRxYnVmdzdVY2FEMmJ6eUNpQjREdmw0XG5mRDJtRituN3JRS0JnUUNRRmVVQ016bzVkS0RiQW45Uk90anI3OEVFU0tQRm5oN3BPeW1sa1UrSHJzQTB2dUw4XG5WT0tlVU51RXM2SmpnVURSOUZCMXRIYi9OTTVIclEvNDdVSWtzUzZFVlhTbkZrRzdEeEwxL2ZUT1BPVnBxVG02XG4waTJvSkRVQlNMc0NFbGtiMXp1QkdFV2VmM2UrZEZLM0tCRC9YQktoaytKQlNyR0c4S1c2OHd4ZDVRS0JnUUNRXG5oanludXZDLzgzV3l3bmh3YWdVZXdsRXJRaTBsOEdEQmxVbitwellQeGhIaU5DTjBac3lNV1FCTXR2MUErcXcrXG5LOWZPc1VXVVhCMzY3aDhscDVsdXFucVR1dmo0dGt3YWttdXZ6V2daWHpMNmdaVHNEdW52ZzNrSXp3VVRMM2RKXG4wRUp0UzNjTVRaR3RSSlY5d1E5d2F2U3QvVUtFYXI3RHM3cnVoRGJhelFLQmdCOEQvbm83NXdISW9zd3p5bUo3XG43STNXekgzUzRsV2s2bUdMdjdlTnR3bFBPWVR6VHhyVFRtVzJHRDExNlhQRkQrbUFnanIwYlNzMDdJd2F5aytzXG5ZUmtGWmQ0emZnb2ZyVU1QS1d6WVBWS0RPOVNGMlFTU0V6SVNmU3p3SkZCWFp6d2pKeHdnbXIwbDR6aDJvZURTXG5iYXZOZDVvaHZNR05WZUZrKzVkZ3pKUEhcbi0tLS0tRU5EIFBSSVZBVEUgS0VZLS0tLS1cbiIsCiAgImNsaWVudF9lbWFpbCI6ICJvcmJvcy1iZW56QGNhb3MtMjQwODA5LmlhbS5nc2VydmljZWFjY291bnQuY29tIiwKICAiY2xpZW50X2lkIjogIjExMzU0OTkwNDM2NjczMjE1MzM1NSIsCiAgImF1dGhfdXJpIjogImh0dHBzOi8vYWNjb3VudHMuZ29vZ2xlLmNvbS9vL29hdXRoMi9hdXRoIiwKICAidG9rZW5fdXJpIjogImh0dHBzOi8vb2F1dGgyLmdvb2dsZWFwaXMuY29tL3Rva2VuIiwKICAiYXV0aF9wcm92aWRlcl94NTA5X2NlcnRfdXJsIjogImh0dHBzOi8vd3d3Lmdvb2dsZWFwaXMuY29tL29hdXRoMi92MS9jZXJ0cyIsCiAgImNsaWVudF94NTA5X2NlcnRfdXJsIjogImh0dHBzOi8vd3d3Lmdvb2dsZWFwaXMuY29tL3JvYm90L3YxL21ldGFkYXRhL3g1MDkvb3Jib3MtYmVueiU0MGNhb3MtMjQwODA5LmlhbS5nc2VydmljZWFjY291bnQuY29tIgp9Cg==\"";
            }
        ];
        string path = 3 [
            (grpc.gateway.protoc_gen_openapiv2.options.openapiv2_field) = {
                example: "\"my_export_file.json\"";
            }
        ];
    }

    repeated string org_ids = 1 [
        (grpc.gateway.protoc_gen_openapiv2.options.openapiv2_field) = {
            example: "[\"119345938451786790\", \"76693875574553926\"]"
        }
    ];
    repeated string excluded_org_ids = 2;
    bool with_passwords = 3;
    bool with_otp = 4;
    bool response_output = 5;
    LocalOutput local_output = 6;
    S3Output s3_output = 7;
    GCSOutput gcs_output = 8;
    string timeout = 9[
        (grpc.gateway.protoc_gen_openapiv2.options.openapiv2_field) = {
            example: "\"30m\"";
        }
    ];
}

message ExportDataResponse {
    repeated DataOrg orgs = 1;
}

message ListEventsRequest {
    uint64 sequence = 1 [
        (grpc.gateway.protoc_gen_openapiv2.options.openapiv2_field) = {
            example: "\"2\"";
            description: "Sequence represents the order of events. It's always counting. If asc is false, the sequence is used as lesser than filter. If asc is true sequence is used as greater than filter. If the sequence is 0 the field is ignored."
        }
    ];
    uint32 limit = 2 [
        (grpc.gateway.protoc_gen_openapiv2.options.openapiv2_field) = {
            example: "20";
            description: "Maximum amount of events returned.";
        }
    ];
    bool asc = 3 [
        (grpc.gateway.protoc_gen_openapiv2.options.openapiv2_field) = {
            description: "default is descending sorting order"
        }
    ];
    string editor_user_id = 4 [
        (validate.rules).string = {min_len: 0, max_len: 200},
        (grpc.gateway.protoc_gen_openapiv2.options.openapiv2_field) = {
            example: "\"69629023906488334\"";
        }
    ];
    repeated string event_types = 5 [
        (validate.rules).repeated = {max_items: 30},
        (grpc.gateway.protoc_gen_openapiv2.options.openapiv2_field) = {
            example: "[\"user.human.added\", \"user.machine\"]";
            description: "The types are filtered by 'or' and must match the type exactly.";
        }
    ];
    string aggregate_id = 6 [
        (validate.rules).string = {min_len: 0, max_len: 200},
        (grpc.gateway.protoc_gen_openapiv2.options.openapiv2_field) = {
            example: "\"69629023906488334\"";
        }
    ];
    repeated string aggregate_types = 7 [
        (validate.rules).repeated = {max_items: 10},
        (grpc.gateway.protoc_gen_openapiv2.options.openapiv2_field) = {
            example: "\"user\"";
        }
    ];
    string resource_owner = 8 [
        (validate.rules).string = {min_len: 0, max_len: 200},
        (grpc.gateway.protoc_gen_openapiv2.options.openapiv2_field) = {
            example: "\"69629023906488334\"";
        }
    ];
    google.protobuf.Timestamp creation_date = 9 [
        (grpc.gateway.protoc_gen_openapiv2.options.openapiv2_field) = {
            example: "\"2019-04-01T08:45:00.000000Z\"";
            description: "If asc is false creation_date is used as less than filter If asc is true creation_date is used as greater than filter. If creation_date is not set the field is ignored.";
        }
    ];
}

message ListEventsResponse {
    repeated zitadel.event.v1.Event events = 1;
}

message ListEventTypesRequest {}

message ListEventTypesResponse {
    repeated zitadel.event.v1.EventType event_types = 1;
}

message ListAggregateTypesRequest {}

message ListAggregateTypesResponse {
    repeated zitadel.event.v1.AggregateType aggregate_types = 1;
}<|MERGE_RESOLUTION|>--- conflicted
+++ resolved
@@ -1335,11 +1335,7 @@
     // Change an existing Azure AD identity provider on the instance
     rpc UpdateAzureADProvider(UpdateAzureADProviderRequest) returns (UpdateAzureADProviderResponse) {
         option (google.api.http) = {
-<<<<<<< HEAD
-            post: "/idps/azure/{id}"
-=======
             put: "/idps/azure/{id}"
->>>>>>> 5a307afe
             body: "*"
         };
 
