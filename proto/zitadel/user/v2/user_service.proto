--- conflicted
+++ resolved
@@ -21,19 +21,8 @@
 import "zitadel/user/v2/key.proto";
 import "zitadel/user/v2/pat.proto";
 import "zitadel/user/v2/query.proto";
-<<<<<<< HEAD
-import "google/api/annotations.proto";
-import "google/api/field_behavior.proto";
-import "google/protobuf/duration.proto";
-import "google/protobuf/struct.proto";
-import "protoc-gen-openapiv2/options/annotations.proto";
-import "validate/validate.proto";
-import "google/protobuf/timestamp.proto";
 import "zitadel/filter/v2/filter.proto";
 import "zitadel/metadata/v2/metadata.proto";
-=======
-import "zitadel/filter/v2/filter.proto";
->>>>>>> 8fc11a73
 
 option go_package = "github.com/zitadel/zitadel/pkg/grpc/user/v2;user";
 
@@ -1871,8 +1860,6 @@
       };
     };
   }
-<<<<<<< HEAD
-
   // Set User Metadata
   //
   // Adds or updates a metadata value for the requested key. Make sure the value is base64 encoded.
@@ -1951,8 +1938,6 @@
       };
     };
   }
-=======
->>>>>>> 8fc11a73
 }
 
 message AddHumanUserRequest{
@@ -3379,82 +3364,6 @@
   zitadel.object.v2.Details details = 1;
 }
 
-<<<<<<< HEAD
-message Metadata {
-  // Key in the metadata key/value pair.
-  string key = 1 [(validate.rules).string = {min_len: 1, max_len: 200}];
-  // Value in the metadata key/value pair.
-  bytes value = 2 [(validate.rules).bytes = {min_len: 1, max_len: 500000}];
-}
-
-message SetUserMetadataRequest{
-  // ID of the user under which the metadata gets set.
-  string user_id = 1 [
-    (validate.rules).string = {min_len: 1, max_len: 200},
-    (google.api.field_behavior) = REQUIRED,
-    (grpc.gateway.protoc_gen_openapiv2.options.openapiv2_field) = {
-      min_length: 1;
-      max_length: 200;
-      example: "\"69629012906488334\"";
-    }
-  ];
-  // Metadata to bet set. The values have to be base64 encoded.
-  repeated Metadata metadata = 2 [
-    (grpc.gateway.protoc_gen_openapiv2.options.openapiv2_field) = {
-      example: "[{\"key\": \"test1\", \"value\": \"VGhpcyBpcyBteSBmaXJzdCB2YWx1ZQ==\"}, {\"key\": \"test2\", \"value\": \"VGhpcyBpcyBteSBzZWNvbmQgdmFsdWU=\"}]"
-    }
-  ];
-}
-
-message SetUserMetadataResponse{
-  // The timestamp of the update of the user metadata.
-  google.protobuf.Timestamp set_date = 1 [
-    (grpc.gateway.protoc_gen_openapiv2.options.openapiv2_field) = {
-      example: "\"2025-01-23T10:34:18.051Z\"";
-    }
-  ];
-}
-
-message ListUserMetadataRequest {
-  // ID of the user under which the metadata is to be listed.
-  string user_id = 1 [
-    (validate.rules).string = {min_len: 1, max_len: 200},
-    (google.api.field_behavior) = REQUIRED,
-    (grpc.gateway.protoc_gen_openapiv2.options.openapiv2_field) = {
-      min_length: 1;
-      max_length: 200;
-      example: "\"69629012906488334\"";
-    }
-  ];
-
-  // List limitations and ordering.
-  optional zitadel.filter.v2.PaginationRequest pagination = 2;
-  // Define the criteria to query for.
-  repeated zitadel.metadata.v2.MetadataSearchFilter filters = 3;
-}
-
-message ListUserMetadataResponse {
-  // Pagination of the users metadata results.
-  zitadel.filter.v2.PaginationResponse pagination = 1;
-  // The user metadata requested.
-  repeated zitadel.metadata.v2.Metadata metadata = 2;
-}
-
-message DeleteUserMetadataRequest {
-  // ID of the user which metadata is to be deleted is stored on.
-  string user_id = 1;
-  // The keys for the user metadata to be deleted.
-  repeated string keys = 2 [(validate.rules).repeated.items.string = {min_len: 1, max_len: 200}];
-}
-
-message DeleteUserMetadataResponse{
-  // The timestamp of the deletion of the user metadata.
-  google.protobuf.Timestamp deletion_date = 1 [
-    (grpc.gateway.protoc_gen_openapiv2.options.openapiv2_field) = {
-      example: "\"2025-01-23T10:34:18.051Z\"";
-    }
-  ];
-=======
 message AddSecretRequest {
   // The users resource ID.
   string user_id = 1 [
@@ -3687,5 +3596,80 @@
 message ListPersonalAccessTokensResponse {
   zitadel.filter.v2.PaginationResponse pagination = 1;
   repeated PersonalAccessToken result = 2;
->>>>>>> 8fc11a73
+}
+
+message Metadata {
+  // Key in the metadata key/value pair.
+  string key = 1 [(validate.rules).string = {min_len: 1, max_len: 200}];
+  // Value in the metadata key/value pair.
+  bytes value = 2 [(validate.rules).bytes = {min_len: 1, max_len: 500000}];
+}
+
+message SetUserMetadataRequest{
+  // ID of the user under which the metadata gets set.
+  string user_id = 1 [
+    (validate.rules).string = {min_len: 1, max_len: 200},
+    (google.api.field_behavior) = REQUIRED,
+    (grpc.gateway.protoc_gen_openapiv2.options.openapiv2_field) = {
+      min_length: 1;
+      max_length: 200;
+      example: "\"69629012906488334\"";
+    }
+  ];
+  // Metadata to bet set. The values have to be base64 encoded.
+  repeated Metadata metadata = 2 [
+    (grpc.gateway.protoc_gen_openapiv2.options.openapiv2_field) = {
+      example: "[{\"key\": \"test1\", \"value\": \"VGhpcyBpcyBteSBmaXJzdCB2YWx1ZQ==\"}, {\"key\": \"test2\", \"value\": \"VGhpcyBpcyBteSBzZWNvbmQgdmFsdWU=\"}]"
+    }
+  ];
+}
+
+message SetUserMetadataResponse{
+  // The timestamp of the update of the user metadata.
+  google.protobuf.Timestamp set_date = 1 [
+    (grpc.gateway.protoc_gen_openapiv2.options.openapiv2_field) = {
+      example: "\"2025-01-23T10:34:18.051Z\"";
+    }
+  ];
+}
+
+message ListUserMetadataRequest {
+  // ID of the user under which the metadata is to be listed.
+  string user_id = 1 [
+    (validate.rules).string = {min_len: 1, max_len: 200},
+    (google.api.field_behavior) = REQUIRED,
+    (grpc.gateway.protoc_gen_openapiv2.options.openapiv2_field) = {
+      min_length: 1;
+      max_length: 200;
+      example: "\"69629012906488334\"";
+    }
+  ];
+
+  // List limitations and ordering.
+  optional zitadel.filter.v2.PaginationRequest pagination = 2;
+  // Define the criteria to query for.
+  repeated zitadel.metadata.v2.MetadataSearchFilter filters = 3;
+}
+
+message ListUserMetadataResponse {
+  // Pagination of the users metadata results.
+  zitadel.filter.v2.PaginationResponse pagination = 1;
+  // The user metadata requested.
+  repeated zitadel.metadata.v2.Metadata metadata = 2;
+}
+
+message DeleteUserMetadataRequest {
+  // ID of the user which metadata is to be deleted is stored on.
+  string user_id = 1;
+  // The keys for the user metadata to be deleted.
+  repeated string keys = 2 [(validate.rules).repeated.items.string = {min_len: 1, max_len: 200}];
+}
+
+message DeleteUserMetadataResponse{
+  // The timestamp of the deletion of the user metadata.
+  google.protobuf.Timestamp deletion_date = 1 [
+    (grpc.gateway.protoc_gen_openapiv2.options.openapiv2_field) = {
+      example: "\"2025-01-23T10:34:18.051Z\"";
+    }
+  ];
 }