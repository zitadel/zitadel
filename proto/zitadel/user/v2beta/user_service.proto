--- conflicted
+++ resolved
@@ -326,8 +326,6 @@
     };
   }
 
-<<<<<<< HEAD
-=======
   // Remove the user phone
   //
   // Remove the user phone
@@ -358,7 +356,6 @@
     };
   }
 
->>>>>>> e59acdcc
   // Resend code to verify user phone
   //
   // Resend code to verify user phone
