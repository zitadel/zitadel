--- conflicted
+++ resolved
@@ -98,24 +98,17 @@
       example: "\"en\"";
     }
   ];
-<<<<<<< HEAD
   optional Gender gender = 6 [
-=======
-  optional zitadel.user.v2beta.Gender gender = 6 [
->>>>>>> 85eb2eda
     (grpc.gateway.protoc_gen_openapiv2.options.openapiv2_field) = {
       example: "\"GENDER_FEMALE\"";
     }
   ];
-<<<<<<< HEAD
   string avatar_url = 7 [
     (grpc.gateway.protoc_gen_openapiv2.options.openapiv2_field) = {
       description: "avatar URL of the user"
       example: "\"https://api.zitadel.ch/assets/v1/avatar-32432jkh4kj32\"";
     }
   ];
-=======
->>>>>>> 85eb2eda
 }
 
 message SetMetadataEntry {
@@ -140,11 +133,38 @@
   ];
 }
 
-<<<<<<< HEAD
+message HumanUser {
+  string user_id = 1 [
+    (grpc.gateway.protoc_gen_openapiv2.options.openapiv2_field) = {
+      example: "\"d654e6ba-70a3-48ef-a95d-37c8d8a7901a\"";
+    }
+  ];
+  UserState state = 2 [
+    (grpc.gateway.protoc_gen_openapiv2.options.openapiv2_field) = {
+      description: "current state of the user";
+    }
+  ];
+  string username = 3 [
+    (grpc.gateway.protoc_gen_openapiv2.options.openapiv2_field) = {
+      example: "\"minnie-mouse\"";
+    }
+  ];
+  repeated string login_names = 4 [
+    (grpc.gateway.protoc_gen_openapiv2.options.openapiv2_field) = {
+      example: "[\"gigi@zitadel.com\", \"gigi@zitadel.zitadel.ch\"]";
+    }
+  ];
+  string preferred_login_name = 5 [
+    (grpc.gateway.protoc_gen_openapiv2.options.openapiv2_field) = {
+      example: "\"gigi@zitadel.com\"";
+    }
+  ];
+  HumanProfile profile = 6;
+  HumanEmail email = 7;
+  HumanPhone phone = 8;
+}
+
 message User {
-=======
-message HumanUser {
->>>>>>> 85eb2eda
   string user_id = 1 [
     (grpc.gateway.protoc_gen_openapiv2.options.openapiv2_field) = {
       example: "\"d654e6ba-70a3-48ef-a95d-37c8d8a7901a\"";
@@ -170,7 +190,6 @@
       example: "\"gigi@zitadel.com\"";
     }
   ];
-<<<<<<< HEAD
   oneof type {
     HumanUser human = 6 [
       (grpc.gateway.protoc_gen_openapiv2.options.openapiv2_field) = {
@@ -185,12 +204,6 @@
   }
 }
 
-message HumanUser {
-  HumanProfile profile = 1;
-  HumanEmail email = 2;
-  HumanPhone phone = 3;
-}
-
 message MachineUser {
   string name = 1 [
     (grpc.gateway.protoc_gen_openapiv2.options.openapiv2_field) = {
@@ -217,11 +230,6 @@
 enum AccessTokenType {
   ACCESS_TOKEN_TYPE_BEARER = 0;
   ACCESS_TOKEN_TYPE_JWT = 1;
-=======
-  HumanProfile profile = 6;
-  HumanEmail email = 7;
-  HumanPhone phone = 8;
->>>>>>> 85eb2eda
 }
 
 enum UserState {
@@ -230,10 +238,5 @@
   USER_STATE_INACTIVE = 2;
   USER_STATE_DELETED = 3;
   USER_STATE_LOCKED = 4;
-<<<<<<< HEAD
   USER_STATE_INITIAL = 5;
-=======
-  USER_STATE_SUSPEND = 5;
-  USER_STATE_INITIAL = 6;
->>>>>>> 85eb2eda
 }