syntax = "proto3";

package zitadel.user.v2alpha;

import "zitadel/object/v2alpha/object.proto";
import "zitadel/protoc_gen_zitadel/v2/options.proto";
import "zitadel/user/v2alpha/auth.proto";
import "zitadel/user/v2alpha/email.proto";
import "zitadel/user/v2alpha/password.proto";
import "zitadel/user/v2alpha/user.proto";
import "google/api/annotations.proto";
import "google/api/field_behavior.proto";
import "google/protobuf/duration.proto";
import "protoc-gen-openapiv2/options/annotations.proto";
import "validate/validate.proto";

option go_package = "github.com/zitadel/zitadel/pkg/grpc/user/v2alpha;user";

option (grpc.gateway.protoc_gen_openapiv2.options.openapiv2_swagger) = {
  info: {
    title: "User Service";
    version: "2.0-alpha";
    description: "This API is intended to manage users in a ZITADEL instance. This project is in alpha state. It can AND will continue breaking until the services provide the same functionality as the current login.";
    contact:{
      name: "ZITADEL"
      url: "https://zitadel.com"
      email: "hi@zitadel.com"
    }
    license: {
      name: "Apache 2.0",
      url: "https://github.com/zitadel/zitadel/blob/main/LICENSE";
    };
  };
  schemes: HTTPS;
  schemes: HTTP;

  consumes: "application/json";
  consumes: "application/grpc";

  produces: "application/json";
  produces: "application/grpc";

  consumes: "application/grpc-web+proto";
  produces: "application/grpc-web+proto";

  host: "$ZITADEL_DOMAIN";
  base_path: "/";

  external_docs: {
    description: "Detailed information about ZITADEL",
    url: "https://zitadel.com/docs"
  }

  responses: {
    key: "403";
    value: {
      description: "Returned when the user does not have permission to access the resource.";
      schema: {
        json_schema: {
          ref: "#/definitions/rpcStatus";
        }
      }
    }
  }
  responses: {
    key: "404";
    value: {
      description: "Returned when the resource does not exist.";
      schema: {
        json_schema: {
          ref: "#/definitions/rpcStatus";
        }
      }
    }
  }
};

service UserService {

  // Create a new human user
  rpc AddHumanUser (AddHumanUserRequest) returns (AddHumanUserResponse) {
    option (google.api.http) = {
      post: "/v2alpha/users/human"
      body: "*"
    };

    option (zitadel.protoc_gen_zitadel.v2.options) = {
      auth_option: {
        permission: "user.write"
        org_field: "organisation"
      }
      http_response: {
        success_code: 201
      }
    };

    option (grpc.gateway.protoc_gen_openapiv2.options.openapiv2_operation) = {
      summary: "Create a user (Human)";
      description: "Create/import a new user with the type human. The newly created user will get a verification email if either the email address is not marked as verified and you did not request the verification to be returned."
      responses: {
        key: "200"
        value: {
          description: "OK";
        }
      };
    };
  }

  // Change the email of a user
  rpc SetEmail (SetEmailRequest) returns (SetEmailResponse) {
    option (google.api.http) = {
      post: "/v2alpha/users/{user_id}/email"
      body: "*"
    };

    option (zitadel.protoc_gen_zitadel.v2.options) = {
      auth_option: {
        permission: "authenticated"
      }
    };

    option (grpc.gateway.protoc_gen_openapiv2.options.openapiv2_operation) = {
      summary: "Change the user email";
      description: "Change the email address of a user. If the state is set to not verified, a verification code will be generated, which can be either returned or sent to the user by email."
      responses: {
        key: "200"
        value: {
          description: "OK";
        }
      };
    };
  }

  // Verify the email with the provided code
  rpc VerifyEmail (VerifyEmailRequest) returns (VerifyEmailResponse) {
    option (google.api.http) = {
      post: "/v2alpha/users/{user_id}/email/_verify"
      body: "*"
    };

    option (zitadel.protoc_gen_zitadel.v2.options) = {
      auth_option: {
        permission: "authenticated"
      }
    };

    option (grpc.gateway.protoc_gen_openapiv2.options.openapiv2_operation) = {
      summary: "Verify the email";
      description: "Verify the email with the generated code."
      responses: {
        key: "200"
        value: {
          description: "OK";
        }
      };
    };
  }

<<<<<<< HEAD
  // Start an IDP authentication (for external login, registration or linking)
  rpc StartIdentityProviderFlow (StartIdentityProviderFlowRequest) returns (StartIdentityProviderFlowResponse) {
    option (google.api.http) = {
      post: "/v2alpha/idps/{idp_id}/start"
=======
  rpc RegisterPasskey (RegisterPasskeyRequest) returns (RegisterPasskeyResponse) {
    option (google.api.http) = {
      post: "/users/{user_id}/passkeys"
>>>>>>> 8c926366
      body: "*"
    };

    option (zitadel.protoc_gen_zitadel.v2.options) = {
      auth_option: {
        permission: "authenticated"
      }
    };
<<<<<<< HEAD

    option (grpc.gateway.protoc_gen_openapiv2.options.openapiv2_operation) = {
      summary: "Start flow with an identity provider";
      description: "Start a flow with an identity provider, for external login, registration or linking";
=======
    option (grpc.gateway.protoc_gen_openapiv2.options.openapiv2_operation) = {
      summary: "Start the registration of passkey for a user";
      description: "Start the registration of a passkey for a user, as a response the public key credential creation options are returned, which are used to verify the passkey."
>>>>>>> 8c926366
      responses: {
        key: "200"
        value: {
          description: "OK";
        }
      };
    };
  }
<<<<<<< HEAD

  rpc RetrieveIdentityProviderInformation (RetrieveIdentityProviderInformationRequest) returns (RetrieveIdentityProviderInformationResponse) {
    option (google.api.http) = {
      post: "/v2alpha/intents/{intent_id}/information"
=======
  rpc VerifyPasskeyRegistration (VerifyPasskeyRegistrationRequest) returns (VerifyPasskeyRegistrationResponse) {
    option (google.api.http) = {
      post: "/users/{user_id}/passkeys/{passkey_id}"
>>>>>>> 8c926366
      body: "*"
    };

    option (zitadel.protoc_gen_zitadel.v2.options) = {
      auth_option: {
        permission: "authenticated"
      }
    };
<<<<<<< HEAD

    option (grpc.gateway.protoc_gen_openapiv2.options.openapiv2_operation) = {
      summary: "Retrieve the information returned by the identity provider";
      description: "Retrieve the information returned by the identity provider for registration or updating an existing user with new information";
=======
    option (grpc.gateway.protoc_gen_openapiv2.options.openapiv2_operation) = {
      summary: "Verify a passkey for a user";
      description: "Verify the passkey registration with the public key credential."
>>>>>>> 8c926366
      responses: {
        key: "200"
        value: {
          description: "OK";
        }
      };
    };
  }
<<<<<<< HEAD

  // Link an IDP to an existing user
  rpc AddIDPLink (AddIDPLinkRequest) returns (AddIDPLinkResponse) {
    option (google.api.http) = {
      post: "/v2alpha/users/{user_id}/links"
=======
  rpc CreatePasskeyRegistrationLink (CreatePasskeyRegistrationLinkRequest) returns (CreatePasskeyRegistrationLinkResponse) {
    option (google.api.http) = {
      post: "/users/{user_id}/passkeys/registration_link"
>>>>>>> 8c926366
      body: "*"
    };

    option (zitadel.protoc_gen_zitadel.v2.options) = {
      auth_option: {
<<<<<<< HEAD
        permission: "authenticated"
      }
    };

    option (grpc.gateway.protoc_gen_openapiv2.options.openapiv2_operation) = {
      summary: "Add link to an identity provider to an user";
      description: "Add link to an identity provider to an user";
=======
        permission: "user.passkey.write"
      }
    };
    option (grpc.gateway.protoc_gen_openapiv2.options.openapiv2_operation) = {
      summary: "Create a passkey registration link for a user";
      description: "Create a passkey registration link which includes a code and either return it or send it to the user."
>>>>>>> 8c926366
      responses: {
        key: "200"
        value: {
          description: "OK";
        }
      };
    };
  }
}

message AddHumanUserRequest{
  // optionally set your own id unique for the user
  optional string user_id = 1 [
    (validate.rules).string = {min_len: 1, max_len: 200},
    (grpc.gateway.protoc_gen_openapiv2.options.openapiv2_field) = {
      min_length: 1;
      max_length: 200;
      example: "\"d654e6ba-70a3-48ef-a95d-37c8d8a7901a\"";
    }
  ];
  // optionally set a unique username, if none is provided the email will be used
  optional string username = 2 [
    (validate.rules).string = {min_len: 1, max_len: 200},
    (grpc.gateway.protoc_gen_openapiv2.options.openapiv2_field) = {
      min_length: 1;
      max_length: 200;
      example: "\"minnie-mouse\"";
    }
  ];
  zitadel.object.v2alpha.Organisation organisation = 3;
  SetHumanProfile profile = 4 [
    (validate.rules).message.required = true,
    (google.api.field_behavior) = REQUIRED
  ];
  SetHumanEmail email = 5 [
    (validate.rules).message.required = true,
    (google.api.field_behavior) = REQUIRED
  ];
  repeated SetMetadataEntry metadata = 6;
  oneof password_type {
    Password password = 7;
    HashedPassword hashed_password = 8;
  }
  repeated IDPLink idp_links = 9;
}

message AddHumanUserResponse {
  string user_id = 1;
  zitadel.object.v2alpha.Details details = 2;
  optional string email_code = 3;
}

message SetEmailRequest{
  string user_id = 1 [
    (validate.rules).string = {min_len: 1, max_len: 200},
    (google.api.field_behavior) = REQUIRED,
    (grpc.gateway.protoc_gen_openapiv2.options.openapiv2_field) = {
      min_length: 1;
      max_length: 200;
      example: "\"69629026806489455\"";
    }
  ];
  string email = 2 [
    (validate.rules).string = {min_len: 1, max_len: 200, email: true},
    (google.api.field_behavior) = REQUIRED,
    (grpc.gateway.protoc_gen_openapiv2.options.openapiv2_field) = {
      min_length: 1;
      max_length: 200;
      example: "\"mini@mouse.com\"";
    }
  ];
  // if no verification is specified, an email is sent with the default url
  oneof verification {
    SendEmailVerificationCode send_code = 3;
    ReturnEmailVerificationCode return_code = 4;
    bool is_verified = 5 [(validate.rules).bool.const = true];
  }
}

message SetEmailResponse{
  zitadel.object.v2alpha.Details details = 1;
  // in case the verification was set to return_code, the code will be returned
  optional string verification_code = 2;
}

message VerifyEmailRequest{
  string user_id = 1 [
    (validate.rules).string = {min_len: 1, max_len: 200},
    (google.api.field_behavior) = REQUIRED,
    (grpc.gateway.protoc_gen_openapiv2.options.openapiv2_field) = {
      min_length: 1;
      max_length: 200;
      example: "\"69629026806489455\"";
    }
  ];
  string verification_code = 2 [
    (validate.rules).string = {min_len: 1, max_len: 20},
    (google.api.field_behavior) = REQUIRED,
    (grpc.gateway.protoc_gen_openapiv2.options.openapiv2_field) = {
      min_length: 1;
      max_length: 20;
      example: "\"SKJd342k\"";
      description: "\"the verification code generated during the set email request\"";
    }
  ];
}

message VerifyEmailResponse{
  zitadel.object.v2alpha.Details details = 1;
}

<<<<<<< HEAD
message StartIdentityProviderFlowRequest{
  string idp_id = 1 [
    (validate.rules).string = {min_len: 1, max_len: 200},
    (grpc.gateway.protoc_gen_openapiv2.options.openapiv2_field) = {
      description: "ID for existing identity provider"
=======
message RegisterPasskeyRequest{
  string user_id = 1 [
    (validate.rules).string = {min_len: 1, max_len: 200},
    (google.api.field_behavior) = REQUIRED,
    (grpc.gateway.protoc_gen_openapiv2.options.openapiv2_field) = {
>>>>>>> 8c926366
      min_length: 1;
      max_length: 200;
      example: "\"d654e6ba-70a3-48ef-a95d-37c8d8a7901a\"";
    }
  ];
<<<<<<< HEAD
  string success_url = 2 [
    (validate.rules).string = {min_len: 1, max_len: 200, uri_ref: true},
    (grpc.gateway.protoc_gen_openapiv2.options.openapiv2_field) = {
      description: "URL on which the user will be redirected after a successful login"
      min_length: 1;
      max_length: 200;
      example: "\"https://custom.com/login/idp/success\"";
    }
  ];
  string failure_url = 3 [
    (validate.rules).string = {min_len: 1, max_len: 200, uri_ref: true},
    (grpc.gateway.protoc_gen_openapiv2.options.openapiv2_field) = {
      description: "URL on which the user will be redirected after a failed login"
      min_length: 1;
      max_length: 200;
      example: "\"https://custom.com/login/idp/fail\"";
    }
  ];
}

message StartIdentityProviderFlowResponse{
  zitadel.object.v2alpha.Details details = 1;
  oneof next_step {
    string auth_url = 2 [
      (grpc.gateway.protoc_gen_openapiv2.options.openapiv2_field) = {
        description: "URL to which the client should redirect"
        example: "\"https://accounts.google.com/o/oauth2/v2/auth?client_id=clientID&callback=https%3A%2F%2Fzitadel.cloud%2Fidps%2Fcallback\"";
      }
    ];
  }
}

message RetrieveIdentityProviderInformationRequest{
  string intent_id = 1 [
    (validate.rules).string = {min_len: 1, max_len: 200},
    (grpc.gateway.protoc_gen_openapiv2.options.openapiv2_field) = {
      description: "ID of the intent, previously returned on the success response of the IDP callback"
=======
  optional PasskeyRegistrationCode code = 2 [
    (grpc.gateway.protoc_gen_openapiv2.options.openapiv2_field) = {
      description: "\"one time code generated by ZITADEL; required to start the passkey registration without user authentication\"";
    }
  ];
  PasskeyAuthenticator authenticator = 3 [
    (grpc.gateway.protoc_gen_openapiv2.options.openapiv2_field) = {
      description: "\"Optionally specify the authenticator type of the passkey device (platform or cross-platform). If none is provided, both values are allowed.\"";
    }
  ];
}

message RegisterPasskeyResponse{
  zitadel.object.v2alpha.Details details = 1;
  string passkey_id = 2 [
    (grpc.gateway.protoc_gen_openapiv2.options.openapiv2_field) = {
      example: "\"fabde5c8-c13f-481d-a90b-5e59a001a076\""
    }
  ];
  bytes public_key_credential_creation_options = 3 [
    (grpc.gateway.protoc_gen_openapiv2.options.openapiv2_field) = {
      description: "json representation of public key credential creation options used by the passkey client"
      example: "\"eyJwdWJsaWNLZXkiOnsiY2hhbGxlbmdlIoplfZm4vM21qSzBPdjltN2x6VWhnclYyejFJSlVzZnpLd0Z1TytWTWtzRW1Icz0iLCJycCI6eyJuYW1lIjoiWklUQURFTCIsImlkIjoiYWNtZS1nem9lNHgueml0YWRlbC5jbG91ZCJ9LCJ1c2VyIjp7Im5hbWUiOiJ0ZXN0dXNlcjU1QGFjbWUueml0YWRlbC5jbG91ZCIsImRpc3BsYXlOYW1lIjoiVGVzdCBUZXN0IiwiaWQiOiJNVGd5TVRVMk1qWTBNakk1TXpBMk5qSTEifSwicHViS2V5Q3JlZFBhcmFtcyI6W3sidHlwZSI6InB1YmxpYy1rZXkiLCJhbGciOi03fSx7InR5cGUiOiJwdWJsaWMta2V5IiwiYWxnIjotMzV9LHsidHlwZSI6InB1YmxpYy1rZXkiLCJhbGciOi0zNn0seyJ0eXBlIjoicHVibGljLWtleSIsImFsZyI6LTI1N30seyJ0eXBlIjoicHVibGljLWtleSIsImFsZyI6LTI1OH0seyJ0eXBlIjoicHVibGljLWtleSIsImFsZyI6LTI1OX0seyJ0eXBlIjoicHVibGljLWtleSIsImFsZyI6LTM3fSx7InR5cGUiOiJwdWJsaWMta2V5IiwiYWxnIjotMzh9LHsidHlwZSI6InB1YmxpYy1rZXkiLCJhbGciOi0zOX0seyJ0eXBlIjoicHVibGljLWtleSIsImFsZyI6LTh9XSwiYXV0aGVudGljYXRvclNlbGVjdGlvbiI6eyJ1c2VyVmVyaWZpY2F0aW9uIjoiZGlzY291cmFnZWQifn2ilGltZW91dCI6NjAwMDAsImF0dGVzdGF0aW9uIjoibm9uZSJ9fQ==\""
    }
  ];
}

message VerifyPasskeyRegistrationRequest{
  string user_id = 1 [
    (validate.rules).string = {min_len: 1, max_len: 200},
    (google.api.field_behavior) = REQUIRED,
    (grpc.gateway.protoc_gen_openapiv2.options.openapiv2_field) = {
>>>>>>> 8c926366
      min_length: 1;
      max_length: 200;
      example: "\"d654e6ba-70a3-48ef-a95d-37c8d8a7901a\"";
    }
  ];
<<<<<<< HEAD
  string token = 2 [
    (validate.rules).string = {min_len: 1, max_len: 200},
    (grpc.gateway.protoc_gen_openapiv2.options.openapiv2_field) = {
      description: "token of the intent, previously returned on the success response of the IDP callback"
      min_length: 1;
      max_length: 200;
      example: "\"SJKL3ioIDpo342ioqw98fjp3sdf32wahb=\"";
    }
  ];
}

message RetrieveIdentityProviderInformationResponse{
  zitadel.object.v2alpha.Details details = 1;
  IDPInformation idp_information = 2;
}

message IDPInformation{
  oneof access{
    IDPOAuthAccessInformation oauth = 1;
  }
  bytes idp_information = 2;
  string idp_information_plain = 3;
}

message IDPOAuthAccessInformation{
  string access_token = 1;
  optional string id_token = 2;
}

message AddIDPLinkRequest{
=======
  string passkey_id = 2 [
    (validate.rules).string = {min_len: 1, max_len: 200},
    (google.api.field_behavior) = REQUIRED,
    (grpc.gateway.protoc_gen_openapiv2.options.openapiv2_field) = {
      min_length: 1;
      max_length: 200;
      example: "\"fabde5c8-c13f-481d-a90b-5e59a001a076\"";
    }
  ];
  bytes public_key_credential = 3 [
    (validate.rules).bytes = {min_len: 55, max_len: 1048576},
    (google.api.field_behavior) = REQUIRED,
    (grpc.gateway.protoc_gen_openapiv2.options.openapiv2_field) = {
      description: "JSON representation of public key credential issued by the passkey client";
      min_length: 55;
      max_length: 1048576; //1 MB
    }
  ];
  string passkey_name = 4 [
    (validate.rules).string = {min_len: 1, max_len: 200},
    (google.api.field_behavior) = REQUIRED,
    (grpc.gateway.protoc_gen_openapiv2.options.openapiv2_field) = {
      min_length: 1;
      max_length: 200;
      example: "\"fido key\""
    }
  ];
}

message VerifyPasskeyRegistrationResponse{
  zitadel.object.v2alpha.Details details = 1;
}

message CreatePasskeyRegistrationLinkRequest{
>>>>>>> 8c926366
  string user_id = 1 [
    (validate.rules).string = {min_len: 1, max_len: 200},
    (google.api.field_behavior) = REQUIRED,
    (grpc.gateway.protoc_gen_openapiv2.options.openapiv2_field) = {
      min_length: 1;
      max_length: 200;
<<<<<<< HEAD
      example: "\"69629026806489455\"";
    }
  ];
  IDPLink idp_link = 2;
}

message AddIDPLinkResponse {
  zitadel.object.v2alpha.Details details = 1;
=======
      example: "\"d654e6ba-70a3-48ef-a95d-37c8d8a7901a\"";
    }
  ];
  // if no medium is specified, an email is sent with the default url
  oneof medium {
    SendPasskeyRegistrationLink send_link = 2;
    ReturnPasskeyRegistrationCode return_code = 3;
  }
}

message CreatePasskeyRegistrationLinkResponse{
  zitadel.object.v2alpha.Details details = 1;
  // in case the medium was set to return_code, the code will be returned
  optional PasskeyRegistrationCode code = 2 [
    (grpc.gateway.protoc_gen_openapiv2.options.openapiv2_field) = {
      description: "\"one time code generated by ZITADEL; required to start the passkey registration without user authentication\"";
    }
  ];
>>>>>>> 8c926366
}<|MERGE_RESOLUTION|>--- conflicted
+++ resolved
@@ -156,16 +156,77 @@
     };
   }
 
-<<<<<<< HEAD
+  rpc RegisterPasskey (RegisterPasskeyRequest) returns (RegisterPasskeyResponse) {
+    option (google.api.http) = {
+      post: "/users/{user_id}/passkeys"
+      body: "*"
+    };
+
+    option (zitadel.protoc_gen_zitadel.v2.options) = {
+      auth_option: {
+        permission: "authenticated"
+      }
+    };
+    option (grpc.gateway.protoc_gen_openapiv2.options.openapiv2_operation) = {
+      summary: "Start the registration of passkey for a user";
+      description: "Start the registration of a passkey for a user, as a response the public key credential creation options are returned, which are used to verify the passkey."
+      responses: {
+        key: "200"
+        value: {
+          description: "OK";
+        }
+      };
+    };
+  }
+  rpc VerifyPasskeyRegistration (VerifyPasskeyRegistrationRequest) returns (VerifyPasskeyRegistrationResponse) {
+    option (google.api.http) = {
+      post: "/users/{user_id}/passkeys/{passkey_id}"
+      body: "*"
+    };
+
+    option (zitadel.protoc_gen_zitadel.v2.options) = {
+      auth_option: {
+        permission: "authenticated"
+      }
+    };
+    option (grpc.gateway.protoc_gen_openapiv2.options.openapiv2_operation) = {
+      summary: "Verify a passkey for a user";
+      description: "Verify the passkey registration with the public key credential."
+      responses: {
+        key: "200"
+        value: {
+          description: "OK";
+        }
+      };
+    };
+  }
+  rpc CreatePasskeyRegistrationLink (CreatePasskeyRegistrationLinkRequest) returns (CreatePasskeyRegistrationLinkResponse) {
+    option (google.api.http) = {
+      post: "/users/{user_id}/passkeys/registration_link"
+      body: "*"
+    };
+
+    option (zitadel.protoc_gen_zitadel.v2.options) = {
+      auth_option: {
+        permission: "user.passkey.write"
+      }
+    };
+    option (grpc.gateway.protoc_gen_openapiv2.options.openapiv2_operation) = {
+      summary: "Create a passkey registration link for a user";
+      description: "Create a passkey registration link which includes a code and either return it or send it to the user."
+      responses: {
+        key: "200"
+        value: {
+          description: "OK";
+        }
+      };
+    };
+  }
+
   // Start an IDP authentication (for external login, registration or linking)
   rpc StartIdentityProviderFlow (StartIdentityProviderFlowRequest) returns (StartIdentityProviderFlowResponse) {
     option (google.api.http) = {
       post: "/v2alpha/idps/{idp_id}/start"
-=======
-  rpc RegisterPasskey (RegisterPasskeyRequest) returns (RegisterPasskeyResponse) {
-    option (google.api.http) = {
-      post: "/users/{user_id}/passkeys"
->>>>>>> 8c926366
       body: "*"
     };
 
@@ -174,34 +235,22 @@
         permission: "authenticated"
       }
     };
-<<<<<<< HEAD
 
     option (grpc.gateway.protoc_gen_openapiv2.options.openapiv2_operation) = {
       summary: "Start flow with an identity provider";
       description: "Start a flow with an identity provider, for external login, registration or linking";
-=======
-    option (grpc.gateway.protoc_gen_openapiv2.options.openapiv2_operation) = {
-      summary: "Start the registration of passkey for a user";
-      description: "Start the registration of a passkey for a user, as a response the public key credential creation options are returned, which are used to verify the passkey."
->>>>>>> 8c926366
-      responses: {
-        key: "200"
-        value: {
-          description: "OK";
-        }
-      };
-    };
-  }
-<<<<<<< HEAD
+      responses: {
+        key: "200"
+        value: {
+          description: "OK";
+        }
+      };
+    };
+  }
 
   rpc RetrieveIdentityProviderInformation (RetrieveIdentityProviderInformationRequest) returns (RetrieveIdentityProviderInformationResponse) {
     option (google.api.http) = {
       post: "/v2alpha/intents/{intent_id}/information"
-=======
-  rpc VerifyPasskeyRegistration (VerifyPasskeyRegistrationRequest) returns (VerifyPasskeyRegistrationResponse) {
-    option (google.api.http) = {
-      post: "/users/{user_id}/passkeys/{passkey_id}"
->>>>>>> 8c926366
       body: "*"
     };
 
@@ -210,41 +259,28 @@
         permission: "authenticated"
       }
     };
-<<<<<<< HEAD
 
     option (grpc.gateway.protoc_gen_openapiv2.options.openapiv2_operation) = {
       summary: "Retrieve the information returned by the identity provider";
       description: "Retrieve the information returned by the identity provider for registration or updating an existing user with new information";
-=======
-    option (grpc.gateway.protoc_gen_openapiv2.options.openapiv2_operation) = {
-      summary: "Verify a passkey for a user";
-      description: "Verify the passkey registration with the public key credential."
->>>>>>> 8c926366
-      responses: {
-        key: "200"
-        value: {
-          description: "OK";
-        }
-      };
-    };
-  }
-<<<<<<< HEAD
+      responses: {
+        key: "200"
+        value: {
+          description: "OK";
+        }
+      };
+    };
+  }
 
   // Link an IDP to an existing user
   rpc AddIDPLink (AddIDPLinkRequest) returns (AddIDPLinkResponse) {
     option (google.api.http) = {
       post: "/v2alpha/users/{user_id}/links"
-=======
-  rpc CreatePasskeyRegistrationLink (CreatePasskeyRegistrationLinkRequest) returns (CreatePasskeyRegistrationLinkResponse) {
-    option (google.api.http) = {
-      post: "/users/{user_id}/passkeys/registration_link"
->>>>>>> 8c926366
-      body: "*"
-    };
-
-    option (zitadel.protoc_gen_zitadel.v2.options) = {
-      auth_option: {
-<<<<<<< HEAD
+      body: "*"
+    };
+
+    option (zitadel.protoc_gen_zitadel.v2.options) = {
+      auth_option: {
         permission: "authenticated"
       }
     };
@@ -252,14 +288,6 @@
     option (grpc.gateway.protoc_gen_openapiv2.options.openapiv2_operation) = {
       summary: "Add link to an identity provider to an user";
       description: "Add link to an identity provider to an user";
-=======
-        permission: "user.passkey.write"
-      }
-    };
-    option (grpc.gateway.protoc_gen_openapiv2.options.openapiv2_operation) = {
-      summary: "Create a passkey registration link for a user";
-      description: "Create a passkey registration link which includes a code and either return it or send it to the user."
->>>>>>> 8c926366
       responses: {
         key: "200"
         value: {
@@ -371,25 +399,123 @@
   zitadel.object.v2alpha.Details details = 1;
 }
 
-<<<<<<< HEAD
+message RegisterPasskeyRequest{
+  string user_id = 1 [
+    (validate.rules).string = {min_len: 1, max_len: 200},
+    (google.api.field_behavior) = REQUIRED,
+    (grpc.gateway.protoc_gen_openapiv2.options.openapiv2_field) = {
+      min_length: 1;
+      max_length: 200;
+      example: "\"d654e6ba-70a3-48ef-a95d-37c8d8a7901a\"";
+    }
+  ];
+  optional PasskeyRegistrationCode code = 2 [
+    (grpc.gateway.protoc_gen_openapiv2.options.openapiv2_field) = {
+      description: "\"one time code generated by ZITADEL; required to start the passkey registration without user authentication\"";
+    }
+  ];
+  PasskeyAuthenticator authenticator = 3 [
+    (grpc.gateway.protoc_gen_openapiv2.options.openapiv2_field) = {
+      description: "\"Optionally specify the authenticator type of the passkey device (platform or cross-platform). If none is provided, both values are allowed.\"";
+    }
+  ];
+}
+
+message RegisterPasskeyResponse{
+  zitadel.object.v2alpha.Details details = 1;
+  string passkey_id = 2 [
+    (grpc.gateway.protoc_gen_openapiv2.options.openapiv2_field) = {
+      example: "\"fabde5c8-c13f-481d-a90b-5e59a001a076\""
+    }
+  ];
+  bytes public_key_credential_creation_options = 3 [
+    (grpc.gateway.protoc_gen_openapiv2.options.openapiv2_field) = {
+      description: "json representation of public key credential creation options used by the passkey client"
+      example: "\"eyJwdWJsaWNLZXkiOnsiY2hhbGxlbmdlIoplfZm4vM21qSzBPdjltN2x6VWhnclYyejFJSlVzZnpLd0Z1TytWTWtzRW1Icz0iLCJycCI6eyJuYW1lIjoiWklUQURFTCIsImlkIjoiYWNtZS1nem9lNHgueml0YWRlbC5jbG91ZCJ9LCJ1c2VyIjp7Im5hbWUiOiJ0ZXN0dXNlcjU1QGFjbWUueml0YWRlbC5jbG91ZCIsImRpc3BsYXlOYW1lIjoiVGVzdCBUZXN0IiwiaWQiOiJNVGd5TVRVMk1qWTBNakk1TXpBMk5qSTEifSwicHViS2V5Q3JlZFBhcmFtcyI6W3sidHlwZSI6InB1YmxpYy1rZXkiLCJhbGciOi03fSx7InR5cGUiOiJwdWJsaWMta2V5IiwiYWxnIjotMzV9LHsidHlwZSI6InB1YmxpYy1rZXkiLCJhbGciOi0zNn0seyJ0eXBlIjoicHVibGljLWtleSIsImFsZyI6LTI1N30seyJ0eXBlIjoicHVibGljLWtleSIsImFsZyI6LTI1OH0seyJ0eXBlIjoicHVibGljLWtleSIsImFsZyI6LTI1OX0seyJ0eXBlIjoicHVibGljLWtleSIsImFsZyI6LTM3fSx7InR5cGUiOiJwdWJsaWMta2V5IiwiYWxnIjotMzh9LHsidHlwZSI6InB1YmxpYy1rZXkiLCJhbGciOi0zOX0seyJ0eXBlIjoicHVibGljLWtleSIsImFsZyI6LTh9XSwiYXV0aGVudGljYXRvclNlbGVjdGlvbiI6eyJ1c2VyVmVyaWZpY2F0aW9uIjoiZGlzY291cmFnZWQifn2ilGltZW91dCI6NjAwMDAsImF0dGVzdGF0aW9uIjoibm9uZSJ9fQ==\""
+    }
+  ];
+}
+
+message VerifyPasskeyRegistrationRequest{
+  string user_id = 1 [
+    (validate.rules).string = {min_len: 1, max_len: 200},
+    (google.api.field_behavior) = REQUIRED,
+    (grpc.gateway.protoc_gen_openapiv2.options.openapiv2_field) = {
+      min_length: 1;
+      max_length: 200;
+      example: "\"d654e6ba-70a3-48ef-a95d-37c8d8a7901a\"";
+    }
+  ];
+  string passkey_id = 2 [
+    (validate.rules).string = {min_len: 1, max_len: 200},
+    (google.api.field_behavior) = REQUIRED,
+    (grpc.gateway.protoc_gen_openapiv2.options.openapiv2_field) = {
+      min_length: 1;
+      max_length: 200;
+      example: "\"fabde5c8-c13f-481d-a90b-5e59a001a076\"";
+    }
+  ];
+  bytes public_key_credential = 3 [
+    (validate.rules).bytes = {min_len: 55, max_len: 1048576},
+    (google.api.field_behavior) = REQUIRED,
+    (grpc.gateway.protoc_gen_openapiv2.options.openapiv2_field) = {
+      description: "JSON representation of public key credential issued by the passkey client";
+      min_length: 55;
+      max_length: 1048576; //1 MB
+    }
+  ];
+  string passkey_name = 4 [
+    (validate.rules).string = {min_len: 1, max_len: 200},
+    (google.api.field_behavior) = REQUIRED,
+    (grpc.gateway.protoc_gen_openapiv2.options.openapiv2_field) = {
+      min_length: 1;
+      max_length: 200;
+      example: "\"fido key\""
+    }
+  ];
+}
+
+message VerifyPasskeyRegistrationResponse{
+  zitadel.object.v2alpha.Details details = 1;
+}
+
+message CreatePasskeyRegistrationLinkRequest{
+  string user_id = 1 [
+    (validate.rules).string = {min_len: 1, max_len: 200},
+    (google.api.field_behavior) = REQUIRED,
+    (grpc.gateway.protoc_gen_openapiv2.options.openapiv2_field) = {
+      min_length: 1;
+      max_length: 200;
+      example: "\"d654e6ba-70a3-48ef-a95d-37c8d8a7901a\"";
+    }
+  ];
+  // if no medium is specified, an email is sent with the default url
+  oneof medium {
+    SendPasskeyRegistrationLink send_link = 2;
+    ReturnPasskeyRegistrationCode return_code = 3;
+  }
+}
+
+message CreatePasskeyRegistrationLinkResponse{
+  zitadel.object.v2alpha.Details details = 1;
+  // in case the medium was set to return_code, the code will be returned
+  optional PasskeyRegistrationCode code = 2 [
+    (grpc.gateway.protoc_gen_openapiv2.options.openapiv2_field) = {
+      description: "\"one time code generated by ZITADEL; required to start the passkey registration without user authentication\"";
+    }
+  ];
+}
+
 message StartIdentityProviderFlowRequest{
   string idp_id = 1 [
     (validate.rules).string = {min_len: 1, max_len: 200},
     (grpc.gateway.protoc_gen_openapiv2.options.openapiv2_field) = {
       description: "ID for existing identity provider"
-=======
-message RegisterPasskeyRequest{
-  string user_id = 1 [
-    (validate.rules).string = {min_len: 1, max_len: 200},
-    (google.api.field_behavior) = REQUIRED,
-    (grpc.gateway.protoc_gen_openapiv2.options.openapiv2_field) = {
->>>>>>> 8c926366
       min_length: 1;
       max_length: 200;
       example: "\"d654e6ba-70a3-48ef-a95d-37c8d8a7901a\"";
     }
   ];
-<<<<<<< HEAD
   string success_url = 2 [
     (validate.rules).string = {min_len: 1, max_len: 200, uri_ref: true},
     (grpc.gateway.protoc_gen_openapiv2.options.openapiv2_field) = {
@@ -427,46 +553,11 @@
     (validate.rules).string = {min_len: 1, max_len: 200},
     (grpc.gateway.protoc_gen_openapiv2.options.openapiv2_field) = {
       description: "ID of the intent, previously returned on the success response of the IDP callback"
-=======
-  optional PasskeyRegistrationCode code = 2 [
-    (grpc.gateway.protoc_gen_openapiv2.options.openapiv2_field) = {
-      description: "\"one time code generated by ZITADEL; required to start the passkey registration without user authentication\"";
-    }
-  ];
-  PasskeyAuthenticator authenticator = 3 [
-    (grpc.gateway.protoc_gen_openapiv2.options.openapiv2_field) = {
-      description: "\"Optionally specify the authenticator type of the passkey device (platform or cross-platform). If none is provided, both values are allowed.\"";
-    }
-  ];
-}
-
-message RegisterPasskeyResponse{
-  zitadel.object.v2alpha.Details details = 1;
-  string passkey_id = 2 [
-    (grpc.gateway.protoc_gen_openapiv2.options.openapiv2_field) = {
-      example: "\"fabde5c8-c13f-481d-a90b-5e59a001a076\""
-    }
-  ];
-  bytes public_key_credential_creation_options = 3 [
-    (grpc.gateway.protoc_gen_openapiv2.options.openapiv2_field) = {
-      description: "json representation of public key credential creation options used by the passkey client"
-      example: "\"eyJwdWJsaWNLZXkiOnsiY2hhbGxlbmdlIoplfZm4vM21qSzBPdjltN2x6VWhnclYyejFJSlVzZnpLd0Z1TytWTWtzRW1Icz0iLCJycCI6eyJuYW1lIjoiWklUQURFTCIsImlkIjoiYWNtZS1nem9lNHgueml0YWRlbC5jbG91ZCJ9LCJ1c2VyIjp7Im5hbWUiOiJ0ZXN0dXNlcjU1QGFjbWUueml0YWRlbC5jbG91ZCIsImRpc3BsYXlOYW1lIjoiVGVzdCBUZXN0IiwiaWQiOiJNVGd5TVRVMk1qWTBNakk1TXpBMk5qSTEifSwicHViS2V5Q3JlZFBhcmFtcyI6W3sidHlwZSI6InB1YmxpYy1rZXkiLCJhbGciOi03fSx7InR5cGUiOiJwdWJsaWMta2V5IiwiYWxnIjotMzV9LHsidHlwZSI6InB1YmxpYy1rZXkiLCJhbGciOi0zNn0seyJ0eXBlIjoicHVibGljLWtleSIsImFsZyI6LTI1N30seyJ0eXBlIjoicHVibGljLWtleSIsImFsZyI6LTI1OH0seyJ0eXBlIjoicHVibGljLWtleSIsImFsZyI6LTI1OX0seyJ0eXBlIjoicHVibGljLWtleSIsImFsZyI6LTM3fSx7InR5cGUiOiJwdWJsaWMta2V5IiwiYWxnIjotMzh9LHsidHlwZSI6InB1YmxpYy1rZXkiLCJhbGciOi0zOX0seyJ0eXBlIjoicHVibGljLWtleSIsImFsZyI6LTh9XSwiYXV0aGVudGljYXRvclNlbGVjdGlvbiI6eyJ1c2VyVmVyaWZpY2F0aW9uIjoiZGlzY291cmFnZWQifn2ilGltZW91dCI6NjAwMDAsImF0dGVzdGF0aW9uIjoibm9uZSJ9fQ==\""
-    }
-  ];
-}
-
-message VerifyPasskeyRegistrationRequest{
-  string user_id = 1 [
-    (validate.rules).string = {min_len: 1, max_len: 200},
-    (google.api.field_behavior) = REQUIRED,
-    (grpc.gateway.protoc_gen_openapiv2.options.openapiv2_field) = {
->>>>>>> 8c926366
       min_length: 1;
       max_length: 200;
       example: "\"d654e6ba-70a3-48ef-a95d-37c8d8a7901a\"";
     }
   ];
-<<<<<<< HEAD
   string token = 2 [
     (validate.rules).string = {min_len: 1, max_len: 200},
     (grpc.gateway.protoc_gen_openapiv2.options.openapiv2_field) = {
@@ -497,49 +588,12 @@
 }
 
 message AddIDPLinkRequest{
-=======
-  string passkey_id = 2 [
-    (validate.rules).string = {min_len: 1, max_len: 200},
-    (google.api.field_behavior) = REQUIRED,
-    (grpc.gateway.protoc_gen_openapiv2.options.openapiv2_field) = {
-      min_length: 1;
-      max_length: 200;
-      example: "\"fabde5c8-c13f-481d-a90b-5e59a001a076\"";
-    }
-  ];
-  bytes public_key_credential = 3 [
-    (validate.rules).bytes = {min_len: 55, max_len: 1048576},
-    (google.api.field_behavior) = REQUIRED,
-    (grpc.gateway.protoc_gen_openapiv2.options.openapiv2_field) = {
-      description: "JSON representation of public key credential issued by the passkey client";
-      min_length: 55;
-      max_length: 1048576; //1 MB
-    }
-  ];
-  string passkey_name = 4 [
-    (validate.rules).string = {min_len: 1, max_len: 200},
-    (google.api.field_behavior) = REQUIRED,
-    (grpc.gateway.protoc_gen_openapiv2.options.openapiv2_field) = {
-      min_length: 1;
-      max_length: 200;
-      example: "\"fido key\""
-    }
-  ];
-}
-
-message VerifyPasskeyRegistrationResponse{
-  zitadel.object.v2alpha.Details details = 1;
-}
-
-message CreatePasskeyRegistrationLinkRequest{
->>>>>>> 8c926366
   string user_id = 1 [
     (validate.rules).string = {min_len: 1, max_len: 200},
     (google.api.field_behavior) = REQUIRED,
     (grpc.gateway.protoc_gen_openapiv2.options.openapiv2_field) = {
       min_length: 1;
       max_length: 200;
-<<<<<<< HEAD
       example: "\"69629026806489455\"";
     }
   ];
@@ -548,24 +602,4 @@
 
 message AddIDPLinkResponse {
   zitadel.object.v2alpha.Details details = 1;
-=======
-      example: "\"d654e6ba-70a3-48ef-a95d-37c8d8a7901a\"";
-    }
-  ];
-  // if no medium is specified, an email is sent with the default url
-  oneof medium {
-    SendPasskeyRegistrationLink send_link = 2;
-    ReturnPasskeyRegistrationCode return_code = 3;
-  }
-}
-
-message CreatePasskeyRegistrationLinkResponse{
-  zitadel.object.v2alpha.Details details = 1;
-  // in case the medium was set to return_code, the code will be returned
-  optional PasskeyRegistrationCode code = 2 [
-    (grpc.gateway.protoc_gen_openapiv2.options.openapiv2_field) = {
-      description: "\"one time code generated by ZITADEL; required to start the passkey registration without user authentication\"";
-    }
-  ];
->>>>>>> 8c926366
 }