--- conflicted
+++ resolved
@@ -5,11 +5,7 @@
 import "zitadel/options.proto";
 import "zitadel/object/v2alpha/object.proto";
 import "zitadel/user/v2alpha/email.proto";
-<<<<<<< HEAD
 import "zitadel/user/v2alpha/password.proto";
-import "zitadel/user/v2alpha/user.proto";
-=======
->>>>>>> b8f889b9
 import "google/api/annotations.proto";
 import "google/api/field_behavior.proto";
 import "protoc-gen-openapiv2/options/annotations.proto";
@@ -19,12 +15,18 @@
 
 service UserService {
 
-<<<<<<< HEAD
   // Create a new user
   rpc AddUser (AddUserRequest) returns (AddUserResponse) {
     option (google.api.http) = {
       post: "/v2alpha/users"
-=======
+      body: "*"
+    };
+
+    option (zitadel.v1.auth_option) = {
+      permission: "user.write"
+    };
+  }
+
   rpc SetEmail (SetEmailRequest) returns (SetEmailResponse) {
     option (google.api.http) = {
       post: "/v2alpha/users/{user_id}/email"
@@ -39,17 +41,15 @@
   rpc VerifyEmail (VerifyEmailRequest) returns (VerifyEmailResponse) {
     option (google.api.http) = {
       post: "/v2alpha/users/{user_id}/email/_verify"
->>>>>>> b8f889b9
       body: "*"
     };
 
     option (zitadel.v1.auth_option) = {
-      permission: "user.write"
+      permission: "authenticated"
     };
   }
 }
 
-<<<<<<< HEAD
 message AddUserRequest{
   // optionally set your own id unique for the user
   optional string user_id = 1 [
@@ -121,7 +121,9 @@
 }
 
 message SetEmailResponse{
-=======
+  zitadel.object.v2alpha.Details details = 1;
+}
+
 message SetEmailRequest{
   string user_id = 1 [
     (validate.rules).string = {min_len: 1, max_len: 200},
@@ -178,6 +180,5 @@
 }
 
 message VerifyEmailResponse{
->>>>>>> b8f889b9
   zitadel.object.v2alpha.Details details = 1;
 }