syntax = "proto3";

import "zitadel/user.proto";
import "zitadel/org.proto";
import "zitadel/change.proto";
import "zitadel/object.proto";
import "zitadel/options.proto";
import "zitadel/policy.proto";
import "zitadel/idp.proto";
import "zitadel/metadata.proto";
import "validate/validate.proto";
import "google/api/annotations.proto";
import "google/api/field_behavior.proto";
import "google/protobuf/duration.proto";
import "google/protobuf/timestamp.proto";
import "protoc-gen-openapiv2/options/annotations.proto";

package zitadel.auth.v1;

option go_package ="github.com/zitadel/zitadel/pkg/grpc/auth";

option (grpc.gateway.protoc_gen_openapiv2.options.openapiv2_swagger) = {
    info: {
        title: "Authentication API aka Auth";
        version: "1.0";
        description: "The authentication API is used for all operations on the currently authenticated user.";
        contact:{
            name: "ZITADEL"
            url: "https://zitadel.com"
            email: "hi@zitadel.com"
        }
        license: {
            name: "Apache License 2.0",
            url: "https://github.com/zitadel/zitadel/blob/main/LICENSE"
        };
    };
    tags: [
        {
            name: "General"
        },
        {
            name: "Policies",
            description: "Policies are settings that are made on either an instance or organization level of ZITADEL. The policies will have an impact on what a user is allowed to do or what should be shown to the user."
        },
        {
            name: "User"
        },
        {
            name: "User Authentication Factor"
        },
        {
            name: "User Email"
        },
        {
            name: "User Metadata"
        },
        {
            name: "User Phone"
        },
        {
            name: "User Profile"
        },
        {
            name: "User Social Login"
        },
        {
            name: "User Tokens"
        }
    ];
    schemes: HTTPS;

    consumes: "application/json";
    consumes: "application/grpc";
    consumes: "application/grpc-web+proto";

    produces: "application/json";
    produces: "application/grpc";
    produces: "application/grpc-web+proto";

    host: "$ZITADEL_DOMAIN";
    base_path: "/auth/v1";

    external_docs: {
        description: "Detailed information about ZITADEL",
        url: "https://zitadel.com/docs"
    }

    security_definitions: {
        security: {
            key: "BasicAuth";
            value: {
                type: TYPE_BASIC;
            }
        }
        security: {
            key: "OAuth2";
            value: {
                type: TYPE_OAUTH2;
                flow: FLOW_ACCESS_CODE;
                authorization_url: "$ZITADEL_DOMAIN/oauth/v2/authorize";
                token_url: "$ZITADEL_DOMAIN/oauth/v2/token";
                scopes: {
                    scope: {
                        key: "openid";
                        value: "openid";
                    }
                }
            }
        }
    }
    security: {
        security_requirement: {
            key: "OAuth2";
            value: {
                scope: "openid";
            }
        }
    }
};


service AuthService {
    rpc Healthz(HealthzRequest) returns (HealthzResponse) {
        option (google.api.http) = {
            get: "/healthz"
        };

        option (grpc.gateway.protoc_gen_openapiv2.options.openapiv2_operation) = {
            summary: "Healthz";
            description: "The health endpoint allows an external system to probe if ZITADEL authentication API is alive"
            tags: "General";
        };
    }

    rpc GetSupportedLanguages(GetSupportedLanguagesRequest) returns (GetSupportedLanguagesResponse) {
        option (google.api.http) = {
            get: "/languages";
        };

        option (zitadel.v1.auth_option) = {
            permission: "authenticated";
        };

        option (grpc.gateway.protoc_gen_openapiv2.options.openapiv2_operation) = {
            summary: "Supported Languages";
            description: "The supported/default languages of the system will be returned by the language abbreviation."
            tags: "General";
        };

    }

    rpc GetMyUser(GetMyUserRequest) returns (GetMyUserResponse) {
        option (google.api.http) = {
            get: "/users/me"
        };

        option (zitadel.v1.auth_option) = {
            permission: "authenticated"
        };

        option (grpc.gateway.protoc_gen_openapiv2.options.openapiv2_operation) = {
            summary: "Get my user";
            description: "Returns the full user object of the authenticated user including the profile, email, phone, etc "
            tags: "User";
        };
    }

    rpc RemoveMyUser(RemoveMyUserRequest) returns (RemoveMyUserResponse) {
        option (google.api.http) = {
            delete: "/users/me"
        };

        option (zitadel.v1.auth_option) = {
            permission: "user.self.delete"
        };

        option (grpc.gateway.protoc_gen_openapiv2.options.openapiv2_operation) = {
            summary: "Delete my user";
            description: "Deletes the currently authenticated user. All authentication tokens will be removed and the user will not be able to make any request."
            tags: "User";
        };
    }

    rpc ListMyUserChanges(ListMyUserChangesRequest) returns (ListMyUserChangesResponse) {
        option (google.api.http) = {
            post: "/users/me/changes/_search"
            body: "*"
        };

        option (zitadel.v1.auth_option) = {
            permission: "authenticated"
        };

        option (grpc.gateway.protoc_gen_openapiv2.options.openapiv2_operation) = {
            tags: "User";
            summary: "Get My User History";
            description: "Returns a list of changes/events that have happened on the authenticated user. It's the history of the user. Make sure to send a limit."
        };
    }

    rpc ListMyUserSessions(ListMyUserSessionsRequest) returns (ListMyUserSessionsResponse) {
        option (google.api.http) = {
            post: "/users/me/sessions/_search"
            body: "*"
        };

        option (zitadel.v1.auth_option) = {
            permission: "authenticated"
        };

        option (grpc.gateway.protoc_gen_openapiv2.options.openapiv2_operation) = {
            tags: "User";
            summary: "Get My User Sessions";
            description: "Returns a list of a user session for the user agent of the authenticated user. This can be used to switch accounts in the current application."
        };
    }

    rpc ListMyMetadata(ListMyMetadataRequest) returns (ListMyMetadataResponse) {
        option (google.api.http) = {
            post: "/users/me/metadata/_search"
            body: "*"
        };

        option (zitadel.v1.auth_option) = {
            permission: "authenticated"
        };

        option (grpc.gateway.protoc_gen_openapiv2.options.openapiv2_operation) = {
            tags: "User Metadata";
            summary: "Get My User Metadata";
            description: "Returns a list of metadata of the authenticated user. Metadata is a key value list with additional information needed on the user."
        };
    }

    rpc GetMyMetadata(GetMyMetadataRequest) returns (GetMyMetadataResponse) {
        option (google.api.http) = {
            get: "/users/me/metadata/{key}"
        };

        option (zitadel.v1.auth_option) = {
            permission: "authenticated"
        };

        option (grpc.gateway.protoc_gen_openapiv2.options.openapiv2_operation) = {
            tags: "User Metadata";
            summary: "Get My User Metadata By Key";
            description: "Returns a metadata value by a specific key of the authenticated user. Metadata is a key value list with additional information needed on the user."
        };
    }

    rpc ListMyRefreshTokens(ListMyRefreshTokensRequest) returns (ListMyRefreshTokensResponse) {
        option (google.api.http) = {
            post: "/users/me/tokens/refresh/_search"
            body: "*"
        };

        option (zitadel.v1.auth_option) = {
            permission: "authenticated"
        };

        option (grpc.gateway.protoc_gen_openapiv2.options.openapiv2_operation) = {
            tags: "User Tokens";
            summary: "Get Refresh Tokens";
            description: "Returns the list of refresh tokens of the authenticated user."
        };
    }

    rpc RevokeMyRefreshToken(RevokeMyRefreshTokenRequest) returns (RevokeMyRefreshTokenResponse) {
        option (google.api.http) = {
            delete: "/users/me/tokens/refresh/{id}"
        };

        option (zitadel.v1.auth_option) = {
            permission: "authenticated"
        };

        option (grpc.gateway.protoc_gen_openapiv2.options.openapiv2_operation) = {
            tags: "User Tokens";
            summary: "Revoke Refresh Tokens";
            description: "Revokes a single refresh token of the authorized user by its (token) id."
        };
    }

    rpc RevokeAllMyRefreshTokens(RevokeAllMyRefreshTokensRequest) returns (RevokeAllMyRefreshTokensResponse) {
        option (google.api.http) = {
            post: "/users/me/tokens/refresh/_revoke_all"
            body: "*"
        };

        option (zitadel.v1.auth_option) = {
            permission: "authenticated"
        };

        option (grpc.gateway.protoc_gen_openapiv2.options.openapiv2_operation) = {
            tags: "User Tokens";
            summary: "Revoke All Refresh Tokens";
            description: "Revokes all refresh tokens of the authenticated user."
        };
    }

    rpc UpdateMyUserName(UpdateMyUserNameRequest) returns (UpdateMyUserNameResponse) {
        option (google.api.http) = {
            put: "/users/me/username"
            body: "*"
        };

        option (zitadel.v1.auth_option) = {
            permission: "authenticated"
        };

        option (grpc.gateway.protoc_gen_openapiv2.options.openapiv2_operation) = {
            tags: "Users";
            summary: "Change My Username";
            description: "Changes the username of the authenticated user. The user has to log in with the newly created username afterward."
        };
    }

    rpc GetMyPasswordComplexityPolicy(GetMyPasswordComplexityPolicyRequest) returns (GetMyPasswordComplexityPolicyResponse) {
        option (google.api.http) = {
            get: "/policies/passwords/complexity"
        };

        option (zitadel.v1.auth_option) = {
            permission: "authenticated"
        };

        option (grpc.gateway.protoc_gen_openapiv2.options.openapiv2_operation) = {
            tags: "User Password";
            tags: "Policies";
            summary: "Get Passwordcomplexity Policy";
            description: "Returns the password complexity settings that should be used for the authenticated user. It is set either on an instance or organization level. This policy defines how the password should look."
        };
    }

    rpc UpdateMyPassword(UpdateMyPasswordRequest) returns (UpdateMyPasswordResponse) {
        option (google.api.http) = {
            put: "/users/me/password"
            body: "*"
        };

        option (zitadel.v1.auth_option) = {
            permission: "authenticated"
        };

        option (grpc.gateway.protoc_gen_openapiv2.options.openapiv2_operation) = {
            tags: "User Password";
            summary: "Change Password";
            description: "Changes the password of the authenticated user. Make sure the password follows the password complexity policy."
        };
    }

    rpc GetMyProfile(GetMyProfileRequest) returns (GetMyProfileResponse) {
        option (google.api.http) = {
            get: "/users/me/profile"
        };

        option (zitadel.v1.auth_option) = {
            permission: "authenticated"
        };

        option (grpc.gateway.protoc_gen_openapiv2.options.openapiv2_operation) = {
            tags: "User Profile";
            summary: "Get My Profile";
            description: "Returns the profile information of the authenticated user, this includes first name, last name, etc."
        };
    }

    rpc UpdateMyProfile(UpdateMyProfileRequest) returns (UpdateMyProfileResponse) {
        option (google.api.http) = {
            put: "/users/me/profile"
            body: "*"
        };

        option (zitadel.v1.auth_option) = {
            permission: "authenticated"
        };

        option (grpc.gateway.protoc_gen_openapiv2.options.openapiv2_operation) = {
            tags: "User Profile";
            summary: "Update My Profile";
            description: "Change the profile information of the authenticated user. This includes information like first name, last name, language, etc."
        };
    }

    rpc GetMyEmail(GetMyEmailRequest) returns (GetMyEmailResponse) {
        option (google.api.http) = {
            get: "/users/me/email"
        };

        option (zitadel.v1.auth_option) = {
            permission: "authenticated"
        };

        option (grpc.gateway.protoc_gen_openapiv2.options.openapiv2_operation) = {
            tags: "User Email";
            summary: "Get My Email";
            description: "Returns the email address and the verified flag of the authenticated user."
        };
    }

    rpc SetMyEmail(SetMyEmailRequest) returns (SetMyEmailResponse) {
        option (google.api.http) = {
            put: "/users/me/email"
            body: "*"
        };

        option (zitadel.v1.auth_option) = {
            permission: "authenticated"
        };

        option (grpc.gateway.protoc_gen_openapiv2.options.openapiv2_operation) = {
            tags: "User Email";
            summary: "Update My Email";
            description: "Change the email address of the authenticated user. A verification email will be sent to the given email address."
        };
    }

    rpc VerifyMyEmail(VerifyMyEmailRequest) returns (VerifyMyEmailResponse) {
        option (google.api.http) = {
            post: "/users/me/email/_verify"
            body: "*"
        };

        option (zitadel.v1.auth_option) = {
            permission: "authenticated"
        };

        option (grpc.gateway.protoc_gen_openapiv2.options.openapiv2_operation) = {
            tags: "User Email";
            summary: "Verify My Email";
            description: "Verify the email address of the authenticated user with the code that has been sent. State of the email address is verified after."
        };
    }

    rpc ResendMyEmailVerification(ResendMyEmailVerificationRequest) returns (ResendMyEmailVerificationResponse) {
        option (google.api.http) = {
            post: "/users/me/email/_resend_verification"
            body: "*"
        };

        option (zitadel.v1.auth_option) = {
            permission: "authenticated"
        };

        option (grpc.gateway.protoc_gen_openapiv2.options.openapiv2_operation) = {
            tags: "User Email";
            summary: "Resend Email Verification";
            description: "A new email will be sent to the last set email address of the authenticated user, the last set email address will be used."
        };
    }

    rpc GetMyPhone(GetMyPhoneRequest) returns (GetMyPhoneResponse) {
        option (google.api.http) = {
            get: "/users/me/phone"
        };

        option (zitadel.v1.auth_option) = {
            permission: "authenticated"
        };

        option (grpc.gateway.protoc_gen_openapiv2.options.openapiv2_operation) = {
            tags: "User Phone";
            summary: "Get My Phone";
            description: "Returns the phone number of the authenticated user and if the state is verified or not."
        };
    }

    rpc SetMyPhone(SetMyPhoneRequest) returns (SetMyPhoneResponse) {
        option (google.api.http) = {
            put: "/users/me/phone"
            body: "*"
        };

        option (zitadel.v1.auth_option) = {
            permission: "authenticated"
        };

        option (grpc.gateway.protoc_gen_openapiv2.options.openapiv2_operation) = {
            tags: "User Phone";
            summary: "Set My Phone";
            description: "Sets a new phone number to the authenticated user. If a notification provider is configured the user will receive an sms with a code to authenticate the number."
        };
    }

    rpc VerifyMyPhone(VerifyMyPhoneRequest) returns (VerifyMyPhoneResponse) {
        option (google.api.http) = {
            post: "/users/me/phone/_verify"
            body: "*"
        };

        option (zitadel.v1.auth_option) = {
            permission: "authenticated"
        };

        option (grpc.gateway.protoc_gen_openapiv2.options.openapiv2_operation) = {
            tags: "User Phone";
            summary: "Verify Phone";
            description: "Verify the phone number of the authenticated user, with the code that has been sent to the number. State of the phone number is verified after."
        };
    }

    // Resends an sms to the last given phone number, to verify it
    rpc ResendMyPhoneVerification(ResendMyPhoneVerificationRequest) returns (ResendMyPhoneVerificationResponse) {
        option (google.api.http) = {
            post: "/users/me/phone/_resend_verification"
            body: "*"
        };

        option (zitadel.v1.auth_option) = {
            permission: "authenticated"
        };

        option (grpc.gateway.protoc_gen_openapiv2.options.openapiv2_operation) = {
            tags: "User Phone";
            summary: "Resend Phone verification";
            description: "Resends the verification notification to the last given phone number of the authenticated user. The notification provider has to be configured."
        };
    }

    rpc RemoveMyPhone(RemoveMyPhoneRequest) returns (RemoveMyPhoneResponse) {
        option (google.api.http) = {
            delete: "/users/me/phone"
        };

        option (zitadel.v1.auth_option) = {
            permission: "authenticated"
        };

        option (grpc.gateway.protoc_gen_openapiv2.options.openapiv2_operation) = {
            tags: "User Phone";
            summary: "Remove Phone Number";
            description: "The phone number of the authenticated user will be removed."
        };
    }

    rpc RemoveMyAvatar(RemoveMyAvatarRequest) returns (RemoveMyAvatarResponse) {
        option (google.api.http) = {
            delete: "/users/me/avatar"
        };

        option (zitadel.v1.auth_option) = {
            permission: "authenticated"
        };

        option (grpc.gateway.protoc_gen_openapiv2.options.openapiv2_operation) = {
            tags: "User";
            summary: "Remove My Avatar";
            description: "Remove the avatar of the authenticated user. If no avatar is set a shortcut of the name of the user will be presented."
        };
    }

    rpc ListMyLinkedIDPs(ListMyLinkedIDPsRequest) returns (ListMyLinkedIDPsResponse) {
        option (google.api.http) = {
            post: "/users/me/idps/_search"
            body: "*"
        };

        option (zitadel.v1.auth_option) = {
            permission: "authenticated"
        };

        option (grpc.gateway.protoc_gen_openapiv2.options.openapiv2_operation) = {
            tags: "User Social Login"
            summary: "List Social Logins";
            description: "Returns a list of all liked identity providers/social logins of the user. (e. Google, Microsoft, AzureAD, etc.)"
        };
    }

    rpc RemoveMyLinkedIDP(RemoveMyLinkedIDPRequest) returns (RemoveMyLinkedIDPResponse) {
        option (google.api.http) = {
            delete: "/users/me/idps/{idp_id}/{linked_user_id}"
        };

        option (zitadel.v1.auth_option) = {
            permission: "authenticated"
        };

        option (grpc.gateway.protoc_gen_openapiv2.options.openapiv2_operation) = {
            tags: "User Social Login"
            summary: "Remove Social Login";
            description: "Remove one of the linked social logins/identity providers of the authenticated user (e.g. Google, Microsoft, AzureAD, etc.). The user will not be able to log in with the given provider afterward. Make sure the user does have other possibilities to authenticate."
        };
    }

    rpc ListMyAuthFactors(ListMyAuthFactorsRequest) returns (ListMyAuthFactorsResponse) {
        option (google.api.http) = {
            post: "/users/me/auth_factors/_search"
        };

        option (zitadel.v1.auth_option) = {
            permission: "authenticated"
        };

        option (grpc.gateway.protoc_gen_openapiv2.options.openapiv2_operation) = {
            tags: "User Authentication Factor"
            summary: "List Authentication Factors";
            description: "Returns a list of possible authentication factors, multi-factor (MFA), second-factor (2FA)"
        };
    }

    rpc AddMyAuthFactorOTP(AddMyAuthFactorOTPRequest) returns (AddMyAuthFactorOTPResponse) {
        option (google.api.http) = {
            post: "/users/me/auth_factors/otp"
            body: "*"
        };
        option (zitadel.v1.auth_option) = {
            permission: "authenticated"
        };

        option (grpc.gateway.protoc_gen_openapiv2.options.openapiv2_operation) = {
            tags: "User Authentication Factor"
            summary: "Add One-Time-Password (OTP)";
            description: "Add a new One-Time-Password (OTP) factor to the authenticated user. OTP is an authenticator app like Google/Microsoft Authenticator, Authy, etc. Only one OTP per user is allowed. After adding a new OTP it has to be verified."
        };
    }

    rpc VerifyMyAuthFactorOTP(VerifyMyAuthFactorOTPRequest) returns (VerifyMyAuthFactorOTPResponse) {
        option (google.api.http) = {
            post: "/users/me/auth_factors/otp/_verify"
            body: "*"
        };

        option (zitadel.v1.auth_option) = {
            permission: "authenticated"
        };

        option (grpc.gateway.protoc_gen_openapiv2.options.openapiv2_operation) = {
            tags: "User Authentication Factor"
            summary: "Verify One-Time-Password (OTP)";
            description: "Verify the last added One-Time-Password (OTP) factor of the authenticated user. OTP is an authenticator app like Google/Microsoft Authenticator, Authy, etc. Only one OTP per user is allowed."
        };
    }

    rpc RemoveMyAuthFactorOTP(RemoveMyAuthFactorOTPRequest) returns (RemoveMyAuthFactorOTPResponse) {
        option (google.api.http) = {
            delete: "/users/me/auth_factors/otp"
        };

        option (zitadel.v1.auth_option) = {
            permission: "authenticated"
        };

        option (grpc.gateway.protoc_gen_openapiv2.options.openapiv2_operation) = {
            tags: "User Authentication Factor"
            summary: "Remove One-Time-Password (OTP)";
            description: "Remove the configured One-Time-Password (OTP) factor of the authenticated user. OTP is an authenticator app like Google/Microsoft Authenticator, Authy, etc. As only one OTP per user is allowed, the user will not have OTP as a second-factor afterward."
        };
    }

    rpc AddMyAuthFactorU2F(AddMyAuthFactorU2FRequest) returns (AddMyAuthFactorU2FResponse) {
        option (google.api.http) = {
            post: "/users/me/auth_factors/u2f"
            body: "*"
        };
        option (zitadel.v1.auth_option) = {
            permission: "authenticated"
        };

        option (grpc.gateway.protoc_gen_openapiv2.options.openapiv2_operation) = {
            tags: "User Authentication Factor"
            summary: "Add Universal Second Factor (U2F)";
            description: "Add a new Universal-Second-Factor (U2F) to the authenticated user. U2F is a device-dependent authentication like FingerScan, FaceID, WindowHello, etc. The factor has to be verified after adding. Multiple factors can be added."
        };
    }

    rpc VerifyMyAuthFactorU2F(VerifyMyAuthFactorU2FRequest) returns (VerifyMyAuthFactorU2FResponse) {
        option (google.api.http) = {
            post: "/users/me/auth_factors/u2f/_verify"
            body: "*"
        };

        option (zitadel.v1.auth_option) = {
            permission: "authenticated"
        };

        option (grpc.gateway.protoc_gen_openapiv2.options.openapiv2_operation) = {
            tags: "User Authentication Factor"
            summary: "Add Universal Second Factor (U2F)";
            description: "Verify the last added new Universal-Second-Factor (U2F) to the authenticated user."
        };
    }

    rpc RemoveMyAuthFactorU2F(RemoveMyAuthFactorU2FRequest) returns (RemoveMyAuthFactorU2FResponse) {
        option (google.api.http) = {
            delete: "/users/me/auth_factors/u2f/{token_id}"
        };

        option (zitadel.v1.auth_option) = {
            permission: "authenticated"
        };

        option (grpc.gateway.protoc_gen_openapiv2.options.openapiv2_operation) = {
            tags: "User Authentication Factor"
            summary: "Remove Universal Second Factor (U2F)";
            description: "Remove a specific Universal-Second-Factor (U2F) from the authenticated user by sending the id."
        };
    }

    rpc ListMyPasswordless(ListMyPasswordlessRequest) returns (ListMyPasswordlessResponse) {
        option (google.api.http) = {
            post: "/users/me/passwordless/_search"
        };
        option (zitadel.v1.auth_option) = {
            permission: "authenticated"
        };

        option (grpc.gateway.protoc_gen_openapiv2.options.openapiv2_operation) = {
            tags: "User Authentication Factor"
            summary: "List Passkey";
            description: "Get the list of configured passkey authentication methods. Like FingerPrint, FaceID, WindowsHello, HardwareToken, etc."
        };
    }

    rpc AddMyPasswordless(AddMyPasswordlessRequest) returns (AddMyPasswordlessResponse) {
        option (google.api.http) = {
            post: "/users/me/passwordless"
            body: "*"
        };
        option (zitadel.v1.auth_option) = {
            permission: "authenticated"
        };

        option (grpc.gateway.protoc_gen_openapiv2.options.openapiv2_operation) = {
            tags: "User Authentication Factor"
            summary: "Add passkey";
            description: "Add a new passkey authentication method to the authenticated user. Like FingerPrint, FaceID, WindowsHello, HardwareToken, etc. Multiple passkeys can be configured."
        };
    }

    rpc AddMyPasswordlessLink(AddMyPasswordlessLinkRequest) returns (AddMyPasswordlessLinkResponse) {
        option (google.api.http) = {
            post: "/users/me/passwordless/_link"
            body: "*"
        };
        option (zitadel.v1.auth_option) = {
            permission: "authenticated"
        };

        option (grpc.gateway.protoc_gen_openapiv2.options.openapiv2_operation) = {
            tags: "User Authentication Factor"
            summary: "Add passkey link";
            description: "Adds a new passkey authenticator link to the authenticated user and returns it in the response. This link enables the user to register a new device if current passkey devices are all platform authenticators. e.g. User has already registered Windows Hello and wants to register FaceID on the iPhone"
        };
    }

    rpc SendMyPasswordlessLink(SendMyPasswordlessLinkRequest) returns (SendMyPasswordlessLinkResponse) {
        option (google.api.http) = {
            post: "/users/me/passwordless/_send_link"
            body: "*"
        };
        option (zitadel.v1.auth_option) = {
            permission: "authenticated"
        };

        option (grpc.gateway.protoc_gen_openapiv2.options.openapiv2_operation) = {
            tags: "User Authentication Factor"
            summary: "Send passkey link";
            description: "Adds a new passkey authenticator link to the authenticated user and sends it to the registered email address. This link enables the user to register a new device if current passkey devices are all platform authenticators. e.g. User has already registered Windows Hello and wants to register FaceID on the iPhone"
        };
    }

    rpc VerifyMyPasswordless(VerifyMyPasswordlessRequest) returns (VerifyMyPasswordlessResponse) {
        option (google.api.http) = {
            post: "/users/me/passwordless/_verify"
            body: "*"
        };

        option (zitadel.v1.auth_option) = {
            permission: "authenticated"
        };

        option (grpc.gateway.protoc_gen_openapiv2.options.openapiv2_operation) = {
            tags: "User Authentication Factor"
            summary: "Verify passkey";
            description: "Verifies the last added passkey configuration of the authenticated user."
        };
    }

    rpc RemoveMyPasswordless(RemoveMyPasswordlessRequest) returns (RemoveMyPasswordlessResponse) {
        option (google.api.http) = {
            delete: "/users/me/passwordless/{token_id}"
        };

        option (zitadel.v1.auth_option) = {
            permission: "authenticated"
        };

        option (grpc.gateway.protoc_gen_openapiv2.options.openapiv2_operation) = {
            tags: "User Authentication Factor"
            summary: "Remove passkey";
            description: "Remove a passkey configuration from the authenticated user. The user will not be able to log in with that configuration afterward. Make sure the user has other possibilities to log in."
        };
    }

    rpc ListMyUserGrants(ListMyUserGrantsRequest) returns (ListMyUserGrantsResponse) {
        option (google.api.http) = {
            post: "/usergrants/me/_search"
            body: "*"
        };
        option (zitadel.v1.auth_option) = {
            permission: "authenticated"
        };

        option (grpc.gateway.protoc_gen_openapiv2.options.openapiv2_operation) = {
            tags: "User Authorizations/Grants"
            summary: "List My Authorizations/Grants";
            description: "Returns a list of the authorizations/user grants the authenticated user has. User grants consist of an organization, a project and 1-n roles."
        };
    }

    rpc ListMyProjectOrgs(ListMyProjectOrgsRequest) returns (ListMyProjectOrgsResponse) {
        option (google.api.http) = {
            post: "/global/projectorgs/_search"
            body: "*"
        };

        option (zitadel.v1.auth_option) = {
            permission: "authenticated"
        };

        option (grpc.gateway.protoc_gen_openapiv2.options.openapiv2_operation) = {
            tags: "User Authorizations/Grants"
            summary: "List My Authorizations/Grants";
            description: "Returns a list of the organizations where the authenticated user has any authorizations/user grants. The request is made in the context of the requested project. This request can be used in multi-tenancy applications to show the user a tenant switcher."
        };
    }

    rpc ListMyZitadelPermissions(ListMyZitadelPermissionsRequest) returns (ListMyZitadelPermissionsResponse) {
        option (google.api.http) = {
            post: "/permissions/zitadel/me/_search"
        };

        option (zitadel.v1.auth_option) = {
            permission: "authenticated"
        };

        option (grpc.gateway.protoc_gen_openapiv2.options.openapiv2_operation) = {
            tags: "User Authorizations/Grants"
            summary: "List My ZITADEL Permissions";
            description: "Returns a list of permissions the authenticated user has in ZITADEL based on the manager roles the user has. (e.g: ORG_OWNER = org.read, org.write, ...)."
        };
    }

    rpc ListMyProjectPermissions(ListMyProjectPermissionsRequest) returns (ListMyProjectPermissionsResponse) {
        option (google.api.http) = {
            post: "/permissions/me/_search"
        };

        option (zitadel.v1.auth_option) = {
            permission: "authenticated"
        };

        option (grpc.gateway.protoc_gen_openapiv2.options.openapiv2_operation) = {
            tags: "User Authorizations/Grants"
            summary: "List My Project Permissions";
            description: "Returns a list of roles for the authenticated user and for the requesting project (based on the token)."
        };
    }

    rpc ListMyMemberships(ListMyMembershipsRequest) returns (ListMyMembershipsResponse) {
        option (google.api.http) = {
            post: "/memberships/me/_search"
            body: "*"
        };

        option (zitadel.v1.auth_option) = {
            permission: "authenticated"
        };

        option (grpc.gateway.protoc_gen_openapiv2.options.openapiv2_operation) = {
            tags: "User Memberships"
            summary: "List My ZITADEL Permissions";
            description: "Show all the permissions my user has in ZITADEL (ZITADEL Manager). The limit should always be set, there is a default limit set by the service"
        };
    }

    rpc GetMyLabelPolicy(GetMyLabelPolicyRequest) returns (GetMyLabelPolicyResponse) {
        option (google.api.http) = {
            get: "/policies/label"
        };

        option (zitadel.v1.auth_option) = {
            permission: "authenticated"
        };

        option (grpc.gateway.protoc_gen_openapiv2.options.openapiv2_operation) = {
            tags: "Policies";
            summary: "Get Label Policy";
            description: "Returns the label settings that should be used for the authenticated user. It is set either on an instance or organization level. This policy defines the branding, colors, fonts, images, etc."
        };
    }

    rpc GetMyPrivacyPolicy(GetMyPrivacyPolicyRequest) returns (GetMyPrivacyPolicyResponse) {
        option (google.api.http) = {
            get: "/policies/privacy"
        };

        option (zitadel.v1.auth_option) = {
            permission: "authenticated"
        };

        option (grpc.gateway.protoc_gen_openapiv2.options.openapiv2_operation) = {
            tags: "Policies";
            summary: "Get Privacy Policy";
            description: "Returns the privacy settings that should be used for the authenticated user. It is set either on an instance or organization level. This policy defines the TOS and terms of service links."
        };
    }

    rpc GetMyLoginPolicy(GetMyLoginPolicyRequest) returns (GetMyLoginPolicyResponse) {
        option (google.api.http) = {
            get: "/policies/login"
        };

        option (zitadel.v1.auth_option) = {
            permission: "authenticated"
        };

        option (grpc.gateway.protoc_gen_openapiv2.options.openapiv2_operation) = {
            tags: "Policies";
            summary: "Get Login Policy";
            description: "Returns the login settings that should be used for the authenticated user. It is set either on an instance or organization level. This policy defines what possibilities the user has to authenticate and to use in the login, e.g social logins, MFA, passkey, etc."
        };
    }
}

//This is an empty request
message HealthzRequest {}

//This is an empty response
message HealthzResponse {}

//This is an empty request
message GetSupportedLanguagesRequest {}

//This is an empty response
message GetSupportedLanguagesResponse {
    repeated string languages = 1 [
        (grpc.gateway.protoc_gen_openapiv2.options.openapiv2_field) = {
            example: "[\"en\", \"de\", \"it\"]"
        }
    ];
}

//This is an empty request
// the request parameters are read from the token-header
message GetMyUserRequest {}

message GetMyUserResponse {
    zitadel.user.v1.User user = 1;
    google.protobuf.Timestamp last_login = 2 [
        (grpc.gateway.protoc_gen_openapiv2.options.openapiv2_field) = {
            description: "The timestamp of the last successful login";
        }
    ];
}

//This is an empty request
// the request parameters are read from the token-header
message RemoveMyUserRequest {}

message RemoveMyUserResponse{
    zitadel.v1.ObjectDetails details = 1;
}

message ListMyUserChangesRequest {
    zitadel.change.v1.ChangeQuery query = 1;
}

message ListMyUserChangesResponse {
    reserved 1;
    reserved "details";
    // zitadel.v1.ListDetails details = 1; was always returned empty (as we cannot get the necessary info)
    repeated zitadel.change.v1.Change result = 2;
}

//This is an empty request
message ListMyUserSessionsRequest {}

message ListMyUserSessionsResponse {
    repeated zitadel.user.v1.Session result = 1;
}

message ListMyMetadataRequest {
    zitadel.v1.ListQuery query = 1;
    repeated zitadel.metadata.v1.MetadataQuery queries = 2;
}

message ListMyMetadataResponse {
    zitadel.v1.ListDetails details = 1;
    repeated zitadel.metadata.v1.Metadata result = 2;
}

message GetMyMetadataRequest {
    string key = 1 [(validate.rules).string = {min_len: 1, max_len: 200}];
}

message GetMyMetadataResponse {
    zitadel.metadata.v1.Metadata metadata = 1;
}

message SetMyMetadataRequest {
    string key = 1 [(validate.rules).string = {min_len: 1, max_len: 200}];
    bytes value = 2 [(validate.rules).bytes = {min_len: 1, max_len: 500000}];
}

message SetMyMetadataResponse {
    zitadel.v1.ObjectDetails details = 1;
}

message BulkSetMyMetadataRequest {
    message Metadata {
        string key = 1 [(validate.rules).string = {min_len: 1, max_len: 200}];
        bytes value = 2 [(validate.rules).bytes = {min_len: 1, max_len: 500000}];
    }
    repeated Metadata metadata = 1;
}

message BulkSetMyMetadataResponse {
    zitadel.v1.ObjectDetails details = 1;
}

message RemoveMyMetadataRequest {
    string key = 1 [(validate.rules).string = {min_len: 1, max_len: 200}];
}

message RemoveMyMetadataResponse {
    zitadel.v1.ObjectDetails details = 1;
}

message BulkRemoveMyMetadataRequest {
    repeated string keys = 1 [(validate.rules).repeated.items.string = {min_len: 1, max_len: 200}];
}

message BulkRemoveMyMetadataResponse {
    zitadel.v1.ObjectDetails details = 1;
}

//This is an empty request
message ListMyRefreshTokensRequest {}

message ListMyRefreshTokensResponse {
    zitadel.v1.ListDetails details = 1;
    repeated zitadel.user.v1.RefreshToken result = 2;
}

message RevokeMyRefreshTokenRequest {
    string id = 1 [(validate.rules).string = {min_len: 1, max_len: 200}];
}

message RevokeMyRefreshTokenResponse {
    zitadel.v1.ObjectDetails details = 1;
}

//This is an empty request
message RevokeAllMyRefreshTokensRequest {}

//This is an empty response
message RevokeAllMyRefreshTokensResponse {}

message UpdateMyUserNameRequest {
    string user_name = 1 [(validate.rules).string = {min_len: 1, max_len: 200}];
}

message UpdateMyUserNameResponse {
    zitadel.v1.ObjectDetails details = 1;
}

//This is an empty request
message GetMyPasswordComplexityPolicyRequest {}

message GetMyPasswordComplexityPolicyResponse {
    zitadel.policy.v1.PasswordComplexityPolicy policy = 1;
}

message UpdateMyPasswordRequest {
    string old_password = 1 [
        (validate.rules).string = {min_len: 1, max_bytes: 70},
        (google.api.field_behavior) = REQUIRED,
        (grpc.gateway.protoc_gen_openapiv2.options.openapiv2_field) = {
            min_length: 1;
            example: "\"MyOldPassword12!\"";
        }
    ];
    string new_password = 2 [
        (validate.rules).string = {min_len: 1, max_bytes: 70},
        (google.api.field_behavior) = REQUIRED,
        (grpc.gateway.protoc_gen_openapiv2.options.openapiv2_field) = {
            min_length: 1;
            example: "\"MyNewPassword12!\"";
        }
    ];
}

message UpdateMyPasswordResponse {
    zitadel.v1.ObjectDetails details = 1;
}

//This is an empty request
message GetMyProfileRequest {}

message GetMyProfileResponse {
    zitadel.v1.ObjectDetails details = 1;
    zitadel.user.v1.Profile profile = 2;
}

message UpdateMyProfileRequest {
    string first_name = 1 [
        (validate.rules).string = {min_len: 1, max_len: 200},
        (google.api.field_behavior) = REQUIRED,
        (grpc.gateway.protoc_gen_openapiv2.options.openapiv2_field) = {
            min_length: 1;
            max_length: 200;
            example: "\"Minnie\"";
        }
    ];
    string last_name = 2 [
        (validate.rules).string = {min_len: 1, max_len: 200},
        (google.api.field_behavior) = REQUIRED,
        (grpc.gateway.protoc_gen_openapiv2.options.openapiv2_field) = {
            min_length: 1;
            max_length: 200;
            example: "\"Mouse\"";
        }
    ];
    string nick_name = 3 [
        (validate.rules).string = {max_len: 200},
        (grpc.gateway.protoc_gen_openapiv2.options.openapiv2_field) = {
            min_length: 1;
            max_length: 200;
            example: "\"Minnie\"";
        }
    ];
    string display_name = 4 [
        (validate.rules).string = {min_len: 1, max_len: 200},(google.api.field_behavior) = REQUIRED,
        (grpc.gateway.protoc_gen_openapiv2.options.openapiv2_field) = {
            min_length: 1;
            max_length: 200;
            example: "\"Minnie Mouse\"";
        }
    ];
    string preferred_language = 5 [
        (validate.rules).string = {max_len: 10},
        (grpc.gateway.protoc_gen_openapiv2.options.openapiv2_field) = {
            max_length: 10;
            example: "\"en\"";
        }
    ];
    zitadel.user.v1.Gender gender = 6;
}

message UpdateMyProfileResponse {
    zitadel.v1.ObjectDetails details = 1;
}

//This is an empty request
message GetMyEmailRequest {}

message GetMyEmailResponse {
    zitadel.v1.ObjectDetails details = 1;
    zitadel.user.v1.Email email = 2;
}

message SetMyEmailRequest {
    string email = 1 [
        (validate.rules).string.email = true,
        (google.api.field_behavior) = REQUIRED,
        (grpc.gateway.protoc_gen_openapiv2.options.openapiv2_field) = {
            example: "\"gigi@zitadel.com\"";
        }
    ];
}

message SetMyEmailResponse {
    zitadel.v1.ObjectDetails details = 1;
}

message VerifyMyEmailRequest {
    string code = 1 [
        (validate.rules).string = {min_len: 1, max_len: 200},
        (google.api.field_behavior) = REQUIRED,
        (grpc.gateway.protoc_gen_openapiv2.options.openapiv2_field) = {
            min_length: 1;
            max_length: 200;
            example: "\"H83J3\"";
        }
    ];
}

message VerifyMyEmailResponse {
    zitadel.v1.ObjectDetails details = 1;
}

//This is an empty request
message ResendMyEmailVerificationRequest {}

message ResendMyEmailVerificationResponse {
    zitadel.v1.ObjectDetails details = 1;
}

//This is an empty request
message GetMyPhoneRequest {}

message GetMyPhoneResponse {
    zitadel.v1.ObjectDetails details = 1;
    zitadel.user.v1.Phone phone = 2;
}

message SetMyPhoneRequest {
    string phone = 1 [
        (validate.rules).string = {min_len: 1, max_len: 50, prefix: "+"},
        (google.api.field_behavior) = REQUIRED,
        (grpc.gateway.protoc_gen_openapiv2.options.openapiv2_field) = {
            min_length: 1;
            max_length: 50;
            example: "\"+41 71 000 00 00\"";
        }
    ];
}

message SetMyPhoneResponse {
    zitadel.v1.ObjectDetails details = 1;
}

message VerifyMyPhoneRequest {
    string code = 1 [
        (validate.rules).string = {min_len: 1, max_len: 200},
        (google.api.field_behavior) = REQUIRED,
        (grpc.gateway.protoc_gen_openapiv2.options.openapiv2_field) = {
            min_length: 1;
            max_length: 200;
            example: "\"H83J3\"";
        }
    ];
}

message VerifyMyPhoneResponse {
    zitadel.v1.ObjectDetails details = 1;
}

//This is an empty request
message ResendMyPhoneVerificationRequest {}

message ResendMyPhoneVerificationResponse {
    zitadel.v1.ObjectDetails details = 1;
}

//This is an empty request
message RemoveMyPhoneRequest {}

message RemoveMyPhoneResponse {
    zitadel.v1.ObjectDetails details = 1;
}

//This is an empty request
message RemoveMyAvatarRequest {}

message RemoveMyAvatarResponse {
    zitadel.v1.ObjectDetails details = 1;
}

message ListMyLinkedIDPsRequest {
    //list limitations and ordering
    zitadel.v1.ListQuery query = 1;

    //PLANNED: queries for IDP name and login name
}

message ListMyLinkedIDPsResponse {
    zitadel.v1.ListDetails details = 1;
    repeated zitadel.idp.v1.IDPUserLink result = 2;
}

message RemoveMyLinkedIDPRequest {
    string idp_id = 1 [(validate.rules).string = {min_len: 1, max_len: 200}];
    string linked_user_id = 2 [(validate.rules).string = {min_len: 1, max_len: 200}];
}

message RemoveMyLinkedIDPResponse {
    zitadel.v1.ObjectDetails details = 1;
}

//This is an empty request
message ListMyAuthFactorsRequest {}

message ListMyAuthFactorsResponse {
    repeated zitadel.user.v1.AuthFactor result = 1;
}

//This is an empty request
message AddMyAuthFactorU2FRequest {}

message AddMyAuthFactorU2FResponse {
    zitadel.user.v1.WebAuthNKey key = 1;
    zitadel.v1.ObjectDetails details = 2;
}

//This is an empty request
message AddMyAuthFactorOTPRequest {}

message AddMyAuthFactorOTPResponse {
    string url = 1 [
        (grpc.gateway.protoc_gen_openapiv2.options.openapiv2_field) = {
            example: "\"otpauth://totp/ZITADEL:gigi@acme.zitadel.cloud?algorithm=SHA1&digits=6&issuer=ZITADEL&period=30&secret=TJOPWSDYILLHXFV4MLKNNJOWFG7VSDCK\"";
        }
    ];
    string secret = 2 [
        (grpc.gateway.protoc_gen_openapiv2.options.openapiv2_field) = {
            example: "\"TJOPWSDYILLHXFV4MLKNNJOWFG7VSDCK\"";
        }
    ];
    zitadel.v1.ObjectDetails details = 3;
}

message VerifyMyAuthFactorOTPRequest {
    string code = 1 [
        (validate.rules).string = {min_len: 1, max_len: 200},
        (google.api.field_behavior) = REQUIRED,
        (grpc.gateway.protoc_gen_openapiv2.options.openapiv2_field) = {
            example: "\"123456\"";
        }
    ];
}

message VerifyMyAuthFactorOTPResponse {
    zitadel.v1.ObjectDetails details = 1;
}

message VerifyMyAuthFactorU2FRequest {
    zitadel.user.v1.WebAuthNVerification verification = 1 [(validate.rules).message.required = true];
}

message VerifyMyAuthFactorU2FResponse {
    zitadel.v1.ObjectDetails details = 1;
}

//This is an empty request
message RemoveMyAuthFactorOTPRequest {}

message RemoveMyAuthFactorOTPResponse {
    zitadel.v1.ObjectDetails details = 1;
}

message RemoveMyAuthFactorU2FRequest {
    string token_id = 1 [(validate.rules).string = {min_len: 1, max_len: 200}];
}

message RemoveMyAuthFactorU2FResponse {
    zitadel.v1.ObjectDetails details = 1;
}

//This is an empty request
message ListMyPasswordlessRequest {}

message ListMyPasswordlessResponse {
    repeated zitadel.user.v1.WebAuthNToken result = 1;
}

//This is an empty request
message AddMyPasswordlessRequest {}

message AddMyPasswordlessResponse {
    zitadel.user.v1.WebAuthNKey key = 1;
    zitadel.v1.ObjectDetails details = 2;
}

//This is an empty request
message AddMyPasswordlessLinkRequest {}

message AddMyPasswordlessLinkResponse {
    zitadel.v1.ObjectDetails details = 1;
    string link = 2 [
        (grpc.gateway.protoc_gen_openapiv2.options.openapiv2_field) = {
            example: "\"https://acme.com/ui/login/login/passwordless/init?userID=182156264229306625&orgID=165947650742997249&codeID=200949504189388947&code=kFfsO8OizZPS\"";
        }
    ];
    google.protobuf.Duration expiration = 3 [
        (grpc.gateway.protoc_gen_openapiv2.options.openapiv2_field) = {
            example: "\"3600s\"";
        }
    ];
}

//This is an empty request
message SendMyPasswordlessLinkRequest {}

message SendMyPasswordlessLinkResponse {
    zitadel.v1.ObjectDetails details = 1;
}

message VerifyMyPasswordlessRequest {
    zitadel.user.v1.WebAuthNVerification verification = 1 [(validate.rules).message.required = true];
}

message VerifyMyPasswordlessResponse {
    zitadel.v1.ObjectDetails details = 1;
}

message RemoveMyPasswordlessRequest {
    string token_id = 1 [(validate.rules).string = {min_len: 1, max_len: 200}];
}

message RemoveMyPasswordlessResponse {
    zitadel.v1.ObjectDetails details = 1;
}

message ListMyUserGrantsRequest {
    //list limitations and ordering
    zitadel.v1.ListQuery query = 1;
}

message ListMyUserGrantsResponse {
    zitadel.v1.ListDetails details = 1;
    repeated UserGrant result = 2;
}

message UserGrant {
<<<<<<< HEAD
    string org_id = 1;
    string project_id = 2;
    string user_id = 3;
    // Deprecated: user role_keys
    repeated string roles = 4;
    string org_name = 5;
    string grant_id = 6;
    zitadel.v1.ObjectDetails details = 7;
    string org_domain = 8;
    string project_name = 9;
    string project_grant_id = 10;
    repeated string role_keys = 11;
=======
    string org_id = 1 [
        (grpc.gateway.protoc_gen_openapiv2.options.openapiv2_field) = {
            example: "\"69629026806489455\""
        }
    ];
    string project_id = 2 [
        (grpc.gateway.protoc_gen_openapiv2.options.openapiv2_field) = {
            example: "\"98729028932384528\""
        }
    ];
    string user_id = 3 [
        (grpc.gateway.protoc_gen_openapiv2.options.openapiv2_field) = {
            example: "\"28746028909593987\""
        }
    ];
    repeated string roles = 4 [
        (grpc.gateway.protoc_gen_openapiv2.options.openapiv2_field) = {
            example: "[\"RoleKey1\", \"RoleKey2\"]"
        }
    ];
    string org_name = 5 [
        (grpc.gateway.protoc_gen_openapiv2.options.openapiv2_field) = {
            example: "\"ZITADEL\""
        }
    ];
    string grant_id = 6 [
        (grpc.gateway.protoc_gen_openapiv2.options.openapiv2_field) = {
            example: "\"\""
        }
    ];
>>>>>>> aa9518ac
}

message ListMyProjectOrgsRequest {
    //list limitations and ordering
    zitadel.v1.ListQuery query = 1;
    //criteria the client is looking for
    repeated zitadel.org.v1.OrgQuery queries = 2;
}

message ListMyProjectOrgsResponse {
    zitadel.v1.ListDetails details = 1;
    repeated zitadel.org.v1.Org result = 2;
}

//This is an empty request
message ListMyZitadelPermissionsRequest {}

message ListMyZitadelPermissionsResponse {
    repeated string result = 1 [
        (grpc.gateway.protoc_gen_openapiv2.options.openapiv2_field) = {
            example: "[\"org.read\", \"org.write\"]"
        }
    ];
}

//This is an empty request
message ListMyProjectPermissionsRequest {}

message ListMyProjectPermissionsResponse {
    repeated string result = 1 [
        (grpc.gateway.protoc_gen_openapiv2.options.openapiv2_field) = {
            example: "[\"RoleKey1\", \"RoleKey2\"]"
        }
    ];
}

message ListMyMembershipsRequest {
    //the field the result is sorted
    zitadel.v1.ListQuery query = 1;
    //criteria the client is looking for
    repeated zitadel.user.v1.MembershipQuery queries = 2;
}

message ListMyMembershipsResponse {
    zitadel.v1.ListDetails details = 1;
    repeated zitadel.user.v1.Membership result = 2;
}

//This is an empty request
message GetMyLabelPolicyRequest {}

message GetMyLabelPolicyResponse {
    zitadel.policy.v1.LabelPolicy policy = 1;
}

//This is an empty request
message GetMyPrivacyPolicyRequest {}

message GetMyPrivacyPolicyResponse {
    zitadel.policy.v1.PrivacyPolicy policy = 1;
}

//This is an empty request
message GetMyLoginPolicyRequest {}

message GetMyLoginPolicyResponse {
    zitadel.policy.v1.LoginPolicy policy = 1;
}<|MERGE_RESOLUTION|>--- conflicted
+++ resolved
@@ -1414,7 +1414,6 @@
 }
 
 message UserGrant {
-<<<<<<< HEAD
     string org_id = 1;
     string project_id = 2;
     string user_id = 3;
@@ -1427,38 +1426,6 @@
     string project_name = 9;
     string project_grant_id = 10;
     repeated string role_keys = 11;
-=======
-    string org_id = 1 [
-        (grpc.gateway.protoc_gen_openapiv2.options.openapiv2_field) = {
-            example: "\"69629026806489455\""
-        }
-    ];
-    string project_id = 2 [
-        (grpc.gateway.protoc_gen_openapiv2.options.openapiv2_field) = {
-            example: "\"98729028932384528\""
-        }
-    ];
-    string user_id = 3 [
-        (grpc.gateway.protoc_gen_openapiv2.options.openapiv2_field) = {
-            example: "\"28746028909593987\""
-        }
-    ];
-    repeated string roles = 4 [
-        (grpc.gateway.protoc_gen_openapiv2.options.openapiv2_field) = {
-            example: "[\"RoleKey1\", \"RoleKey2\"]"
-        }
-    ];
-    string org_name = 5 [
-        (grpc.gateway.protoc_gen_openapiv2.options.openapiv2_field) = {
-            example: "\"ZITADEL\""
-        }
-    ];
-    string grant_id = 6 [
-        (grpc.gateway.protoc_gen_openapiv2.options.openapiv2_field) = {
-            example: "\"\""
-        }
-    ];
->>>>>>> aa9518ac
 }
 
 message ListMyProjectOrgsRequest {
