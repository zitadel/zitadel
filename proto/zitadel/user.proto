--- conflicted
+++ resolved
@@ -572,11 +572,7 @@
 }
 
 
-<<<<<<< HEAD
-message MachineToken {
-=======
 message PersonalAccessToken {
->>>>>>> 699fdaf6
     string id = 1 [
         (grpc.gateway.protoc_gen_openapiv2.options.openapiv2_field) = {
             example: "\"69629023906488334\"";
