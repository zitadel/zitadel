syntax = "proto3";

import "zitadel/app.proto";
import "zitadel/idp.proto";
import "zitadel/user.proto";
import "zitadel/object.proto";
import "zitadel/options.proto";
import "zitadel/org.proto";
import "zitadel/member.proto";
import "zitadel/project.proto";
import "zitadel/policy.proto";
import "zitadel/text.proto";
import "zitadel/message.proto";
import "zitadel/change.proto";
import "zitadel/auth_n_key.proto";
import "zitadel/metadata.proto";
import "zitadel/action.proto";

import "google/api/annotations.proto";
import "google/protobuf/timestamp.proto";
import "google/protobuf/duration.proto";
import "protoc-gen-openapiv2/options/annotations.proto";
import "validate/validate.proto";


package zitadel.management.v1;

option go_package ="github.com/zitadel/zitadel/pkg/grpc/management";

option (grpc.gateway.protoc_gen_openapiv2.options.openapiv2_swagger) = {
    info: {
        title: "Management API";
        version: "1.0";
        description: "The management API is as the name states the interface where systems can mutate IAM objects like, organisations, projects, clients, users and so on if they have the necessary access rights.";
        contact:{
            name: "ZITADEL"
            url: "https://zitadel.com"
            email: "hi@zitadel.com"
        }
        license: {
            name: "Apache License 2.0",
            url: "https://github.com/zitadel/zitadel/blob/main/LICENSE"
        };
    };

    schemes: HTTPS;

    consumes: "application/json";
    produces: "application/json";

    consumes: "application/grpc";
    produces: "application/grpc";

    consumes: "application/grpc-web+proto";
    produces: "application/grpc-web+proto";

    host: "api.zitadel.ch";
    base_path: "/management/v1";

    external_docs: {
        description: "Detailed information about ZITADEL",
        url: "https://docs.zitadel.com"
    }

    extensions: {
		key: "x-zitadel-orgid";
		value: {
			string_value: "your-org-id";
		}
	}
};


service ManagementService {
    rpc Healthz(HealthzRequest) returns (HealthzResponse) {
        option (google.api.http) = {
            get: "/healthz"
        };
    }

    rpc GetOIDCInformation(GetOIDCInformationRequest) returns (GetOIDCInformationResponse) {
        option (google.api.http) = {
            get: "/zitadel/docs"
        };
    }

    // Returns some needed settings of the IAM (Global Organisation ID, Zitadel Project ID)
    rpc GetIAM(GetIAMRequest) returns (GetIAMResponse) {
        option (google.api.http) = {
            get: "/iam"
        };

        option (zitadel.v1.auth_option) = {
            permission: "authenticated"
        };
    }

    // Returns the default languages
    rpc GetSupportedLanguages(GetSupportedLanguagesRequest) returns (GetSupportedLanguagesResponse) {
        option (google.api.http) = {
            get: "/languages";
        };

        option (zitadel.v1.auth_option) = {
            permission: "authenticated";
        };
    }

    // Returns the requested full blown user (human or machine)
    rpc GetUserByID(GetUserByIDRequest) returns (GetUserByIDResponse) {
        option (google.api.http) = {
            get: "/users/{id}"
        };

        option (zitadel.v1.auth_option) = {
            permission: "user.read"
        };
    }

    // Searches a user over all organisations
    // the login name has to match exactly
    rpc GetUserByLoginNameGlobal(GetUserByLoginNameGlobalRequest) returns (GetUserByLoginNameGlobalResponse) {
        option (google.api.http) = {
            get: "/global/users/_by_login_name"
        };

        option (zitadel.v1.auth_option) = {
            permission: "user.global.read"
        };

        option (grpc.gateway.protoc_gen_openapiv2.options.openapiv2_operation) = {
            summary: "Search a user within all organisations by it's loginname";
            description: "The request only returns data if the login name matches exactly."
            tags: "user";
            tags: "global";
            responses: {
                key: "200"
                value: {
                    description: "OK";
                }
            };
        };
    }

    // Return the users matching the query
    // Limit should always be set, there is a default limit set by the service
    rpc ListUsers(ListUsersRequest) returns (ListUsersResponse) {
        option (google.api.http) = {
            post: "/users/_search"
            body: "*"
        };

        option (zitadel.v1.auth_option) = {
            permission: "user.read"
        };
    }

    // Returns the history of the user (each event)
    // Limit should always be set, there is a default limit set by the service
    rpc ListUserChanges(ListUserChangesRequest) returns (ListUserChangesResponse) {
        option (google.api.http) = {
            post: "/users/{user_id}/changes/_search"
            body: "*"
        };

        option (zitadel.v1.auth_option) = {
            permission: "user.read"
        };
    }

    // Returns if a user with the searched email or username is unique
    rpc IsUserUnique(IsUserUniqueRequest) returns (IsUserUniqueResponse) {
        option (google.api.http) = {
            get: "/users/_is_unique"
        };

        option (zitadel.v1.auth_option) = {
            permission: "user.read"
        };
    }

    // Create a user of the type human
    // A email will be sent to the user if email is not verified or no password is set
    // If a password is given, the user has to change on the next login
    rpc AddHumanUser(AddHumanUserRequest) returns (AddHumanUserResponse) {
        option (google.api.http) = {
            post: "/users/human"
            body: "*"
        };

        option (zitadel.v1.auth_option) = {
            permission: "user.write"
        };
    }

    // Create a user of the type human
    // A email will be sent to the user if email is not verified or no password is set
    // If a password is given, the user doesn't have to change on the next login
    rpc ImportHumanUser(ImportHumanUserRequest) returns (ImportHumanUserResponse) {
        option (google.api.http) = {
            post: "/users/human/_import"
            body: "*"
        };

        option (zitadel.v1.auth_option) = {
            permission: "user.write"
        };
    }

    // Create a user of the type machine
    rpc AddMachineUser(AddMachineUserRequest) returns (AddMachineUserResponse) {
        option (google.api.http) = {
            post: "/users/machine"
            body: "*"
        };

        option (zitadel.v1.auth_option) = {
            permission: "user.write"
        };
    }

    // Changes the user state to deactivated
    // The user will not be able to login
    // returns an error if user state is already deactivated
    rpc DeactivateUser(DeactivateUserRequest) returns (DeactivateUserResponse) {
        option (google.api.http) = {
            post: "/users/{id}/_deactivate"
            body: "*"
        };

        option (zitadel.v1.auth_option) = {
            permission: "user.write"
        };
    }

    // Changes the user state to active
    // returns an error if user state is not deactivated
    rpc ReactivateUser(ReactivateUserRequest) returns (ReactivateUserResponse) {
        option (google.api.http) = {
            post: "/users/{id}/_reactivate"
            body: "*"
        };

        option (zitadel.v1.auth_option) = {
            permission: "user.write"
        };
    }

    // Changes the user state to deactivated
    // The user will not be able to login
    // returns an error if user state is already locked
    rpc LockUser(LockUserRequest) returns (LockUserResponse) {
        option (google.api.http) = {
            post: "/users/{id}/_lock"
            body: "*"
        };

        option (zitadel.v1.auth_option) = {
            permission: "user.write"
        };
    }

    // Changes the user state to active
    // returns an error if user state is not locked
    rpc UnlockUser(UnlockUserRequest) returns (UnlockUserResponse) {
        option (google.api.http) = {
            post: "/users/{id}/_unlock"
            body: "*"
        };

        option (zitadel.v1.auth_option) = {
            permission: "user.write"
        };
    }

    // Changes the user state to deleted
    rpc RemoveUser(RemoveUserRequest) returns (RemoveUserResponse) {
        option (google.api.http) = {
            delete: "/users/{id}"
        };

        option (zitadel.v1.auth_option) = {
            permission: "user.delete"
        };
    }

    // Changes the username
    rpc UpdateUserName(UpdateUserNameRequest) returns (UpdateUserNameResponse) {
        option (google.api.http) = {
            put: "/users/{user_id}/username"
            body: "*"
        };

        option (zitadel.v1.auth_option) = {
            permission: "user.write"
        };
    }

    // Sets a user metadata by key
    rpc SetUserMetadata(SetUserMetadataRequest) returns (SetUserMetadataResponse) {
        option (google.api.http) = {
            post: "/users/{id}/metadata/{key}"
            body: "*"
        };

        option (zitadel.v1.auth_option) = {
            permission: "user.write"
        };
    }

    // Set a list of user metadata
    rpc BulkSetUserMetadata(BulkSetUserMetadataRequest) returns (BulkSetUserMetadataResponse) {
        option (google.api.http) = {
            post: "/users/{id}/metadata/_bulk"
            body: "*"
        };

        option (zitadel.v1.auth_option) = {
            permission: "user.write"
        };
    }

    // Returns the user metadata
    rpc ListUserMetadata(ListUserMetadataRequest) returns (ListUserMetadataResponse) {
        option (google.api.http) = {
            post: "/users/{id}/metadata/_search"
            body: "*"
        };

        option (zitadel.v1.auth_option) = {
            permission: "user.read"
        };
    }

    // Returns the user metadata by key
    rpc GetUserMetadata(GetUserMetadataRequest) returns (GetUserMetadataResponse) {
        option (google.api.http) = {
            get: "/users/{id}/metadata/{key}"
        };

        option (zitadel.v1.auth_option) = {
            permission: "user.read"
        };
    }

    // Removes a user metadata by key
    rpc RemoveUserMetadata(RemoveUserMetadataRequest) returns (RemoveUserMetadataResponse) {
        option (google.api.http) = {
            delete: "/users/{id}/metadata/{key}"
        };

        option (zitadel.v1.auth_option) = {
            permission: "user.write"
        };
    }

    // Set a list of user metadata
    rpc BulkRemoveUserMetadata(BulkRemoveUserMetadataRequest) returns (BulkRemoveUserMetadataResponse) {
        option (google.api.http) = {
            delete: "/users/{id}/metadata/_bulk"
            body: "*"
        };

        option (zitadel.v1.auth_option) = {
            permission: "user.write"
        };
    }

    // Returns the profile of the human
    rpc GetHumanProfile(GetHumanProfileRequest) returns (GetHumanProfileResponse) {
        option (google.api.http) = {
            get: "/users/{user_id}/profile"
        };

        option (zitadel.v1.auth_option) = {
            permission: "user.read"
        };
    }

    // Changes the profile of the human
    rpc UpdateHumanProfile(UpdateHumanProfileRequest) returns (UpdateHumanProfileResponse) {
        option (google.api.http) = {
            put: "/users/{user_id}/profile"
            body: "*"
        };

        option (zitadel.v1.auth_option) = {
            permission: "user.write"
        };
    }

    // GetHumanEmail returns the email and verified state of the human
    rpc GetHumanEmail(GetHumanEmailRequest) returns (GetHumanEmailResponse) {
        option (google.api.http) = {
            get: "/users/{user_id}/email"
        };

        option (zitadel.v1.auth_option) = {
            permission: "user.read"
        };
    }

    // Changes the email of the human
    // If state is not verified, the user will get a verification email
    rpc UpdateHumanEmail(UpdateHumanEmailRequest) returns (UpdateHumanEmailResponse) {
        option (google.api.http) = {
            put: "/users/{user_id}/email"
            body: "*"
        };

        option (zitadel.v1.auth_option) = {
            permission: "user.write"
        };
    }

    // Resends an email to the given email address to finish the initialization process of the user
    // Changes the email address of the user if it is provided
    rpc ResendHumanInitialization(ResendHumanInitializationRequest) returns (ResendHumanInitializationResponse) {
        option (google.api.http) = {
            post: "/users/{user_id}/_resend_initialization"
            body: "*"
        };

        option (zitadel.v1.auth_option) = {
            permission: "user.write"
        };
    }

    // Resends an email to the given email address to finish the email verification process of the user
    rpc ResendHumanEmailVerification(ResendHumanEmailVerificationRequest) returns (ResendHumanEmailVerificationResponse) {
        option (google.api.http) = {
            post: "/users/{user_id}/email/_resend_verification"
            body: "*"
        };

        option (zitadel.v1.auth_option) = {
            permission: "user.write"
        };
    }

    // Returns the phone and verified state of the human phone
    rpc GetHumanPhone(GetHumanPhoneRequest) returns (GetHumanPhoneResponse) {
        option (google.api.http) = {
            get: "/users/{user_id}/phone"
        };

        option (zitadel.v1.auth_option) = {
            permission: "user.read"
        };
    }

    // Changes the phone number
    // If verified is not set, the user will get an sms to verify the number
    rpc UpdateHumanPhone(UpdateHumanPhoneRequest) returns (UpdateHumanPhoneResponse) {
        option (google.api.http) = {
            put: "/users/{user_id}/phone"
            body: "*"
        };

        option (zitadel.v1.auth_option) = {
            permission: "user.write"
        };
    }

    // Removes the phone number of the human
    rpc RemoveHumanPhone(RemoveHumanPhoneRequest) returns (RemoveHumanPhoneResponse) {
        option (google.api.http) = {
            delete: "/users/{user_id}/phone"
        };

        option (zitadel.v1.auth_option) = {
            permission: "user.write"
        };
    }

    // An sms will be sent to the given phone number to finish the phone verification process of the user
    rpc ResendHumanPhoneVerification(ResendHumanPhoneVerificationRequest) returns (ResendHumanPhoneVerificationResponse) {
        option (google.api.http) = {
            post: "/users/{user_id}/phone/_resend_verification"
            body: "*"
        };

        option (zitadel.v1.auth_option) = {
            permission: "user.write"
        };
    }
    // Removes the avatar number of the human
    rpc RemoveHumanAvatar(RemoveHumanAvatarRequest) returns (RemoveHumanAvatarResponse) {
        option (google.api.http) = {
            delete: "/users/{user_id}/avatar"
        };

        option (zitadel.v1.auth_option) = {
            permission: "user.write"
        };
    }

    // deprecated: use SetHumanPassword
    rpc SetHumanInitialPassword(SetHumanInitialPasswordRequest) returns (SetHumanInitialPasswordResponse) {
        option (google.api.http) = {
            post: "/users/{user_id}/password/_initialize"
            body: "*"
        };

        option (zitadel.v1.auth_option) = {
            permission: "user.write"
        };
    }

    // Set a new password for a user, on default the user has to change the password on the next login
    // Set no_change_required to true if the user does not have to change the password on the next login
    rpc SetHumanPassword(SetHumanPasswordRequest) returns (SetHumanPasswordResponse) {
        option (google.api.http) = {
            post: "/users/{user_id}/password"
            body: "*"
        };

        option (zitadel.v1.auth_option) = {
            permission: "user.write"
        };
    }

    // An email will be sent to the given address to reset the password of the user
    rpc SendHumanResetPasswordNotification(SendHumanResetPasswordNotificationRequest) returns (SendHumanResetPasswordNotificationResponse) {
        option (google.api.http) = {
            post: "/users/{user_id}/password/_reset"
            body: "*"
        };

        option (zitadel.v1.auth_option) = {
            permission: "user.write"
        };
    }

    // Returns a list of all factors (second and multi) which are configured on the user
    rpc ListHumanAuthFactors(ListHumanAuthFactorsRequest) returns (ListHumanAuthFactorsResponse) {
        option (google.api.http) = {
            post: "/users/{user_id}/auth_factors/_search"
        };

        option (zitadel.v1.auth_option) = {
            permission: "user.read"
        };
    }

    // The otp second factor will be removed from the user
    // Because only one otp can be configured per user, the configured one will be removed
    rpc RemoveHumanAuthFactorOTP(RemoveHumanAuthFactorOTPRequest) returns (RemoveHumanAuthFactorOTPResponse) {
        option (google.api.http) = {
            delete: "/users/{user_id}/auth_factors/otp"
        };

        option (zitadel.v1.auth_option) = {
            permission: "user.write"
        };
    }

    // The u2f (universial second factor) will be removed from the user
    rpc RemoveHumanAuthFactorU2F(RemoveHumanAuthFactorU2FRequest) returns (RemoveHumanAuthFactorU2FResponse) {
        option (google.api.http) = {
            delete: "/users/{user_id}/auth_factors/u2f/{token_id}"
        };

        option (zitadel.v1.auth_option) = {
            permission: "user.write"
        };
    }

    // Returns all configured passwordless authenticators
    rpc ListHumanPasswordless(ListHumanPasswordlessRequest) returns (ListHumanPasswordlessResponse) {
        option (google.api.http) = {
            post: "/users/{user_id}/passwordless/_search"
        };

        option (zitadel.v1.auth_option) = {
            permission: "user.read"
        };
    }

    // Adds a new passwordless authenticator link to the user and returns it directly
    // This link enables the user to register a new device if current passwordless devices are all platform authenticators
    // e.g. User has already registered Windows Hello and wants to register FaceID on the iPhone
    rpc AddPasswordlessRegistration(AddPasswordlessRegistrationRequest) returns (AddPasswordlessRegistrationResponse) {
        option (google.api.http) = {
            post: "/users/{user_id}/passwordless/_link"
        };
        option (zitadel.v1.auth_option) = {
            permission: "user.credential.write"
        };
    }

    // Adds a new passwordless authenticator link to the user and sends it to the registered email address
    // This link enables the user to register a new device if current passwordless devices are all platform authenticators
    // e.g. User has already registered Windows Hello and wants to register FaceID on the iPhone
    rpc SendPasswordlessRegistration(SendPasswordlessRegistrationRequest) returns (SendPasswordlessRegistrationResponse) {
        option (google.api.http) = {
            post: "/users/{user_id}/passwordless/_send_link"
            body: "*"
        };
        option (zitadel.v1.auth_option) = {
            permission: "user.write"
        };
    }

    // Removed a configured passwordless authenticator
    rpc RemoveHumanPasswordless(RemoveHumanPasswordlessRequest) returns (RemoveHumanPasswordlessResponse) {
        option (google.api.http) = {
            delete: "/users/{user_id}/passwordless/{token_id}"
        };

        option (zitadel.v1.auth_option) = {
            permission: "user.write"
        };
    }

    // Changes a machine user
    rpc UpdateMachine(UpdateMachineRequest) returns (UpdateMachineResponse) {
        option (google.api.http) = {
            put: "/users/{user_id}/machine"
            body: "*"
        };

        option (zitadel.v1.auth_option) = {
            permission: "user.write"
        };
    }

    // Returns a machine key of a (machine) user
    rpc GetMachineKeyByIDs(GetMachineKeyByIDsRequest) returns (GetMachineKeyByIDsResponse) {
        option (google.api.http) = {
            get: "/users/{user_id}/keys/{key_id}"
        };

        option (zitadel.v1.auth_option) = {
            permission: "user.read"
        };
    }

    // Returns all machine keys of a (machine) user which match the query
    // Limit should always be set, there is a default limit set by the service
    rpc ListMachineKeys(ListMachineKeysRequest) returns (ListMachineKeysResponse) {
        option (google.api.http) = {
            post: "/users/{user_id}/keys/_search"
            body: "*"
        };

        option (zitadel.v1.auth_option) = {
            permission: "user.read"
        };
    }

    // Generates a new machine key, details should be stored after return
    rpc AddMachineKey(AddMachineKeyRequest) returns (AddMachineKeyResponse) {
        option (google.api.http) = {
            post: "/users/{user_id}/keys"
            body: "*"
        };

        option (zitadel.v1.auth_option) = {
            permission: "user.write"
        };
    }

    // Removes a machine key
    rpc RemoveMachineKey(RemoveMachineKeyRequest) returns (RemoveMachineKeyResponse) {
        option (google.api.http) = {
            delete: "/users/{user_id}/keys/{key_id}"
        };

        option (zitadel.v1.auth_option) = {
            permission: "user.write"
        };
    }

    // Returns a personal access token of a (machine) user
    rpc GetPersonalAccessTokenByIDs(GetPersonalAccessTokenByIDsRequest) returns (GetPersonalAccessTokenByIDsResponse) {
        option (google.api.http) = {
            get: "/users/{user_id}/pats/{token_id}"
        };

        option (zitadel.v1.auth_option) = {
            permission: "user.read"
        };
    }

    // Returns all personal access tokens of a (machine) user which match the query
    // Limit should always be set, there is a default limit set by the service
    rpc ListPersonalAccessTokens(ListPersonalAccessTokensRequest) returns (ListPersonalAccessTokensResponse) {
        option (google.api.http) = {
            post: "/users/{user_id}/pats/_search"
            body: "*"
        };

        option (zitadel.v1.auth_option) = {
            permission: "user.read"
        };
    }

    // Generates a new personal access token for a machine user, details should be stored after return
    rpc AddPersonalAccessToken(AddPersonalAccessTokenRequest) returns (AddPersonalAccessTokenResponse) {
        option (google.api.http) = {
            post: "/users/{user_id}/pats"
            body: "*"
        };

        option (zitadel.v1.auth_option) = {
            permission: "user.write"
        };
    }

    // Removes a personal access token
    rpc RemovePersonalAccessToken(RemovePersonalAccessTokenRequest) returns (RemovePersonalAccessTokenResponse) {
        option (google.api.http) = {
            delete: "/users/{user_id}/pats/{token_id}"
        };

        option (zitadel.v1.auth_option) = {
            permission: "user.write"
        };
    }

    // Lists all identity providers (social logins) which a human has configured (e.g Google, Microsoft, AD, etc..)
    // Limit should always be set, there is a default limit set by the service
    rpc ListHumanLinkedIDPs(ListHumanLinkedIDPsRequest) returns (ListHumanLinkedIDPsResponse) {
        option (google.api.http) = {
            post: "/users/{user_id}/idps/_search"
            body: "*"
        };

        option (zitadel.v1.auth_option) = {
            permission: "user.read"
        };
    }

    // Removed a configured identity provider (social login) of a human
    rpc RemoveHumanLinkedIDP(RemoveHumanLinkedIDPRequest) returns (RemoveHumanLinkedIDPResponse) {
        option (google.api.http) = {
            delete: "/users/{user_id}/idps/{idp_id}/{linked_user_id}"
        };

        option (zitadel.v1.auth_option) = {
            permission: "user.write"
        };
    }

    // Show all the permissions a user has iin ZITADEL (ZITADEL Manager)
    // Limit should always be set, there is a default limit set by the service
    rpc ListUserMemberships(ListUserMembershipsRequest) returns (ListUserMembershipsResponse) {
        option (google.api.http) = {
            post: "/users/{user_id}/memberships/_search"
            body: "*"
        };

        option (zitadel.v1.auth_option) = {
            permission: "user.membership.read"
        };
    }

    // Returns the org given in the header
    rpc GetMyOrg(GetMyOrgRequest) returns (GetMyOrgResponse) {
        option (google.api.http) = {
            get: "/orgs/me"
        };

        option (zitadel.v1.auth_option) = {
            permission: "org.read"
        };
    }

    // Search a org over all organisations
    // Domain must match exactly
    rpc GetOrgByDomainGlobal(GetOrgByDomainGlobalRequest) returns (GetOrgByDomainGlobalResponse) {
        option (google.api.http) = {
            get: "/global/orgs/_by_domain"
        };

        option (zitadel.v1.auth_option) = {
            permission: "org.global.read"
        };
    }

    // Returns the history of my organisation (each event)
    // Limit should always be set, there is a default limit set by the service
    rpc ListOrgChanges(ListOrgChangesRequest) returns (ListOrgChangesResponse) {
        option (google.api.http) = {
            post: "/orgs/me/changes/_search"
            body: "*"
        };

        option (zitadel.v1.auth_option) = {
            permission: "org.read"
        };
    }

    // Creates a new organisation
    rpc AddOrg(AddOrgRequest) returns (AddOrgResponse) {
        option (google.api.http) = {
            post: "/orgs"
            body: "*"
        };

        option (zitadel.v1.auth_option) = {
            permission: "org.create"
        };
    }

    // Changes my organisation
    rpc UpdateOrg(UpdateOrgRequest) returns (UpdateOrgResponse) {
        option (google.api.http) = {
            put: "/orgs/me"
            body: "*"
        };

        option (zitadel.v1.auth_option) = {
            permission: "org.write"
        };
    }

    // Sets the state of my organisation to deactivated
    // Users of this organisation will not be able login
    rpc DeactivateOrg(DeactivateOrgRequest) returns (DeactivateOrgResponse) {
        option (google.api.http) = {
            post: "/orgs/me/_deactivate"
            body: "*"
        };

        option (zitadel.v1.auth_option) = {
            permission: "org.write"
        };
    }

    // Sets the state of my organisation to active
    rpc ReactivateOrg(ReactivateOrgRequest) returns (ReactivateOrgResponse) {
        option (google.api.http) = {
            post: "/orgs/me/_reactivate"
            body: "*"
        };

        option (zitadel.v1.auth_option) = {
            permission: "org.write"
        };
    }

    // Sets a org metadata by key
    rpc SetOrgMetadata(SetOrgMetadataRequest) returns (SetOrgMetadataResponse) {
        option (google.api.http) = {
            post: "/metadata/{key}"
            body: "*"
        };

        option (zitadel.v1.auth_option) = {
            permission: "org.write"
        };
    }

    // Set a list of org metadata
    rpc BulkSetOrgMetadata(BulkSetOrgMetadataRequest) returns (BulkSetOrgMetadataResponse) {
        option (google.api.http) = {
            post: "/metadata/_bulk"
            body: "*"
        };

        option (zitadel.v1.auth_option) = {
            permission: "org.write"
        };
    }

    // Returns the org metadata
    rpc ListOrgMetadata(ListOrgMetadataRequest) returns (ListOrgMetadataResponse) {
        option (google.api.http) = {
            post: "/metadata/_search"
            body: "*"
        };

        option (zitadel.v1.auth_option) = {
            permission: "org.read"
        };
    }

    // Returns the org metadata by key
    rpc GetOrgMetadata(GetOrgMetadataRequest) returns (GetOrgMetadataResponse) {
        option (google.api.http) = {
            get: "/metadata/{key}"
        };

        option (zitadel.v1.auth_option) = {
            permission: "org.read"
        };
    }

    // Removes a org metadata by key
    rpc RemoveOrgMetadata(RemoveOrgMetadataRequest) returns (RemoveOrgMetadataResponse) {
        option (google.api.http) = {
            delete: "/metadata/{key}"
        };

        option (zitadel.v1.auth_option) = {
            permission: "org.write"
        };
    }

    // Set a list of org metadata
    rpc BulkRemoveOrgMetadata(BulkRemoveOrgMetadataRequest) returns (BulkRemoveOrgMetadataResponse) {
        option (google.api.http) = {
            delete: "/metadata/_bulk"
            body: "*"
        };

        option (zitadel.v1.auth_option) = {
            permission: "org.write"
        };
    }

    // Returns all registered domains of my organisation
    // Limit should always be set, there is a default limit set by the service
    rpc ListOrgDomains(ListOrgDomainsRequest) returns (ListOrgDomainsResponse) {
        option (google.api.http) = {
            post: "/orgs/me/domains/_search"
            body: "*"
        };

        option (zitadel.v1.auth_option) = {
            permission: "org.read"
        };
    }

    // Adds a new domain to my organisation
    rpc AddOrgDomain(AddOrgDomainRequest) returns (AddOrgDomainResponse) {
        option (google.api.http) = {
            post: "/orgs/me/domains"
            body: "*"
        };

        option (zitadel.v1.auth_option) = {
            permission: "org.write"
        };
    }

    // Removed the domain from my organisation
    rpc RemoveOrgDomain(RemoveOrgDomainRequest) returns (RemoveOrgDomainResponse) {
        option (google.api.http) = {
            delete: "/orgs/me/domains/{domain}"
        };

        option (zitadel.v1.auth_option) = {
            permission: "org.write"
        };
    }

    // Generates a new file to validate you domain
    rpc GenerateOrgDomainValidation(GenerateOrgDomainValidationRequest) returns (GenerateOrgDomainValidationResponse) {
        option (google.api.http) = {
            post: "/orgs/me/domains/{domain}/validation/_generate"
            body: "*"
        };

        option (zitadel.v1.auth_option) = {
            permission: "org.write"
        };
    }

    // Validates your domain with the choosen method
    // Validated domains must be unique
    rpc ValidateOrgDomain(ValidateOrgDomainRequest) returns (ValidateOrgDomainResponse) {
        option (google.api.http) = {
            post: "/orgs/me/domains/{domain}/validation/_validate"
            body: "*"
        };

        option (zitadel.v1.auth_option) = {
            permission: "org.write"
        };
    }

    // Sets the domain as primary
    // Primary domain is shown as suffix on the preferred username on the users of the organisation
    rpc SetPrimaryOrgDomain(SetPrimaryOrgDomainRequest) returns (SetPrimaryOrgDomainResponse) {
        option (google.api.http) = {
            post: "/orgs/me/domains/{domain}/_set_primary"
        };

        option (zitadel.v1.auth_option) = {
            permission: "org.write"
        };
    }

    // Returns all ZITADEL roles which are for organisation managers
    rpc ListOrgMemberRoles(ListOrgMemberRolesRequest) returns (ListOrgMemberRolesResponse) {
        option (google.api.http) = {
            post: "/orgs/members/roles/_search"
        };

        option (zitadel.v1.auth_option) = {
            permission: "org.member.read"
        };
    }

    // Returns all ZITADEL managers of this organisation (Project and Project Grant managers not included)
    // Limit should always be set, there is a default limit set by the service
    rpc ListOrgMembers(ListOrgMembersRequest) returns (ListOrgMembersResponse) {
        option (google.api.http) = {
            post: "/orgs/me/members/_search"
            body: "*"
        };

        option (zitadel.v1.auth_option) = {
            permission: "org.member.read"
        };
    }

    // Adds a new organisation manager, which is allowed to administrate ZITADEL
    rpc AddOrgMember(AddOrgMemberRequest) returns (AddOrgMemberResponse) {
        option (google.api.http) = {
            post: "/orgs/me/members"
            body: "*"
        };

        option (zitadel.v1.auth_option) = {
            permission: "org.member.write"
        };
    }

    // Changes the organisation manager
    rpc UpdateOrgMember(UpdateOrgMemberRequest) returns (UpdateOrgMemberResponse) {
        option (google.api.http) = {
            put: "/orgs/me/members/{user_id}"
            body: "*"
        };

        option (zitadel.v1.auth_option) = {
            permission: "org.member.write"
        };
    }

    // Removes an organisation manager
    rpc RemoveOrgMember(RemoveOrgMemberRequest) returns (RemoveOrgMemberResponse) {
        option (google.api.http) = {
            delete: "/orgs/me/members/{user_id}"
        };

        option (zitadel.v1.auth_option) = {
            permission: "org.member.delete"
        };
    }

    // Returns a project from my organisation (no granted projects)
    rpc GetProjectByID(GetProjectByIDRequest) returns (GetProjectByIDResponse) {
        option (google.api.http) = {
            get: "/projects/{id}"
        };

        option (zitadel.v1.auth_option) = {
            permission: "project.read"
            check_field_name: "Id"
        };
    }

    // returns a project my organisation got granted from another organisation
    rpc GetGrantedProjectByID(GetGrantedProjectByIDRequest) returns (GetGrantedProjectByIDResponse) {
        option (google.api.http) = {
            get: "/granted_projects/{project_id}/grants/{grant_id}"
        };

        option (zitadel.v1.auth_option) = {
            permission: "project.read"
            check_field_name: "GrantId"
        };
    }

    // Returns all projects my organisation is the owner (no granted projects)
    // Limit should always be set, there is a default limit set by the service
    rpc ListProjects(ListProjectsRequest) returns (ListProjectsResponse) {
        option (google.api.http) = {
            post: "/projects/_search"
            body: "*"
        };

        option (zitadel.v1.auth_option) = {
            permission: "project.read"
        };
    }

    // returns all projects my organisation got granted from another organisation
    // Limit should always be set, there is a default limit set by the service
    rpc ListGrantedProjects(ListGrantedProjectsRequest) returns (ListGrantedProjectsResponse) {
        option (google.api.http) = {
            post: "/granted_projects/_search"
            body: "*"
        };

        option (zitadel.v1.auth_option) = {
            permission: "project.read"
        };
    }

    // returns all roles of a project grant
    // Limit should always be set, there is a default limit set by the service
    rpc ListGrantedProjectRoles(ListGrantedProjectRolesRequest) returns (ListGrantedProjectRolesResponse) {
        option (google.api.http) = {
            get: "/granted_projects/{project_id}/grants/{grant_id}/roles/_search"
        };

        option (zitadel.v1.auth_option) = {
            permission: "project.role.read"
            check_field_name: "GrantId"
        };
    }

    // Returns the history of the project (each event)
    // Limit should always be set, there is a default limit set by the service
    rpc ListProjectChanges(ListProjectChangesRequest) returns (ListProjectChangesResponse) {
        option (google.api.http) = {
            post: "/projects/{project_id}/changes/_search"
        };

        option (zitadel.v1.auth_option) = {
            permission: "project.read"
            check_field_name: "ProjectId"
        };
    }

    // Adds an new project to the organisation
    rpc AddProject(AddProjectRequest) returns (AddProjectResponse) {
        option (google.api.http) = {
            post: "/projects"
            body: "*"
        };

        option (zitadel.v1.auth_option) = {
            permission: "project.create"
        };
    }

    // Changes a project
    rpc UpdateProject(UpdateProjectRequest) returns (UpdateProjectResponse) {
        option (google.api.http) = {
            put: "/projects/{id}"
            body: "*"
        };

        option (zitadel.v1.auth_option) = {
            permission: "project.write"
            check_field_name: "Id"
        };
    }

    // Sets the state of a project to deactivated
    // Returns an error if project is already deactivated
    rpc DeactivateProject(DeactivateProjectRequest) returns (DeactivateProjectResponse) {
        option (google.api.http) = {
            post: "/projects/{id}/_deactivate"
            body: "*"
        };

        option (zitadel.v1.auth_option) = {
            permission: "project.write"
            check_field_name: "Id"
        };
    }

    // Sets the state of a project to active
    // Returns an error if project is not deactivated
    rpc ReactivateProject(ReactivateProjectRequest) returns (ReactivateProjectResponse) {
        option (google.api.http) = {
            post: "/projects/{id}/_reactivate"
            body: "*"
        };

        option (zitadel.v1.auth_option) = {
            permission: "project.write"
            check_field_name: "Id"
        };
    }

    // Removes a project
    // All project grants, applications and user grants for this project will be removed
    rpc RemoveProject(RemoveProjectRequest) returns (RemoveProjectResponse) {
        option (google.api.http) = {
            delete: "/projects/{id}"
        };

        option (zitadel.v1.auth_option) = {
            permission: "project.delete"
            check_field_name: "Id"
        };
    }

    // Returns all roles of a project matching the search query
    // If no limit is requested, default limit will be set, if the limit is higher then the default an error will be returned
    rpc ListProjectRoles(ListProjectRolesRequest) returns (ListProjectRolesResponse) {
        option (google.api.http) = {
            post: "/projects/{project_id}/roles/_search"
            body: "*"
        };

        option (zitadel.v1.auth_option) = {
            permission: "project.role.read"
            check_field_name: "ProjectId"
        };
    }

    // Adds a role to a project, key must be unique in the project
    rpc AddProjectRole(AddProjectRoleRequest) returns (AddProjectRoleResponse) {
        option (google.api.http) = {
            post: "/projects/{project_id}/roles"
            body: "*"
        };

        option (zitadel.v1.auth_option) = {
            permission: "project.role.write"
            check_field_name: "ProjectId"
        };
    }

    // add a list of project roles in one request
    rpc BulkAddProjectRoles(BulkAddProjectRolesRequest) returns (BulkAddProjectRolesResponse) {
        option (google.api.http) = {
            post: "/projects/{project_id}/roles/_bulk"
            body: "*"
        };

        option (zitadel.v1.auth_option) = {
            permission: "project.role.write"
            check_field_name: "ProjectId"
        };
    }

    // Changes a project role, key is not editable
    // If a key should change, remove the role and create a new
    rpc UpdateProjectRole(UpdateProjectRoleRequest) returns (UpdateProjectRoleResponse) {
        option (google.api.http) = {
            put: "/projects/{project_id}/roles/{role_key}"
            body: "*"
        };

        option (zitadel.v1.auth_option) = {
            permission: "project.role.write"
            check_field_name: "ProjectId"
        };
    }

    // Removes role from UserGrants, ProjectGrants and from Project
    rpc RemoveProjectRole(RemoveProjectRoleRequest) returns (RemoveProjectRoleResponse) {
        option (google.api.http) = {
            delete: "/projects/{project_id}/roles/{role_key}"
        };

        option (zitadel.v1.auth_option) = {
            permission: "project.role.delete"
            check_field_name: "ProjectId"
        };
    }

    // Returns all ZITADEL roles which are for project managers
    rpc ListProjectMemberRoles(ListProjectMemberRolesRequest) returns (ListProjectMemberRolesResponse) {
        option (google.api.http) = {
            post: "/projects/members/roles/_search"
        };

        option (zitadel.v1.auth_option) = {
            permission: "project.member.read"
        };
    }

    // Returns all ZITADEL managers of a projects
    // Limit should always be set, there is a default limit set by the service
    rpc ListProjectMembers(ListProjectMembersRequest) returns (ListProjectMembersResponse) {
        option (google.api.http) = {
            post: "/projects/{project_id}/members/_search"
            body: "*"
        };

        option (zitadel.v1.auth_option) = {
            permission: "project.member.read"
            check_field_name: "ProjectId"
        };
    }

    // Adds a new project manager, which is allowed to administrate in ZITADEL
    rpc AddProjectMember(AddProjectMemberRequest) returns (AddProjectMemberResponse) {
        option (google.api.http) = {
            post: "/projects/{project_id}/members"
            body: "*"
        };

        option (zitadel.v1.auth_option) = {
            permission: "project.member.write"
            check_field_name: "ProjectId"
        };
    }

    // Change project manager, which is allowed to administrate in ZITADEL
    rpc UpdateProjectMember(UpdateProjectMemberRequest) returns (UpdateProjectMemberResponse) {
        option (google.api.http) = {
            put: "/projects/{project_id}/members/{user_id}"
            body: "*"
        };

        option (zitadel.v1.auth_option) = {
            permission: "project.member.write"
            check_field_name: "ProjectId"
        };
    }

    // Remove project manager, which is allowed to administrate in ZITADEL
    rpc RemoveProjectMember(RemoveProjectMemberRequest) returns (RemoveProjectMemberResponse) {
        option (google.api.http) = {
            delete: "/projects/{project_id}/members/{user_id}"
        };

        option (zitadel.v1.auth_option) = {
            permission: "project.member.delete"
            check_field_name: "ProjectId"
        };
    }

    // Returns an application (oidc or api)
    rpc GetAppByID(GetAppByIDRequest) returns (GetAppByIDResponse) {
        option (google.api.http) = {
            get: "/projects/{project_id}/apps/{app_id}"
        };

        option (zitadel.v1.auth_option) = {
            permission: "project.app.read"
            check_field_name: "ProjectId"
        };
    }

    // Returns all applications of a project matching the query
    // Limit should always be set, there is a default limit set by the service
    rpc ListApps(ListAppsRequest) returns (ListAppsResponse) {
        option (google.api.http) = {
            post: "/projects/{project_id}/apps/_search"
            body: "*"
        };

        option (zitadel.v1.auth_option) = {
            permission: "project.app.read"
            check_field_name: "ProjectId"
        };
    }

    // Returns the history of the application (each event)
    // Limit should always be set, there is a default limit set by the service
    rpc ListAppChanges(ListAppChangesRequest) returns (ListAppChangesResponse) {
        option (google.api.http) = {
            post: "/projects/{project_id}/apps/{app_id}/changes/_search"
        };

        option (zitadel.v1.auth_option) = {
            permission: "project.app.read"
            check_field_name: "ProjectId"
        };
    }

    // Adds a new oidc client
    // Returns a client id
    // Returns a new generated secret if needed (Depending on the configuration)
    rpc AddOIDCApp(AddOIDCAppRequest) returns (AddOIDCAppResponse) {
        option (google.api.http) = {
            post: "/projects/{project_id}/apps/oidc"
            body: "*"
        };

        option (zitadel.v1.auth_option) = {
            permission: "project.app.write"
            check_field_name: "ProjectId"
        };
    }

  // Adds a new saml service provider
  // Returns a entityID
  rpc AddSAMLApp(AddSAMLAppRequest) returns (AddSAMLAppResponse) {
    option (google.api.http) = {
      post: "/projects/{project_id}/apps/saml"
      body: "*"
    };

    option (zitadel.v1.auth_option) = {
      permission: "project.app.write"
      check_field_name: "ProjectId"
    };
  }

  // Adds a new api application
  // Returns a client id
  // Returns a new generated secret if needed (Depending on the configuration)
  rpc AddAPIApp(AddAPIAppRequest) returns (AddAPIAppResponse) {
    option (google.api.http) = {
      post: "/projects/{project_id}/apps/api"
      body: "*"
    };

        option (zitadel.v1.auth_option) = {
            permission: "project.app.write"
            check_field_name: "ProjectId"
        };
    }

    // Changes application
    rpc UpdateApp(UpdateAppRequest) returns (UpdateAppResponse) {
        option (google.api.http) = {
            put: "/projects/{project_id}/apps/{app_id}"
            body: "*"
        };

        option (zitadel.v1.auth_option) = {
            permission: "project.app.write"
            check_field_name: "ProjectId"
        };
    }

    // Changes the configuration of the oidc client
    rpc UpdateOIDCAppConfig(UpdateOIDCAppConfigRequest) returns (UpdateOIDCAppConfigResponse) {
        option (google.api.http) = {
            put: "/projects/{project_id}/apps/{app_id}/oidc_config"
            body: "*"
        };

        option (zitadel.v1.auth_option) = {
            permission: "project.app.write"
            check_field_name: "ProjectId"
        };
    }

  // Changes the configuration of the saml application
  rpc UpdateSAMLAppConfig(UpdateSAMLAppConfigRequest) returns (UpdateSAMLAppConfigResponse) {
    option (google.api.http) = {
      put: "/projects/{project_id}/apps/{app_id}/saml_config"
      body: "*"
    };

    option (zitadel.v1.auth_option) = {
      permission: "project.app.write"
      check_field_name: "ProjectId"
    };
  }

  // Changes the configuration of the api application
  rpc UpdateAPIAppConfig(UpdateAPIAppConfigRequest) returns (UpdateAPIAppConfigResponse) {
    option (google.api.http) = {
      put: "/projects/{project_id}/apps/{app_id}/api_config"
      body: "*"
    };

        option (zitadel.v1.auth_option) = {
            permission: "project.app.write"
            check_field_name: "ProjectId"
        };
    }

    // Set the state to deactivated
    // Its not possible to request tokens for deactivated apps
    // Returns an error if already deactivated
    rpc DeactivateApp(DeactivateAppRequest) returns (DeactivateAppResponse) {
        option (google.api.http) = {
            post: "/projects/{project_id}/apps/{app_id}/_deactivate"
            body: "*"
        };

        option (zitadel.v1.auth_option) = {
            permission: "project.app.write"
            check_field_name: "ProjectId"
        };
    }

    // Set the state to active
    // Returns an error if not deactivated
    rpc ReactivateApp(ReactivateAppRequest) returns (ReactivateAppResponse) {
        option (google.api.http) = {
            post: "/projects/{project_id}/apps/{app_id}/_reactivate"
            body: "*"
        };

        option (zitadel.v1.auth_option) = {
            permission: "project.app.write"
            check_field_name: "ProjectId"
        };
    }

    // Removed the application
    rpc RemoveApp(RemoveAppRequest) returns (RemoveAppResponse) {
        option (google.api.http) = {
            delete: "/projects/{project_id}/apps/{app_id}"
        };

        option (zitadel.v1.auth_option) = {
            permission: "project.app.delete"
            check_field_name: "ProjectId"
        };
    }

    // Generates a new client secret for the oidc client, make sure to save the response
    rpc RegenerateOIDCClientSecret(RegenerateOIDCClientSecretRequest) returns (RegenerateOIDCClientSecretResponse) {
        option (google.api.http) = {
            post: "/projects/{project_id}/apps/{app_id}/oidc_config/_generate_client_secret"
            body: "*"
        };

        option (zitadel.v1.auth_option) = {
            permission: "project.app.write"
            check_field_name: "ProjectId"
        };
    }

    // Generates a new client secret for the api application, make sure to save the response
    rpc RegenerateAPIClientSecret(RegenerateAPIClientSecretRequest) returns (RegenerateAPIClientSecretResponse) {
        option (google.api.http) = {
            post: "/projects/{project_id}/apps/{app_id}/api_config/_generate_client_secret"
            body: "*"
        };

        option (zitadel.v1.auth_option) = {
            permission: "project.app.write"
            check_field_name: "ProjectId"
        };
    }

    // Returns an application key
    rpc GetAppKey(GetAppKeyRequest) returns (GetAppKeyResponse) {
        option (google.api.http) = {
            get: "/projects/{project_id}/apps/{app_id}/keys/{key_id}"
        };

        option (zitadel.v1.auth_option) = {
            permission: "project.app.read"
            check_field_name: "ProjectId"
        };
    }

    // Returns all application keys matching the result
    // Limit should always be set, there is a default limit set by the service
    rpc ListAppKeys(ListAppKeysRequest) returns (ListAppKeysResponse) {
        option (google.api.http) = {
            post: "/projects/{project_id}/apps/{app_id}/keys/_search"
            body: "*"
        };

        option (zitadel.v1.auth_option) = {
            permission: "project.app.read"
            check_field_name: "ProjectId"
        };
    }

    // Creates a new app key
    // Will return key details in result, make sure to save it
    rpc AddAppKey(AddAppKeyRequest) returns (AddAppKeyResponse){
        option (google.api.http) = {
            post: "/projects/{project_id}/apps/{app_id}/keys"
            body: "*"
        };

        option (zitadel.v1.auth_option) = {
            permission: "project.app.write"
            check_field_name: "ProjectId"
        };
    }

    // Removes an app key
    rpc RemoveAppKey(RemoveAppKeyRequest) returns (RemoveAppKeyResponse) {
        option (google.api.http) = {
            delete: "/projects/{project_id}/apps/{app_id}/keys/{key_id}"
        };

        option (zitadel.v1.auth_option) = {
            permission: "project.app.write"
            check_field_name: "ProjectId"
        };
    }

    // Returns the history of the project grant (each event)
    // Limit should always be set, there is a default limit set by the service
    rpc ListProjectGrantChanges(ListProjectGrantChangesRequest) returns (ListProjectGrantChangesResponse) {
        option (google.api.http) = {
            post: "/projects/{project_id}/grants/{grant_id}/changes/_search"
        };

        option (zitadel.v1.auth_option) = {
            permission: "project.grant.read"
            check_field_name: "GrantId"
        };
    }

    // Returns a project grant (ProjectGrant = Grant another organisation for my project)
    rpc GetProjectGrantByID(GetProjectGrantByIDRequest) returns (GetProjectGrantByIDResponse) {
        option (google.api.http) = {
            get: "/projects/{project_id}/grants/{grant_id}"
        };

        option (zitadel.v1.auth_option) = {
            permission: "project.grant.read"
        };
    }

    // Returns all project grants matching the query, (ProjectGrant = Grant another organisation for my project)
    // Limit should always be set, there is a default limit set by the service
    rpc ListProjectGrants(ListProjectGrantsRequest) returns (ListProjectGrantsResponse) {
        option (google.api.http) = {
            post: "/projects/{project_id}/grants/_search"
            body: "*"
        };

        option (zitadel.v1.auth_option) = {
            permission: "project.grant.read"
            check_field_name: "ProjectId"
        };
    }

    // Returns all project grants matching the query, (ProjectGrant = Grant another organisation for my project)
    // Limit should always be set, there is a default limit set by the service
    rpc ListAllProjectGrants(ListAllProjectGrantsRequest) returns (ListAllProjectGrantsResponse) {
        option (google.api.http) = {
            post: "/projectgrants/_search"
            body: "*"
        };

        option (zitadel.v1.auth_option) = {
            permission: "project.grant.read"
        };
    }

    // Add a new project grant (ProjectGrant = Grant another organisation for my project)
    // Project Grant will be listed in granted project of the other organisation
    rpc AddProjectGrant(AddProjectGrantRequest) returns (AddProjectGrantResponse) {
        option (google.api.http) = {
            post: "/projects/{project_id}/grants"
            body: "*"
        };

        option (zitadel.v1.auth_option) = {
            permission: "project.grant.write"
        };
    }

    // Change project grant (ProjectGrant = Grant another organisation for my project)
    // Project Grant will be listed in granted project of the other organisation
    rpc UpdateProjectGrant(UpdateProjectGrantRequest) returns (UpdateProjectGrantResponse) {
        option (google.api.http) = {
            put: "/projects/{project_id}/grants/{grant_id}"
            body: "*"
        };

        option (zitadel.v1.auth_option) = {
            permission: "project.grant.write"
        };
    }

    // Set state of project grant to deactivated (ProjectGrant = Grant another organisation for my project)
    // Returns error if project not active
    rpc DeactivateProjectGrant(DeactivateProjectGrantRequest) returns (DeactivateProjectGrantResponse) {
        option (google.api.http) = {
            post: "/projects/{project_id}/grants/{grant_id}/_deactivate"
            body: "*"
        };

        option (zitadel.v1.auth_option) = {
            permission: "project.grant.write"
        };
    }

    // Set state of project grant to active (ProjectGrant = Grant another organisation for my project)
    // Returns error if project not deactivated
    rpc ReactivateProjectGrant(ReactivateProjectGrantRequest) returns (ReactivateProjectGrantResponse) {
        option (google.api.http) = {
            post: "/projects/{project_id}/grants/{grant_id}/_reactivate"
            body: "*"
        };

        option (zitadel.v1.auth_option) = {
            permission: "project.grant.write"
        };
    }

    // Removes project grant and all user grants for this project grant
    rpc RemoveProjectGrant(RemoveProjectGrantRequest) returns (RemoveProjectGrantResponse) {
        option (google.api.http) = {
            delete: "/projects/{project_id}/grants/{grant_id}"
        };

        option (zitadel.v1.auth_option) = {
            permission: "project.grant.delete"
        };
    }

    // Returns all ZITADEL roles which are for project grant managers
    rpc ListProjectGrantMemberRoles(ListProjectGrantMemberRolesRequest) returns (ListProjectGrantMemberRolesResponse) {
        option (google.api.http) = {
            post: "/projects/grants/members/roles/_search"
        };

        option (zitadel.v1.auth_option) = {
            permission: "project.grant.member.read"
        };
    }

    // Returns all ZITADEL managers of this project grant
    // Limit should always be set, there is a default limit set by the service
    rpc ListProjectGrantMembers(ListProjectGrantMembersRequest) returns (ListProjectGrantMembersResponse) {
        option (google.api.http) = {
            post: "/projects/{project_id}/grants/{grant_id}/members/_search"
            body: "*"
        };

        option (zitadel.v1.auth_option) = {
            permission: "project.grant.member.read"
        };
    }

    // Adds a new project grant manager, which is allowed to administrate in ZITADEL
    rpc AddProjectGrantMember(AddProjectGrantMemberRequest) returns (AddProjectGrantMemberResponse) {
        option (google.api.http) = {
            post: "/projects/{project_id}/grants/{grant_id}/members"
            body: "*"
        };

        option (zitadel.v1.auth_option) = {
            permission: "project.grant.member.write"
        };
    }

    // Changes project grant manager, which is allowed to administrate in ZITADEL
    rpc UpdateProjectGrantMember(UpdateProjectGrantMemberRequest) returns (UpdateProjectGrantMemberResponse) {
        option (google.api.http) = {
            put: "/projects/{project_id}/grants/{grant_id}/members/{user_id}"
            body: "*"
        };

        option (zitadel.v1.auth_option) = {
            permission: "project.grant.member.write"
        };
    }

    // Removed project grant manager
    rpc RemoveProjectGrantMember(RemoveProjectGrantMemberRequest) returns (RemoveProjectGrantMemberResponse) {
        option (google.api.http) = {
            delete: "/projects/{project_id}/grants/{grant_id}/members/{user_id}"
        };

        option (zitadel.v1.auth_option) = {
            permission: "project.grant.member.delete"
        };
    }

    // Returns a user grant (authorization of a user for a project)
    rpc GetUserGrantByID(GetUserGrantByIDRequest) returns (GetUserGrantByIDResponse) {
        option (google.api.http) = {
            get: "/users/{user_id}/grants/{grant_id}"
        };

        option (zitadel.v1.auth_option) = {
            permission: "user.grant.read"
        };
    }

    // Returns al user grant matching the query (authorizations of user for projects)
    // Limit should always be set, there is a default limit set by the service
    rpc ListUserGrants(ListUserGrantRequest) returns (ListUserGrantResponse) {
        option (google.api.http) = {
            post: "/users/grants/_search"
            body: "*"
        };

        option (zitadel.v1.auth_option) = {
            permission: "user.grant.read"
        };
    }

    // Creates a new user grant (authorization of a user for a project with specified roles)
    rpc AddUserGrant(AddUserGrantRequest) returns (AddUserGrantResponse) {
        option (google.api.http) = {
            post: "/users/{user_id}/grants"
            body: "*"
        };

        option (zitadel.v1.auth_option) = {
            permission: "user.grant.write"
        };
    }

    // Changes a user grant (authorization of a user for a project with specified roles)
    rpc UpdateUserGrant(UpdateUserGrantRequest) returns (UpdateUserGrantResponse) {
        option (google.api.http) = {
            put: "/users/{user_id}/grants/{grant_id}"
            body: "*"
        };

        option (zitadel.v1.auth_option) = {
            permission: "user.grant.write"
        };
    }

    // Sets the state of a user grant to deactivated
    // User will not be able to use the granted project anymore
    // Returns an error if user grant is already deactivated
    rpc DeactivateUserGrant(DeactivateUserGrantRequest) returns (DeactivateUserGrantResponse) {
        option (google.api.http) = {
            post: "/users/{user_id}/grants/{grant_id}/_deactivate"
            body: "*"
        };

        option (zitadel.v1.auth_option) = {
            permission: "user.grant.write"
        };
    }

    // Sets the state of a user grant to active
    // Returns an error if user grant is not deactivated
    rpc ReactivateUserGrant(ReactivateUserGrantRequest) returns (ReactivateUserGrantResponse) {
        option (google.api.http) = {
            post: "/users/{user_id}/grants/{grant_id}/_reactivate"
            body: "*"
        };

        option (zitadel.v1.auth_option) = {
            permission: "user.grant.write"
        };
    }

    // Removes a user grant
    rpc RemoveUserGrant(RemoveUserGrantRequest) returns (RemoveUserGrantResponse) {
        option (google.api.http) = {
            delete: "/users/{user_id}/grants/{grant_id}"
        };

        option (zitadel.v1.auth_option) = {
            permission: "user.grant.delete"
        };
    }

    // remove a list of user grants in one request
    rpc BulkRemoveUserGrant(BulkRemoveUserGrantRequest) returns (BulkRemoveUserGrantResponse) {
        option (google.api.http) = {
            delete: "/user_grants/_bulk"
            body: "*"
        };

        option (zitadel.v1.auth_option) = {
            permission: "user.grant.delete"
        };
    }

    //deprecated: please use DomainPolicy instead
    // Returns the domain policy (this policy is managed by the iam administrator)
    rpc GetOrgIAMPolicy(GetOrgIAMPolicyRequest) returns (GetOrgIAMPolicyResponse) {
        option (google.api.http) = {
            get: "/policies/orgiam"
        };

        option (zitadel.v1.auth_option) = {
            permission: "authenticated"
        };
    }

    // Returns the domain policy (this policy is managed by the iam administrator)
    rpc GetDomainPolicy(GetDomainPolicyRequest) returns (GetDomainPolicyResponse) {
        option (google.api.http) = {
            get: "/policies/domain"
        };

        option (zitadel.v1.auth_option) = {
            permission: "authenticated"
        };
    }

    // Returns the login policy of the organisation
    // With this policy the login gui can be configured
    rpc GetLoginPolicy(GetLoginPolicyRequest) returns (GetLoginPolicyResponse) {
        option (google.api.http) = {
            get: "/policies/login"
        };

        option (zitadel.v1.auth_option) = {
            permission: "policy.read"
        };
    }

    // Returns the default login policy configured in the IAM
    rpc GetDefaultLoginPolicy(GetDefaultLoginPolicyRequest) returns (GetDefaultLoginPolicyResponse) {
        option (google.api.http) = {
            get: "/policies/default/login"
        };

        option (zitadel.v1.auth_option) = {
            permission: "policy.read"
        };
    }

    // Add a custom login policy for the organisation
    // With this policy the login gui can be configured
    rpc AddCustomLoginPolicy(AddCustomLoginPolicyRequest) returns (AddCustomLoginPolicyResponse) {
        option (google.api.http) = {
            post: "/policies/login"
            body: "*"
        };

        option (zitadel.v1.auth_option) = {
            permission: "policy.write"
        };
    }

    // Change the custom login policy for the organisation
    // With this policy the login gui can be configured
    rpc UpdateCustomLoginPolicy(UpdateCustomLoginPolicyRequest) returns (UpdateCustomLoginPolicyResponse) {
        option (google.api.http) = {
            put: "/policies/login"
            body: "*"
        };

        option (zitadel.v1.auth_option) = {
            permission: "policy.write"
        };
    }

    // Removes the custom login policy of the organisation
    // The default policy of the IAM will trigger after
    rpc ResetLoginPolicyToDefault(ResetLoginPolicyToDefaultRequest) returns (ResetLoginPolicyToDefaultResponse) {
        option (google.api.http) = {
            delete: "/policies/login"
        };

        option (zitadel.v1.auth_option) = {
            permission: "policy.delete"
        };
    }

    // Lists all possible identity providers configured on the organisation
    // Limit should always be set, there is a default limit set by the service
    rpc ListLoginPolicyIDPs(ListLoginPolicyIDPsRequest) returns (ListLoginPolicyIDPsResponse) {
        option (google.api.http) = {
            post: "/policies/login/idps/_search"
            body: "*"
        };

        option (zitadel.v1.auth_option) = {
            permission: "policy.read"
        };
    }

    // Add a (preconfigured) identity provider to the custom login policy
    rpc AddIDPToLoginPolicy(AddIDPToLoginPolicyRequest) returns (AddIDPToLoginPolicyResponse) {
        option (google.api.http) = {
            post: "/policies/login/idps"
            body: "*"
        };

        option (zitadel.v1.auth_option) = {
            permission: "policy.write"
        };
    }

    // Remove a identity provider from the custom login policy
    rpc RemoveIDPFromLoginPolicy(RemoveIDPFromLoginPolicyRequest) returns (RemoveIDPFromLoginPolicyResponse) {
        option (google.api.http) = {
            delete: "/policies/login/idps/{idp_id}"
        };

        option (zitadel.v1.auth_option) = {
            permission: "policy.write"
        };
    }

    // Returns all configured second factors of the custom login policy
    rpc ListLoginPolicySecondFactors(ListLoginPolicySecondFactorsRequest) returns (ListLoginPolicySecondFactorsResponse) {
        option (google.api.http) = {
            post: "/policies/login/second_factors/_search"
        };

        option (zitadel.v1.auth_option) = {
            permission: "policy.read"
        };
    }

    // Adds a new second factor to the custom login policy
    rpc AddSecondFactorToLoginPolicy(AddSecondFactorToLoginPolicyRequest) returns (AddSecondFactorToLoginPolicyResponse) {
        option (google.api.http) = {
            post: "/policies/login/second_factors"
            body: "*"
        };

        option (zitadel.v1.auth_option) = {
            permission: "policy.write"
        };
    }

    // Remove a second factor from the custom login policy
    rpc RemoveSecondFactorFromLoginPolicy(RemoveSecondFactorFromLoginPolicyRequest) returns (RemoveSecondFactorFromLoginPolicyResponse) {
        option (google.api.http) = {
            delete: "/policies/login/second_factors/{type}"
        };

        option (zitadel.v1.auth_option) = {
            permission: "policy.write"
        };
    }

    // Returns all configured multi factors of the custom login policy
    rpc ListLoginPolicyMultiFactors(ListLoginPolicyMultiFactorsRequest) returns (ListLoginPolicyMultiFactorsResponse) {
        option (google.api.http) = {
            post: "/policies/login/auth_factors/_search"
        };

        option (zitadel.v1.auth_option) = {
            permission: "policy.read"
        };
    }

    // Adds a new multi factor to the custom login policy
    rpc AddMultiFactorToLoginPolicy(AddMultiFactorToLoginPolicyRequest) returns (AddMultiFactorToLoginPolicyResponse) {
        option (google.api.http) = {
            post: "/policies/login/multi_factors"
            body: "*"
        };

        option (zitadel.v1.auth_option) = {
            permission: "policy.write"
        };
    }

    // Remove a multi factor from the custom login policy
    rpc RemoveMultiFactorFromLoginPolicy(RemoveMultiFactorFromLoginPolicyRequest) returns (RemoveMultiFactorFromLoginPolicyResponse) {
        option (google.api.http) = {
            delete: "/policies/login/multi_factors/{type}"
        };

        option (zitadel.v1.auth_option) = {
            permission: "policy.write"
        };
    }

    // Returns the password complexity policy of the organisation
    // With this policy the password strength can be configured
    rpc GetPasswordComplexityPolicy(GetPasswordComplexityPolicyRequest) returns (GetPasswordComplexityPolicyResponse) {
        option (google.api.http) = {
            get: "/policies/password/complexity"
        };

        option (zitadel.v1.auth_option) = {
            permission: "policy.read"
        };
    }

    // Returns the default password complexity policy of the IAM
    // With this policy the password strength can be configured
    rpc GetDefaultPasswordComplexityPolicy(GetDefaultPasswordComplexityPolicyRequest) returns (GetDefaultPasswordComplexityPolicyResponse) {
        option (google.api.http) = {
            get: "/policies/default/password/complexity"
        };

        option (zitadel.v1.auth_option) = {
            permission: "policy.read"
        };
    }

    // Add a custom password complexity policy for the organisation
    // With this policy the password strength can be configured
    rpc AddCustomPasswordComplexityPolicy(AddCustomPasswordComplexityPolicyRequest) returns (AddCustomPasswordComplexityPolicyResponse) {
        option (google.api.http) = {
            post: "/policies/password/complexity"
            body: "*"
        };

        option (zitadel.v1.auth_option) = {
            permission: "policy.write"
        };
    }

    // Update the custom password complexity policy for the organisation
    // With this policy the password strength can be configured
    rpc UpdateCustomPasswordComplexityPolicy(UpdateCustomPasswordComplexityPolicyRequest) returns (UpdateCustomPasswordComplexityPolicyResponse) {
        option (google.api.http) = {
            put: "/policies/password/complexity"
            body: "*"
        };

        option (zitadel.v1.auth_option) = {
            permission: "policy.write"
        };
    }

    // Removes the custom password complexity policy of the organisation
    // The default policy of the IAM will trigger after
    rpc ResetPasswordComplexityPolicyToDefault(ResetPasswordComplexityPolicyToDefaultRequest) returns (ResetPasswordComplexityPolicyToDefaultResponse) {
        option (google.api.http) = {
            delete: "/policies/password/complexity"
        };

        option (zitadel.v1.auth_option) = {
            permission: "policy.delete"
        };
    }

    // The password age policy is not used at the moment
    rpc GetPasswordAgePolicy(GetPasswordAgePolicyRequest) returns (GetPasswordAgePolicyResponse) {
        option (google.api.http) = {
            get: "/policies/password/age"
        };

        option (zitadel.v1.auth_option) = {
            permission: "policy.read"
        };
    }

    // The password age policy is not used at the moment
    rpc GetDefaultPasswordAgePolicy(GetDefaultPasswordAgePolicyRequest) returns (GetDefaultPasswordAgePolicyResponse) {
        option (google.api.http) = {
            get: "/policies/default/password/age"
        };

        option (zitadel.v1.auth_option) = {
            permission: "policy.read"
        };
    }

    // The password age policy is not used at the moment
    rpc AddCustomPasswordAgePolicy(AddCustomPasswordAgePolicyRequest) returns (AddCustomPasswordAgePolicyResponse) {
        option (google.api.http) = {
            post: "/policies/password/age"
            body: "*"
        };

        option (zitadel.v1.auth_option) = {
            permission: "policy.write"
        };
    }

    // The password age policy is not used at the moment
    rpc UpdateCustomPasswordAgePolicy(UpdateCustomPasswordAgePolicyRequest) returns (UpdateCustomPasswordAgePolicyResponse) {
        option (google.api.http) = {
            put: "/policies/password/age"
            body: "*"
        };

        option (zitadel.v1.auth_option) = {
            permission: "policy.write"
        };
    }

    // The password age policy is not used at the moment
    rpc ResetPasswordAgePolicyToDefault(ResetPasswordAgePolicyToDefaultRequest) returns (ResetPasswordAgePolicyToDefaultResponse) {
        option (google.api.http) = {
            delete: "/policies/password/age"
        };

        option (zitadel.v1.auth_option) = {
            permission: "policy.delete"
        };
    }

    rpc GetLockoutPolicy(GetLockoutPolicyRequest) returns (GetLockoutPolicyResponse) {
        option (google.api.http) = {
            get: "/policies/lockout"
        };

        option (zitadel.v1.auth_option) = {
            permission: "policy.read"
        };
    }

    rpc GetDefaultLockoutPolicy(GetDefaultLockoutPolicyRequest) returns (GetDefaultLockoutPolicyResponse) {
        option (google.api.http) = {
            get: "/policies/default/lockout"
        };

        option (zitadel.v1.auth_option) = {
            permission: "policy.read"
        };
    }

    rpc AddCustomLockoutPolicy(AddCustomLockoutPolicyRequest) returns (AddCustomLockoutPolicyResponse) {
        option (google.api.http) = {
            post: "/policies/lockout"
            body: "*"
        };

        option (zitadel.v1.auth_option) = {
            permission: "policy.write"
        };
    }

    rpc UpdateCustomLockoutPolicy(UpdateCustomLockoutPolicyRequest) returns (UpdateCustomLockoutPolicyResponse) {
        option (google.api.http) = {
            put: "/policies/lockout"
            body: "*"
        };

        option (zitadel.v1.auth_option) = {
            permission: "policy.write"
        };
    }

    rpc ResetLockoutPolicyToDefault(ResetLockoutPolicyToDefaultRequest) returns (ResetLockoutPolicyToDefaultResponse) {
        option (google.api.http) = {
            delete: "/policies/lockout"
        };

        option (zitadel.v1.auth_option) = {
            permission: "policy.delete"
        };
    }

    // Returns the privacy policy of the organisation
    // With this policy privacy relevant things can be configured (e.g. tos link)
    rpc GetPrivacyPolicy(GetPrivacyPolicyRequest) returns (GetPrivacyPolicyResponse) {
        option (google.api.http) = {
            get: "/policies/privacy"
        };

        option (zitadel.v1.auth_option) = {
            permission: "policy.read"
        };
    }

    // Returns the default privacy policy of the IAM
    // With this policy the privacy relevant things can be configured (e.g tos link)
    rpc GetDefaultPrivacyPolicy(GetDefaultPrivacyPolicyRequest) returns (GetDefaultPrivacyPolicyResponse) {
        option (google.api.http) = {
            get: "/policies/default/privacy"
        };

        option (zitadel.v1.auth_option) = {
            permission: "policy.read"
        };
    }

    // Add a custom privacy policy for the organisation
    // With this policy privacy relevant things can be configured (e.g. tos link)
    // Variable {{.Lang}} can be set to have different links based on the language
    rpc AddCustomPrivacyPolicy(AddCustomPrivacyPolicyRequest) returns (AddCustomPrivacyPolicyResponse) {
        option (google.api.http) = {
            post: "/policies/privacy"
            body: "*"
        };

        option (zitadel.v1.auth_option) = {
            permission: "policy.write"
        };
    }

    // Update the privacy complexity policy for the organisation
    // With this policy privacy relevant things can be configured (e.g. tos link)
    // Variable {{.Lang}} can be set to have different links based on the language
    rpc UpdateCustomPrivacyPolicy(UpdateCustomPrivacyPolicyRequest) returns (UpdateCustomPrivacyPolicyResponse) {
        option (google.api.http) = {
            put: "/policies/privacy"
            body: "*"
        };

        option (zitadel.v1.auth_option) = {
            permission: "policy.write"
        };
    }

    // Removes the privacy policy of the organisation
    // The default policy of the IAM will trigger after
    rpc ResetPrivacyPolicyToDefault(ResetPrivacyPolicyToDefaultRequest) returns (ResetPrivacyPolicyToDefaultResponse) {
        option (google.api.http) = {
            delete: "/policies/privacy"
        };

        option (zitadel.v1.auth_option) = {
            permission: "policy.delete"
        };
    }

    // Returns the active label policy of the organisation
    // With this policy the private labeling can be configured (colors, etc.)
    rpc GetLabelPolicy(GetLabelPolicyRequest) returns (GetLabelPolicyResponse) {
        option (google.api.http) = {
            get: "/policies/label"
        };

        option (zitadel.v1.auth_option) = {
            permission: "policy.read"
        };
    }

    // Returns the preview label policy of the organisation
    // With this policy the private labeling can be configured (colors, etc.)
    rpc GetPreviewLabelPolicy(GetPreviewLabelPolicyRequest) returns (GetPreviewLabelPolicyResponse) {
        option (google.api.http) = {
            get: "/policies/label/_preview"
        };

        option (zitadel.v1.auth_option) = {
            permission: "policy.read"
        };
    }

    // Returns the default label policy of the IAM
    // With this policy the private labeling can be configured (colors, etc.)
    rpc GetDefaultLabelPolicy(GetDefaultLabelPolicyRequest) returns (GetDefaultLabelPolicyResponse) {
        option (google.api.http) = {
            get: "/policies/default/label"
        };

        option (zitadel.v1.auth_option) = {
            permission: "policy.read"
        };
    }

    // Add a custom label policy for the organisation
    // With this policy the private labeling can be configured (colors, etc.)
    rpc AddCustomLabelPolicy(AddCustomLabelPolicyRequest) returns (AddCustomLabelPolicyResponse) {
        option (google.api.http) = {
            post: "/policies/label"
            body: "*"
        };

        option (zitadel.v1.auth_option) = {
            permission: "policy.write"
        };
    }

    // Changes the custom label policy for the organisation
    // With this policy the private labeling can be configured (colors, etc.)
    rpc UpdateCustomLabelPolicy(UpdateCustomLabelPolicyRequest) returns (UpdateCustomLabelPolicyResponse) {
        option (google.api.http) = {
            put: "/policies/label"
            body: "*"
        };

        option (zitadel.v1.auth_option) = {
            permission: "policy.write"
        };
    }

    // Activates all changes of the label policy
    rpc ActivateCustomLabelPolicy(ActivateCustomLabelPolicyRequest) returns (ActivateCustomLabelPolicyResponse) {
        option (google.api.http) = {
            post: "/policies/label/_activate"
            body: "*"

        };

        option (zitadel.v1.auth_option) = {
            permission: "policy.write"
        };
    }

    // Removes the logo of the label policy
    rpc RemoveCustomLabelPolicyLogo(RemoveCustomLabelPolicyLogoRequest) returns (RemoveCustomLabelPolicyLogoResponse) {
        option (google.api.http) = {
            delete: "/policies/label/logo"
        };

        option (zitadel.v1.auth_option) = {
            permission: "policy.write"
        };
    }

    // Removes the logo dark of the label policy
    rpc RemoveCustomLabelPolicyLogoDark(RemoveCustomLabelPolicyLogoDarkRequest) returns (RemoveCustomLabelPolicyLogoDarkResponse) {
        option (google.api.http) = {
            delete: "/policies/label/logo_dark"
        };

        option (zitadel.v1.auth_option) = {
            permission: "policy.write"
        };
    }

    // Removes the icon of the label policy
    rpc RemoveCustomLabelPolicyIcon(RemoveCustomLabelPolicyIconRequest) returns (RemoveCustomLabelPolicyIconResponse) {
        option (google.api.http) = {
            delete: "/policies/label/icon"
        };

        option (zitadel.v1.auth_option) = {
            permission: "policy.write"
        };
    }

    // Removes the logo dark of the label policy
    rpc RemoveCustomLabelPolicyIconDark(RemoveCustomLabelPolicyIconDarkRequest) returns (RemoveCustomLabelPolicyIconDarkResponse) {
        option (google.api.http) = {
            delete: "/policies/label/icon_dark"
        };

        option (zitadel.v1.auth_option) = {
            permission: "policy.write"
        };
    }

    // Removes the font of the label policy
    rpc RemoveCustomLabelPolicyFont(RemoveCustomLabelPolicyFontRequest) returns (RemoveCustomLabelPolicyFontResponse) {
        option (google.api.http) = {
            delete: "/policies/label/font"
        };

        option (zitadel.v1.auth_option) = {
            permission: "policy.write"
        };
    }

    // Removes the custom label policy of the organisation
    // The default policy of the IAM will trigger after
    rpc ResetLabelPolicyToDefault(ResetLabelPolicyToDefaultRequest) returns (ResetLabelPolicyToDefaultResponse) {
        option (google.api.http) = {
            delete: "/policies/label"
        };

        option (zitadel.v1.auth_option) = {
            permission: "policy.delete"
        };
    }

    //Returns the custom text for initial message
    rpc GetCustomInitMessageText(GetCustomInitMessageTextRequest) returns (GetCustomInitMessageTextResponse) {
        option (google.api.http) = {
            get: "/text/message/init/{language}";
        };

        option (zitadel.v1.auth_option) = {
            permission: "policy.read";
        };
    }

    //Returns the default text for initial message
    rpc GetDefaultInitMessageText(GetDefaultInitMessageTextRequest) returns (GetDefaultInitMessageTextResponse) {
        option (google.api.http) = {
            get: "/text/default/message/init/{language}";
        };

        option (zitadel.v1.auth_option) = {
            permission: "policy.read";
        };
    }

    // Sets the custom text for initial message
    // The Following Variables can be used:
    // {{.Code}} {{.UserName}} {{.FirstName}} {{.LastName}} {{.NickName}} {{.DisplayName}} {{.LastEmail}} {{.VerifiedEmail}} {{.LastPhone}} {{.VerifiedPhone}} {{.PreferredLoginName}} {{.LoginNames}} {{.ChangeDate}}
    rpc SetCustomInitMessageText(SetCustomInitMessageTextRequest) returns (SetCustomInitMessageTextResponse) {
        option (google.api.http) = {
            put: "/text/message/init/{language}";
            body: "*";
        };

        option (zitadel.v1.auth_option) = {
            permission: "policy.write";
        };
    }

    // Removes the custom init message text of the organisation
    // The default text of the IAM will trigger after
    rpc ResetCustomInitMessageTextToDefault(ResetCustomInitMessageTextToDefaultRequest) returns (ResetCustomInitMessageTextToDefaultResponse) {
        option (google.api.http) = {
            delete: "/text/message/init/{language}"
        };

        option (zitadel.v1.auth_option) = {
            permission: "policy.delete"
        };
    }
    //Returns the custom text for password reset message
    rpc GetCustomPasswordResetMessageText(GetCustomPasswordResetMessageTextRequest) returns (GetCustomPasswordResetMessageTextResponse) {
        option (google.api.http) = {
            get: "/text/message/passwordreset/{language}";
        };

        option (zitadel.v1.auth_option) = {
            permission: "policy.read";
        };
    }

    //Returns the default text for password reset message
    rpc GetDefaultPasswordResetMessageText(GetDefaultPasswordResetMessageTextRequest) returns (GetDefaultPasswordResetMessageTextResponse) {
        option (google.api.http) = {
            get: "/text/default/message/passwordreset/{language}";
        };

        option (zitadel.v1.auth_option) = {
            permission: "policy.read";
        };
    }

    // Sets the custom text for password reset message
    // The Following Variables can be used:
    // {{.Code}} {{.UserName}} {{.FirstName}} {{.LastName}} {{.NickName}} {{.DisplayName}} {{.LastEmail}} {{.VerifiedEmail}} {{.LastPhone}} {{.VerifiedPhone}} {{.PreferredLoginName}} {{.LoginNames}} {{.ChangeDate}}
    rpc SetCustomPasswordResetMessageText(SetCustomPasswordResetMessageTextRequest) returns (SetCustomPasswordResetMessageTextResponse) {
        option (google.api.http) = {
            put: "/text/message/passwordreset/{language}";
            body: "*";
        };

        option (zitadel.v1.auth_option) = {
            permission: "policy.write";
        };
    }

    // Removes the custom password reset message text of the organisation
    // The default text of the IAM will trigger after
    rpc ResetCustomPasswordResetMessageTextToDefault(ResetCustomPasswordResetMessageTextToDefaultRequest) returns (ResetCustomPasswordResetMessageTextToDefaultResponse) {
        option (google.api.http) = {
            delete: "/text/message/verifyemail/{language}"
        };

        option (zitadel.v1.auth_option) = {
            permission: "policy.delete"
        };
    }

    //Returns the custom text for verify email message
    rpc GetCustomVerifyEmailMessageText(GetCustomVerifyEmailMessageTextRequest) returns (GetCustomVerifyEmailMessageTextResponse) {
        option (google.api.http) = {
            get: "/text/message/verifyemail/{language}";
        };

        option (zitadel.v1.auth_option) = {
            permission: "policy.read";
        };
    }

    //Returns the default text for verify email message
    rpc GetDefaultVerifyEmailMessageText(GetDefaultVerifyEmailMessageTextRequest) returns (GetDefaultVerifyEmailMessageTextResponse) {
        option (google.api.http) = {
            get: "/text/default/message/verifyemail/{language}";
        };

        option (zitadel.v1.auth_option) = {
            permission: "policy.read";
        };
    }

    // Sets the custom text for verify email message
    // The Following Variables can be used:
    // {{.Code}} {{.UserName}} {{.FirstName}} {{.LastName}} {{.NickName}} {{.DisplayName}} {{.LastEmail}} {{.VerifiedEmail}} {{.LastPhone}} {{.VerifiedPhone}} {{.PreferredLoginName}} {{.LoginNames}} {{.ChangeDate}}
    rpc SetCustomVerifyEmailMessageText(SetCustomVerifyEmailMessageTextRequest) returns (SetCustomVerifyEmailMessageTextResponse) {
        option (google.api.http) = {
            put: "/text/message/verifyemail/{language}";
            body: "*";
        };

        option (zitadel.v1.auth_option) = {
            permission: "policy.write";
        };
    }

    // Removes the custom verify email message text of the organisation
    // The default text of the IAM will trigger after
    rpc ResetCustomVerifyEmailMessageTextToDefault(ResetCustomVerifyEmailMessageTextToDefaultRequest) returns (ResetCustomVerifyEmailMessageTextToDefaultResponse) {
        option (google.api.http) = {
            delete: "/text/message/verifyemail/{language}"
        };

        option (zitadel.v1.auth_option) = {
            permission: "policy.delete"
        };
    }

    //Returns the custom text for verify email message
    rpc GetCustomVerifyPhoneMessageText(GetCustomVerifyPhoneMessageTextRequest) returns (GetCustomVerifyPhoneMessageTextResponse) {
        option (google.api.http) = {
            get: "/text/message/verifyphone/{language}";
        };

        option (zitadel.v1.auth_option) = {
            permission: "policy.read";
        };
    }

    //Returns the custom text for verify email message
    rpc GetDefaultVerifyPhoneMessageText(GetDefaultVerifyPhoneMessageTextRequest) returns (GetDefaultVerifyPhoneMessageTextResponse) {
        option (google.api.http) = {
            get: "/text/default/message/verifyphone/{language}";
        };

        option (zitadel.v1.auth_option) = {
            permission: "policy.read";
        };
    }

    // Sets the default custom text for verify email message
    // The Following Variables can be used:
    // {{.Code}} {{.UserName}} {{.FirstName}} {{.LastName}} {{.NickName}} {{.DisplayName}} {{.LastEmail}} {{.VerifiedEmail}} {{.LastPhone}} {{.VerifiedPhone}} {{.PreferredLoginName}} {{.LoginNames}} {{.ChangeDate}}
    rpc SetCustomVerifyPhoneMessageText(SetCustomVerifyPhoneMessageTextRequest) returns (SetCustomVerifyPhoneMessageTextResponse) {
        option (google.api.http) = {
            put: "/text/message/verifyphone/{language}";
            body: "*";
        };

        option (zitadel.v1.auth_option) = {
            permission: "policy.write";
        };
    }

    // Removes the custom verify phone text of the organisation
    // The default text of the IAM will trigger after
    rpc ResetCustomVerifyPhoneMessageTextToDefault(ResetCustomVerifyPhoneMessageTextToDefaultRequest) returns (ResetCustomVerifyPhoneMessageTextToDefaultResponse) {
        option (google.api.http) = {
            delete: "/text/message/verifyphone/{language}"
        };

        option (zitadel.v1.auth_option) = {
            permission: "policy.delete"
        };
    }

    //Returns the custom text for domain claimed message
    rpc GetCustomDomainClaimedMessageText(GetCustomDomainClaimedMessageTextRequest) returns (GetCustomDomainClaimedMessageTextResponse) {
        option (google.api.http) = {
            get: "/text/message/domainclaimed/{language}";
        };

        option (zitadel.v1.auth_option) = {
            permission: "policy.read";
        };
    }

    //Returns the custom text for domain claimed message
    rpc GetDefaultDomainClaimedMessageText(GetDefaultDomainClaimedMessageTextRequest) returns (GetDefaultDomainClaimedMessageTextResponse) {
        option (google.api.http) = {
            get: "/text/default/message/domainclaimed/{language}";
        };

        option (zitadel.v1.auth_option) = {
            permission: "policy.read";
        };
    }

    // Sets the custom text for domain claimed message
    // The Following Variables can be used:
    // {{.Domain}} {{.TempUsername}} {{.UserName}} {{.FirstName}} {{.LastName}} {{.NickName}} {{.DisplayName}} {{.LastEmail}} {{.VerifiedEmail}} {{.LastPhone}} {{.VerifiedPhone}} {{.PreferredLoginName}} {{.LoginNames}} {{.ChangeDate}}
    rpc SetCustomDomainClaimedMessageCustomText(SetCustomDomainClaimedMessageTextRequest) returns (SetCustomDomainClaimedMessageTextResponse) {
        option (google.api.http) = {
            put: "/text/message/domainclaimed/{language}";
            body: "*";
        };

        option (zitadel.v1.auth_option) = {
            permission: "policy.write";
        };
    }

    // Removes the custom domain claimed message text of the organisation
    // The default text of the IAM will trigger after
    rpc ResetCustomDomainClaimedMessageTextToDefault(ResetCustomDomainClaimedMessageTextToDefaultRequest) returns (ResetCustomDomainClaimedMessageTextToDefaultResponse) {
        option (google.api.http) = {
            delete: "/text/message/domainclaimed/{language}"
        };

        option (zitadel.v1.auth_option) = {
            permission: "policy.delete"
        };
    }

    //Returns the custom text for passwordless link message
    rpc GetCustomPasswordlessRegistrationMessageText(GetCustomPasswordlessRegistrationMessageTextRequest) returns (GetCustomPasswordlessRegistrationMessageTextResponse) {
        option (google.api.http) = {
            get: "/text/message/passwordless_registration/{language}";
        };

        option (zitadel.v1.auth_option) = {
            permission: "policy.read";
        };
    }

    //Returns the custom text for passwordless link message
    rpc GetDefaultPasswordlessRegistrationMessageText(GetDefaultPasswordlessRegistrationMessageTextRequest) returns (GetDefaultPasswordlessRegistrationMessageTextResponse) {
        option (google.api.http) = {
            get: "/text/default/message/passwordless_registration/{language}";
        };

        option (zitadel.v1.auth_option) = {
            permission: "policy.read";
        };
    }

    // Sets the custom text for passwordless link message
    // The Following Variables can be used:
    // {{.UserName}} {{.FirstName}} {{.LastName}} {{.NickName}} {{.DisplayName}} {{.LastEmail}} {{.VerifiedEmail}} {{.LastPhone}} {{.VerifiedPhone}} {{.PreferredLoginName}} {{.LoginNames}} {{.ChangeDate}}
    rpc SetCustomPasswordlessRegistrationMessageCustomText(SetCustomPasswordlessRegistrationMessageTextRequest) returns (SetCustomPasswordlessRegistrationMessageTextResponse) {
        option (google.api.http) = {
            put: "/text/message/passwordless_registration/{language}";
            body: "*";
        };

        option (zitadel.v1.auth_option) = {
            permission: "policy.write";
        };
    }

    // Removes the custom passwordless link message text of the organisation
    // The default text of the IAM will trigger after
    rpc ResetCustomPasswordlessRegistrationMessageTextToDefault(ResetCustomPasswordlessRegistrationMessageTextToDefaultRequest) returns (ResetCustomPasswordlessRegistrationMessageTextToDefaultResponse) {
        option (google.api.http) = {
            delete: "/text/message/passwordless_registration/{language}"
        };

        option (zitadel.v1.auth_option) = {
            permission: "policy.delete"
        };
    }

    //Returns the custom texts for login ui
    rpc GetCustomLoginTexts(GetCustomLoginTextsRequest) returns (GetCustomLoginTextsResponse) {
        option (google.api.http) = {
            get: "/text/login/{language}";
        };

        option (zitadel.v1.auth_option) = {
            permission: "policy.read";
        };
    }

    //Returns the custom texts for login ui
    rpc GetDefaultLoginTexts(GetDefaultLoginTextsRequest) returns (GetDefaultLoginTextsResponse) {
        option (google.api.http) = {
            get: "/text/default/login/{language}";
        };

        option (zitadel.v1.auth_option) = {
            permission: "policy.read";
        };
    }

    //Sets the default custom text for login ui
    //it impacts all organisations without customized login ui texts
    rpc SetCustomLoginText(SetCustomLoginTextsRequest) returns (SetCustomLoginTextsResponse) {
        option (google.api.http) = {
            put: "/text/login/{language}";
            body: "*";
        };

        option (zitadel.v1.auth_option) = {
            permission: "policy.write";
        };
    }

    // Removes the custom login text of the organisation
    // The default text of the IAM will trigger after
    rpc ResetCustomLoginTextToDefault(ResetCustomLoginTextsToDefaultRequest) returns (ResetCustomLoginTextsToDefaultResponse) {
        option (google.api.http) = {
            delete: "/text/login/{language}"
        };

        option (zitadel.v1.auth_option) = {
            permission: "policy.delete"
        };
    }

    // Returns a identity provider configuration of the organisation
    rpc GetOrgIDPByID(GetOrgIDPByIDRequest) returns (GetOrgIDPByIDResponse) {
        option (google.api.http) = {
            get: "/idps/{id}"
        };

        option (zitadel.v1.auth_option) = {
            permission: "org.idp.read"
        };
    }

    // Returns all identity provider configuration in the organisation, which match the query
    // Limit should always be set, there is a default limit set by the service
    rpc ListOrgIDPs(ListOrgIDPsRequest) returns (ListOrgIDPsResponse) {
        option (google.api.http) = {
            post: "/idps/_search"
            body: "*"
        };

        option (zitadel.v1.auth_option) = {
            permission: "org.idp.read"
        };
    }

    // Add a new identity provider configuration in the organisation
    // Provider must be OIDC compliant
    rpc AddOrgOIDCIDP(AddOrgOIDCIDPRequest) returns (AddOrgOIDCIDPResponse) {
        option (google.api.http) = {
            post: "/idps/oidc"
            body: "*"
        };

        option (zitadel.v1.auth_option) = {
            permission: "org.idp.write"
        };
    }

    // Add a new jwt identity provider configuration in the organisation
    rpc AddOrgJWTIDP(AddOrgJWTIDPRequest) returns (AddOrgJWTIDPResponse) {
        option (google.api.http) = {
            post: "/idps/jwt"
            body: "*"
        };

        option (zitadel.v1.auth_option) = {
            permission: "org.idp.write"
        };
    }

    // Deactivate identity provider configuration
    // Users will not be able to use this provider for login (e.g Google, Microsoft, AD, etc)
    // Returns error if already deactivated
    rpc DeactivateOrgIDP(DeactivateOrgIDPRequest) returns (DeactivateOrgIDPResponse) {
        option (google.api.http) = {
            post: "/idps/{idp_id}/_deactivate"
            body: "*"
        };

        option (zitadel.v1.auth_option) = {
            permission: "org.idp.write"
        };
    }

    // Activate identity provider configuration
    // Returns error if not deactivated
    rpc ReactivateOrgIDP(ReactivateOrgIDPRequest) returns (ReactivateOrgIDPResponse) {
        option (google.api.http) = {
            post: "/idps/{idp_id}/_reactivate"
            body: "*"
        };

        option (zitadel.v1.auth_option) = {
            permission: "org.idp.write"
        };
    }

    // Removes identity provider configuration
    // Will remove all linked providers of this configuration on the users
    rpc RemoveOrgIDP(RemoveOrgIDPRequest) returns (RemoveOrgIDPResponse) {
        option (google.api.http) = {
            delete: "/idps/{idp_id}"
        };

        option (zitadel.v1.auth_option) = {
            permission: "org.idp.write"
        };
    }

    // Change identity provider configuration of the organisation
    rpc UpdateOrgIDP(UpdateOrgIDPRequest) returns (UpdateOrgIDPResponse) {
        option (google.api.http) = {
            put: "/idps/{idp_id}"
            body: "*"
        };

        option (zitadel.v1.auth_option) = {
            permission: "org.idp.write"
        };
    }

    // Change OIDC identity provider configuration of the organisation
    rpc UpdateOrgIDPOIDCConfig(UpdateOrgIDPOIDCConfigRequest) returns (UpdateOrgIDPOIDCConfigResponse) {
        option (google.api.http) = {
            put: "/idps/{idp_id}/oidc_config"
            body: "*"
        };

        option (zitadel.v1.auth_option) = {
            permission: "org.idp.write"
        };
    }

    // Change JWT identity provider configuration of the organisation
    rpc UpdateOrgIDPJWTConfig(UpdateOrgIDPJWTConfigRequest) returns (UpdateOrgIDPJWTConfigResponse) {
        option (google.api.http) = {
            put: "/idps/{idp_id}/jwt_config"
            body: "*"
        };

        option (zitadel.v1.auth_option) = {
            permission: "org.idp.write"
        };
    }

    rpc ListActions(ListActionsRequest) returns (ListActionsResponse) {
        option (google.api.http) = {
            post: "/actions/_search"
            body: "*"
        };

        option (zitadel.v1.auth_option) = {
            permission: "org.action.read"
        };
    }

    rpc GetAction(GetActionRequest) returns (GetActionResponse) {
        option (google.api.http) = {
            get: "/actions/{id}"
        };

        option (zitadel.v1.auth_option) = {
            permission: "org.action.read"
        };
    }

    rpc CreateAction(CreateActionRequest) returns (CreateActionResponse) {
        option (google.api.http) = {
            post: "/actions"
            body: "*"
        };

        option (zitadel.v1.auth_option) = {
            permission: "org.action.write"
        };
    }

    rpc UpdateAction(UpdateActionRequest) returns (UpdateActionResponse) {
        option (google.api.http) = {
            put: "/actions/{id}"
            body: "*"
        };

        option (zitadel.v1.auth_option) = {
            permission: "org.action.write"
        };
    }

    rpc DeactivateAction(DeactivateActionRequest) returns (DeactivateActionResponse) {
        option (google.api.http) = {
            post: "/actions/{id}/_deactivate"
            body: "*"
        };

        option (zitadel.v1.auth_option) = {
            permission: "org.action.write"
        };
    }

    rpc ReactivateAction(ReactivateActionRequest) returns (ReactivateActionResponse) {
        option (google.api.http) = {
            post: "/actions/{id}/_reactivate"
            body: "*"
        };

        option (zitadel.v1.auth_option) = {
            permission: "org.action.write"
        };
    }

    rpc DeleteAction(DeleteActionRequest) returns (DeleteActionResponse) {
        option (google.api.http) = {
            delete: "/actions/{id}"
            body: "*"
        };

        option (zitadel.v1.auth_option) = {
            permission: "org.action.delete"
        };
    }

    rpc ListFlowTypes(ListFlowTypesRequest) returns (ListFlowTypesResponse) {
        option (google.api.http) = {
            post: "/flows/types/_search"
        };

        option (zitadel.v1.auth_option) = {
            permission: "org.flow.read"
        };
    }

    rpc ListFlowTriggerTypes(ListFlowTriggerTypesRequest) returns (ListFlowTriggerTypesResponse) {
        option (google.api.http) = {
            post: "/flows/{type}/triggers/_search"
        };

        option (zitadel.v1.auth_option) = {
            permission: "org.flow.read"
        };
    }

    rpc GetFlow(GetFlowRequest) returns (GetFlowResponse) {
        option (google.api.http) = {
            get: "/flows/{type}"
        };

        option (zitadel.v1.auth_option) = {
            permission: "org.flow.read"
        };
    }

    rpc ClearFlow(ClearFlowRequest) returns (ClearFlowResponse) {
        option (google.api.http) = {
            post: "/flows/{type}/_clear"
        };

        option (zitadel.v1.auth_option) = {
            permission: "org.flow.delete"
        };
    }

    rpc SetTriggerActions(SetTriggerActionsRequest) returns (SetTriggerActionsResponse) {
        option (google.api.http) = {
            post: "/flows/{flow_type}/trigger/{trigger_type}"
            body: "*"
        };

        option (zitadel.v1.auth_option) = {
            permission: "org.flow.write"
        };
    }
}

//This is an empty request
message HealthzRequest {}

//This is an empty response
message HealthzResponse {}

//This is an empty request
message GetOIDCInformationRequest {}

message GetOIDCInformationResponse {
    string issuer = 1;
    string discovery_endpoint = 2;
}

//This is an empty request
message GetIAMRequest {}

message GetIAMResponse {
    //deprecated: use default_org_id instead
    string global_org_id = 1;
    string iam_project_id = 2;
    string default_org_id = 3;
}

//This is an empty request
message GetSupportedLanguagesRequest {}

message GetSupportedLanguagesResponse {
    repeated string languages = 1;
}

message GetUserByIDRequest {
    string id = 1 [(validate.rules).string = {min_len: 1, max_len: 200}];
}

message GetUserByIDResponse {
    zitadel.user.v1.User user = 1;
}

message GetUserByLoginNameGlobalRequest{
    string login_name = 1 [(validate.rules).string = {min_len: 1, max_len: 200}];
}

message GetUserByLoginNameGlobalResponse {
    zitadel.user.v1.User user = 1;
}

message ListUsersRequest {
    //list limitations and ordering
    zitadel.v1.ListQuery query = 1;
    // the field the result is sorted
    zitadel.user.v1.UserFieldName sorting_column = 2;
    //criterias the client is looking for
    repeated zitadel.user.v1.SearchQuery queries = 3;
}

message ListUsersResponse {
    zitadel.v1.ListDetails details = 1;
    zitadel.user.v1.UserFieldName sorting_column = 2;
    repeated zitadel.user.v1.User result = 3;
}

message ListUserChangesRequest {
    //list limitations and ordering
    zitadel.change.v1.ChangeQuery query = 1;
    string user_id = 2 [(validate.rules).string = {min_len: 1, max_len: 200}];
}

message ListUserChangesResponse {
    reserved 1;
    reserved "details";
    // zitadel.v1.ListDetails details = 1; was always returned empty (as we cannot get the necessary infos)
    repeated zitadel.change.v1.Change result = 2;
}

message IsUserUniqueRequest {
    string user_name = 1 [(validate.rules).string = {max_len: 200}];
    string email = 2 [(validate.rules).string = {max_len: 200}];
}

message IsUserUniqueResponse {
    bool is_unique = 1;
}

message AddHumanUserRequest {
    message Profile {
        string first_name = 1 [(validate.rules).string = {min_len: 1, max_len: 200}];
        string last_name = 2 [(validate.rules).string = {min_len: 1, max_len: 200}];
        string nick_name = 3 [(validate.rules).string = {max_len: 200}];
        string display_name = 4 [(validate.rules).string = {max_len: 200}];
        string preferred_language = 5 [(validate.rules).string = {max_len: 10}];
        zitadel.user.v1.Gender gender = 6;
    }
    message Email {
        string email = 1 [(validate.rules).string.email = true];
        bool is_email_verified = 2;
    }
    message Phone {
        // has to be a global number
        string phone = 1 [(validate.rules).string = {min_len: 1, max_len: 50, prefix: "+"}];
        bool is_phone_verified = 2;
    }

    string user_name = 1 [(validate.rules).string = {min_len: 1, max_len: 200}];

    Profile profile = 2 [(validate.rules).message.required = true];
    Email email = 3 [(validate.rules).message.required = true];
    Phone phone = 4;
    string initial_password = 5;
}

message AddHumanUserResponse {
    string user_id = 1;
    zitadel.v1.ObjectDetails details = 2;
}

message ImportHumanUserRequest {
    message Profile {
        string first_name = 1 [(validate.rules).string = {min_len: 1, max_len: 200}];
        string last_name = 2 [(validate.rules).string = {min_len: 1, max_len: 200}];
        string nick_name = 3 [(validate.rules).string = {max_len: 200}];
        string display_name = 4 [(validate.rules).string = {max_len: 200}];
        string preferred_language = 5 [(validate.rules).string = {max_len: 10}];
        zitadel.user.v1.Gender gender = 6;
    }
    message Email {
        string email = 1 [(validate.rules).string.email = true];
        bool is_email_verified = 2;
    }
    message Phone {
        // has to be a global number
        string phone = 1 [(validate.rules).string = {min_len: 1, max_len: 50, prefix: "+"}];
        bool is_phone_verified = 2;
    }
    message HashedPassword{
        string value = 1;
        string algorithm = 2;
    }

    string user_name = 1 [(validate.rules).string = {min_len: 1, max_len: 200}];

    Profile profile = 2 [(validate.rules).message.required = true];
    Email email = 3 [(validate.rules).message.required = true];
    Phone phone = 4;
    string password = 5;
    HashedPassword hashed_password = 6;
    bool password_change_required = 7;
    bool request_passwordless_registration = 8;

    string otp_code = 9;
}

message ImportHumanUserResponse {
    message PasswordlessRegistration {
        string link = 1;
        //deprecated: use expiration instead
        google.protobuf.Duration lifetime = 2;
        google.protobuf.Duration expiration = 3;
    }

    string user_id = 1;
    zitadel.v1.ObjectDetails details = 2;
    PasswordlessRegistration passwordless_registration = 3;
}

message AddMachineUserRequest {
    string user_name = 1 [(validate.rules).string = {min_len: 1, max_len: 200}];

    string name = 2 [(validate.rules).string = {min_len: 1, max_len: 200}];
    string description = 3 [(validate.rules).string = {max_len: 500}];
}

message AddMachineUserResponse {
    string user_id = 1;
    zitadel.v1.ObjectDetails details = 2;
}

message DeactivateUserRequest {
    string id = 1 [(validate.rules).string = {min_len: 1, max_len: 200}];
}

message DeactivateUserResponse {
    zitadel.v1.ObjectDetails details = 1;
}

message ReactivateUserRequest {
    string id = 1 [(validate.rules).string = {min_len: 1, max_len: 200}];
}

message ReactivateUserResponse {
    zitadel.v1.ObjectDetails details = 1;
}

message LockUserRequest {
    string id = 1 [(validate.rules).string = {min_len: 1, max_len: 200}];
}

message LockUserResponse {
    zitadel.v1.ObjectDetails details = 1;
}

message UnlockUserRequest {
    string id = 1 [(validate.rules).string = {min_len: 1, max_len: 200}];
}

message UnlockUserResponse {
    zitadel.v1.ObjectDetails details = 1;
}

message RemoveUserRequest {
    string id = 1 [(validate.rules).string = {min_len: 1, max_len: 200}];
}

message RemoveUserResponse {
    zitadel.v1.ObjectDetails details = 1;
}

message UpdateUserNameRequest {
    string user_id = 1 [(validate.rules).string = {min_len: 1, max_len: 200}];
    string user_name = 2 [(validate.rules).string = {min_len: 1, max_len: 200}];
}

message UpdateUserNameResponse {
    zitadel.v1.ObjectDetails details = 1;
}

message ListUserMetadataRequest {
    string id = 1 [(validate.rules).string = {min_len: 1, max_len: 200}];
    zitadel.v1.ListQuery query = 2;
    repeated zitadel.metadata.v1.MetadataQuery queries = 3;
}

message ListUserMetadataResponse {
    zitadel.v1.ListDetails details = 1;
    repeated zitadel.metadata.v1.Metadata result = 2;
}

message GetUserMetadataRequest {
    string id = 1 [(validate.rules).string = {min_len: 1, max_len: 200}];
    string key = 2 [(validate.rules).string = {min_len: 1, max_len: 200}];
}

message GetUserMetadataResponse {
    zitadel.metadata.v1.Metadata metadata = 1;
}

message SetUserMetadataRequest {
    string id = 1 [(validate.rules).string = {min_len: 1, max_len: 200}];
    string key = 2 [(validate.rules).string = {min_len: 1, max_len: 200}];
    bytes value = 3 [(validate.rules).bytes = {min_len: 1, max_len: 500000}];
}

message SetUserMetadataResponse {
    string id = 1;
    zitadel.v1.ObjectDetails details = 2;
}

message BulkSetUserMetadataRequest {
    string id = 1 [(validate.rules).string = {min_len: 1, max_len: 200}];
    message Metadata {
        string key = 1 [(validate.rules).string = {min_len: 1, max_len: 200}];
        bytes value = 2 [(validate.rules).bytes = {min_len: 1, max_len: 500000}];
    }
    repeated Metadata metadata = 2;
}

message BulkSetUserMetadataResponse {
    zitadel.v1.ObjectDetails details = 1;
}

message RemoveUserMetadataRequest {
    string id = 1 [(validate.rules).string = {min_len: 1, max_len: 200}];
    string key = 2 [(validate.rules).string = {min_len: 1, max_len: 200}];
}

message RemoveUserMetadataResponse {
    zitadel.v1.ObjectDetails details = 1;
}

message BulkRemoveUserMetadataRequest {
    string id = 1 [(validate.rules).string = {min_len: 1, max_len: 200}];
    repeated string keys = 2 [(validate.rules).repeated.items.string = {min_len: 1, max_len: 200}];
}

message BulkRemoveUserMetadataResponse {
    zitadel.v1.ObjectDetails details = 1;
}

message GetHumanProfileRequest {
    string user_id = 1 [(validate.rules).string = {min_len: 1, max_len: 200}];
}

message GetHumanProfileResponse {
    zitadel.v1.ObjectDetails details = 1;
    zitadel.user.v1.Profile profile = 2;
}

message UpdateHumanProfileRequest {
    string user_id = 1 [(validate.rules).string = {min_len: 1, max_len: 200}];

    string first_name = 2 [(validate.rules).string = {min_len: 1, max_len: 200}];
    string last_name = 3 [(validate.rules).string = {min_len: 1, max_len: 200}];
    string nick_name = 4 [(validate.rules).string = {max_len: 200}];
    string display_name = 5 [(validate.rules).string = {min_len: 1, max_len: 200}];
    string preferred_language = 6 [(validate.rules).string = {max_len: 10}];
    zitadel.user.v1.Gender gender = 7;
}

message UpdateHumanProfileResponse {
    zitadel.v1.ObjectDetails details = 1;
}

message GetHumanEmailRequest {
    string user_id = 1 [(validate.rules).string = {min_len: 1, max_len: 200}];
}

message GetHumanEmailResponse {
    zitadel.v1.ObjectDetails details = 1;
    zitadel.user.v1.Email email = 2;
}

message UpdateHumanEmailRequest {
    string user_id = 1 [(validate.rules).string = {min_len: 1, max_len: 200}];

    string email = 2 [(validate.rules).string.email = true];
    bool is_email_verified = 3;
}

message UpdateHumanEmailResponse {
    zitadel.v1.ObjectDetails details = 1;
}

message ResendHumanInitializationRequest {
    string user_id = 1 [(validate.rules).string = {min_len: 1, max_len: 200}];
    string email = 2 [(validate.rules).string = {ignore_empty: true, email: true}];
}

message ResendHumanInitializationResponse {
    zitadel.v1.ObjectDetails details = 1;
}

message ResendHumanEmailVerificationRequest {
    string user_id = 1 [(validate.rules).string = {min_len: 1, max_len: 200}];
}

message ResendHumanEmailVerificationResponse {
    zitadel.v1.ObjectDetails details = 1;
}

message GetHumanPhoneRequest {
    string user_id = 1 [(validate.rules).string = {min_len: 1, max_len: 200}];
}

message GetHumanPhoneResponse {
    zitadel.v1.ObjectDetails details = 1;
    zitadel.user.v1.Phone phone = 2;
}

message UpdateHumanPhoneRequest {
    string user_id = 1 [(validate.rules).string = {min_len: 1, max_len: 200}];


    string phone = 2 [(validate.rules).string = {min_len: 1, max_len: 50, prefix: "+"}];
    bool is_phone_verified = 3;
}

message UpdateHumanPhoneResponse {
    zitadel.v1.ObjectDetails details = 1;
}

message RemoveHumanPhoneRequest {
    string user_id = 1 [(validate.rules).string = {min_len: 1, max_len: 200}];
}

message RemoveHumanPhoneResponse {
    zitadel.v1.ObjectDetails details = 1;
}

message ResendHumanPhoneVerificationRequest {
    string user_id = 1 [(validate.rules).string = {min_len: 1, max_len: 200}];
}

message ResendHumanPhoneVerificationResponse {
    zitadel.v1.ObjectDetails details = 1;
}

message RemoveHumanAvatarRequest {
    string user_id = 1 [(validate.rules).string = {min_len: 1, max_len: 200}];
}

message RemoveHumanAvatarResponse {
    zitadel.v1.ObjectDetails details = 1;
}

message SetHumanInitialPasswordRequest {
    string user_id = 1 [(validate.rules).string.min_len = 1];
    string password = 2 [(validate.rules).string = {min_len: 1, max_len: 72}];
}

message SetHumanInitialPasswordResponse {
    zitadel.v1.ObjectDetails details = 1;
}

message SetHumanPasswordRequest {
    string user_id = 1 [(validate.rules).string.min_len = 1];
    string password = 2 [(validate.rules).string = {min_len: 1, max_len: 72}];
    bool no_change_required = 3;
}

message SetHumanPasswordResponse {
    zitadel.v1.ObjectDetails details = 1;
}

message SendHumanResetPasswordNotificationRequest {
    enum Type {
        TYPE_EMAIL = 0;
        TYPE_SMS = 1;
    }
    string user_id = 1 [(validate.rules).string = {min_len: 1, max_len: 200}];
    Type type = 2 [(validate.rules).enum.defined_only = true];
}

message SendHumanResetPasswordNotificationResponse {
    zitadel.v1.ObjectDetails details = 1;
}

message ListHumanAuthFactorsRequest {
    string user_id = 1 [(validate.rules).string = {min_len: 1, max_len: 200}];
}

message ListHumanAuthFactorsResponse {
    repeated zitadel.user.v1.AuthFactor result = 1;
}

message RemoveHumanAuthFactorOTPRequest {
    string user_id = 1 [(validate.rules).string = {min_len: 1, max_len: 200}];
}

message RemoveHumanAuthFactorOTPResponse {
    zitadel.v1.ObjectDetails details = 1;
}

message RemoveHumanAuthFactorU2FRequest {
    string user_id = 1 [(validate.rules).string = {min_len: 1, max_len: 200}];
    string token_id = 2 [(validate.rules).string = {min_len: 1, max_len: 200}];
}

message RemoveHumanAuthFactorU2FResponse {
    zitadel.v1.ObjectDetails details = 1;
}

message ListHumanPasswordlessRequest {
    string user_id = 1 [(validate.rules).string = {min_len: 1, max_len: 200}];
}

message ListHumanPasswordlessResponse {
    repeated zitadel.user.v1.WebAuthNToken result = 1;
}

message AddPasswordlessRegistrationRequest {
    string user_id = 1 [(validate.rules).string = {min_len: 1, max_len: 200}];
}

message AddPasswordlessRegistrationResponse {
    zitadel.v1.ObjectDetails details = 1;
    string link = 2;
    google.protobuf.Duration expiration = 3;
}

message SendPasswordlessRegistrationRequest {
    string user_id = 1 [(validate.rules).string = {min_len: 1, max_len: 200}];
}

message SendPasswordlessRegistrationResponse {
    zitadel.v1.ObjectDetails details = 1;
}

message RemoveHumanPasswordlessRequest {
    string user_id = 1 [(validate.rules).string = {min_len: 1, max_len: 200}];
    string token_id = 2 [(validate.rules).string = {min_len: 1, max_len: 200}];
}

message RemoveHumanPasswordlessResponse {
    zitadel.v1.ObjectDetails details = 1;
}

message UpdateMachineRequest {
    string user_id = 1 [(validate.rules).string = {min_len: 1, max_len: 200}];
    string description = 2 [(validate.rules).string.max_len = 500];
    string name = 3 [(validate.rules).string = {min_len: 1, max_len: 200}];
}

message UpdateMachineResponse {
    zitadel.v1.ObjectDetails details = 1;
}

message GetMachineKeyByIDsRequest {
    string user_id = 1 [(validate.rules).string = {min_len: 1, max_len: 200}];
    string key_id = 2 [(validate.rules).string = {min_len: 1, max_len: 200}];
}

message GetMachineKeyByIDsResponse {
    zitadel.authn.v1.Key key = 1;
}

message ListMachineKeysRequest {
    string user_id = 1 [(validate.rules).string = {min_len: 1, max_len: 200}];
    //list limitations and ordering
    zitadel.v1.ListQuery query = 2;
}

message ListMachineKeysResponse {
    zitadel.v1.ListDetails details = 1;
    repeated zitadel.authn.v1.Key result = 2;
}

message AddMachineKeyRequest {
    string user_id = 1 [(validate.rules).string.min_len = 1];
    zitadel.authn.v1.KeyType type = 2 [(validate.rules).enum = {defined_only: true, not_in: [0]}];
    google.protobuf.Timestamp expiration_date = 3 [
        (grpc.gateway.protoc_gen_openapiv2.options.openapiv2_field) = {
            example: "\"2519-04-01T08:45:00.000000Z\"";
            description: "The date the key will expire and no logins will be possible";
        }
    ];
}

message AddMachineKeyResponse {
    string key_id = 1;
    bytes key_details = 2;
    zitadel.v1.ObjectDetails details = 3;
}

message RemoveMachineKeyRequest {
    string user_id = 1 [(validate.rules).string = {min_len: 1, max_len: 200}];
    string key_id = 2 [(validate.rules).string = {min_len: 1, max_len: 200}];
}

message RemoveMachineKeyResponse {
    zitadel.v1.ObjectDetails details = 1;
}

message GetPersonalAccessTokenByIDsRequest {
    string user_id = 1 [(validate.rules).string = {min_len: 1, max_len: 200}];
    string token_id = 2 [(validate.rules).string = {min_len: 1, max_len: 200}];
}

message GetPersonalAccessTokenByIDsResponse {
    zitadel.user.v1.PersonalAccessToken token = 1;
}

message ListPersonalAccessTokensRequest {
    string user_id = 1 [(validate.rules).string = {min_len: 1, max_len: 200}];
    //list limitations and ordering
    zitadel.v1.ListQuery query = 2;
}

message ListPersonalAccessTokensResponse {
    zitadel.v1.ListDetails details = 1;
    repeated zitadel.user.v1.PersonalAccessToken result = 2;
}

message AddPersonalAccessTokenRequest {
    string user_id = 1 [(validate.rules).string.min_len = 1];
    google.protobuf.Timestamp expiration_date = 2 [
        (grpc.gateway.protoc_gen_openapiv2.options.openapiv2_field) = {
            example: "\"2519-04-01T08:45:00.000000Z\"";
            description: "The date the token will expire and no logins will be possible";
        }
    ];
}

message AddPersonalAccessTokenResponse {
    string token_id = 1;
    string token = 2;
    zitadel.v1.ObjectDetails details = 3;
}

message RemovePersonalAccessTokenRequest {
    string user_id = 1 [(validate.rules).string = {min_len: 1, max_len: 200}];
    string token_id = 2 [(validate.rules).string = {min_len: 1, max_len: 200}];
}

message RemovePersonalAccessTokenResponse {
    zitadel.v1.ObjectDetails details = 1;
}

message ListHumanLinkedIDPsRequest {
    string user_id = 1 [(validate.rules).string = {min_len: 1, max_len: 200}];
    //list limitations and ordering
    zitadel.v1.ListQuery query = 2;
}

message ListHumanLinkedIDPsResponse {
    zitadel.v1.ListDetails details = 1;
    repeated zitadel.idp.v1.IDPUserLink result = 2;
}

message RemoveHumanLinkedIDPRequest {
    string user_id = 1 [(validate.rules).string = {min_len: 1, max_len: 200}];
    string idp_id = 2 [(validate.rules).string = {min_len: 1, max_len: 200}];
    string linked_user_id = 3 [(validate.rules).string = {min_len: 1, max_len: 200}];
}

message RemoveHumanLinkedIDPResponse {
    zitadel.v1.ObjectDetails details = 1;
}

message ListUserMembershipsRequest {
    //list limitations and ordering
    string user_id = 1 [(validate.rules).string = {min_len: 1, max_len: 200}];
    //the field the result is sorted
    zitadel.v1.ListQuery query = 2;
    //criterias the client is looking for
    repeated zitadel.user.v1.MembershipQuery queries = 3;
}

message ListUserMembershipsResponse {
    zitadel.v1.ListDetails details = 1;
    repeated zitadel.user.v1.Membership result = 2;
}

//This is an empty request
message GetMyOrgRequest {}

message GetMyOrgResponse {
    zitadel.org.v1.Org org = 1;
}

message GetOrgByDomainGlobalRequest {
    string domain = 1 [(validate.rules).string = {min_len: 1, max_len: 200}];
}

message ListOrgChangesRequest {
    //list limitations and ordering
    zitadel.change.v1.ChangeQuery query = 1;
}

message ListOrgChangesResponse {
    reserved 1;
    reserved "details";
    // zitadel.v1.ListDetails details = 1; was always returned empty (as we cannot get the necessary infos)
    repeated zitadel.change.v1.Change result = 2;
}

message GetOrgByDomainGlobalResponse {
    zitadel.org.v1.Org org = 1;
}

message AddOrgRequest {
    string name = 1 [(validate.rules).string = {min_len: 1, max_len: 200}];
}

message AddOrgResponse {
    string id = 1;
    zitadel.v1.ObjectDetails details = 2;
}

message UpdateOrgRequest {
    string name = 1 [(validate.rules).string = {min_len: 1, max_len: 200}];
}

message UpdateOrgResponse {
    zitadel.v1.ObjectDetails details = 1;
}

//This is an empty request
message DeactivateOrgRequest {}

message DeactivateOrgResponse {
    zitadel.v1.ObjectDetails details = 1;
}

//This is an empty request
message ReactivateOrgRequest {}

message ReactivateOrgResponse {
    zitadel.v1.ObjectDetails details = 1;
}

message ListOrgDomainsRequest {
    //list limitations and ordering
    zitadel.v1.ListQuery query = 1;
    //criterias the client is looking for
    repeated zitadel.org.v1.DomainSearchQuery queries = 2;
}

message ListOrgDomainsResponse {
    zitadel.v1.ListDetails details = 1;
    repeated zitadel.org.v1.Domain result = 2;
}

message AddOrgDomainRequest {
    string domain = 1 [(validate.rules).string = {min_len: 1, max_len: 200}];
}

message AddOrgDomainResponse {
    zitadel.v1.ObjectDetails details = 1;
}

message RemoveOrgDomainRequest {
    string domain = 1 [(validate.rules).string = {min_len: 1, max_len: 200}];
}

message RemoveOrgDomainResponse {
    zitadel.v1.ObjectDetails details = 1;
}

message GenerateOrgDomainValidationRequest {
    string domain = 1 [(validate.rules).string = {min_len: 1, max_len: 200}];
    zitadel.org.v1.DomainValidationType type = 2 [(validate.rules).enum = {defined_only: true, not_in: [0]}];
}

message GenerateOrgDomainValidationResponse {
    string token = 1;
    string url = 2;
}

message ValidateOrgDomainRequest {
    string domain = 1 [(validate.rules).string = {min_len: 1, max_len: 200}];
}

message ValidateOrgDomainResponse {
    zitadel.v1.ObjectDetails details = 1;
}

message SetPrimaryOrgDomainRequest {
    string domain = 1 [(validate.rules).string = {min_len: 1, max_len: 200}];
}

message SetPrimaryOrgDomainResponse {
    zitadel.v1.ObjectDetails details = 1;
}

//This is an empty request
message ListOrgMemberRolesRequest {}

message ListOrgMemberRolesResponse {
    repeated string result = 1;
}

message ListOrgMembersRequest {
    //list limitations and ordering
    zitadel.v1.ListQuery query = 1;
    //criterias the client is looking for
    repeated zitadel.member.v1.SearchQuery queries = 2;
}

message ListOrgMembersResponse {
    //list limitations and ordering
    zitadel.v1.ListDetails details = 1;
    //criterias the client is looking for
    repeated zitadel.member.v1.Member result = 2;
}

message AddOrgMemberRequest {
    string user_id = 1 [(validate.rules).string = {min_len: 1, max_len: 200}];
    repeated string roles = 2;
}
message AddOrgMemberResponse {
    zitadel.v1.ObjectDetails details = 1;
}

message UpdateOrgMemberRequest {
    string user_id = 1 [(validate.rules).string = {min_len: 1, max_len: 200}];
    repeated string roles = 2;
}

message UpdateOrgMemberResponse {
    zitadel.v1.ObjectDetails details = 1;
}

message RemoveOrgMemberRequest {
    string user_id = 1 [(validate.rules).string = {min_len: 1, max_len: 200}];
}

message RemoveOrgMemberResponse {
    zitadel.v1.ObjectDetails details = 1;
}

message ListOrgMetadataRequest {
    zitadel.v1.ListQuery query = 1;
    repeated zitadel.metadata.v1.MetadataQuery queries = 2;
}

message ListOrgMetadataResponse {
    zitadel.v1.ListDetails details = 1;
    repeated zitadel.metadata.v1.Metadata result = 2;
}

message GetOrgMetadataRequest {
    string key = 1 [(validate.rules).string = {min_len: 1, max_len: 200}];
}

message GetOrgMetadataResponse {
    zitadel.metadata.v1.Metadata metadata = 1;
}

message SetOrgMetadataRequest {
    string key = 1 [(validate.rules).string = {min_len: 1, max_len: 200}];
    bytes value = 2 [(validate.rules).bytes = {min_len: 1, max_len: 500000}];
}

message SetOrgMetadataResponse {
    zitadel.v1.ObjectDetails details = 1;
}

message BulkSetOrgMetadataRequest {
    message Metadata {
        string key = 1 [(validate.rules).string = {min_len: 1, max_len: 200}];
        bytes value = 2 [(validate.rules).bytes = {min_len: 1, max_len: 500000}];
    }
    repeated Metadata metadata = 1;
}

message BulkSetOrgMetadataResponse {
    zitadel.v1.ObjectDetails details = 1;
}

message RemoveOrgMetadataRequest {
    string key = 1 [(validate.rules).string = {min_len: 1, max_len: 200}];
}

message RemoveOrgMetadataResponse {
    zitadel.v1.ObjectDetails details = 1;
}

message BulkRemoveOrgMetadataRequest {
    repeated string keys = 1 [(validate.rules).repeated.items.string = {min_len: 1, max_len: 200}];
}

message BulkRemoveOrgMetadataResponse {
    zitadel.v1.ObjectDetails details = 1;
}

message GetProjectByIDRequest {
    string id = 1 [(validate.rules).string = {min_len: 1, max_len: 200}];
}

message GetProjectByIDResponse {
    zitadel.project.v1.Project project = 1;
}

message GetGrantedProjectByIDRequest {
    string project_id = 1 [(validate.rules).string = {min_len: 1, max_len: 200}];
    string grant_id = 2 [(validate.rules).string = {min_len: 1, max_len: 200}];
}

message GetGrantedProjectByIDResponse {
    zitadel.project.v1.GrantedProject granted_project = 1;
}

message ListProjectsRequest {
    //list limitations and ordering
    zitadel.v1.ListQuery query = 1;
    //criterias the client is looking for
    repeated zitadel.project.v1.ProjectQuery queries = 2;
}

message ListProjectsResponse {
    zitadel.v1.ListDetails details = 1;
    repeated zitadel.project.v1.Project result = 2;
}

message ListGrantedProjectsRequest {
    //list limitations and ordering
    zitadel.v1.ListQuery query = 1;
    //criterias the client is looking for
    repeated zitadel.project.v1.ProjectQuery queries = 2;
}

message ListGrantedProjectsResponse {
    zitadel.v1.ListDetails details = 1;
    repeated zitadel.project.v1.GrantedProject result = 2;
}

message ListProjectChangesRequest {
    //list limitations and ordering
    zitadel.change.v1.ChangeQuery query = 1;
    string project_id = 2 [(validate.rules).string = {min_len: 1, max_len: 200}];
}

message ListProjectChangesResponse {
    reserved 1;
    reserved "details";
    // zitadel.v1.ListDetails details = 1; was always returned empty (as we cannot get the necessary infos)
    repeated zitadel.change.v1.Change result = 2;
}

message AddProjectRequest {
    string name = 1 [(validate.rules).string = {min_len: 1, max_len: 200}];
    bool project_role_assertion = 2;
    bool project_role_check = 3;
    bool has_project_check = 4;
    zitadel.project.v1.PrivateLabelingSetting private_labeling_setting = 5 [(validate.rules).enum = {defined_only: true}];
}

message AddProjectResponse {
    string id = 1 [(validate.rules).string = {min_len: 1, max_len: 200}];
    zitadel.v1.ObjectDetails details = 2;
}

message UpdateProjectRequest {
    string id = 1 [(validate.rules).string = {min_len: 1, max_len: 200}];
    string name = 2 [(validate.rules).string = {min_len: 1, max_len: 200}];
    bool project_role_assertion = 3;
    bool project_role_check = 4;
    bool has_project_check = 5;
    zitadel.project.v1.PrivateLabelingSetting private_labeling_setting = 6 [(validate.rules).enum = {defined_only: true}];
}

message UpdateProjectResponse {
    zitadel.v1.ObjectDetails details = 1;
}

message DeactivateProjectRequest {
    string id = 1 [(validate.rules).string = {min_len: 1, max_len: 200}];
}

message DeactivateProjectResponse {
    zitadel.v1.ObjectDetails details = 1;
}

message ReactivateProjectRequest {
    string id = 1 [(validate.rules).string = {min_len: 1, max_len: 200}];
}

message ReactivateProjectResponse {
    zitadel.v1.ObjectDetails details = 1;
}

message RemoveProjectRequest {
    string id = 1 [(validate.rules).string = {min_len: 1, max_len: 200}];
}

message RemoveProjectResponse {
    zitadel.v1.ObjectDetails details = 1;
}

//This is an empty request
message ListProjectMemberRolesRequest {}

message ListProjectMemberRolesResponse {
    zitadel.v1.ListDetails details = 1;
    repeated string result = 2;
}

message AddProjectRoleRequest {
    string project_id = 1 [(validate.rules).string = {min_len: 1, max_len: 200}];
    string role_key = 2 [(validate.rules).string = {min_len: 1, max_len: 200}];
    string display_name = 3 [(validate.rules).string = {min_len: 1, max_len: 200}];
    string group = 4 [(validate.rules).string = {max_len: 200}];
}

message AddProjectRoleResponse {
    zitadel.v1.ObjectDetails details = 1;
}

message BulkAddProjectRolesRequest {
    message Role {
        string key = 1 [(validate.rules).string = {min_len: 1, max_len: 200}];
        string display_name = 2 [(validate.rules).string = {min_len: 1, max_len: 200}];
        string group = 3 [(validate.rules).string = {max_len: 200}];
    }

    string project_id = 1 [(validate.rules).string = {min_len: 1, max_len: 200}];
    repeated Role roles = 2;
}

message BulkAddProjectRolesResponse {
    zitadel.v1.ObjectDetails details = 1;
}

message UpdateProjectRoleRequest {
    string project_id = 1 [(validate.rules).string = {min_len: 1, max_len: 200}];
    string role_key = 2 [(validate.rules).string = {min_len: 1, max_len: 200}];
    string display_name = 3 [(validate.rules).string = {min_len: 1, max_len: 200}];
    string group = 4 [(validate.rules).string = {max_len: 200}];
}

message UpdateProjectRoleResponse {
    zitadel.v1.ObjectDetails details = 1;
}

message RemoveProjectRoleRequest {
    string project_id = 1 [(validate.rules).string = {min_len: 1, max_len: 200}];
    string role_key = 2 [(validate.rules).string = {min_len: 1, max_len: 200}];
}

message RemoveProjectRoleResponse {
    zitadel.v1.ObjectDetails details = 1;
}

message ListProjectRolesRequest {
    string project_id = 1 [(validate.rules).string = {min_len: 1, max_len: 200}];
    //list limitations and ordering
    zitadel.v1.ListQuery query = 2;
    //criterias the client is looking for
    repeated zitadel.project.v1.RoleQuery queries = 3;
}

message ListProjectRolesResponse {
    zitadel.v1.ListDetails details = 1;
    repeated zitadel.project.v1.Role result = 2;
}

message ListGrantedProjectRolesRequest {
    string project_id = 1 [(validate.rules).string = {min_len: 1, max_len: 200}];
    string grant_id = 2 [(validate.rules).string = {min_len: 1, max_len: 200}];
    //list limitations and ordering
    zitadel.v1.ListQuery query = 3;
    //criterias the client is looking for
    repeated zitadel.project.v1.RoleQuery queries = 4;
}

message ListGrantedProjectRolesResponse {
    zitadel.v1.ListDetails details = 1;
    repeated zitadel.project.v1.Role result = 2;
}

message ListProjectMembersRequest {
    string project_id = 1 [(validate.rules).string = {min_len: 1, max_len: 200}];
    //list limitations and ordering
    zitadel.v1.ListQuery query = 2;
    //criterias the client is looking for
    repeated zitadel.member.v1.SearchQuery queries = 3;
}

message ListProjectMembersResponse {
    zitadel.v1.ListDetails details = 1;
    repeated zitadel.member.v1.Member result = 2;
}

message AddProjectMemberRequest {
    string project_id = 1 [(validate.rules).string = {min_len: 1, max_len: 200}];
    string user_id = 2 [(validate.rules).string = {min_len: 1, max_len: 200}];
    repeated string roles = 3;
}

message AddProjectMemberResponse {
    zitadel.v1.ObjectDetails details = 1;
}

message UpdateProjectMemberRequest {
    string project_id = 1 [(validate.rules).string = {min_len: 1, max_len: 200}];
    string user_id = 2 [(validate.rules).string = {min_len: 1, max_len: 200}];
    repeated string roles = 3;
}

message UpdateProjectMemberResponse {
    zitadel.v1.ObjectDetails details = 1;
}

message RemoveProjectMemberRequest {
    string project_id = 1 [(validate.rules).string = {min_len: 1, max_len: 200}];
    string user_id = 2 [(validate.rules).string = {min_len: 1, max_len: 200}];
}

message RemoveProjectMemberResponse {
    zitadel.v1.ObjectDetails details = 1;
}

message GetAppByIDRequest {
    string project_id = 1 [(validate.rules).string = {min_len: 1, max_len: 200}];
    string app_id = 2 [(validate.rules).string = {min_len: 1, max_len: 200}];
}

message GetAppByIDResponse {
    zitadel.app.v1.App app = 1;
}

message ListAppsRequest {
    string project_id = 1 [(validate.rules).string = {min_len: 1, max_len: 200}];
    //list limitations and ordering
    zitadel.v1.ListQuery query = 2;
    //criterias the client is looking for
    repeated zitadel.app.v1.AppQuery queries = 3;
}

message ListAppsResponse {
    zitadel.v1.ListDetails details = 1;
    repeated zitadel.app.v1.App result = 2;
}

message ListAppChangesRequest {
    //list limitations and ordering
    zitadel.change.v1.ChangeQuery query = 1;
    string project_id = 2 [(validate.rules).string = {min_len: 1, max_len: 200}];
    string app_id = 3 [(validate.rules).string = {min_len: 1, max_len: 200}];
}

message ListAppChangesResponse {
    reserved 1;
    reserved "details";
    // zitadel.v1.ListDetails details = 1; was always returned empty (as we cannot get the necessary infos)
    repeated zitadel.change.v1.Change result = 2;
}

message AddOIDCAppRequest {
    string project_id = 1 [(validate.rules).string = {min_len: 1, max_len: 200}];
    string name = 2 [(validate.rules).string = {min_len: 1, max_len: 200}];
    repeated string redirect_uris = 3;
    repeated zitadel.app.v1.OIDCResponseType response_types = 4;
    repeated zitadel.app.v1.OIDCGrantType grant_types = 5;
    zitadel.app.v1.OIDCAppType app_type = 6 [(validate.rules).enum = {defined_only: true}];
    zitadel.app.v1.OIDCAuthMethodType auth_method_type = 7 [(validate.rules).enum = {defined_only: true}];
    repeated string post_logout_redirect_uris = 8;
    zitadel.app.v1.OIDCVersion version = 9 [(validate.rules).enum = {defined_only: true}];
    bool dev_mode = 10;
    zitadel.app.v1.OIDCTokenType access_token_type = 11 [(validate.rules).enum = {defined_only: true}];
    bool access_token_role_assertion = 12;
    bool id_token_role_assertion = 13;
    bool id_token_userinfo_assertion = 14;
    google.protobuf.Duration clock_skew = 15 [(validate.rules).duration = {gte: {}, lte: {seconds: 5}}];
    repeated string additional_origins = 16;
}

message AddOIDCAppResponse {
    string app_id = 1;
    zitadel.v1.ObjectDetails details = 2;
    string client_id = 3 [
        (grpc.gateway.protoc_gen_openapiv2.options.openapiv2_field) = {
            example: "\"gjöq34589uasgh\"";
            description: "generated secret for this config";
        }
    ];
    string client_secret = 4 [
        (grpc.gateway.protoc_gen_openapiv2.options.openapiv2_field) = {
            example: "\"gjöq34589uasgh\"";
            description: "generated secret for this config";
        }
    ];
    bool none_compliant = 5;
    repeated zitadel.v1.LocalizedMessage compliance_problems = 6;
}

message AddSAMLAppRequest {
  string project_id = 1 [(validate.rules).string = {min_len: 1, max_len: 200}];
  string name = 2 [(validate.rules).string = {min_len: 1, max_len: 200}];
  oneof metadata {
      option (validate.required) = true;
      bytes metadata_xml = 3 [(validate.rules).bytes.max_len = 500000];
      string metadata_url = 4 [(validate.rules).string.max_len = 200];
  }
}

message AddSAMLAppResponse {
  string app_id = 1;
  zitadel.v1.ObjectDetails details = 2;
}

message AddAPIAppRequest {
    string project_id = 1 [(validate.rules).string = {min_len: 1, max_len: 200}];
    string name = 2 [(validate.rules).string = {min_len: 1, max_len: 200}];
    zitadel.app.v1.APIAuthMethodType auth_method_type = 3 [(validate.rules).enum = {defined_only: true}];
}

message AddAPIAppResponse {
    string app_id = 1;
    zitadel.v1.ObjectDetails details = 2;
    string client_id = 3 [
        (grpc.gateway.protoc_gen_openapiv2.options.openapiv2_field) = {
            example: "\"gjöq34589uasgh\"";
            description: "generated secret for this config";
        }
    ];
    string client_secret = 4 [
        (grpc.gateway.protoc_gen_openapiv2.options.openapiv2_field) = {
            example: "\"gjöq34589uasgh\"";
            description: "generated secret for this config";
        }
    ];
}

message UpdateAppRequest {
    string project_id = 1 [(validate.rules).string = {min_len: 1, max_len: 200}];
    string app_id = 2 [(validate.rules).string = {min_len: 1, max_len: 200}];
    string name = 5 [(validate.rules).string = {min_len: 1, max_len: 200}];
}

message UpdateAppResponse {
    zitadel.v1.ObjectDetails details = 1;
}

message UpdateOIDCAppConfigRequest {
    string project_id = 1 [(validate.rules).string = {min_len: 1, max_len: 200}];
    string app_id = 2 [(validate.rules).string = {min_len: 1, max_len: 200}];

    repeated string redirect_uris = 3;
    repeated zitadel.app.v1.OIDCResponseType response_types = 4;
    repeated zitadel.app.v1.OIDCGrantType grant_types = 5;
    zitadel.app.v1.OIDCAppType app_type = 6 [(validate.rules).enum = {defined_only: true}];
    zitadel.app.v1.OIDCAuthMethodType auth_method_type = 7 [(validate.rules).enum = {defined_only: true}];
    repeated string post_logout_redirect_uris = 8;
    bool dev_mode = 9;
    zitadel.app.v1.OIDCTokenType access_token_type = 10 [(validate.rules).enum = {defined_only: true}];
    bool access_token_role_assertion = 11;
    bool id_token_role_assertion = 12;
    bool id_token_userinfo_assertion = 13;
    google.protobuf.Duration clock_skew = 14 [(validate.rules).duration = {gte: {}, lte: {seconds: 5}}];
    repeated string additional_origins = 15;
}

message UpdateOIDCAppConfigResponse {
  zitadel.v1.ObjectDetails details = 1;
}

message UpdateSAMLAppConfigRequest {
  string project_id = 1 [(validate.rules).string = {min_len: 1, max_len: 200}];
  string app_id = 2 [(validate.rules).string = {min_len: 1, max_len: 200}];

  oneof metadata {
      option (validate.required) = true;
      bytes metadata_xml = 3 [(validate.rules).bytes.max_len = 500000];
      string metadata_url = 4 [(validate.rules).string.max_len = 200];
  }
}

message UpdateSAMLAppConfigResponse {
  zitadel.v1.ObjectDetails details = 1;
}

message UpdateAPIAppConfigRequest {
    string project_id = 1 [(validate.rules).string = {min_len: 1, max_len: 200}];
    string app_id = 2 [(validate.rules).string = {min_len: 1, max_len: 200}];
    zitadel.app.v1.APIAuthMethodType auth_method_type = 7 [(validate.rules).enum = {defined_only: true}];
}

message UpdateAPIAppConfigResponse {
    zitadel.v1.ObjectDetails details = 1;
}

message DeactivateAppRequest {
    string project_id = 1 [(validate.rules).string = {min_len: 1, max_len: 200}];
    string app_id = 2 [(validate.rules).string = {min_len: 1, max_len: 200}];
}

message DeactivateAppResponse {
    zitadel.v1.ObjectDetails details = 1;
}

message ReactivateAppRequest {
    string project_id = 1 [(validate.rules).string = {min_len: 1, max_len: 200}];
    string app_id = 2 [(validate.rules).string = {min_len: 1, max_len: 200}];
}

message ReactivateAppResponse {
    zitadel.v1.ObjectDetails details = 1;
}

message RemoveAppRequest {
    string project_id = 1 [(validate.rules).string = {min_len: 1, max_len: 200}];
    string app_id = 2 [(validate.rules).string = {min_len: 1, max_len: 200}];
}

message RemoveAppResponse {
    zitadel.v1.ObjectDetails details = 1;
}

message RegenerateOIDCClientSecretRequest {
    string project_id = 1 [(validate.rules).string = {min_len: 1, max_len: 200}];
    string app_id = 2 [(validate.rules).string = {min_len: 1, max_len: 200}];
}

message RegenerateOIDCClientSecretResponse {
    string client_secret = 1 [
        (grpc.gateway.protoc_gen_openapiv2.options.openapiv2_field) = {
            example: "\"gjöq34589uasgh\"";
            description: "generated secret for the client";
        }
    ];
    zitadel.v1.ObjectDetails details = 2;
}

message RegenerateAPIClientSecretRequest {
    string project_id = 1 [(validate.rules).string = {min_len: 1, max_len: 200}];
    string app_id = 2 [(validate.rules).string = {min_len: 1, max_len: 200}];
}

message RegenerateAPIClientSecretResponse {
    string client_secret = 1;
    zitadel.v1.ObjectDetails details = 2;
}

message GetAppKeyRequest {
    string project_id = 1 [(validate.rules).string = {min_len: 1, max_len: 200}];
    string app_id = 2 [(validate.rules).string = {min_len: 1, max_len: 200}];
    string key_id = 3 [(validate.rules).string = {min_len: 1, max_len: 200}];
}

message GetAppKeyResponse {
    zitadel.authn.v1.Key key = 1;
}

message ListAppKeysRequest {
    //list limitations and ordering
    zitadel.v1.ListQuery query = 1;
    string app_id = 2 [(validate.rules).string = {min_len: 1, max_len: 200}];
    string project_id = 3 [(validate.rules).string = {min_len: 1, max_len: 200}];
}
message ListAppKeysResponse {
    zitadel.v1.ListDetails details = 1;
    repeated zitadel.authn.v1.Key result = 2;
}

message AddAppKeyRequest {
    string project_id = 1 [(validate.rules).string = {min_len: 1, max_len: 200}];
    string app_id = 2 [(validate.rules).string = {min_len: 1, max_len: 200}];
    zitadel.authn.v1.KeyType type = 3 [(validate.rules).enum = {defined_only: true, not_in: [0]}];
    google.protobuf.Timestamp expiration_date = 4 [
        (grpc.gateway.protoc_gen_openapiv2.options.openapiv2_field) = {
            example: "\"2519-04-01T08:45:00.000000Z\"";
            description: "The date the key will expire and no logins will be possible";
        }
    ];
}

message AddAppKeyResponse {
    string id = 1;
    zitadel.v1.ObjectDetails details = 2;
    bytes key_details = 3;
}

message RemoveAppKeyRequest {
    string project_id = 1 [(validate.rules).string = {min_len: 1, max_len: 200}];
    string app_id = 2 [(validate.rules).string = {min_len: 1, max_len: 200}];
    string key_id = 3 [(validate.rules).string = {min_len: 1, max_len: 200}];
}

message RemoveAppKeyResponse {
    zitadel.v1.ObjectDetails details = 1;
}

message ListProjectGrantChangesRequest {
    //list limitations and ordering
    zitadel.change.v1.ChangeQuery query = 1;
    string project_id = 2 [(validate.rules).string = {min_len: 1, max_len: 200}];
    string grant_id = 3 [(validate.rules).string = {min_len: 1, max_len: 200}];
}

message ListProjectGrantChangesResponse {
    reserved 1;
    reserved "details";
    // zitadel.v1.ListDetails details = 1; was always returned empty (as we cannot get the necessary infos)
    repeated zitadel.change.v1.Change result = 2;
}

message GetProjectGrantByIDRequest {
    string project_id = 1 [(validate.rules).string = {min_len: 1, max_len: 200}];
    string grant_id = 2 [(validate.rules).string = {min_len: 1, max_len: 200}];
}

message GetProjectGrantByIDResponse {
    zitadel.project.v1.GrantedProject project_grant = 1;
}

message ListProjectGrantsRequest {
    string project_id = 1 [(validate.rules).string = {min_len: 1, max_len: 200}];
    //list limitations and ordering
    zitadel.v1.ListQuery query = 2;
    //criterias the client is looking for
    repeated zitadel.project.v1.ProjectGrantQuery queries = 3;
}

message ListProjectGrantsResponse {
    zitadel.v1.ListDetails details = 1;
    repeated zitadel.project.v1.GrantedProject result = 2;
}

message ListAllProjectGrantsRequest {
    //list limitations and ordering
    zitadel.v1.ListQuery query = 1;
    //criterias the client is looking for
    repeated zitadel.project.v1.AllProjectGrantQuery queries = 2;
}

message ListAllProjectGrantsResponse {
    zitadel.v1.ListDetails details = 1;
    repeated zitadel.project.v1.GrantedProject result = 2;
}

message AddProjectGrantRequest {
    string project_id = 1 [(validate.rules).string = {min_len: 1, max_len: 200}];
    string granted_org_id = 2 [(validate.rules).string = {min_len: 1, max_len: 200}];
    repeated string role_keys = 3;
}

message AddProjectGrantResponse {
    string grant_id = 1;
    zitadel.v1.ObjectDetails details = 2;
}

message UpdateProjectGrantRequest {
    string project_id = 1 [(validate.rules).string = {min_len: 1, max_len: 200}];
    string grant_id = 2 [(validate.rules).string = {min_len: 1, max_len: 200}];
    repeated string role_keys = 3;
}

message UpdateProjectGrantResponse {
    zitadel.v1.ObjectDetails details = 1;
}

message DeactivateProjectGrantRequest {
    string project_id = 1 [(validate.rules).string = {min_len: 1, max_len: 200}];
    string grant_id = 2 [(validate.rules).string = {min_len: 1, max_len: 200}];
}

message DeactivateProjectGrantResponse {
    zitadel.v1.ObjectDetails details = 1;
}

message ReactivateProjectGrantRequest {
    string project_id = 1 [(validate.rules).string = {min_len: 1, max_len: 200}];
    string grant_id = 2 [(validate.rules).string = {min_len: 1, max_len: 200}];
}
message ReactivateProjectGrantResponse {
    zitadel.v1.ObjectDetails details = 1;
}

message RemoveProjectGrantRequest {
    string project_id = 1 [(validate.rules).string = {min_len: 1, max_len: 200}];
    string grant_id = 2 [(validate.rules).string = {min_len: 1, max_len: 200}];
}
message RemoveProjectGrantResponse {
    zitadel.v1.ObjectDetails details = 1;
}

message ListProjectGrantMemberRolesRequest {
    zitadel.v1.ListQuery query = 1;
    repeated string result = 2;
}

message ListProjectGrantMemberRolesResponse {
    zitadel.v1.ListDetails details = 1;
    repeated string result = 2;
}

message ListProjectGrantMembersRequest {
    string project_id = 1 [(validate.rules).string = {min_len: 1, max_len: 200}];
    string grant_id = 2 [(validate.rules).string = {min_len: 1, max_len: 200}];
    //list limitations and ordering
    zitadel.v1.ListQuery query = 3;
    //criterias the client is looking for
    repeated zitadel.member.v1.SearchQuery queries = 4;
}

message ListProjectGrantMembersResponse {
    zitadel.v1.ListDetails details = 1;
    repeated zitadel.member.v1.Member result = 2;
}

message AddProjectGrantMemberRequest {
    string project_id = 1 [(validate.rules).string = {min_len: 1, max_len: 200}];
    string grant_id = 2 [(validate.rules).string = {min_len: 1, max_len: 200}];
    string user_id = 3 [(validate.rules).string = {min_len: 1, max_len: 200}];
    repeated string roles = 4;
}

message AddProjectGrantMemberResponse {
    zitadel.v1.ObjectDetails details = 1;
}

message UpdateProjectGrantMemberRequest {
    string project_id = 1 [(validate.rules).string = {min_len: 1, max_len: 200}];
    string grant_id = 2 [(validate.rules).string = {min_len: 1, max_len: 200}];
    string user_id = 3 [(validate.rules).string = {min_len: 1, max_len: 200}];
    repeated string roles = 4;
}

message UpdateProjectGrantMemberResponse {
    zitadel.v1.ObjectDetails details = 1;
}

message RemoveProjectGrantMemberRequest {
    string project_id = 1 [(validate.rules).string = {min_len: 1, max_len: 200}];
    string grant_id = 2 [(validate.rules).string = {min_len: 1, max_len: 200}];
    string user_id = 3 [(validate.rules).string = {min_len: 1, max_len: 200}];
}

message RemoveProjectGrantMemberResponse {
    zitadel.v1.ObjectDetails details = 1;
}

message GetUserGrantByIDRequest {
    string user_id = 1 [(validate.rules).string = {min_len: 1, max_len: 200}];
    string grant_id = 2 [(validate.rules).string = {min_len: 1, max_len: 200}];
}

message GetUserGrantByIDResponse {
    zitadel.user.v1.UserGrant user_grant = 1;
}

message ListUserGrantRequest {
    //list limitations and ordering
    zitadel.v1.ListQuery query = 1;
    //criterias the client is looking for
    repeated zitadel.user.v1.UserGrantQuery queries = 2;
}

message ListUserGrantResponse {
    zitadel.v1.ListDetails details = 1;
    repeated zitadel.user.v1.UserGrant result = 2;
}

message AddUserGrantRequest {
    string user_id = 1 [(validate.rules).string = {min_len: 1, max_len: 200}];
    string project_id = 2 [(validate.rules).string = {min_len: 1, max_len: 200}];
    string project_grant_id = 3 [(validate.rules).string = {max_len: 200}];
    repeated string role_keys = 4;
}

message AddUserGrantResponse {
    string user_grant_id = 1;
    zitadel.v1.ObjectDetails details = 2;
}

message UpdateUserGrantRequest {
    string user_id = 1 [(validate.rules).string = {min_len: 1, max_len: 200}];
    string grant_id = 2 [(validate.rules).string = {min_len: 1, max_len: 200}];
    repeated string role_keys = 3;
}

message UpdateUserGrantResponse {
    zitadel.v1.ObjectDetails details = 1;
}

message DeactivateUserGrantRequest {
    string user_id = 1 [(validate.rules).string = {min_len: 1, max_len: 200}];
    string grant_id = 2 [(validate.rules).string = {min_len: 1, max_len: 200}];
}

message DeactivateUserGrantResponse {
    zitadel.v1.ObjectDetails details = 1;
}

message ReactivateUserGrantRequest {
    string user_id = 1 [(validate.rules).string = {min_len: 1, max_len: 200}];
    string grant_id = 2 [(validate.rules).string = {min_len: 1, max_len: 200}];
}

message ReactivateUserGrantResponse {
    zitadel.v1.ObjectDetails details = 1;
}

message RemoveUserGrantRequest {
    string user_id = 1 [(validate.rules).string = {min_len: 1, max_len: 200}];
    string grant_id = 2 [(validate.rules).string = {min_len: 1, max_len: 200}];
}

message RemoveUserGrantResponse {
    zitadel.v1.ObjectDetails details = 1;
}

message BulkRemoveUserGrantRequest {
    repeated string grant_id = 1;
}

message BulkRemoveUserGrantResponse {}

message GetOrgIAMPolicyRequest {}

message GetOrgIAMPolicyResponse {
    zitadel.policy.v1.OrgIAMPolicy policy = 1;
}

message GetDomainPolicyRequest {}

message GetDomainPolicyResponse {
    zitadel.policy.v1.DomainPolicy policy = 1;
}

message GetLoginPolicyRequest {}

message GetLoginPolicyResponse {
    zitadel.policy.v1.LoginPolicy policy = 1;
    //deprecated: is_default is also defined in zitadel.policy.v1.LoginPolicy
    bool is_default = 2;
}

message GetDefaultLoginPolicyRequest {}

message GetDefaultLoginPolicyResponse {
    zitadel.policy.v1.LoginPolicy policy = 1;
}

message AddCustomLoginPolicyRequest {
    message IDP {
        string idp_id = 1 [(validate.rules).string = {min_len: 1, max_len: 200}];
        zitadel.idp.v1.IDPOwnerType ownerType = 2 [(validate.rules).enum = {defined_only: true, not_in: [0]}];
    }

    bool allow_username_password = 1;
    bool allow_register = 2;
    bool allow_external_idp = 3;
    bool force_mfa = 4;
    zitadel.policy.v1.PasswordlessType passwordless_type = 5 [(validate.rules).enum = {defined_only: true}];
    bool hide_password_reset = 6;
    bool ignore_unknown_usernames = 7 [
        (grpc.gateway.protoc_gen_openapiv2.options.openapiv2_field) = {
            description: "defines if unknown username on login screen directly return an error or always display the password screen"
        }
    ];
    string default_redirect_uri = 8 [
        (grpc.gateway.protoc_gen_openapiv2.options.openapiv2_field) = {
            description: "defines where the user will be redirected to if the login is started without app context (e.g. from mail)"
        }
    ];
    google.protobuf.Duration password_check_lifetime = 9;
    google.protobuf.Duration external_login_check_lifetime = 10;
    google.protobuf.Duration mfa_init_skip_lifetime = 11;
    google.protobuf.Duration second_factor_check_lifetime = 12;
    google.protobuf.Duration multi_factor_check_lifetime = 13;
    repeated zitadel.policy.v1.SecondFactorType second_factors = 14;
    repeated zitadel.policy.v1.MultiFactorType multi_factors = 15;
    repeated IDP idps = 16;
    // If set to true, the suffix (@domain.com) of an unknown username input on the login screen will be matched against the org domains and will redirect to the registration of that organisation on success.
    bool allow_domain_discovery = 17 [
        (grpc.gateway.protoc_gen_openapiv2.options.openapiv2_field) = {
            description: "If set to true, the suffix (@domain.com) of an unknown username input on the login screen will be matched against the org domains and will redirect to the registration of that organisation on success."
        }
    ];
}

message AddCustomLoginPolicyResponse {
    zitadel.v1.ObjectDetails details = 1;
}

message UpdateCustomLoginPolicyRequest {
    bool allow_username_password = 1;
    bool allow_register = 2;
    bool allow_external_idp = 3;
    bool force_mfa = 4;
    zitadel.policy.v1.PasswordlessType passwordless_type = 5 [(validate.rules).enum = {defined_only: true}];
    bool hide_password_reset = 6;
    bool ignore_unknown_usernames = 7 [
        (grpc.gateway.protoc_gen_openapiv2.options.openapiv2_field) = {
            description: "defines if unknown username on login screen directly return an error or always display the password screen"
        }
    ];
    string default_redirect_uri = 8 [
        (grpc.gateway.protoc_gen_openapiv2.options.openapiv2_field) = {
            description: "defines where the user will be redirected to if the login is started without app context (e.g. from mail)"
        }
    ];
    google.protobuf.Duration password_check_lifetime = 9;
    google.protobuf.Duration external_login_check_lifetime = 10;
    google.protobuf.Duration mfa_init_skip_lifetime = 11;
    google.protobuf.Duration second_factor_check_lifetime = 12;
    google.protobuf.Duration multi_factor_check_lifetime = 13;
    // If set to true, the suffix (@domain.com) of an unknown username input on the login screen will be matched against the org domains and will redirect to the registration of that organisation on success.
    bool allow_domain_discovery = 14 [
        (grpc.gateway.protoc_gen_openapiv2.options.openapiv2_field) = {
            description: "If set to true, the suffix (@domain.com) of an unknown username input on the login screen will be matched against the org domains and will redirect to the registration of that organisation on success."
        }
    ];
}

message UpdateCustomLoginPolicyResponse {
    zitadel.v1.ObjectDetails details = 1;
}

message ResetLoginPolicyToDefaultRequest {}

message ResetLoginPolicyToDefaultResponse {
    zitadel.v1.ObjectDetails details = 1;
}

message ListLoginPolicyIDPsRequest {
    zitadel.v1.ListQuery query = 1;
}

message ListLoginPolicyIDPsResponse {
    zitadel.v1.ListDetails details = 1;
    repeated zitadel.idp.v1.IDPLoginPolicyLink result = 2;
}

message AddIDPToLoginPolicyRequest {
    string idp_id = 1 [(validate.rules).string = {min_len: 1, max_len: 200}];
    zitadel.idp.v1.IDPOwnerType ownerType = 2 [(validate.rules).enum = {defined_only: true, not_in: [0]}];
}

message AddIDPToLoginPolicyResponse {
    zitadel.v1.ObjectDetails details = 1;
}

message RemoveIDPFromLoginPolicyRequest {
    string idp_id = 1 [(validate.rules).string = {min_len: 1, max_len: 200}];
}

message RemoveIDPFromLoginPolicyResponse {
    zitadel.v1.ObjectDetails details = 1;
}

message ListLoginPolicySecondFactorsRequest {}

message ListLoginPolicySecondFactorsResponse {
    zitadel.v1.ListDetails details = 1;
    repeated zitadel.policy.v1.SecondFactorType result = 2;
}

message AddSecondFactorToLoginPolicyRequest {
    zitadel.policy.v1.SecondFactorType type = 1 [(validate.rules).enum = {defined_only: true, not_in: [0]}];
}
message AddSecondFactorToLoginPolicyResponse {
    zitadel.v1.ObjectDetails details = 1;
}

message RemoveSecondFactorFromLoginPolicyRequest {
    zitadel.policy.v1.SecondFactorType type = 1 [(validate.rules).enum = {defined_only: true, not_in: [0]}];
}

message RemoveSecondFactorFromLoginPolicyResponse {
    zitadel.v1.ObjectDetails details = 1;
}

message ListLoginPolicyMultiFactorsRequest {}

message ListLoginPolicyMultiFactorsResponse {
    zitadel.v1.ListDetails details = 1;
    repeated zitadel.policy.v1.MultiFactorType result = 2;
}

message AddMultiFactorToLoginPolicyRequest {
    zitadel.policy.v1.MultiFactorType type = 1 [(validate.rules).enum = {defined_only: true, not_in: [0]}];
}

message AddMultiFactorToLoginPolicyResponse {
    zitadel.v1.ObjectDetails details = 1;
}

message RemoveMultiFactorFromLoginPolicyRequest {
    zitadel.policy.v1.MultiFactorType type = 1 [(validate.rules).enum = {defined_only: true, not_in: [0]}];
}

message RemoveMultiFactorFromLoginPolicyResponse {
    zitadel.v1.ObjectDetails details = 1;
}

message GetPasswordComplexityPolicyRequest {}

message GetPasswordComplexityPolicyResponse {
    zitadel.policy.v1.PasswordComplexityPolicy policy = 1;
    //deprecated: is_default is also defined in zitadel.policy.v1.PasswordComplexityPolicy
    bool is_default = 2;
}

//This is an empty request
message GetDefaultPasswordComplexityPolicyRequest {}

message GetDefaultPasswordComplexityPolicyResponse {
    zitadel.policy.v1.PasswordComplexityPolicy policy = 1;
}

message AddCustomPasswordComplexityPolicyRequest {
    uint64 min_length = 1;
    bool has_uppercase = 2;
    bool has_lowercase = 3;
    bool has_number = 4;
    bool has_symbol = 5;
}

message AddCustomPasswordComplexityPolicyResponse {
    zitadel.v1.ObjectDetails details = 1;
}

message UpdateCustomPasswordComplexityPolicyRequest {
    uint64 min_length = 1;
    bool has_uppercase = 2;
    bool has_lowercase = 3;
    bool has_number = 4;
    bool has_symbol = 5;
}

message UpdateCustomPasswordComplexityPolicyResponse {
    zitadel.v1.ObjectDetails details = 1;
}

//This is an empty request
message ResetPasswordComplexityPolicyToDefaultRequest {}

message ResetPasswordComplexityPolicyToDefaultResponse {
    zitadel.v1.ObjectDetails details = 1;
}

//This is an empty request
message GetPasswordAgePolicyRequest {}

message GetPasswordAgePolicyResponse {
    zitadel.policy.v1.PasswordAgePolicy policy = 1;
    //deprecated: is_default is also defined in zitadel.policy.v1.PasswordAgePolicy
    bool is_default = 2;
}

//This is an empty request
message GetDefaultPasswordAgePolicyRequest {}

message GetDefaultPasswordAgePolicyResponse {
    zitadel.policy.v1.PasswordAgePolicy policy = 1;
}

message AddCustomPasswordAgePolicyRequest {
    uint32 max_age_days = 1;
    uint32 expire_warn_days = 2;
}

message AddCustomPasswordAgePolicyResponse {
    zitadel.v1.ObjectDetails details = 1;
}

message UpdateCustomPasswordAgePolicyRequest {
    uint32 max_age_days = 1;
    uint32 expire_warn_days = 2;
}

message UpdateCustomPasswordAgePolicyResponse {
    zitadel.v1.ObjectDetails details = 1;
}

//This is an empty request
message ResetPasswordAgePolicyToDefaultRequest {}

message ResetPasswordAgePolicyToDefaultResponse {
    zitadel.v1.ObjectDetails details = 1;
}

//This is an empty request
message GetLockoutPolicyRequest {}

message GetLockoutPolicyResponse {
    zitadel.policy.v1.LockoutPolicy policy = 1;
    //deprecated: is_default is also defined in zitadel.policy.v1.LockoutPolicy
    bool is_default = 2;
}

//This is an empty request
message GetDefaultLockoutPolicyRequest {}

message GetDefaultLockoutPolicyResponse {
    zitadel.policy.v1.LockoutPolicy policy = 1;
}

message AddCustomLockoutPolicyRequest {
    uint32 max_password_attempts = 1;
}

message AddCustomLockoutPolicyResponse {
    zitadel.v1.ObjectDetails details = 1;
}

message UpdateCustomLockoutPolicyRequest {
    uint32 max_password_attempts = 1;
}

message UpdateCustomLockoutPolicyResponse {
    zitadel.v1.ObjectDetails details = 1;
}

//This is an empty request
message ResetLockoutPolicyToDefaultRequest {}

message ResetLockoutPolicyToDefaultResponse {
    zitadel.v1.ObjectDetails details = 1;
}

//This is an empty request
message GetPrivacyPolicyRequest {}

message GetPrivacyPolicyResponse {
    zitadel.policy.v1.PrivacyPolicy policy = 1;
}

//This is an empty request
message GetDefaultPrivacyPolicyRequest {}

message GetDefaultPrivacyPolicyResponse {
    zitadel.policy.v1.PrivacyPolicy policy = 1;
}

message AddCustomPrivacyPolicyRequest {
    string tos_link = 1;
    string privacy_link = 2;
    string help_link = 3;
}

message AddCustomPrivacyPolicyResponse {
    zitadel.v1.ObjectDetails details = 1;
}

message UpdateCustomPrivacyPolicyRequest {
    string tos_link = 1;
    string privacy_link = 2;
    string help_link = 3;
}

message UpdateCustomPrivacyPolicyResponse {
    zitadel.v1.ObjectDetails details = 1;
}

//This is an empty request
message ResetPrivacyPolicyToDefaultRequest {}

message ResetPrivacyPolicyToDefaultResponse {
    zitadel.v1.ObjectDetails details = 1;
}

//This is an empty request
message GetLabelPolicyRequest {}

message GetLabelPolicyResponse {
    zitadel.policy.v1.LabelPolicy policy = 1;
    //deprecated: is_default is also defined in zitadel.policy.v1.LabelPolicy
    bool is_default = 2;
}

//This is an empty request
message GetPreviewLabelPolicyRequest {}

message GetPreviewLabelPolicyResponse {
    zitadel.policy.v1.LabelPolicy policy = 1;
    //deprecated: is_default is also defined in zitadel.policy.v1.LabelPolicy
    bool is_default = 2;
}

//This is an empty request
message GetDefaultLabelPolicyRequest {}

message GetDefaultLabelPolicyResponse {
    zitadel.policy.v1.LabelPolicy policy = 1;
}

message AddCustomLabelPolicyRequest {
    string primary_color = 1 [(validate.rules).string = {max_len: 50}];
<<<<<<< HEAD
    // hides the org suffix on the login form if the scope \"urn:zitadel:iam:org:domain:primary:{domainname}\" is set. Details about this scope in https://docs.zitadel.com/docs/apis/openidoauth/scopes#reserved-scopes
    bool hide_login_name_suffix = 3 [
        (grpc.gateway.protoc_gen_openapiv2.options.openapiv2_field) = {
            description: "hides the org suffix on the login form if the scope \"urn:zitadel:iam:org:domain:primary:{domainname}\" is set. Details about this scope in https://docs.zitadel.com/docs/apis/openidoauth/scopes#reserved-scopes";
=======
    // hides the org suffix on the login form if the scope \"urn:zitadel:iam:org:domain:primary:{domainname}\" is set
    bool hide_login_name_suffix = 3 [
        (grpc.gateway.protoc_gen_openapiv2.options.openapiv2_field) = {
            description: "hides the org suffix on the login form if the scope \"urn:zitadel:iam:org:domain:primary:{domainname}\" is set";
>>>>>>> c0f65088
        }
    ];
    string warn_color = 4 [(validate.rules).string = {max_len: 50}];
    string background_color = 5 [(validate.rules).string = {max_len: 50}];
    string font_color = 6 [(validate.rules).string = {max_len: 50}];
    string primary_color_dark = 7 [(validate.rules).string = {max_len: 50}];
    string background_color_dark = 8 [(validate.rules).string = {max_len: 50}];
    string warn_color_dark = 9 [(validate.rules).string = {max_len: 50}];
    string font_color_dark = 10 [(validate.rules).string = {max_len: 50}];
    bool disable_watermark = 11;
}

message AddCustomLabelPolicyResponse {
    zitadel.v1.ObjectDetails details = 1;
}

message UpdateCustomLabelPolicyRequest {
    string primary_color = 1 [(validate.rules).string = {max_len: 50}];
    bool hide_login_name_suffix = 3 [
        (grpc.gateway.protoc_gen_openapiv2.options.openapiv2_field) = {
<<<<<<< HEAD
            description: "hides the org suffix on the login form if the scope \"urn:zitadel:iam:org:domain:primary:{domainname}\" is set. Details about this scope in https://docs.zitadel.com/docs/apis/openidoauth/scopes#reserved-scopes";
=======
            description: "hides the org suffix on the login form if the scope \"urn:zitadel:iam:org:domain:primary:{domainname}\" is set";
>>>>>>> c0f65088
        }
    ];
    string warn_color = 4 [(validate.rules).string = {max_len: 50}];
    string background_color = 5 [(validate.rules).string = {max_len: 50}];
    string font_color = 6 [(validate.rules).string = {max_len: 50}];
    string primary_color_dark = 7 [(validate.rules).string = {max_len: 50}];
    string background_color_dark = 8 [(validate.rules).string = {max_len: 50}];
    string warn_color_dark = 9 [(validate.rules).string = {max_len: 50}];
    string font_color_dark = 10 [(validate.rules).string = {max_len: 50}];
    bool disable_watermark = 11;
}

message UpdateCustomLabelPolicyResponse {
    zitadel.v1.ObjectDetails details = 1;
}

//This is an empty request
message ActivateCustomLabelPolicyRequest {}

message ActivateCustomLabelPolicyResponse {
    zitadel.v1.ObjectDetails details = 1;
}

//This is an empty request
message RemoveCustomLabelPolicyLogoRequest {}

message RemoveCustomLabelPolicyLogoResponse {
    zitadel.v1.ObjectDetails details = 1;
}

//This is an empty request
message RemoveCustomLabelPolicyLogoDarkRequest {}

message RemoveCustomLabelPolicyLogoDarkResponse {
    zitadel.v1.ObjectDetails details = 1;
}

//This is an empty request
message RemoveCustomLabelPolicyIconRequest {}

message RemoveCustomLabelPolicyIconResponse {
    zitadel.v1.ObjectDetails details = 1;
}

//This is an empty request
message RemoveCustomLabelPolicyIconDarkRequest {}

message RemoveCustomLabelPolicyIconDarkResponse {
    zitadel.v1.ObjectDetails details = 1;
}

//This is an empty request
message RemoveCustomLabelPolicyFontRequest {}

message RemoveCustomLabelPolicyFontResponse {
    zitadel.v1.ObjectDetails details = 1;
}

//This is an empty request
message ResetLabelPolicyToDefaultRequest {}

message ResetLabelPolicyToDefaultResponse {
    zitadel.v1.ObjectDetails details = 1;
}

message GetCustomInitMessageTextRequest {
    string language = 1 [(validate.rules).string = {min_len: 1, max_len: 200}];
}

message GetCustomInitMessageTextResponse {
    zitadel.text.v1.MessageCustomText custom_text = 1;
}

message GetDefaultInitMessageTextRequest {
    string language = 1 [(validate.rules).string = {min_len: 1, max_len: 200}];
}

message GetDefaultInitMessageTextResponse {
    zitadel.text.v1.MessageCustomText custom_text = 1;
}

message SetCustomInitMessageTextRequest {
    string language = 1 [
        (validate.rules).string = {min_len: 1, max_len: 200},
        (grpc.gateway.protoc_gen_openapiv2.options.openapiv2_field) = {
            example: "\"de\""
        }
    ];
    string title = 2 [(validate.rules).string = {max_len: 200}];
    string pre_header = 3 [(validate.rules).string = {max_len: 200}];
    string subject = 4 [(validate.rules).string = {max_len: 200}];
    string greeting = 5  [(validate.rules).string = {max_len: 200}];
    string text = 6 [(validate.rules).string = {max_len: 800}];
    string button_text = 7 [(validate.rules).string = {max_len: 200}];
    string footer_text = 8 [(validate.rules).string = {max_len: 200}];
}

message SetCustomInitMessageTextResponse {
    zitadel.v1.ObjectDetails details = 1;
}

message ResetCustomInitMessageTextToDefaultRequest {
    string language = 1 [(validate.rules).string = {min_len: 1, max_len: 200}];
}

message ResetCustomInitMessageTextToDefaultResponse {
    zitadel.v1.ObjectDetails details = 1;
}

message GetDefaultLoginTextsRequest {
    string language = 1 [(validate.rules).string = {min_len: 1, max_len: 200}];
}

message GetDefaultLoginTextsResponse {
    zitadel.text.v1.LoginCustomText custom_text = 1;
}

message GetCustomLoginTextsRequest {
    string language = 1 [(validate.rules).string = {min_len: 1, max_len: 200}];
}

message GetCustomLoginTextsResponse {
    zitadel.text.v1.LoginCustomText custom_text = 1;
}

message SetCustomLoginTextsRequest {
    string language = 1 [
        (validate.rules).string = {min_len: 1, max_len: 200},
        (grpc.gateway.protoc_gen_openapiv2.options.openapiv2_field) = {
            example: "\"de\""
        }
    ];
    zitadel.text.v1.SelectAccountScreenText select_account_text = 2;
    zitadel.text.v1.LoginScreenText login_text = 3;
    zitadel.text.v1.PasswordScreenText password_text = 4;
    zitadel.text.v1.UsernameChangeScreenText username_change_text = 5;
    zitadel.text.v1.UsernameChangeDoneScreenText username_change_done_text = 6;
    zitadel.text.v1.InitPasswordScreenText init_password_text = 7;
    zitadel.text.v1.InitPasswordDoneScreenText init_password_done_text = 8;
    zitadel.text.v1.EmailVerificationScreenText email_verification_text = 9;
    zitadel.text.v1.EmailVerificationDoneScreenText email_verification_done_text = 10;
    zitadel.text.v1.InitializeUserScreenText initialize_user_text = 11;
    zitadel.text.v1.InitializeUserDoneScreenText initialize_done_text = 12;
    zitadel.text.v1.InitMFAPromptScreenText init_mfa_prompt_text = 13;
    zitadel.text.v1.InitMFAOTPScreenText init_mfa_otp_text = 14;
    zitadel.text.v1.InitMFAU2FScreenText init_mfa_u2f_text = 15;
    zitadel.text.v1.InitMFADoneScreenText init_mfa_done_text = 16;
    zitadel.text.v1.MFAProvidersText mfa_providers_text = 17;
    zitadel.text.v1.VerifyMFAOTPScreenText verify_mfa_otp_text = 18;
    zitadel.text.v1.VerifyMFAU2FScreenText verify_mfa_u2f_text = 19;
    zitadel.text.v1.PasswordlessScreenText passwordless_text = 20;
    zitadel.text.v1.PasswordChangeScreenText password_change_text = 21;
    zitadel.text.v1.PasswordChangeDoneScreenText password_change_done_text = 22;
    zitadel.text.v1.PasswordResetDoneScreenText password_reset_done_text = 23;
    zitadel.text.v1.RegistrationOptionScreenText registration_option_text = 24;
    zitadel.text.v1.RegistrationUserScreenText registration_user_text = 25;
    zitadel.text.v1.RegistrationOrgScreenText registration_org_text = 26;
    zitadel.text.v1.LinkingUserDoneScreenText linking_user_done_text = 27;
    zitadel.text.v1.ExternalUserNotFoundScreenText external_user_not_found_text = 28;
    zitadel.text.v1.SuccessLoginScreenText success_login_text = 29;
    zitadel.text.v1.LogoutDoneScreenText logout_text = 30;
    zitadel.text.v1.FooterText footer_text = 31;
    zitadel.text.v1.PasswordlessPromptScreenText passwordless_prompt_text = 32;
    zitadel.text.v1.PasswordlessRegistrationScreenText passwordless_registration_text = 33;
    zitadel.text.v1.PasswordlessRegistrationDoneScreenText passwordless_registration_done_text = 34;
    zitadel.text.v1.ExternalRegistrationUserOverviewScreenText external_registration_user_overview_text = 35;
}

message SetCustomLoginTextsResponse {
    zitadel.v1.ObjectDetails details = 1;
}
message ResetCustomLoginTextsToDefaultRequest {
    string language = 1 [(validate.rules).string = {min_len: 1, max_len: 200}];
}

message ResetCustomLoginTextsToDefaultResponse {
    zitadel.v1.ObjectDetails details = 1;
}

message GetCustomPasswordResetMessageTextRequest {
    string language = 1 [(validate.rules).string = {min_len: 1, max_len: 200}];
}

message GetCustomPasswordResetMessageTextResponse {
    zitadel.text.v1.MessageCustomText custom_text = 1;
}

message GetDefaultPasswordResetMessageTextRequest {
    string language = 1 [(validate.rules).string = {min_len: 1, max_len: 200}];
}

message GetDefaultPasswordResetMessageTextResponse {
    zitadel.text.v1.MessageCustomText custom_text = 1;
}

message SetCustomPasswordResetMessageTextRequest {
    string language = 1 [
        (validate.rules).string = {min_len: 1, max_len: 200},
        (grpc.gateway.protoc_gen_openapiv2.options.openapiv2_field) = {
            example: "\"de\""
        }
    ];
    string title = 2 [(validate.rules).string = {max_len: 200}];
    string pre_header = 3 [(validate.rules).string = {max_len: 200}];
    string subject = 4 [(validate.rules).string = {max_len: 200}];
    string greeting = 5  [(validate.rules).string = {max_len: 200}];
    string text = 6 [(validate.rules).string = {max_len: 800}];
    string button_text = 7 [(validate.rules).string = {max_len: 200}];
    string footer_text = 8 [(validate.rules).string = {max_len: 200}];
}

message SetCustomPasswordResetMessageTextResponse {
    zitadel.v1.ObjectDetails details = 1;
}

message ResetCustomPasswordResetMessageTextToDefaultRequest {
    string language = 1 [(validate.rules).string = {min_len: 1, max_len: 200}];
}

message ResetCustomPasswordResetMessageTextToDefaultResponse {
    zitadel.v1.ObjectDetails details = 1;
}

message GetCustomVerifyEmailMessageTextRequest {
    string language = 1 [(validate.rules).string = {min_len: 1, max_len: 200}];
}

message GetCustomVerifyEmailMessageTextResponse {
    zitadel.text.v1.MessageCustomText custom_text = 1;
}

message GetDefaultVerifyEmailMessageTextRequest {
    string language = 1 [(validate.rules).string = {min_len: 1, max_len: 200}];
}

message GetDefaultVerifyEmailMessageTextResponse {
    zitadel.text.v1.MessageCustomText custom_text = 1;
}

message SetCustomVerifyEmailMessageTextRequest {
    string language = 1 [
        (validate.rules).string = {min_len: 1, max_len: 200},
        (grpc.gateway.protoc_gen_openapiv2.options.openapiv2_field) = {
            example: "\"de\""
        }
    ];
    string title = 2 [(validate.rules).string = {max_len: 200}];
    string pre_header = 3 [(validate.rules).string = {max_len: 200}];
    string subject = 4 [(validate.rules).string = {max_len: 200}];
    string greeting = 5  [(validate.rules).string = {max_len: 200}];
    string text = 6 [(validate.rules).string = {max_len: 800}];
    string button_text = 7 [(validate.rules).string = {max_len: 200}];
    string footer_text = 8 [(validate.rules).string = {max_len: 200}];
}

message SetCustomVerifyEmailMessageTextResponse {
    zitadel.v1.ObjectDetails details = 1;
}

message ResetCustomVerifyEmailMessageTextToDefaultRequest {
    string language = 1 [(validate.rules).string = {min_len: 1, max_len: 200}];
}

message ResetCustomVerifyEmailMessageTextToDefaultResponse {
    zitadel.v1.ObjectDetails details = 1;
}

message GetCustomVerifyPhoneMessageTextRequest {
    string language = 1 [(validate.rules).string = {min_len: 1, max_len: 200}];
}

message GetCustomVerifyPhoneMessageTextResponse {
    zitadel.text.v1.MessageCustomText custom_text = 1;
}

message GetDefaultVerifyPhoneMessageTextRequest {
    string language = 1 [(validate.rules).string = {min_len: 1, max_len: 200}];
}

message GetDefaultVerifyPhoneMessageTextResponse {
    zitadel.text.v1.MessageCustomText custom_text = 1;
}

message SetCustomVerifyPhoneMessageTextRequest {
    string language = 1 [
        (validate.rules).string = {min_len: 1, max_len: 200},
        (grpc.gateway.protoc_gen_openapiv2.options.openapiv2_field) = {
            example: "\"de\""
        }
    ];
    string title = 2 [(validate.rules).string = {max_len: 200}];
    string pre_header = 3 [(validate.rules).string = {max_len: 200}];
    string subject = 4 [(validate.rules).string = {max_len: 200}];
    string greeting = 5  [(validate.rules).string = {max_len: 200}];
    string text = 6 [(validate.rules).string = {max_len: 800}];
    string button_text = 7 [(validate.rules).string = {max_len: 200}];
    string footer_text = 8 [(validate.rules).string = {max_len: 200}];
}

message SetCustomVerifyPhoneMessageTextResponse {
    zitadel.v1.ObjectDetails details = 1;
}

message ResetCustomVerifyPhoneMessageTextToDefaultRequest {
    string language = 1 [(validate.rules).string = {min_len: 1, max_len: 200}];
}

message ResetCustomVerifyPhoneMessageTextToDefaultResponse {
    zitadel.v1.ObjectDetails details = 1;
}

message GetCustomDomainClaimedMessageTextRequest {
    string language = 1 [(validate.rules).string = {min_len: 1, max_len: 200}];
}

message GetCustomDomainClaimedMessageTextResponse {
    zitadel.text.v1.MessageCustomText custom_text = 1;
}

message GetDefaultDomainClaimedMessageTextRequest {
    string language = 1 [(validate.rules).string = {min_len: 1, max_len: 200}];
}

message GetDefaultDomainClaimedMessageTextResponse {
    zitadel.text.v1.MessageCustomText custom_text = 1;
}

message SetCustomDomainClaimedMessageTextRequest {
    string language = 1 [
        (validate.rules).string = {min_len: 1, max_len: 200},
        (grpc.gateway.protoc_gen_openapiv2.options.openapiv2_field) = {
            example: "\"de\""
        }
    ];
    string title = 2 [(validate.rules).string = {max_len: 200}];
    string pre_header = 3 [(validate.rules).string = {max_len: 200}];
    string subject = 4 [(validate.rules).string = {max_len: 200}];
    string greeting = 5  [(validate.rules).string = {max_len: 200}];
    string text = 6 [(validate.rules).string = {max_len: 800}];
    string button_text = 7 [(validate.rules).string = {max_len: 200}];
    string footer_text = 8 [(validate.rules).string = {max_len: 200}];
}

message SetCustomDomainClaimedMessageTextResponse {
    zitadel.v1.ObjectDetails details = 1;
}

//This is an empty request
message ResetCustomDomainClaimedMessageTextToDefaultRequest {
    string language = 1 [(validate.rules).string = {min_len: 1, max_len: 200}];
}

message ResetCustomDomainClaimedMessageTextToDefaultResponse {
    zitadel.v1.ObjectDetails details = 1;
}

message GetCustomPasswordlessRegistrationMessageTextRequest {
    string language = 1 [(validate.rules).string = {min_len: 1, max_len: 200}];
}

message GetCustomPasswordlessRegistrationMessageTextResponse {
    zitadel.text.v1.MessageCustomText custom_text = 1;
}

message GetDefaultPasswordlessRegistrationMessageTextRequest {
    string language = 1 [(validate.rules).string = {min_len: 1, max_len: 200}];
}

message GetDefaultPasswordlessRegistrationMessageTextResponse {
    zitadel.text.v1.MessageCustomText custom_text = 1;
}

message SetCustomPasswordlessRegistrationMessageTextRequest {
    string language = 1 [
        (validate.rules).string = {min_len: 1, max_len: 200},
        (grpc.gateway.protoc_gen_openapiv2.options.openapiv2_field) = {
            example: "\"de\""
        }
    ];
    string title = 2 [(validate.rules).string = {max_len: 200}];
    string pre_header = 3 [(validate.rules).string = {max_len: 200}];
    string subject = 4 [(validate.rules).string = {max_len: 200}];
    string greeting = 5  [(validate.rules).string = {max_len: 200}];
    string text = 6 [(validate.rules).string = {max_len: 800}];
    string button_text = 7 [(validate.rules).string = {max_len: 200}];
    string footer_text = 8 [(validate.rules).string = {max_len: 200}];
}

message SetCustomPasswordlessRegistrationMessageTextResponse {
    zitadel.v1.ObjectDetails details = 1;
}

message ResetCustomPasswordlessRegistrationMessageTextToDefaultRequest {
    string language = 1 [(validate.rules).string = {min_len: 1, max_len: 200}];
}

message ResetCustomPasswordlessRegistrationMessageTextToDefaultResponse {
    zitadel.v1.ObjectDetails details = 1;
}

message GetOrgIDPByIDRequest {
    string id = 1 [(validate.rules).string = {min_len: 1, max_len: 200}];
}

message GetOrgIDPByIDResponse {
    zitadel.idp.v1.IDP idp = 1;
}

message ListOrgIDPsRequest {
    //list limitations and ordering
    zitadel.v1.ListQuery query = 1;
    //the field the result is sorted
    zitadel.idp.v1.IDPFieldName sorting_column = 2;
    //criterias the client is looking for
    repeated IDPQuery queries = 3;
}

message IDPQuery {
    oneof query {
        option (validate.required) = true;

        zitadel.idp.v1.IDPIDQuery idp_id_query = 1;
        zitadel.idp.v1.IDPNameQuery idp_name_query = 2;
        zitadel.idp.v1.IDPOwnerTypeQuery owner_type_query = 3;
    }
}

message ListOrgIDPsResponse {
    zitadel.v1.ListDetails details = 1;
    zitadel.idp.v1.IDPFieldName sorting_column = 2;
    repeated zitadel.idp.v1.IDP result = 3;
}

message AddOrgOIDCIDPRequest {
    string name = 1 [
        (validate.rules).string = {min_len: 1, max_len: 200},
        (grpc.gateway.protoc_gen_openapiv2.options.openapiv2_field) = {
            example: "\"google\"";
        }
    ];
    zitadel.idp.v1.IDPStylingType styling_type = 2 [
        (validate.rules).enum = {defined_only: true},
        (grpc.gateway.protoc_gen_openapiv2.options.openapiv2_field) = {
            description: "some identity providers specify the styling of the button to their login";
        }
    ];

    string client_id = 3 [
        (validate.rules).string = {min_len: 1, max_len: 200},
        (grpc.gateway.protoc_gen_openapiv2.options.openapiv2_field) = {
            description: "client id generated by the identity provider";
        }
    ];
    string client_secret = 4 [
        (validate.rules).string = {min_len: 1, max_len: 200},
        (grpc.gateway.protoc_gen_openapiv2.options.openapiv2_field) = {
            description: "client secret generated by the identity provider";
        }
    ];
    string issuer = 5 [
        (validate.rules).string = {min_len: 1, max_len: 200},
        (grpc.gateway.protoc_gen_openapiv2.options.openapiv2_field) = {
            example: "\"https://accounts.google.com\"";
            description: "the oidc issuer of the identity provider";
        }
    ];
    repeated string scopes = 6 [
        (grpc.gateway.protoc_gen_openapiv2.options.openapiv2_field) = {
            example: "[\"openid\", \"profile\", \"email\"]";
            description: "the scopes requested by ZITADEL during the request on the identity provider";
        }
    ];
    zitadel.idp.v1.OIDCMappingField display_name_mapping = 7 [
        (validate.rules).enum = {defined_only: true},
        (grpc.gateway.protoc_gen_openapiv2.options.openapiv2_field) = {
            description: "definition which field is mapped to the display name of the user";
        }
    ];
    zitadel.idp.v1.OIDCMappingField username_mapping = 8 [
        (validate.rules).enum = {defined_only: true},
        (grpc.gateway.protoc_gen_openapiv2.options.openapiv2_field) = {
            description: "definition which field is mapped to the email of the user";
        }
    ];
    bool auto_register = 9;
}

message AddOrgOIDCIDPResponse {
    zitadel.v1.ObjectDetails details = 1;
    string idp_id = 2;
}

message AddOrgJWTIDPRequest {
    string name = 1 [
        (validate.rules).string = {min_len: 1, max_len: 200},
        (grpc.gateway.protoc_gen_openapiv2.options.openapiv2_field) = {
            example: "\"google\"";
        }
    ];
    zitadel.idp.v1.IDPStylingType styling_type = 2 [
        (validate.rules).enum = {defined_only: true},
        (grpc.gateway.protoc_gen_openapiv2.options.openapiv2_field) = {
            description: "some identity providers specify the styling of the button to their login";
        }
    ];
    string jwt_endpoint = 3 [
        (validate.rules).string = {min_len: 1, max_len: 200},
        (grpc.gateway.protoc_gen_openapiv2.options.openapiv2_field) = {
            example: "\"https://accounts.google.com\"";
            description: "the endpoint where the jwt can be extracted";
            min_length: 1;
            max_length: 200;
        }
    ];
    string issuer = 4 [
        (validate.rules).string = {min_len: 1, max_len: 200},
        (grpc.gateway.protoc_gen_openapiv2.options.openapiv2_field) = {
            example: "\"https://accounts.google.com\"";
            description: "the issuer of the jwt (for validation)";
            min_length: 1;
            max_length: 200;
        }
    ];
    string keys_endpoint = 5 [
        (validate.rules).string = {min_len: 1, max_len: 200},
        (grpc.gateway.protoc_gen_openapiv2.options.openapiv2_field) = {
            example: "\"https://accounts.google.com/keys\"";
            description: "the endpoint to the key (JWK) which are used to sign the JWT with";
            min_length: 1;
            max_length: 200;
        }
    ];
    string header_name = 6 [
        (validate.rules).string = {min_len: 1, max_len: 200},
        (grpc.gateway.protoc_gen_openapiv2.options.openapiv2_field) = {
            example: "\"x-auth-token\"";
            description: "the name of the header where the JWT is sent in, default is authorization";
            max_length: 200;
        }
    ];
    bool auto_register = 7;
}

message AddOrgJWTIDPResponse {
    zitadel.v1.ObjectDetails details = 1;
    string idp_id = 2;
}

message DeactivateOrgIDPRequest {
    string idp_id = 1 [(validate.rules).string = {min_len: 1, max_len: 200}];
}

message DeactivateOrgIDPResponse {
    zitadel.v1.ObjectDetails details = 1;
}

message ReactivateOrgIDPRequest {
    string idp_id = 1 [(validate.rules).string = {min_len: 1, max_len: 200}];
}

message ReactivateOrgIDPResponse {
    zitadel.v1.ObjectDetails details = 1;
}

message RemoveOrgIDPRequest {
    string idp_id = 1 [(validate.rules).string = {min_len: 1, max_len: 200}];
}

//This is an empty response
message RemoveOrgIDPResponse {}

message UpdateOrgIDPRequest {
    string idp_id = 1 [(validate.rules).string = {min_len: 1, max_len: 200}];
    string name = 2 [
        (validate.rules).string = {min_len: 1, max_len: 200},
        (grpc.gateway.protoc_gen_openapiv2.options.openapiv2_field) = {
            example: "\"google\"";
        }
    ];
    zitadel.idp.v1.IDPStylingType styling_type = 3 [
        (validate.rules).enum = {defined_only: true},
        (grpc.gateway.protoc_gen_openapiv2.options.openapiv2_field) = {
            description: "some identity providers specify the styling of the button to their login";
        }
    ];
    bool auto_register = 4;
}

message UpdateOrgIDPResponse {
    zitadel.v1.ObjectDetails details = 1;
}

message UpdateOrgIDPOIDCConfigRequest {
    string idp_id = 1 [
        (validate.rules).string = {min_len: 1, max_len: 200},
        (grpc.gateway.protoc_gen_openapiv2.options.openapiv2_field) = {
            example: "\"69629023906488334\"";
        }
    ];

    string client_id = 2 [
        (validate.rules).string = {min_len: 1, max_len: 200},
        (grpc.gateway.protoc_gen_openapiv2.options.openapiv2_field) = {
            description: "client id generated by the identity provider";
        }
    ];
    string client_secret = 3 [
        (validate.rules).string = {max_len: 200},
        (grpc.gateway.protoc_gen_openapiv2.options.openapiv2_field) = {
            description: "client secret generated by the identity provider. If empty the secret is not overwritten";
        }
    ];
    string issuer = 4 [
        (validate.rules).string = {min_len: 1, max_len: 200},
        (grpc.gateway.protoc_gen_openapiv2.options.openapiv2_field) = {
            example: "\"https://accounts.google.com\"";
            description: "the oidc issuer of the identity provider";
        }
    ];
    repeated string scopes = 5 [
        (grpc.gateway.protoc_gen_openapiv2.options.openapiv2_field) = {
            example: "[\"openid\", \"profile\", \"email\"]";
            description: "the scopes requested by ZITADEL during the request on the identity provider";
        }
    ];
    zitadel.idp.v1.OIDCMappingField display_name_mapping = 6 [
        (validate.rules).enum = {defined_only: true},
        (grpc.gateway.protoc_gen_openapiv2.options.openapiv2_field) = {
            description: "definition which field is mapped to the display name of the user";
        }
    ];
    zitadel.idp.v1.OIDCMappingField username_mapping = 7 [
        (validate.rules).enum = {defined_only: true},
        (grpc.gateway.protoc_gen_openapiv2.options.openapiv2_field) = {
            description: "definition which field is mapped to the email of the user";
        }
    ];
}

message UpdateOrgIDPOIDCConfigResponse {
    zitadel.v1.ObjectDetails details = 1;
}


message UpdateOrgIDPJWTConfigRequest {
    string idp_id = 1 [
        (validate.rules).string = {min_len: 1, max_len: 200},
        (grpc.gateway.protoc_gen_openapiv2.options.openapiv2_field) = {
            example: "\"69629023906488334\"";
        }
    ];
    string jwt_endpoint = 2 [
        (validate.rules).string = {min_len: 1, max_len: 200},
        (grpc.gateway.protoc_gen_openapiv2.options.openapiv2_field) = {
            example: "\"https://accounts.google.com\"";
            description: "the endpoint where the jwt can be extracted";
            min_length: 1;
            max_length: 200;
        }
    ];
    string issuer = 3 [
        (validate.rules).string = {min_len: 1, max_len: 200},
        (grpc.gateway.protoc_gen_openapiv2.options.openapiv2_field) = {
            example: "\"https://accounts.google.com\"";
            description: "the issuer of the jwt (for validation)";
            min_length: 1;
            max_length: 200;
        }
    ];
    string keys_endpoint = 4 [
        (validate.rules).string = {min_len: 1, max_len: 200},
        (grpc.gateway.protoc_gen_openapiv2.options.openapiv2_field) = {
            example: "\"https://accounts.google.com/keys\"";
            description: "the endpoint to the key (JWK) which are used to sign the JWT with";
            min_length: 1;
            max_length: 200;
        }
    ];
    string header_name = 5 [
        (validate.rules).string = {min_len: 1, max_len: 200},
        (grpc.gateway.protoc_gen_openapiv2.options.openapiv2_field) = {
            example: "\"x-auth-token\"";
            description: "the name of the header where the JWT is sent in, default is authorization";
            max_length: 200;
        }
    ];
}

message UpdateOrgIDPJWTConfigResponse {
    zitadel.v1.ObjectDetails details = 1;
}

message ListActionsRequest {
    //list limitations and ordering
    zitadel.v1.ListQuery query = 1;
    //the field the result is sorted
    zitadel.action.v1.ActionFieldName sorting_column = 2;
    //criteria the client is looking for
    repeated ActionQuery queries = 3;
}

message ActionQuery {
    oneof query {
        option (validate.required) = true;

        zitadel.action.v1.ActionIDQuery action_id_query = 1;
        zitadel.action.v1.ActionNameQuery action_name_query = 2;
        zitadel.action.v1.ActionStateQuery action_state_query = 3;
    }
}

message ListActionsResponse {
    zitadel.v1.ListDetails details = 1;
    zitadel.action.v1.ActionFieldName sorting_column = 2;
    repeated zitadel.action.v1.Action result = 3;
}

message CreateActionRequest {
    string name = 1 [
        (validate.rules).string = {min_len: 1, max_len: 200},
        (grpc.gateway.protoc_gen_openapiv2.options.openapiv2_field) = {
            example: "\"log context\"";
        }
    ];
    string script = 2 [
        (validate.rules).string = {min_len: 1, max_len: 2000},
         (grpc.gateway.protoc_gen_openapiv2.options.openapiv2_field) = {
             example: "\"function log(context, calls){console.log(context)}\"";
         }
    ];
    google.protobuf.Duration timeout = 3 [
        (validate.rules).duration = {gte: {}, lte: {seconds: 20}},
        (grpc.gateway.protoc_gen_openapiv2.options.openapiv2_field) = {
            description: "after which time the action will be terminated if not finished";
        }
    ];
    bool allowed_to_fail = 4 [
        (grpc.gateway.protoc_gen_openapiv2.options.openapiv2_field) = {
            description: "when true, the next action will be called even if this action fails";
        }
    ];
}

message CreateActionResponse {
    zitadel.v1.ObjectDetails details = 1;
    string id = 2;
}

message GetActionRequest {
    string id = 1;
}

message GetActionResponse {
    zitadel.action.v1.Action action = 1;
}

message UpdateActionRequest {
    string id = 1 [
        (validate.rules).string = {min_len: 1, max_len: 200},
        (grpc.gateway.protoc_gen_openapiv2.options.openapiv2_field) = {
            example: "\"69629023906488334\"";
        }
    ];
    string name = 2 [
        (validate.rules).string = {min_len: 1, max_len: 200},
        (grpc.gateway.protoc_gen_openapiv2.options.openapiv2_field) = {
            example: "\"log context\"";
        }
    ];
    string script = 3 [
        (validate.rules).string = {min_len: 1, max_len: 2000},
         (grpc.gateway.protoc_gen_openapiv2.options.openapiv2_field) = {
             example: "\"function log(context, calls){console.log(context)}\"";
         }
    ];
    google.protobuf.Duration timeout = 4 [
        (validate.rules).duration = {gte: {}, lte: {seconds: 20}},
        (grpc.gateway.protoc_gen_openapiv2.options.openapiv2_field) = {
            description: "after which time the action will be terminated if not finished";
        }
    ];
    bool allowed_to_fail = 5 [
        (grpc.gateway.protoc_gen_openapiv2.options.openapiv2_field) = {
            description: "when true, the next action will be called even if this action fails";
        }
    ];
}

message UpdateActionResponse {
    zitadel.v1.ObjectDetails details = 1;
}

message DeleteActionRequest {
    string id = 1;
}

message DeleteActionResponse {}

message ListFlowTypesRequest {}

message ListFlowTypesResponse {
    repeated zitadel.action.v1.FlowType result = 1;
}

message ListFlowTriggerTypesRequest {
    string type = 1;
}

message ListFlowTriggerTypesResponse {
    repeated zitadel.action.v1.TriggerType result = 1;
}

message DeactivateActionRequest {
    string id = 1;
}

message DeactivateActionResponse {
    zitadel.v1.ObjectDetails details = 1;
}

message ReactivateActionRequest {
    string id = 1;
}

message ReactivateActionResponse {
    zitadel.v1.ObjectDetails details = 1;
}

message GetFlowRequest {
    // id of the flow
    string type = 1;
}

message GetFlowResponse {
    zitadel.action.v1.Flow flow = 1;
}

message ClearFlowRequest {
    // id of the flow
    string type = 1;
}

message ClearFlowResponse {
    zitadel.v1.ObjectDetails details = 1;
}

message SetTriggerActionsRequest {
    // id of the flow type
    string flow_type = 1;
    // id of the trigger type
    string trigger_type = 2;
    repeated string action_ids = 3;
}

message SetTriggerActionsResponse {
    zitadel.v1.ObjectDetails details = 1;
}<|MERGE_RESOLUTION|>--- conflicted
+++ resolved
@@ -4922,17 +4922,10 @@
 
 message AddCustomLabelPolicyRequest {
     string primary_color = 1 [(validate.rules).string = {max_len: 50}];
-<<<<<<< HEAD
-    // hides the org suffix on the login form if the scope \"urn:zitadel:iam:org:domain:primary:{domainname}\" is set. Details about this scope in https://docs.zitadel.com/docs/apis/openidoauth/scopes#reserved-scopes
-    bool hide_login_name_suffix = 3 [
-        (grpc.gateway.protoc_gen_openapiv2.options.openapiv2_field) = {
-            description: "hides the org suffix on the login form if the scope \"urn:zitadel:iam:org:domain:primary:{domainname}\" is set. Details about this scope in https://docs.zitadel.com/docs/apis/openidoauth/scopes#reserved-scopes";
-=======
     // hides the org suffix on the login form if the scope \"urn:zitadel:iam:org:domain:primary:{domainname}\" is set
     bool hide_login_name_suffix = 3 [
         (grpc.gateway.protoc_gen_openapiv2.options.openapiv2_field) = {
             description: "hides the org suffix on the login form if the scope \"urn:zitadel:iam:org:domain:primary:{domainname}\" is set";
->>>>>>> c0f65088
         }
     ];
     string warn_color = 4 [(validate.rules).string = {max_len: 50}];
@@ -4953,11 +4946,7 @@
     string primary_color = 1 [(validate.rules).string = {max_len: 50}];
     bool hide_login_name_suffix = 3 [
         (grpc.gateway.protoc_gen_openapiv2.options.openapiv2_field) = {
-<<<<<<< HEAD
-            description: "hides the org suffix on the login form if the scope \"urn:zitadel:iam:org:domain:primary:{domainname}\" is set. Details about this scope in https://docs.zitadel.com/docs/apis/openidoauth/scopes#reserved-scopes";
-=======
             description: "hides the org suffix on the login form if the scope \"urn:zitadel:iam:org:domain:primary:{domainname}\" is set";
->>>>>>> c0f65088
         }
     ];
     string warn_color = 4 [(validate.rules).string = {max_len: 50}];
