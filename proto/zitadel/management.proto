--- conflicted
+++ resolved
@@ -2711,7 +2711,19 @@
             feature: "login_policy.idp"
         };
     }
-<<<<<<< HEAD
+
+    // Change JWT identity provider configuration of the organisation
+    rpc UpdateOrgIDPJWTConfig(UpdateOrgIDPJWTConfigRequest) returns (UpdateOrgIDPJWTConfigResponse) {
+        option (google.api.http) = {
+            put: "/idps/{idp_id}/jwt_config"
+            body: "*"
+        };
+
+        option (zitadel.v1.auth_option) = {
+            permission: "org.idp.write"
+            feature: "login_policy.idp"
+        };
+    }
 
     rpc ListActions(ListActionsRequest) returns (ListActionsResponse) {
         option (google.api.http) = {
@@ -2829,8 +2841,6 @@
             feature: "actions"
         };
     }
-=======
->>>>>>> 50b30bc4
 }
 
 //This is an empty request
@@ -5237,7 +5247,6 @@
 
 message UpdateOrgIDPJWTConfigResponse {
     zitadel.v1.ObjectDetails details = 1;
-<<<<<<< HEAD
 }
 
 message ListActionsRequest {
@@ -5386,6 +5395,4 @@
 
 message SetTriggerActionsResponse {
     zitadel.v1.ObjectDetails details = 1;
-=======
->>>>>>> 50b30bc4
 }