syntax = "proto3";

import "zitadel/app.proto";
import "zitadel/idp.proto";
import "zitadel/user.proto";
import "zitadel/object.proto";
import "zitadel/options.proto";
import "zitadel/org.proto";
import "zitadel/member.proto";
import "zitadel/project.proto";
import "zitadel/policy.proto";
import "zitadel/text.proto";
import "zitadel/message.proto";
import "zitadel/change.proto";
import "zitadel/auth_n_key.proto";
import "zitadel/metadata.proto";
import "zitadel/action.proto";

import "google/api/annotations.proto";
import "google/api/field_behavior.proto";
import "google/protobuf/timestamp.proto";
import "google/protobuf/duration.proto";
import "protoc-gen-openapiv2/options/annotations.proto";
import "validate/validate.proto";


package zitadel.management.v1;

option go_package ="github.com/zitadel/zitadel/pkg/grpc/management";

option (grpc.gateway.protoc_gen_openapiv2.options.openapiv2_swagger) = {
    info: {
        title: "Management API";
        version: "1.0";
        description: "The management API is as the name states the interface where systems can mutate IAM objects like organizations, projects, clients, users and so on if they have the necessary access rights.";
        contact:{
            name: "ZITADEL"
            url: "https://zitadel.com"
            email: "hi@zitadel.com"
        }
        license: {
            name: "Apache License 2.0",
            url: "https://github.com/zitadel/zitadel/blob/main/LICENSE"
        }
    };
    tags: [
        {
            name: "Applications",
            description: "Applications are the entry point to your project. Users either login into one of your clients and interact with them directly or use one of your APIs. All applications share the roles and authorizations of their project."
        },
        {
            name: "Authorization"
        },
        {
            name: "General"
        },
        {
            name: "Global"
        },
        {
            name: "Organizations"
        },
        {
            name: "Organization Metadata"
        },
        {
            name: "Policies"
        },
        {
            name: "Projects",
            description: "Projects are vessels for different applications/clients sharing the same role context."
        },
        {
            name: "Project Roles"
        },
        {
            name: "Settings"
        },
        {
            name: "Users",
            description: "ZITADEL knows two different types of users: Users (Human) and Service Users (Machine Accounts)"
        },
        {
            name: "User Human"
        },
        {
            name: "User Machine"
        },
        {
            name: "User Metadata",
            description: "Metadata is a key/value list to enrich the user object with any data needed. The data is not interpreted by ZITADEL itself."
        }
    ];
    schemes: HTTPS;

    consumes: "application/json";
    produces: "application/json";

    consumes: "application/grpc";
    produces: "application/grpc";

    consumes: "application/grpc-web+proto";
    produces: "application/grpc-web+proto";

    host: "$ZITADEL_DOMAIN";
    base_path: "/management/v1";

    external_docs: {
        description: "Detailed information about ZITADEL",
        url: "https://zitadel.com/docs"
    }

    security_definitions: {
        security: {
            key: "BasicAuth";
            value: {
                type: TYPE_BASIC;
            }
        }
        security: {
            key: "OAuth2";
            value: {
                type: TYPE_OAUTH2;
                flow: FLOW_ACCESS_CODE;
                authorization_url: "$ZITADEL_DOMAIN/oauth/v2/authorize";
                token_url: "$ZITADEL_DOMAIN/oauth/v2/token";
                scopes: {
                    scope: {
                        key: "openid";
                        value: "openid";
                    }
                    scope: {
                        key: "urn:zitadel:iam:org:project:id:zitadel:aud";
                        value: "urn:zitadel:iam:org:project:id:zitadel:aud";
                    }
                }
            }
        }
    }
    security: {
        security_requirement: {
            key: "OAuth2";
            value: {
                scope: "openid";
                scope: "urn:zitadel:iam:org:project:id:zitadel:aud";
            }
        }
    }
    extensions: {
		key: "x-zitadel-orgid";
		value: {
			string_value: "$YOUR-ORGANIZATION";
		}
	}
};

service ManagementService {
    rpc Healthz(HealthzRequest) returns (HealthzResponse) {
        option (google.api.http) = {
            get: "/healthz"
        };

        option (grpc.gateway.protoc_gen_openapiv2.options.openapiv2_operation) = {
            summary: "Healthz";
            description: "The health endpoint allows an external system to probe if ZITADEL management API is alive"
            tags: "General";
            responses: {
                key: "200"
                value: {
                    description: "OK";
                }
            };
        };
    }

    rpc GetOIDCInformation(GetOIDCInformationRequest) returns (GetOIDCInformationResponse) {
        option (google.api.http) = {
            get: "/zitadel/docs"
        };

        option (grpc.gateway.protoc_gen_openapiv2.options.openapiv2_operation) = {
            summary: "ZITADEL documentation";
            description: "This endpoint returns some general needed (OIDC) information about ZITADEL like the issuer or discovery endpoint."
            tags: "General";
            responses: {
                key: "200"
                value: {
                    description: "OK";
                }
            };
        };
    }

    rpc GetIAM(GetIAMRequest) returns (GetIAMResponse) {
        option (google.api.http) = {
            get: "/iam"
        };

        option (zitadel.v1.auth_option) = {
            permission: "authenticated"
        };

        option (grpc.gateway.protoc_gen_openapiv2.options.openapiv2_operation) = {
            summary: "Instance information";
            description: "Some needed settings made in ZITADEL like the global organization id or ZITADEL project ID "
            tags: "General";
            responses: {
                key: "200"
                value: {
                    description: "OK";
                }
            };
        };
    }

    rpc GetSupportedLanguages(GetSupportedLanguagesRequest) returns (GetSupportedLanguagesResponse) {
        option (google.api.http) = {
            get: "/languages";
        };

        option (zitadel.v1.auth_option) = {
            permission: "authenticated";
        };

        option (grpc.gateway.protoc_gen_openapiv2.options.openapiv2_operation) = {
            summary: "Supported Languages";
            description: "The supported/default languages of the system will be returned by the language abbreviation."
            tags: "General";
            responses: {
                key: "200"
                value: {
                    description: "OK";
                }
            };
        };
    }

    rpc GetUserByID(GetUserByIDRequest) returns (GetUserByIDResponse) {
        option (google.api.http) = {
            get: "/users/{id}"
        };

        option (zitadel.v1.auth_option) = {
            permission: "user.read"
        };

        option (grpc.gateway.protoc_gen_openapiv2.options.openapiv2_operation) = {
            summary: "User by ID";
            description: "Returns the full user object (human or machine) including the profile, email, etc."
            tags: "Users";
            responses: {
                key: "200"
                value: {
                    description: "OK";
                }
            };
            parameters: {
                headers: {
                    name: "x-zitadel-orgid";
                    description: "The default is always the organization of the requesting user. If you like to get users of another organization include the header. Make sure the user has permission to access the requested data.";
                    type: STRING,
                    required: false;
                };
            };
        };
    }

    rpc GetUserByLoginNameGlobal(GetUserByLoginNameGlobalRequest) returns (GetUserByLoginNameGlobalResponse) {
        option (google.api.http) = {
            get: "/global/users/_by_login_name"
        };

        option (zitadel.v1.auth_option) = {
            permission: "user.global.read"
        };

        option (grpc.gateway.protoc_gen_openapiv2.options.openapiv2_operation) = {
            summary: "Get User by login name (globally)";
            description: "Get a user by login name searched over all organizations. The request only returns data if the login name matches exactly."
            tags: "Users";
            tags: "Global";
            responses: {
                key: "200"
                value: {
                    description: "OK";
                }
            };
        };
    }

    rpc ListUsers(ListUsersRequest) returns (ListUsersResponse) {
        option (google.api.http) = {
            post: "/users/_search"
            body: "*"
        };

        option (zitadel.v1.auth_option) = {
            permission: "user.read"
        };

        option (grpc.gateway.protoc_gen_openapiv2.options.openapiv2_operation) = {
            tags: "Users";
            summary: "Search Users";
            description: "Search for users within an organization. By default, we will return users of your organization. Make sure to include a limit and sorting for pagination."
            parameters: {
                headers: {
                    name: "x-zitadel-orgid";
                    description: "The default is always the organization of the requesting user. If you like to get users of another organization include the header. Make sure the user has permission to access the requested data.";
                    type: STRING,
                    required: false;
                };
            };
            responses: {
                key: "200";
                value: {
                    description: "A list of all users matching the query";
                };
            };
            responses: {
                key: "400";
                value: {
                    description: "invalid list query";
                    schema: {
                        json_schema: {
                            ref: "#/definitions/rpcStatus";
                        };
                    };
                };
            };
        };
    }

    rpc ListUserChanges(ListUserChangesRequest) returns (ListUserChangesResponse) {
        option (google.api.http) = {
            post: "/users/{user_id}/changes/_search"
            body: "*"
        };

        option (zitadel.v1.auth_option) = {
            permission: "user.read"
        };

        option (grpc.gateway.protoc_gen_openapiv2.options.openapiv2_operation) = {
            tags: "Users";
            summary: "Get User History";
            description: "Returns a list of changes/events that have happened on the user. It's the history of the user. Make sure to send a limit."
            parameters: {
                headers: {
                    name: "x-zitadel-orgid";
                    description: "The default is always the organization of the requesting user. If you like to get users of another organization include the header. Make sure the user has permission to access the requested data.";
                    type: STRING,
                    required: false;
                };
            };
        };
    }

    rpc IsUserUnique(IsUserUniqueRequest) returns (IsUserUniqueResponse) {
        option (google.api.http) = {
            get: "/users/_is_unique"
        };

        option (zitadel.v1.auth_option) = {
            permission: "user.read"
        };

        option (grpc.gateway.protoc_gen_openapiv2.options.openapiv2_operation) = {
            tags: "Users";
            summary: "Check for existing user";
            description: "Returns if a user with the requested email or username is unique. So you can create the user."
            parameters: {
                headers: {
                    name: "x-zitadel-orgid";
                    description: "The default is always the organization of the requesting user. If you like to get users of another organization include the header. Make sure the user has permission to access the requested data.";
                    type: STRING,
                    required: false;
                };
            };
        };
    }

    // deprecated: use ImportHumanUser
    rpc AddHumanUser(AddHumanUserRequest) returns (AddHumanUserResponse) {
        option (google.api.http) = {
            post: "/users/human"
            body: "*"
        };

        option (zitadel.v1.auth_option) = {
            permission: "user.write"
        };

        option (grpc.gateway.protoc_gen_openapiv2.options.openapiv2_operation) = {
            summary: "Deprecated: Create User (Human)";
            description: "Create a new user with the type human. The newly created user will get an initialization email if either the email address is not marked as verified or no password is set. If a password is set the user will not be requested to set a new one on the first login."
            tags: "Users";
            deprecated: true;
        };
    }

    rpc ImportHumanUser(ImportHumanUserRequest) returns (ImportHumanUserResponse) {
        option (google.api.http) = {
            post: "/users/human/_import"
            body: "*"
        };

        option (zitadel.v1.auth_option) = {
            permission: "user.write"
        };

        option (grpc.gateway.protoc_gen_openapiv2.options.openapiv2_operation) = {
            summary: "Create User (Human)";
            description: "Create a new user with the type human. The newly created user will get an initialization email if either the email address is not marked as verified or no password is set. If a password is set the user will not be requested to set a new one on the first login."
            tags: "Users";
            parameters: {
                headers: {
                    name: "x-zitadel-orgid";
                    description: "The default is always the organization of the requesting user. If you like to add users to another organization include the header. Make sure the user has permission in the requested organization.";
                    type: STRING,
                    required: false;
                };
            };
        };
    }

    rpc AddMachineUser(AddMachineUserRequest) returns (AddMachineUserResponse) {
        option (google.api.http) = {
            post: "/users/machine"
            body: "*"
        };

        option (zitadel.v1.auth_option) = {
            permission: "user.write"
        };

        option (grpc.gateway.protoc_gen_openapiv2.options.openapiv2_operation) = {
            summary: "Create User (Machine)";
            description: "Create a new user with the type machine for your API, service or device. These users are used for non-interactive authentication flows."
            tags: "Users";
            tags: "User Machine";
            responses: {
                key: "200"
                value: {
                    description: "OK";
                }
            };
        };
    }

    rpc DeactivateUser(DeactivateUserRequest) returns (DeactivateUserResponse) {
        option (google.api.http) = {
            post: "/users/{id}/_deactivate"
            body: "*"
        };

        option (zitadel.v1.auth_option) = {
            permission: "user.write"
        };

        option (grpc.gateway.protoc_gen_openapiv2.options.openapiv2_operation) = {
            summary: "Deactivate user";
            description: "The state of the user will be changed to 'deactivated'. The user will not be able to log in anymore. The endpoint returns an error if the user is already in the state 'deactivated'. Use deactivate user when the user should not be able to use the account anymore, but you still need access to the user data."
            tags: "Users";
            responses: {
                key: "200"
                value: {
                    description: "OK";
                }
            };
        };
    }

    rpc ReactivateUser(ReactivateUserRequest) returns (ReactivateUserResponse) {
        option (google.api.http) = {
            post: "/users/{id}/_reactivate"
            body: "*"
        };

        option (zitadel.v1.auth_option) = {
            permission: "user.write"
        };

        option (grpc.gateway.protoc_gen_openapiv2.options.openapiv2_operation) = {
            summary: "Reactivate user";
            description: "Reactivate a user with the state 'deactivated'. The user will be able to log in again afterward. The endpoint returns an error if the user is not in the state 'deactivated'."
            tags: "Users";
            responses: {
                key: "200"
                value: {
                    description: "OK";
                }
            };
        };
    }

    rpc LockUser(LockUserRequest) returns (LockUserResponse) {
        option (google.api.http) = {
            post: "/users/{id}/_lock"
            body: "*"
        };

        option (zitadel.v1.auth_option) = {
            permission: "user.write"
        };

        option (grpc.gateway.protoc_gen_openapiv2.options.openapiv2_operation) = {
            summary: "Lock user";
            description: "The state of the user will be changed to 'locked'. The user will not be able to log in anymore. The endpoint returns an error if the user is already in the state 'locked'. Use this endpoint if the user should not be able to log in temporarily because of an event that happened (wrong password, etc.)"
            tags: "Users";
            responses: {
                key: "200"
                value: {
                    description: "OK";
                }
            };
        };
    }

    rpc UnlockUser(UnlockUserRequest) returns (UnlockUserResponse) {
        option (google.api.http) = {
            post: "/users/{id}/_unlock"
            body: "*"
        };

        option (zitadel.v1.auth_option) = {
            permission: "user.write"
        };

        option (grpc.gateway.protoc_gen_openapiv2.options.openapiv2_operation) = {
            summary: "Unlock user";
            description: "Unlock a user with the state 'locked'. The user will be able to log in again afterward. The endpoint returns an error if the user is not in the state 'locked'."
            tags: "Users";
            responses: {
                key: "200"
                value: {
                    description: "OK";
                }
            };
        };
    }

    rpc RemoveUser(RemoveUserRequest) returns (RemoveUserResponse) {
        option (google.api.http) = {
            delete: "/users/{id}"
        };

        option (zitadel.v1.auth_option) = {
            permission: "user.delete"
        };

        option (grpc.gateway.protoc_gen_openapiv2.options.openapiv2_operation) = {
            summary: "Delete user";
            description: "The state of the user will be changed to 'deleted'. The user will not be able to log in anymore. Endpoints requesting this user will return an error 'User not found"
            tags: "Users";
            responses: {
                key: "200"
                value: {
                    description: "OK";
                }
            };
        };
    }

    rpc UpdateUserName(UpdateUserNameRequest) returns (UpdateUserNameResponse) {
        option (google.api.http) = {
            put: "/users/{user_id}/username"
            body: "*"
        };

        option (zitadel.v1.auth_option) = {
            permission: "user.write"
        };

        option (grpc.gateway.protoc_gen_openapiv2.options.openapiv2_operation) = {
            summary: "Change user name";
            description: "Change the username of the user. Be aware that the user has to log in with the newly added username afterward."
            tags: "Users";
            responses: {
                key: "200"
                value: {
                    description: "OK";
                }
            };
        };
    }

    rpc SetUserMetadata(SetUserMetadataRequest) returns (SetUserMetadataResponse) {
        option (google.api.http) = {
            post: "/users/{id}/metadata/{key}"
            body: "*"
        };

        option (zitadel.v1.auth_option) = {
            permission: "user.write"
        };

        option (grpc.gateway.protoc_gen_openapiv2.options.openapiv2_operation) = {
            tags: "Users";
            tags: "User Metadata";
            summary: "Set User Metadata";
            description: "This endpoint either adds or updates a metadata value for the requested key. Make sure the value is base64 encoded."
            parameters: {
                headers: {
                    name: "x-zitadel-orgid";
                    description: "The default is always the organization of the requesting user. If you like to get users of another organization include the header. Make sure the user has permission to access the requested data.";
                    type: STRING,
                    required: false;
                };
            };
        };
    }

    rpc BulkSetUserMetadata(BulkSetUserMetadataRequest) returns (BulkSetUserMetadataResponse) {
        option (google.api.http) = {
            post: "/users/{id}/metadata/_bulk"
            body: "*"
        };

        option (zitadel.v1.auth_option) = {
            permission: "user.write"
        };

        option (grpc.gateway.protoc_gen_openapiv2.options.openapiv2_operation) = {
            tags: "Users";
            tags: "User Metadata";
            summary: "Bulk Set User Metadata";
            description: "Add or update multiple metadata values for a user. Make sure the values are base64 encoded."
            parameters: {
                headers: {
                    name: "x-zitadel-orgid";
                    description: "The default is always the organization of the requesting user. If you like to get users of another organization include the header. Make sure the user has permission to access the requested data.";
                    type: STRING,
                    required: false;
                };
            };
        };
    }

    rpc ListUserMetadata(ListUserMetadataRequest) returns (ListUserMetadataResponse) {
        option (google.api.http) = {
            post: "/users/{id}/metadata/_search"
            body: "*"
        };

        option (zitadel.v1.auth_option) = {
            permission: "user.read"
        };

        option (grpc.gateway.protoc_gen_openapiv2.options.openapiv2_operation) = {
            tags: "Users";
            tags: "User Metadata";
            summary: "Search User Metadata";
            description: "Get the metadata of a user filtered by your query."
            parameters: {
                headers: {
                    name: "x-zitadel-orgid";
                    description: "The default is always the organization of the requesting user. If you like to get users of another organization include the header. Make sure the user has permission to access the requested data.";
                    type: STRING,
                    required: false;
                };
            };
        };
    }

    rpc GetUserMetadata(GetUserMetadataRequest) returns (GetUserMetadataResponse) {
        option (google.api.http) = {
            get: "/users/{id}/metadata/{key}"
        };

        option (zitadel.v1.auth_option) = {
            permission: "user.read"
        };

        option (grpc.gateway.protoc_gen_openapiv2.options.openapiv2_operation) = {
            tags: "Users";
            tags: "User Metadata";
            summary: "Get User Metadata By Key";
            description: "Get a metadata object from a user by a specific key."
            parameters: {
                headers: {
                    name: "x-zitadel-orgid";
                    description: "The default is always the organization of the requesting user. If you like to get users of another organization include the header. Make sure the user has permission to access the requested data.";
                    type: STRING,
                    required: false;
                };
            };
        };
    }

    rpc RemoveUserMetadata(RemoveUserMetadataRequest) returns (RemoveUserMetadataResponse) {
        option (google.api.http) = {
            delete: "/users/{id}/metadata/{key}"
        };

        option (zitadel.v1.auth_option) = {
            permission: "user.write"
        };

        option (grpc.gateway.protoc_gen_openapiv2.options.openapiv2_operation) = {
            tags: "Users";
            tags: "User Metadata";
            summary: "Delete User Metadata By Key";
            description: "Remove a metadata object from a user with a specific key."
            parameters: {
                headers: {
                    name: "x-zitadel-orgid";
                    description: "The default is always the organization of the requesting user. If you like to get users of another organization include the header. Make sure the user has permission to access the requested data.";
                    type: STRING,
                    required: false;
                };
            };
        };
    }

    rpc BulkRemoveUserMetadata(BulkRemoveUserMetadataRequest) returns (BulkRemoveUserMetadataResponse) {
        option (google.api.http) = {
            delete: "/users/{id}/metadata/_bulk"
            body: "*"
        };

        option (zitadel.v1.auth_option) = {
            permission: "user.write"
        };

        option (grpc.gateway.protoc_gen_openapiv2.options.openapiv2_operation) = {
            tags: "Users";
            tags: "User Metadata";
            summary: "Bulk Delete Metadata";
            description: "Remove a list of metadata objects from a user with a list of keys."
            parameters: {
                headers: {
                    name: "x-zitadel-orgid";
                    description: "The default is always the organization of the requesting user. If you like to get users of another organization include the header. Make sure the user has permission to access the requested data.";
                    type: STRING,
                    required: false;
                };
            };
        };
    }

    rpc GetHumanProfile(GetHumanProfileRequest) returns (GetHumanProfileResponse) {
        option (google.api.http) = {
            get: "/users/{user_id}/profile"
        };

        option (zitadel.v1.auth_option) = {
            permission: "user.read"
        };

        option (grpc.gateway.protoc_gen_openapiv2.options.openapiv2_operation) = {
            summary: "Get User Profile (Human)";
            description: "Get basic information like first_name and last_name of a user."
            tags: "Users";
            tags: "User Human";
            responses: {
                key: "200"
                value: {
                    description: "OK";
                }
            };
            parameters: {
                headers: {
                    name: "x-zitadel-orgid";
                    description: "The default is always the organization of the requesting user. If you like to update a user from another organization include the header. Make sure the requesting user has permission in the requested organization.";
                    type: STRING,
                    required: false;
                };
            };
        };
    }

    rpc UpdateHumanProfile(UpdateHumanProfileRequest) returns (UpdateHumanProfileResponse) {
        option (google.api.http) = {
            put: "/users/{user_id}/profile"
            body: "*"
        };

        option (zitadel.v1.auth_option) = {
            permission: "user.write"
        };

        option (grpc.gateway.protoc_gen_openapiv2.options.openapiv2_operation) = {
            summary: "Update User Profile (Human)";
            description: "Update the profile information from a user. The profile includes basic information like first_name and last_name."
            tags: "Users";
            tags: "User Human";
            responses: {
                key: "200"
                value: {
                    description: "OK";
                }
            };
            parameters: {
                headers: {
                    name: "x-zitadel-orgid";
                    description: "The default is always the organization of the requesting user. If you like to update a user from another organization include the header. Make sure the requesting user has permission in the requested organization.";
                    type: STRING,
                    required: false;
                };
            };
        };
    }

    rpc GetHumanEmail(GetHumanEmailRequest) returns (GetHumanEmailResponse) {
        option (google.api.http) = {
            get: "/users/{user_id}/email"
        };

        option (zitadel.v1.auth_option) = {
            permission: "user.read"
        };

        option (grpc.gateway.protoc_gen_openapiv2.options.openapiv2_operation) = {
            summary: "Get User Email (Human)";
            description: "Get the email address and the verification state of the address."
            tags: "Users";
            tags: "User Human";
            responses: {
                key: "200"
                value: {
                    description: "OK";
                }
            };
            parameters: {
                headers: {
                    name: "x-zitadel-orgid";
                    description: "The default is always the organization of the requesting user. If you like to get a user from another organization include the header. Make sure the requesting user has permission in the requested organization.";
                    type: STRING,
                    required: false;
                };
            };
        };
    }

    rpc UpdateHumanEmail(UpdateHumanEmailRequest) returns (UpdateHumanEmailResponse) {
        option (google.api.http) = {
            put: "/users/{user_id}/email"
            body: "*"
        };

        option (zitadel.v1.auth_option) = {
            permission: "user.write"
        };

        option (grpc.gateway.protoc_gen_openapiv2.options.openapiv2_operation) = {
            summary: "Update User Email (Human)";
            description: "Change the email address of a user. If the state is set to not verified, the user will get a verification email."
            tags: "Users";
            tags: "User Human";
            responses: {
                key: "200"
                value: {
                    description: "OK";
                }
            };
            parameters: {
                headers: {
                    name: "x-zitadel-orgid";
                    description: "The default is always the organization of the requesting user. If you like to update a user from another organization include the header. Make sure the requesting user has permission in the requested organization.";
                    type: STRING,
                    required: false;
                };
            };
        };
    }

    rpc ResendHumanInitialization(ResendHumanInitializationRequest) returns (ResendHumanInitializationResponse) {
        option (google.api.http) = {
            post: "/users/{user_id}/_resend_initialization"
            body: "*"
        };

        option (zitadel.v1.auth_option) = {
            permission: "user.write"
        };

        option (grpc.gateway.protoc_gen_openapiv2.options.openapiv2_operation) = {
            summary: "Resend User Initialization Email";
            description: "A newly created user will get an initialization email to verify the email address and set a password. Resend the email with this request to the user's email address, or a newly added address."
            tags: "Users";
            tags: "User Human";
            responses: {
                key: "200"
                value: {
                    description: "OK";
                }
            };
            parameters: {
                headers: {
                    name: "x-zitadel-orgid";
                    description: "The default is always the organization of the requesting user. If you like to update a user from another organization include the header. Make sure the requesting user has permission in the requested organization.";
                    type: STRING,
                    required: false;
                };
            };
        };
    }

    rpc ResendHumanEmailVerification(ResendHumanEmailVerificationRequest) returns (ResendHumanEmailVerificationResponse) {
        option (google.api.http) = {
            post: "/users/{user_id}/email/_resend_verification"
            body: "*"
        };

        option (zitadel.v1.auth_option) = {
            permission: "user.write"
        };

        option (grpc.gateway.protoc_gen_openapiv2.options.openapiv2_operation) = {
            summary: "Resend User Email Verification";
            description: "Resend the email verification notification to the given email address of the user."
            tags: "Users";
            tags: "User Human";
            responses: {
                key: "200"
                value: {
                    description: "OK";
                }
            };
            parameters: {
                headers: {
                    name: "x-zitadel-orgid";
                    description: "The default is always the organization of the requesting user. If you like to update a user from another organization include the header. Make sure the requesting user has permission in the requested organization.";
                    type: STRING,
                    required: false;
                };
            };
        };
    }

    rpc GetHumanPhone(GetHumanPhoneRequest) returns (GetHumanPhoneResponse) {
        option (google.api.http) = {
            get: "/users/{user_id}/phone"
        };

        option (zitadel.v1.auth_option) = {
            permission: "user.read"
        };

        option (grpc.gateway.protoc_gen_openapiv2.options.openapiv2_operation) = {
            summary: "Get User Phone (Human)";
            description: "Get the phone number and the verification state of the number. The phone number is only for informational purposes and to send messages, not for Authentication (2FA)."
            tags: "Users";
            tags: "User Human";
            responses: {
                key: "200"
                value: {
                    description: "OK";
                }
            };
            parameters: {
                headers: {
                    name: "x-zitadel-orgid";
                    description: "The default is always the organization of the requesting user. If you like to get a user from another organization include the header. Make sure the requesting user has permission in the requested organization.";
                    type: STRING,
                    required: false;
                };
            };
        };
    }

    rpc UpdateHumanPhone(UpdateHumanPhoneRequest) returns (UpdateHumanPhoneResponse) {
        option (google.api.http) = {
            put: "/users/{user_id}/phone"
            body: "*"
        };

        option (zitadel.v1.auth_option) = {
            permission: "user.write"
        };

        option (grpc.gateway.protoc_gen_openapiv2.options.openapiv2_operation) = {
            summary: "Update User Phone (Human)";
            description: "Change the phone number of a user. If the state is set to not verified, the user will get an SMS to verify (if a notification provider is configured). The phone number is only for informational purposes and to send messages, not for Authentication (2FA)."
            tags: "Users";
            tags: "User Human";
            responses: {
                key: "200"
                value: {
                    description: "OK";
                }
            };
            parameters: {
                headers: {
                    name: "x-zitadel-orgid";
                    description: "The default is always the organization of the requesting user. If you like to update a user from another organization include the header. Make sure the requesting user has permission in the requested organization.";
                    type: STRING,
                    required: false;
                };
            };
        };
    }

    rpc RemoveHumanPhone(RemoveHumanPhoneRequest) returns (RemoveHumanPhoneResponse) {
        option (google.api.http) = {
            delete: "/users/{user_id}/phone"
        };

        option (zitadel.v1.auth_option) = {
            permission: "user.write"
        };

        option (grpc.gateway.protoc_gen_openapiv2.options.openapiv2_operation) = {
            summary: "Remove User Phone (Human)";
            description: "Remove the configured phone number of a user."
            tags: "Users";
            tags: "User Human";
            responses: {
                key: "200"
                value: {
                    description: "OK";
                }
            };
            parameters: {
                headers: {
                    name: "x-zitadel-orgid";
                    description: "The default is always the organization of the requesting user. If you like to update a user from another organization include the header. Make sure the requesting user has permission in the requested organization.";
                    type: STRING,
                    required: false;
                };
            };
        };
    }

    rpc ResendHumanPhoneVerification(ResendHumanPhoneVerificationRequest) returns (ResendHumanPhoneVerificationResponse) {
        option (google.api.http) = {
            post: "/users/{user_id}/phone/_resend_verification"
            body: "*"
        };

        option (zitadel.v1.auth_option) = {
            permission: "user.write"
        };

        option (grpc.gateway.protoc_gen_openapiv2.options.openapiv2_operation) = {
            summary: "Resend User Phone Verification";
            description: "Resend the notification for the verification of the phone number, to the number stored on the user."
            tags: "Users";
            tags: "User Human";
            responses: {
                key: "200"
                value: {
                    description: "OK";
                }
            };
            parameters: {
                headers: {
                    name: "x-zitadel-orgid";
                    description: "The default is always the organization of the requesting user. If you like to update a user from another organization include the header. Make sure the requesting user has permission in the requested organization.";
                    type: STRING,
                    required: false;
                };
            };
        };
    }

    rpc RemoveHumanAvatar(RemoveHumanAvatarRequest) returns (RemoveHumanAvatarResponse) {
        option (google.api.http) = {
            delete: "/users/{user_id}/avatar"
        };

        option (zitadel.v1.auth_option) = {
            permission: "user.write"
        };

        option (grpc.gateway.protoc_gen_openapiv2.options.openapiv2_operation) = {
            summary: "Delete User Avatar (Human)";
            description: "Removes the avatar that is currently set on the user."
            tags: "Users";
            tags: "User Human"
            responses: {
                key: "200"
                value: {
                    description: "OK";
                }
            };
            parameters: {
                headers: {
                    name: "x-zitadel-orgid";
                    description: "The default is always the organization of the requesting user. If you like to update a user from another organization include the header. Make sure the requesting user has permission in the requested organization.";
                    type: STRING,
                    required: false;
                };
            };
        };
    }

    // deprecated: use SetHumanPassword
    rpc SetHumanInitialPassword(SetHumanInitialPasswordRequest) returns (SetHumanInitialPasswordResponse) {
        option (google.api.http) = {
            post: "/users/{user_id}/password/_initialize"
            body: "*"
        };

        option (zitadel.v1.auth_option) = {
            permission: "user.write"
        };

        option (grpc.gateway.protoc_gen_openapiv2.options.openapiv2_operation) = {
            tags: "Users";
            tags: "User Human";
            summary: "Set Human Initial Password";
            deprecated: true;
        };
    }

    rpc SetHumanPassword(SetHumanPasswordRequest) returns (SetHumanPasswordResponse) {
        option (google.api.http) = {
            post: "/users/{user_id}/password"
            body: "*"
        };

        option (zitadel.v1.auth_option) = {
            permission: "user.write"
        };

        option (grpc.gateway.protoc_gen_openapiv2.options.openapiv2_operation) = {
            summary: "Set User Password";
            description: "Set a new password for a user. Per default, the user has to change the password on the next login. You can set no_change_required to true, to avoid the change on the next login."
            tags: "Users";
            tags: "User Human";
            responses: {
                key: "200"
                value: {
                    description: "OK";
                }
            };
            parameters: {
                headers: {
                    name: "x-zitadel-orgid";
                    description: "The default is always the organization of the requesting user. If you like to update a user from another organization include the header. Make sure the requesting user has permission in the requested organization.";
                    type: STRING,
                    required: false;
                };
            };
        };
    }

    rpc SendHumanResetPasswordNotification(SendHumanResetPasswordNotificationRequest) returns (SendHumanResetPasswordNotificationResponse) {
        option (google.api.http) = {
            post: "/users/{user_id}/password/_reset"
            body: "*"
        };

        option (zitadel.v1.auth_option) = {
            permission: "user.write"
        };

        option (grpc.gateway.protoc_gen_openapiv2.options.openapiv2_operation) = {
            summary: "Send Reset Password Notification";
            description: "The user will receive an email with a link to change the password."
            tags: "Users";
            tags: "User Human";
            responses: {
                key: "200"
                value: {
                    description: "OK";
                }
            };
            parameters: {
                headers: {
                    name: "x-zitadel-orgid";
                    description: "The default is always the organization of the requesting user. If you like to update a user from another organization include the header. Make sure the requesting user has permission in the requested organization.";
                    type: STRING,
                    required: false;
                };
            };
        };
    }

    rpc ListHumanAuthFactors(ListHumanAuthFactorsRequest) returns (ListHumanAuthFactorsResponse) {
        option (google.api.http) = {
            post: "/users/{user_id}/auth_factors/_search"
        };

        option (zitadel.v1.auth_option) = {
            permission: "user.read"
        };

        option (grpc.gateway.protoc_gen_openapiv2.options.openapiv2_operation) = {
            summary: "Get User Authentication Factors (2FA/MFA)";
            description: "Get a list of authentication factors the user has set. Including Second-Factors (2FA) and Multi-Factors (MFA)."
            tags: "Users";
            tags: "User Human";
            responses: {
                key: "200"
                value: {
                    description: "OK";
                }
            };
            parameters: {
                headers: {
                    name: "x-zitadel-orgid";
                    description: "The default is always the organization of the requesting user. If you like to get a user from another organization include the header. Make sure the requesting user has permission in the requested organization.";
                    type: STRING,
                    required: false;
                };
            };
        };
    }

    rpc RemoveHumanAuthFactorOTP(RemoveHumanAuthFactorOTPRequest) returns (RemoveHumanAuthFactorOTPResponse) {
        option (google.api.http) = {
            delete: "/users/{user_id}/auth_factors/otp"
        };

        option (zitadel.v1.auth_option) = {
            permission: "user.write"
        };

        option (grpc.gateway.protoc_gen_openapiv2.options.openapiv2_operation) = {
            summary: "Remove Multi-Factor OTP";
            description: "Remove the configured One-Time-Password (OTP) as a factor from the user. OTP is an authentication app, like Authy or Google/Microsoft Authenticator.."
            tags: "Users";
            tags: "User Human";
            responses: {
                key: "200"
                value: {
                    description: "OK";
                }
            };
            parameters: {
                headers: {
                    name: "x-zitadel-orgid";
                    description: "The default is always the organization of the requesting user. If you like to get a user from another organization include the header. Make sure the requesting user has permission in the requested organization.";
                    type: STRING,
                    required: false;
                };
            };
        };
    }

    rpc RemoveHumanAuthFactorU2F(RemoveHumanAuthFactorU2FRequest) returns (RemoveHumanAuthFactorU2FResponse) {
        option (google.api.http) = {
            delete: "/users/{user_id}/auth_factors/u2f/{token_id}"
        };

        option (zitadel.v1.auth_option) = {
            permission: "user.write"
        };

        option (grpc.gateway.protoc_gen_openapiv2.options.openapiv2_operation) = {
            summary: "Remove Multi-Factor U2F";
            description: "Remove the configured Universal-Second-Factor (U2F) as a factor from the user. U2F is a device-dependent factor like FingerPrint, Windows-Hello, etc."
            tags: "Users";
            tags: "User Human";
            responses: {
                key: "200"
                value: {
                    description: "OK";
                }
            };
            parameters: {
                headers: {
                    name: "x-zitadel-orgid";
                    description: "The default is always the organization of the requesting user. If you like to get a user from another organization include the header. Make sure the requesting user has permission in the requested organization.";
                    type: STRING,
                    required: false;
                };
            };
        };
    }

    rpc ListHumanPasswordless(ListHumanPasswordlessRequest) returns (ListHumanPasswordlessResponse) {
        option (google.api.http) = {
            post: "/users/{user_id}/passwordless/_search"
        };

        option (zitadel.v1.auth_option) = {
            permission: "user.read"
        };

        option (grpc.gateway.protoc_gen_openapiv2.options.openapiv2_operation) = {
            summary: "Search Passwordless/Passkey authentication";
            description: "Get a list of configured passwordless/passkey authentication methods from the user. Passwordless/passkey is a device-dependent authentication like FingerScan, WindowsHello or a Hardware Token."
            tags: "Users";
            tags: "User Human";
            responses: {
                key: "200"
                value: {
                    description: "OK";
                }
            };
            parameters: {
                headers: {
                    name: "x-zitadel-orgid";
                    description: "The default is always the organization of the requesting user. If you like to get a user from another organization include the header. Make sure the requesting user has permission in the requested organization.";
                    type: STRING,
                    required: false;
                };
            };
        };
    }

    rpc AddPasswordlessRegistration(AddPasswordlessRegistrationRequest) returns (AddPasswordlessRegistrationResponse) {
        option (google.api.http) = {
            post: "/users/{user_id}/passwordless/_link"
        };
        option (zitadel.v1.auth_option) = {
            permission: "user.credential.write"
        };

        option (grpc.gateway.protoc_gen_openapiv2.options.openapiv2_operation) = {
            summary: "Add Passwordless/Passkey Registration Link";
            description: "Adds a new passwordless/passkey authenticator link to the user and returns it in the response. The link enables the user to register a new device if current passwordless/passkey devices are all platform authenticators. e.g. User has already registered Windows Hello and wants to register FaceID on the iPhone"
            tags: "Users";
            tags: "User Human";
            responses: {
                key: "200"
                value: {
                    description: "OK";
                }
            };
            parameters: {
                headers: {
                    name: "x-zitadel-orgid";
                    description: "The default is always the organization of the requesting user. If you like to get a user from another organization include the header. Make sure the requesting user has permission in the requested organization.";
                    type: STRING,
                    required: false;
                };
            };
        };
    }

    rpc SendPasswordlessRegistration(SendPasswordlessRegistrationRequest) returns (SendPasswordlessRegistrationResponse) {
        option (google.api.http) = {
            post: "/users/{user_id}/passwordless/_send_link"
            body: "*"
        };
        option (zitadel.v1.auth_option) = {
            permission: "user.write"
        };

        option (grpc.gateway.protoc_gen_openapiv2.options.openapiv2_operation) = {
            summary: "Send Passwordless/Passkey Registration Link";
            description: "Adds a new passwordless/passkey authenticator link to the user and sends it to the user per email. The link enables the user to register a new device if current passwordless/passkey devices are all platform authenticators. e.g. User has already registered Windows Hello and wants to register FaceID on the iPhone"
            tags: "Users";
            tags: "User Human";
            responses: {
                key: "200"
                value: {
                    description: "OK";
                }
            };
            parameters: {
                headers: {
                    name: "x-zitadel-orgid";
                    description: "The default is always the organization of the requesting user. If you like to get a user from another organization include the header. Make sure the requesting user has permission in the requested organization.";
                    type: STRING,
                    required: false;
                };
            };
        };
    }

    rpc RemoveHumanPasswordless(RemoveHumanPasswordlessRequest) returns (RemoveHumanPasswordlessResponse) {
        option (google.api.http) = {
            delete: "/users/{user_id}/passwordless/{token_id}"
        };

        option (zitadel.v1.auth_option) = {
            permission: "user.write"
        };

        option (grpc.gateway.protoc_gen_openapiv2.options.openapiv2_operation) = {
            summary: "Delete Passwordless/Passkey";
            description: "Remove a configured passwordless/passkey authentication method from the user. (e.g FaceID, FingerScane, WindowsHello, etc.)"
            tags: "Users";
            tags: "User Human";
            responses: {
                key: "200"
                value: {
                    description: "OK";
                }
            };
            parameters: {
                headers: {
                    name: "x-zitadel-orgid";
                    description: "The default is always the organization of the requesting user. If you like to get a user from another organization include the header. Make sure the requesting user has permission in the requested organization.";
                    type: STRING,
                    required: false;
                };
            };
        };
    }

    rpc UpdateMachine(UpdateMachineRequest) returns (UpdateMachineResponse) {
        option (google.api.http) = {
            put: "/users/{user_id}/machine"
            body: "*"
        };

        option (zitadel.v1.auth_option) = {
            permission: "user.write"
        };

        option (grpc.gateway.protoc_gen_openapiv2.options.openapiv2_operation) = {
            summary: "Update Machine User";
            description: "Change a service account/machine user. It is used for accounts with non-interactive authentication possibilities."
            tags: "Users";
            tags: "User Machine";
            responses: {
                key: "200"
                value: {
                    description: "OK";
                }
            };
            parameters: {
                headers: {
                    name: "x-zitadel-orgid";
                    description: "The default is always the organization of the requesting user. If you like to update a user from another organization include the header. Make sure the requesting user has permission in the requested organization.";
                    type: STRING,
                    required: false;
                };
            };
        };
    }

    rpc GenerateMachineSecret(GenerateMachineSecretRequest) returns (GenerateMachineSecretResponse) {
        option (google.api.http) = {
            put: "/users/{user_id}/secret"
            body: "*"
        };

        option (zitadel.v1.auth_option) = {
            permission: "user.write"
        };

        option (grpc.gateway.protoc_gen_openapiv2.options.openapiv2_operation) = {
            summary: "Create Secret for Machine User";
            description: "Create a new secret for a machine user/service account. It is used to authenticate the user (client credential grant)."
            tags: "Users";
            tags: "User Machine";
            responses: {
                key: "200"
                value: {
                    description: "OK";
                }
            };
            parameters: {
                headers: {
                    name: "x-zitadel-orgid";
                    description: "The default is always the organization of the requesting user. If you like to update a user from another organization include the header. Make sure the requesting user has permission in the requested organization.";
                    type: STRING,
                    required: false;
                };
            };
        };
    }

    rpc RemoveMachineSecret(RemoveMachineSecretRequest) returns (RemoveMachineSecretResponse) {
        option (google.api.http) = {
            delete: "/users/{user_id}/secret"
        };

        option (zitadel.v1.auth_option) = {
            permission: "user.write"
        };

        option (grpc.gateway.protoc_gen_openapiv2.options.openapiv2_operation) = {
            summary: "Delete Secret of Machine User";
            description: "Delete a secret of a machine user/service account. The user will not be able to authenticate with the secret afterward."
            tags: "Users";
            tags: "User Machine";
            responses: {
                key: "200"
                value: {
                    description: "OK";
                }
            };
            parameters: {
                headers: {
                    name: "x-zitadel-orgid";
                    description: "The default is always the organization of the requesting user. If you like to update a user from another organization include the header. Make sure the requesting user has permission in the requested organization.";
                    type: STRING,
                    required: false;
                };
            };
        };
    }

    rpc GetMachineKeyByIDs(GetMachineKeyByIDsRequest) returns (GetMachineKeyByIDsResponse) {
        option (google.api.http) = {
            get: "/users/{user_id}/keys/{key_id}"
        };

        option (zitadel.v1.auth_option) = {
            permission: "user.read"
        };

        option (grpc.gateway.protoc_gen_openapiv2.options.openapiv2_operation) = {
            summary: "Get Machine user Key By ID";
            description: "Get a specific Key of a machine user by its id. Machine keys are used to authenticate with jwt profile authentication."
            tags: "Users";
            tags: "User Machine";
            responses: {
                key: "200"
                value: {
                    description: "OK";
                }
            };
            parameters: {
                headers: {
                    name: "x-zitadel-orgid";
                    description: "The default is always the organization of the requesting user. If you like to get a user from another organization include the header. Make sure the requesting user has permission in the requested organization.";
                    type: STRING,
                    required: false;
                };
            };
        };
    }

    rpc ListMachineKeys(ListMachineKeysRequest) returns (ListMachineKeysResponse) {
        option (google.api.http) = {
            post: "/users/{user_id}/keys/_search"
            body: "*"
        };

        option (zitadel.v1.auth_option) = {
            permission: "user.read"
        };

        option (grpc.gateway.protoc_gen_openapiv2.options.openapiv2_operation) = {
            summary: "Get Machine user Key By ID";
            description: "Get the list of keys of a machine user. Machine keys are used to authenticate with jwt profile authentication."
            tags: "Users";
            tags: "User Machine";
            responses: {
                key: "200"
                value: {
                    description: "OK";
                }
            };
            parameters: {
                headers: {
                    name: "x-zitadel-orgid";
                    description: "The default is always the organization of the requesting user. If you like to get a user from another organization include the header. Make sure the requesting user has permission in the requested organization.";
                    type: STRING,
                    required: false;
                };
            };
        };
    }

    rpc AddMachineKey(AddMachineKeyRequest) returns (AddMachineKeyResponse) {
        option (google.api.http) = {
            post: "/users/{user_id}/keys"
            body: "*"
        };

        option (zitadel.v1.auth_option) = {
            permission: "user.write"
        };

        option (grpc.gateway.protoc_gen_openapiv2.options.openapiv2_operation) = {
            summary: "Create Key for machine user";
            description: "A new key is generated and will be returned in the response. Make sure to store the returned key. Machine keys are used to authenticate with jwt profile."
            tags: "Users";
            tags: "User Machine";
            responses: {
                key: "200"
                value: {
                    description: "OK";
                }
            };
            parameters: {
                headers: {
                    name: "x-zitadel-orgid";
                    description: "The default is always the organization of the requesting user. If you like to update a user from another organization include the header. Make sure the requesting user has permission in the requested organization.";
                    type: STRING,
                    required: false;
                };
            };
        };
    }

    rpc RemoveMachineKey(RemoveMachineKeyRequest) returns (RemoveMachineKeyResponse) {
        option (google.api.http) = {
            delete: "/users/{user_id}/keys/{key_id}"
        };

        option (zitadel.v1.auth_option) = {
            permission: "user.write"
        };

        option (grpc.gateway.protoc_gen_openapiv2.options.openapiv2_operation) = {
            summary: "Create Key for machine user";
            description: "Delete a specific key from a user. The user will not be able to authenticate with that key afterward."
            tags: "Users";
            tags: "User Machine";
            responses: {
                key: "200"
                value: {
                    description: "OK";
                }
            };
            parameters: {
                headers: {
                    name: "x-zitadel-orgid";
                    description: "The default is always the organization of the requesting user. If you like to update a user from another organization include the header. Make sure the requesting user has permission in the requested organization.";
                    type: STRING,
                    required: false;
                };
            };
        };
    }

    rpc GetPersonalAccessTokenByIDs(GetPersonalAccessTokenByIDsRequest) returns (GetPersonalAccessTokenByIDsResponse) {
        option (google.api.http) = {
            get: "/users/{user_id}/pats/{token_id}"
        };

        option (zitadel.v1.auth_option) = {
            permission: "user.read"
        };

        option (grpc.gateway.protoc_gen_openapiv2.options.openapiv2_operation) = {
            summary: "Get a Personal-Access-Token (PAT) by ID";
            description: "Returns the PAT for a user, currently only available for machine users/service accounts. PATs are ready-to-use tokens and can be sent directly in the authentication header."
            tags: "Users";
            tags: "User Machine";
            responses: {
                key: "200"
                value: {
                    description: "OK";
                }
            };
            parameters: {
                headers: {
                    name: "x-zitadel-orgid";
                    description: "The default is always the organization of the requesting user. If you like to get a user from another organization include the header. Make sure the requesting user has permission in the requested organization.";
                    type: STRING,
                    required: false;
                };
            };
        };
    }

    rpc ListPersonalAccessTokens(ListPersonalAccessTokensRequest) returns (ListPersonalAccessTokensResponse) {
        option (google.api.http) = {
            post: "/users/{user_id}/pats/_search"
            body: "*"
        };

        option (zitadel.v1.auth_option) = {
            permission: "user.read"
        };

        option (grpc.gateway.protoc_gen_openapiv2.options.openapiv2_operation) = {
            summary: "Get a Personal-Access-Token (PAT) by ID";
            description: "Returns a list of PATs for a user, currently only available for machine users/service accounts. PATs are ready-to-use tokens and can be sent directly in the authentication header."
            tags: "Users";
            tags: "User Machine";
            responses: {
                key: "200"
                value: {
                    description: "OK";
                }
            };
            parameters: {
                headers: {
                    name: "x-zitadel-orgid";
                    description: "The default is always the organization of the requesting user. If you like to get a user from another organization include the header. Make sure the requesting user has permission in the requested organization.";
                    type: STRING,
                    required: false;
                };
            };
        };
    }

    rpc AddPersonalAccessToken(AddPersonalAccessTokenRequest) returns (AddPersonalAccessTokenResponse) {
        option (google.api.http) = {
            post: "/users/{user_id}/pats"
            body: "*"
        };

        option (zitadel.v1.auth_option) = {
            permission: "user.write"
        };

        option (grpc.gateway.protoc_gen_openapiv2.options.openapiv2_operation) = {
            summary: "Create a Personal-Access-Token (PAT)";
            description: "Generates a new PAT for the user. Currently only available for machine users. The token will be returned in the response, make sure to store it. PATs are ready-to-use tokens and can be sent directly in the authentication header."
            tags: "Users";
            tags: "User Machine";
            responses: {
                key: "200"
                value: {
                    description: "OK";
                }
            };
            parameters: {
                headers: {
                    name: "x-zitadel-orgid";
                    description: "The default is always the organization of the requesting user. If you like to update a user from another organization include the header. Make sure the requesting user has permission in the requested organization.";
                    type: STRING,
                    required: false;
                };
            };
        };
    }

    rpc RemovePersonalAccessToken(RemovePersonalAccessTokenRequest) returns (RemovePersonalAccessTokenResponse) {
        option (google.api.http) = {
            delete: "/users/{user_id}/pats/{token_id}"
        };

        option (zitadel.v1.auth_option) = {
            permission: "user.write"
        };

        option (grpc.gateway.protoc_gen_openapiv2.options.openapiv2_operation) = {
            summary: "Get a Personal-Access-Token (PAT) by ID";
            description: "Delete a PAT from a user. Afterward, the user will not be able to authenticate with that token anymore."
            tags: "Users";
            tags: "User Machine";
            responses: {
                key: "200"
                value: {
                    description: "OK";
                }
            };
            parameters: {
                headers: {
                    name: "x-zitadel-orgid";
                    description: "The default is always the organization of the requesting user. If you like to get a user from another organization include the header. Make sure the requesting user has permission in the requested organization.";
                    type: STRING,
                    required: false;
                };
            };
        };
    }

    // Lists all identity providers (social logins) that a human has configured (e.g Google, Microsoft, AD, etc..)
    // Limit should always be set, there is a default limit set by the service
    rpc ListHumanLinkedIDPs(ListHumanLinkedIDPsRequest) returns (ListHumanLinkedIDPsResponse) {
        option (google.api.http) = {
            post: "/users/{user_id}/idps/_search"
            body: "*"
        };

        option (zitadel.v1.auth_option) = {
            permission: "user.read"
        };
    }

    // Removed a configured identity provider (social login) of a human
    rpc RemoveHumanLinkedIDP(RemoveHumanLinkedIDPRequest) returns (RemoveHumanLinkedIDPResponse) {
        option (google.api.http) = {
            delete: "/users/{user_id}/idps/{idp_id}/{linked_user_id}"
        };

        option (zitadel.v1.auth_option) = {
            permission: "user.write"
        };
    }

    // Show all the permissions a user has in ZITADEL (ZITADEL Manager)
    // Limit should always be set, there is a default limit set by the service
    rpc ListUserMemberships(ListUserMembershipsRequest) returns (ListUserMembershipsResponse) {
        option (google.api.http) = {
            post: "/users/{user_id}/memberships/_search"
            body: "*"
        };

        option (zitadel.v1.auth_option) = {
            permission: "user.membership.read"
        };
    }

    rpc GetMyOrg(GetMyOrgRequest) returns (GetMyOrgResponse) {
        option (google.api.http) = {
            get: "/orgs/me"
        };

        option (zitadel.v1.auth_option) = {
            permission: "org.read"
        };

        option (grpc.gateway.protoc_gen_openapiv2.options.openapiv2_operation) = {
            summary: "Get My Organization";
            description: "Returns the organization that is sent in the x-zitadel-orgid. If no header is set the organization of the authenticated user will be returned."
            tags: "Organizations";
            parameters: {
                headers: {
                    name: "x-zitadel-orgid";
                    description: "The default is always the organization of the requesting user. If you like to get users of another organization include the header. Make sure the user has permission to access the requested data.";
                    type: STRING,
                    required: false;
                };
            };
        };
    }

    rpc GetOrgByDomainGlobal(GetOrgByDomainGlobalRequest) returns (GetOrgByDomainGlobalResponse) {
        option (google.api.http) = {
            get: "/global/orgs/_by_domain"
        };

        option (zitadel.v1.auth_option) = {
            permission: "org.global.read"
        };

        option (grpc.gateway.protoc_gen_openapiv2.options.openapiv2_operation) = {
            tags: "Organizations";
            summary: "Get Organization By Domain";
            description: "Search an organization by the domain, overall organizations. The domain must match exactly."
        };
    }

    rpc ListOrgChanges(ListOrgChangesRequest) returns (ListOrgChangesResponse) {
        option (google.api.http) = {
            post: "/orgs/me/changes/_search"
            body: "*"
        };

        option (zitadel.v1.auth_option) = {
            permission: "org.read"
        };

        option (grpc.gateway.protoc_gen_openapiv2.options.openapiv2_operation) = {
            tags: "Organizations";
            summary: "Get Organization History";
            description: "Returns a list of changes/events that have happened in the organization. It's the history of the organization. Make sure to send a limit."
            parameters: {
                headers: {
                    name: "x-zitadel-orgid";
                    description: "The default is always the organization of the requesting user. If you like to get users of another organization include the header. Make sure the user has permission to access the requested data.";
                    type: STRING,
                    required: false;
                };
            };
        };
    }

    rpc AddOrg(AddOrgRequest) returns (AddOrgResponse) {
        option (google.api.http) = {
            post: "/orgs"
            body: "*"
        };

        option (zitadel.v1.auth_option) = {
            permission: "org.create"
        };

        option (grpc.gateway.protoc_gen_openapiv2.options.openapiv2_operation) = {
            tags: "Organizations";
            summary: "Create Organization";
            description: "Create a new organization. Based on the given name a domain will be generated to be able to identify users within an organization."
            parameters: {
                headers: {
                    name: "x-zitadel-orgid";
                    description: "The default is always the organization of the requesting user. If you like to get users of another organization include the header. Make sure the user has permission to access the requested data.";
                    type: STRING,
                    required: false;
                };
            };
        };
    }

    rpc UpdateOrg(UpdateOrgRequest) returns (UpdateOrgResponse) {
        option (google.api.http) = {
            put: "/orgs/me"
            body: "*"
        };

        option (zitadel.v1.auth_option) = {
            permission: "org.write"
        };

        option (grpc.gateway.protoc_gen_openapiv2.options.openapiv2_operation) = {
            tags: "Organizations";
            summary: "Update Organization";
            description: "Change the name of the organization."
            parameters: {
                headers: {
                    name: "x-zitadel-orgid";
                    description: "The default is always the organization of the requesting user. If you like to get users of another organization include the header. Make sure the user has permission to access the requested data.";
                    type: STRING,
                    required: false;
                };
            };
        };
    }

    rpc DeactivateOrg(DeactivateOrgRequest) returns (DeactivateOrgResponse) {
        option (google.api.http) = {
            post: "/orgs/me/_deactivate"
            body: "*"
        };

        option (zitadel.v1.auth_option) = {
            permission: "org.write"
        };

        option (grpc.gateway.protoc_gen_openapiv2.options.openapiv2_operation) = {
            tags: "Organizations";
            summary: "Deactivate Organization";
            description: "Sets the state of my organization to deactivated. Users of this organization will not be able to log in."
            parameters: {
                headers: {
                    name: "x-zitadel-orgid";
                    description: "The default is always the organization of the requesting user. If you like to get users of another organization include the header. Make sure the user has permission to access the requested data.";
                    type: STRING,
                    required: false;
                };
            };
        };
    }

    rpc ReactivateOrg(ReactivateOrgRequest) returns (ReactivateOrgResponse) {
        option (google.api.http) = {
            post: "/orgs/me/_reactivate"
            body: "*"
        };

        option (zitadel.v1.auth_option) = {
            permission: "org.write"
        };

        option (grpc.gateway.protoc_gen_openapiv2.options.openapiv2_operation) = {
            tags: "Organizations";
            summary: "Reactivate Organization";
            description: "Set the state of my organization to active. The state of the organization has to be deactivated to perform the request. Users of this organization will be able to log in again."
            parameters: {
                headers: {
                    name: "x-zitadel-orgid";
                    description: "The default is always the organization of the requesting user. If you like to get users of another organization include the header. Make sure the user has permission to access the requested data.";
                    type: STRING,
                    required: false;
                };
            };
        };
    }

    rpc RemoveOrg(RemoveOrgRequest) returns (RemoveOrgResponse) {
        option (google.api.http) = {
            delete: "/orgs/me"
        };

        option (zitadel.v1.auth_option) = {
            permission: "org.delete"
        };

        option (grpc.gateway.protoc_gen_openapiv2.options.openapiv2_operation) = {
            tags: "Organizations";
            summary: "Delete Organization";
            description: "Sets the state of my organization and all its resource (Users, Projects, Grants to and from the org) to remove. Users of this organization will not be able to log in."
            parameters: {
                headers: {
                    name: "x-zitadel-orgid";
                    description: "The default is always the organization of the requesting user. If you like to get users of another organization include the header. Make sure the user has permission to access the requested data.";
                    type: STRING,
                    required: false;
                };
            };
        };
    }

    rpc SetOrgMetadata(SetOrgMetadataRequest) returns (SetOrgMetadataResponse) {
        option (google.api.http) = {
            post: "/metadata/{key}"
            body: "*"
        };

        option (zitadel.v1.auth_option) = {
            permission: "org.write"
        };

        option (grpc.gateway.protoc_gen_openapiv2.options.openapiv2_operation) = {
            tags: "Organizations";
            tags: "Organization Metadata";
            summary: "Set Organization Metadata";
            description: "This endpoint either adds or updates a metadata value for the requested key. Make sure the value is base64 encoded."
            parameters: {
                headers: {
                    name: "x-zitadel-orgid";
                    description: "The default is always the organization of the requesting user. If you like to get users of another organization include the header. Make sure the user has permission to access the requested data.";
                    type: STRING,
                    required: false;
                };
            };
        };
    }

    rpc BulkSetOrgMetadata(BulkSetOrgMetadataRequest) returns (BulkSetOrgMetadataResponse) {
        option (google.api.http) = {
            post: "/metadata/_bulk"
            body: "*"
        };

        option (zitadel.v1.auth_option) = {
            permission: "org.write"
        };

        option (grpc.gateway.protoc_gen_openapiv2.options.openapiv2_operation) = {
            tags: "Organizations";
            tags: "Organization Metadata";
            summary: "Bulk Set Organization Metadata";
            description: "This endpoint sets a list of metadata to the organization. Make sure the values are base64 encoded."
            parameters: {
                headers: {
                    name: "x-zitadel-orgid";
                    description: "The default is always the organization of the requesting user. If you like to get users of another organization include the header. Make sure the user has permission to access the requested data.";
                    type: STRING,
                    required: false;
                };
            };
        };
    }

    rpc ListOrgMetadata(ListOrgMetadataRequest) returns (ListOrgMetadataResponse) {
        option (google.api.http) = {
            post: "/metadata/_search"
            body: "*"
        };

        option (zitadel.v1.auth_option) = {
            permission: "org.read"
        };

        option (grpc.gateway.protoc_gen_openapiv2.options.openapiv2_operation) = {
            tags: "Organizations";
            tags: "Organization Metadata";
            summary: "Search Organization Metadata";
            description: "Get the metadata of an organization filtered by your query."
            parameters: {
                headers: {
                    name: "x-zitadel-orgid";
                    description: "The default is always the organization of the requesting user. If you like to get users of another organization include the header. Make sure the user has permission to access the requested data.";
                    type: STRING,
                    required: false;
                };
            };
        };
    }

    rpc GetOrgMetadata(GetOrgMetadataRequest) returns (GetOrgMetadataResponse) {
        option (google.api.http) = {
            get: "/metadata/{key}"
        };

        option (zitadel.v1.auth_option) = {
            permission: "org.read"
        };

        option (grpc.gateway.protoc_gen_openapiv2.options.openapiv2_operation) = {
            tags: "Organizations";
            tags: "Organization Metadata";
            summary: "Get Organization Metadata By Key";
            description: "Get a metadata object from an organization by a specific key."
            parameters: {
                headers: {
                    name: "x-zitadel-orgid";
                    description: "The default is always the organization of the requesting user. If you like to get users of another organization include the header. Make sure the user has permission to access the requested data.";
                    type: STRING,
                    required: false;
                };
            };
        };
    }

    rpc RemoveOrgMetadata(RemoveOrgMetadataRequest) returns (RemoveOrgMetadataResponse) {
        option (google.api.http) = {
            delete: "/metadata/{key}"
        };

        option (zitadel.v1.auth_option) = {
            permission: "org.write"
        };

        option (grpc.gateway.protoc_gen_openapiv2.options.openapiv2_operation) = {
            tags: "Organizations";
            tags: "Organization Metadata";
            summary: "Delete Organization Metadata By Key";
            description: "Remove a metadata object from an organization with a specific key."
            parameters: {
                headers: {
                    name: "x-zitadel-orgid";
                    description: "The default is always the organization of the requesting user. If you like to get users of another organization include the header. Make sure the user has permission to access the requested data.";
                    type: STRING,
                    required: false;
                };
            };
        };
    }

    rpc BulkRemoveOrgMetadata(BulkRemoveOrgMetadataRequest) returns (BulkRemoveOrgMetadataResponse) {
        option (google.api.http) = {
            delete: "/metadata/_bulk"
            body: "*"
        };

        option (zitadel.v1.auth_option) = {
            permission: "org.write"
        };

        option (grpc.gateway.protoc_gen_openapiv2.options.openapiv2_operation) = {
            tags: "Organizations";
            tags: "Organization Metadata";
            summary: "Bulk Delete Metadata";
            description: "Remove a list of metadata objects from an organization with a list of keys."
            parameters: {
                headers: {
                    name: "x-zitadel-orgid";
                    description: "The default is always the organization of the requesting user. If you like to get users of another organization include the header. Make sure the user has permission to access the requested data.";
                    type: STRING,
                    required: false;
                };
            };
        };
    }

    // Returns all registered domains of my organization
    // Limit should always be set, there is a default limit set by the service
    rpc ListOrgDomains(ListOrgDomainsRequest) returns (ListOrgDomainsResponse) {
        option (google.api.http) = {
            post: "/orgs/me/domains/_search"
            body: "*"
        };

        option (zitadel.v1.auth_option) = {
            permission: "org.read"
        };
    }

    // Adds a new domain to my organization
    rpc AddOrgDomain(AddOrgDomainRequest) returns (AddOrgDomainResponse) {
        option (google.api.http) = {
            post: "/orgs/me/domains"
            body: "*"
        };

        option (zitadel.v1.auth_option) = {
            permission: "org.write"
        };
    }

    // Removed the domain from my organization
    rpc RemoveOrgDomain(RemoveOrgDomainRequest) returns (RemoveOrgDomainResponse) {
        option (google.api.http) = {
            delete: "/orgs/me/domains/{domain}"
        };

        option (zitadel.v1.auth_option) = {
            permission: "org.write"
        };
    }

    // Generates a new file to validate your domain
    rpc GenerateOrgDomainValidation(GenerateOrgDomainValidationRequest) returns (GenerateOrgDomainValidationResponse) {
        option (google.api.http) = {
            post: "/orgs/me/domains/{domain}/validation/_generate"
            body: "*"
        };

        option (zitadel.v1.auth_option) = {
            permission: "org.write"
        };
    }

    // Validates your domain with the chosen method
    // Validated domains must be unique
    rpc ValidateOrgDomain(ValidateOrgDomainRequest) returns (ValidateOrgDomainResponse) {
        option (google.api.http) = {
            post: "/orgs/me/domains/{domain}/validation/_validate"
            body: "*"
        };

        option (zitadel.v1.auth_option) = {
            permission: "org.write"
        };
    }

    // Sets the domain as the primary
    // Primary domain is shown as a suffix on the preferred username of the users of the organization
    rpc SetPrimaryOrgDomain(SetPrimaryOrgDomainRequest) returns (SetPrimaryOrgDomainResponse) {
        option (google.api.http) = {
            post: "/orgs/me/domains/{domain}/_set_primary"
        };

        option (zitadel.v1.auth_option) = {
            permission: "org.write"
        };
    }

    // Returns all ZITADEL roles which are for organization managers
    rpc ListOrgMemberRoles(ListOrgMemberRolesRequest) returns (ListOrgMemberRolesResponse) {
        option (google.api.http) = {
            post: "/orgs/members/roles/_search"
        };

        option (zitadel.v1.auth_option) = {
            permission: "org.member.read"
        };
    }

    // Returns all ZITADEL managers of this organization (Project and Project Grant managers not included)
    // Limit should always be set, there is a default limit set by the service
    rpc ListOrgMembers(ListOrgMembersRequest) returns (ListOrgMembersResponse) {
        option (google.api.http) = {
            post: "/orgs/me/members/_search"
            body: "*"
        };

        option (zitadel.v1.auth_option) = {
            permission: "org.member.read"
        };
    }

    // Adds a new organization manager, which is allowed to administrate ZITADEL
    rpc AddOrgMember(AddOrgMemberRequest) returns (AddOrgMemberResponse) {
        option (google.api.http) = {
            post: "/orgs/me/members"
            body: "*"
        };

        option (zitadel.v1.auth_option) = {
            permission: "org.member.write"
        };
    }

    // Changes the organization manager
    rpc UpdateOrgMember(UpdateOrgMemberRequest) returns (UpdateOrgMemberResponse) {
        option (google.api.http) = {
            put: "/orgs/me/members/{user_id}"
            body: "*"
        };

        option (zitadel.v1.auth_option) = {
            permission: "org.member.write"
        };
    }

    // Removes an organization manager
    rpc RemoveOrgMember(RemoveOrgMemberRequest) returns (RemoveOrgMemberResponse) {
        option (google.api.http) = {
            delete: "/orgs/me/members/{user_id}"
        };

        option (zitadel.v1.auth_option) = {
            permission: "org.member.delete"
        };
    }

    // Returns a project from my organization (no granted projects)
    rpc GetProjectByID(GetProjectByIDRequest) returns (GetProjectByIDResponse) {
        option (google.api.http) = {
            get: "/projects/{id}"
        };

        option (zitadel.v1.auth_option) = {
            permission: "project.read"
            check_field_name: "Id"
        };
    }

    // returns a project my organization got granted from another organization
    rpc GetGrantedProjectByID(GetGrantedProjectByIDRequest) returns (GetGrantedProjectByIDResponse) {
        option (google.api.http) = {
            get: "/granted_projects/{project_id}/grants/{grant_id}"
        };

        option (zitadel.v1.auth_option) = {
            permission: "project.read"
            check_field_name: "GrantId"
        };
    }

    rpc ListProjects(ListProjectsRequest) returns (ListProjectsResponse) {
        option (google.api.http) = {
            post: "/projects/_search"
            body: "*"
        };

        option (zitadel.v1.auth_option) = {
            permission: "project.read"
        };

        option (grpc.gateway.protoc_gen_openapiv2.options.openapiv2_operation) = {
            tags: "Projects";
            summary: "Search Project";
            description: "Lists all projects my organization is the owner of (no granted projects). A Project is a vessel for different applications sharing the same role context."
            parameters: {
                headers: {
                    name: "x-zitadel-orgid";
                    description: "The default is always the organization of the requesting user. If you like to change/get objects of another organization include the header. Make sure the requesting user has permission to access the requested data.";
                    type: STRING,
                    required: false;
                };
            };
        };
    }

    // returns all projects my organization got granted from another organization
    // Limit should always be set, there is a default limit set by the service
    rpc ListGrantedProjects(ListGrantedProjectsRequest) returns (ListGrantedProjectsResponse) {
        option (google.api.http) = {
            post: "/granted_projects/_search"
            body: "*"
        };

        option (zitadel.v1.auth_option) = {
            permission: "project.read"
        };
    }

    // returns all roles of a project grant
    // Limit should always be set, there is a default limit set by the service
    rpc ListGrantedProjectRoles(ListGrantedProjectRolesRequest) returns (ListGrantedProjectRolesResponse) {
        option (google.api.http) = {
            get: "/granted_projects/{project_id}/grants/{grant_id}/roles/_search"
        };

        option (zitadel.v1.auth_option) = {
            permission: "project.role.read"
            check_field_name: "GrantId"
        };
    }

    // Returns the history of the project (each event)
    // Limit should always be set, there is a default limit set by the service
    rpc ListProjectChanges(ListProjectChangesRequest) returns (ListProjectChangesResponse) {
        option (google.api.http) = {
            post: "/projects/{project_id}/changes/_search"
        };

        option (zitadel.v1.auth_option) = {
            permission: "project.read"
            check_field_name: "ProjectId"
        };
    }

    rpc AddProject(AddProjectRequest) returns (AddProjectResponse) {
        option (google.api.http) = {
            post: "/projects"
            body: "*"
        };

        option (zitadel.v1.auth_option) = {
            permission: "project.create"
        };

        option (grpc.gateway.protoc_gen_openapiv2.options.openapiv2_operation) = {
            tags: "Projects";
            summary: "Create Project";
            description: "Create a new project. A Project is a vessel for different applications sharing the same role context."
            parameters: {
                headers: {
                    name: "x-zitadel-orgid";
                    description: "The default is always the organization of the requesting user. If you like to change/get objects of another organization include the header. Make sure the requesting user has permission to access the requested data.";
                    type: STRING,
                    required: false;
                };
            };
        };
    }

    rpc UpdateProject(UpdateProjectRequest) returns (UpdateProjectResponse) {
        option (google.api.http) = {
            put: "/projects/{id}"
            body: "*"
        };

        option (zitadel.v1.auth_option) = {
            permission: "project.write"
            check_field_name: "Id"
        };

        option (grpc.gateway.protoc_gen_openapiv2.options.openapiv2_operation) = {
            tags: "Projects";
            summary: "Update Project";
            description: "Update a project and its settings. A Project is a vessel for different applications sharing the same role context."
            parameters: {
                headers: {
                    name: "x-zitadel-orgid";
                    description: "The default is always the organization of the requesting user. If you like to change/get objects of another organization include the header. Make sure the requesting user has permission to access the requested data.";
                    type: STRING,
                    required: false;
                };
            };
        };
    }

    rpc DeactivateProject(DeactivateProjectRequest) returns (DeactivateProjectResponse) {
        option (google.api.http) = {
            post: "/projects/{id}/_deactivate"
            body: "*"
        };

        option (zitadel.v1.auth_option) = {
            permission: "project.write"
            check_field_name: "Id"
        };

        option (grpc.gateway.protoc_gen_openapiv2.options.openapiv2_operation) = {
            tags: "Projects";
            summary: "Deactivate Project";
            description: "Set the state of a project to deactivated. Request returns an error if the project is already deactivated."
            parameters: {
                headers: {
                    name: "x-zitadel-orgid";
                    description: "The default is always the organization of the requesting user. If you like to change/get objects of another organization include the header. Make sure the requesting user has permission to access the requested data.";
                    type: STRING,
                    required: false;
                };
            };
        };
    }

    rpc ReactivateProject(ReactivateProjectRequest) returns (ReactivateProjectResponse) {
        option (google.api.http) = {
            post: "/projects/{id}/_reactivate"
            body: "*"
        };

        option (zitadel.v1.auth_option) = {
            permission: "project.write"
            check_field_name: "Id"
        };

        option (grpc.gateway.protoc_gen_openapiv2.options.openapiv2_operation) = {
            tags: "Projects";
            summary: "Reactivate Project";
            description: "Set the state of a project to active. Request returns an error if the project is not deactivated."
            parameters: {
                headers: {
                    name: "x-zitadel-orgid";
                    description: "The default is always the organization of the requesting user. If you like to change/get objects of another organization include the header. Make sure the requesting user has permission to access the requested data.";
                    type: STRING,
                    required: false;
                };
            };
        };
    }

    rpc RemoveProject(RemoveProjectRequest) returns (RemoveProjectResponse) {
        option (google.api.http) = {
            delete: "/projects/{id}"
        };

        option (zitadel.v1.auth_option) = {
            permission: "project.delete"
            check_field_name: "Id"
        };

        option (grpc.gateway.protoc_gen_openapiv2.options.openapiv2_operation) = {
            tags: "Projects";
            summary: "Remove Project";
            description: "Project and all its sub-resources like project grants, applications, roles and user grants will be removed."
            parameters: {
                headers: {
                    name: "x-zitadel-orgid";
                    description: "The default is always the organization of the requesting user. If you like to change/get objects of another organization include the header. Make sure the requesting user has permission to access the requested data.";
                    type: STRING,
                    required: false;
                };
            };
        };
    }

    rpc ListProjectRoles(ListProjectRolesRequest) returns (ListProjectRolesResponse) {
        option (google.api.http) = {
            post: "/projects/{project_id}/roles/_search"
            body: "*"
        };

        option (zitadel.v1.auth_option) = {
            permission: "project.role.read"
            check_field_name: "ProjectId"
        };

        option (grpc.gateway.protoc_gen_openapiv2.options.openapiv2_operation) = {
            tags: "Project Roles";
            summary: "Search Project Roles";
            description: "Returns all roles of a project matching the search query."
            parameters: {
                headers: {
                    name: "x-zitadel-orgid";
                    description: "The default is always the organization of the requesting user. If you like to change/get objects of another organization include the header. Make sure the requesting user has permission to access the requested data.";
                    type: STRING,
                    required: false;
                };
            };
        };
    }

    rpc AddProjectRole(AddProjectRoleRequest) returns (AddProjectRoleResponse) {
        option (google.api.http) = {
            post: "/projects/{project_id}/roles"
            body: "*"
        };

        option (zitadel.v1.auth_option) = {
            permission: "project.role.write"
            check_field_name: "ProjectId"
        };

        option (grpc.gateway.protoc_gen_openapiv2.options.openapiv2_operation) = {
            tags: "Project Roles";
            summary: "Add Project Role";
            description: "Add a new project role to a project. The key must be unique within the project."
            parameters: {
                headers: {
                    name: "x-zitadel-orgid";
                    description: "The default is always the organization of the requesting user. If you like to change/get objects of another organization include the header. Make sure the requesting user has permission to access the requested data.";
                    type: STRING,
                    required: false;
                };
            };
        };
    }

    rpc BulkAddProjectRoles(BulkAddProjectRolesRequest) returns (BulkAddProjectRolesResponse) {
        option (google.api.http) = {
            post: "/projects/{project_id}/roles/_bulk"
            body: "*"
        };

        option (zitadel.v1.auth_option) = {
            permission: "project.role.write"
            check_field_name: "ProjectId"
        };

        option (grpc.gateway.protoc_gen_openapiv2.options.openapiv2_operation) = {
            tags: "Project Roles";
            summary: "Bulk Add Project Role";
            description: "Add a list of roles to a project. The keys must be unique within the project."
            parameters: {
                headers: {
                    name: "x-zitadel-orgid";
                    description: "The default is always the organization of the requesting user. If you like to change/get objects of another organization include the header. Make sure the requesting user has permission to access the requested data.";
                    type: STRING,
                    required: false;
                };
            };
        };
    }

    rpc UpdateProjectRole(UpdateProjectRoleRequest) returns (UpdateProjectRoleResponse) {
        option (google.api.http) = {
            put: "/projects/{project_id}/roles/{role_key}"
            body: "*"
        };

        option (zitadel.v1.auth_option) = {
            permission: "project.role.write"
            check_field_name: "ProjectId"
        };

        option (grpc.gateway.protoc_gen_openapiv2.options.openapiv2_operation) = {
            tags: "Project Roles";
            summary: "Change Project Role";
            description: "Change a project role. The key is not editable. If a key should change, remove the role and create a new one."
            parameters: {
                headers: {
                    name: "x-zitadel-orgid";
                    description: "The default is always the organization of the requesting user. If you like to change/get objects of another organization include the header. Make sure the requesting user has permission to access the requested data.";
                    type: STRING,
                    required: false;
                };
            };
        };
    }

    rpc RemoveProjectRole(RemoveProjectRoleRequest) returns (RemoveProjectRoleResponse) {
        option (google.api.http) = {
            delete: "/projects/{project_id}/roles/{role_key}"
        };

        option (zitadel.v1.auth_option) = {
            permission: "project.role.delete"
            check_field_name: "ProjectId"
        };

        option (grpc.gateway.protoc_gen_openapiv2.options.openapiv2_operation) = {
            tags: "Project Roles";
            summary: "Remove Project Role";
            description: "Removes the role from the project and on every resource it has a dependency. This includes project grants and user grants."
            parameters: {
                headers: {
                    name: "x-zitadel-orgid";
                    description: "The default is always the organization of the requesting user. If you like to change/get objects of another organization include the header. Make sure the requesting user has permission to access the requested data.";
                    type: STRING,
                    required: false;
                };
            };
        };
    }

    // Returns all ZITADEL roles which are for project managers
    rpc ListProjectMemberRoles(ListProjectMemberRolesRequest) returns (ListProjectMemberRolesResponse) {
        option (google.api.http) = {
            post: "/projects/members/roles/_search"
        };

        option (zitadel.v1.auth_option) = {
            permission: "project.member.read"
        };
    }

    // Returns all ZITADEL managers of a projects
    // Limit should always be set, there is a default limit set by the service
    rpc ListProjectMembers(ListProjectMembersRequest) returns (ListProjectMembersResponse) {
        option (google.api.http) = {
            post: "/projects/{project_id}/members/_search"
            body: "*"
        };

        option (zitadel.v1.auth_option) = {
            permission: "project.member.read"
            check_field_name: "ProjectId"
        };
    }

    // Adds a new project manager, which is allowed to administrate in ZITADEL
    rpc AddProjectMember(AddProjectMemberRequest) returns (AddProjectMemberResponse) {
        option (google.api.http) = {
            post: "/projects/{project_id}/members"
            body: "*"
        };

        option (zitadel.v1.auth_option) = {
            permission: "project.member.write"
            check_field_name: "ProjectId"
        };
    }

    // Change project manager, which is allowed to administrate in ZITADEL
    rpc UpdateProjectMember(UpdateProjectMemberRequest) returns (UpdateProjectMemberResponse) {
        option (google.api.http) = {
            put: "/projects/{project_id}/members/{user_id}"
            body: "*"
        };

        option (zitadel.v1.auth_option) = {
            permission: "project.member.write"
            check_field_name: "ProjectId"
        };
    }

    // Remove project manager, which is allowed to administrate in ZITADEL
    rpc RemoveProjectMember(RemoveProjectMemberRequest) returns (RemoveProjectMemberResponse) {
        option (google.api.http) = {
            delete: "/projects/{project_id}/members/{user_id}"
        };

        option (zitadel.v1.auth_option) = {
            permission: "project.member.delete"
            check_field_name: "ProjectId"
        };
    }

    // Returns an application (OIDC or API)
    rpc GetAppByID(GetAppByIDRequest) returns (GetAppByIDResponse) {
        option (google.api.http) = {
            get: "/projects/{project_id}/apps/{app_id}"
        };

        option (zitadel.v1.auth_option) = {
            permission: "project.app.read"
            check_field_name: "ProjectId"
        };
    }

    rpc ListApps(ListAppsRequest) returns (ListAppsResponse) {
        option (google.api.http) = {
            post: "/projects/{project_id}/apps/_search"
            body: "*"
        };

        option (zitadel.v1.auth_option) = {
            permission: "project.app.read"
            check_field_name: "ProjectId"
        };

        option (grpc.gateway.protoc_gen_openapiv2.options.openapiv2_operation) = {
            tags: "Applications";
            summary: "Search Applications";
            description: "Returns all applications within a project, that match the query."
            parameters: {
                headers: {
                    name: "x-zitadel-orgid";
                    description: "The default is always the organization of the requesting user. If you like to change/get objects of another organization include the header. Make sure the requesting user has permission to access the requested data.";
                    type: STRING,
                    required: false;
                };
            };
        };
    }

    // Returns the history of the application (each event)
    // Limit should always be set, there is a default limit set by the service
    rpc ListAppChanges(ListAppChangesRequest) returns (ListAppChangesResponse) {
        option (google.api.http) = {
            post: "/projects/{project_id}/apps/{app_id}/changes/_search"
        };

        option (zitadel.v1.auth_option) = {
            permission: "project.app.read"
            check_field_name: "ProjectId"
        };
    }

    rpc AddOIDCApp(AddOIDCAppRequest) returns (AddOIDCAppResponse) {
        option (google.api.http) = {
            post: "/projects/{project_id}/apps/oidc"
            body: "*"
        };

        option (zitadel.v1.auth_option) = {
            permission: "project.app.write"
            check_field_name: "ProjectId"
        };

        option (grpc.gateway.protoc_gen_openapiv2.options.openapiv2_operation) = {
            tags: "Applications";
            summary: "Create Application (OIDC)";
            description: "Create a new OIDC client. A client id you can use will be generated and returned in the response. Depending on the chosen configuration also a secret will be returned."
            parameters: {
                headers: {
                    name: "x-zitadel-orgid";
                    description: "The default is always the organization of the requesting user. If you like to change/get objects of another organization include the header. Make sure the requesting user has permission to access the requested data.";
                    type: STRING,
                    required: false;
                };
            };
        };
    }

  // Adds a new SAML service provider
  // Returns an entityID
  rpc AddSAMLApp(AddSAMLAppRequest) returns (AddSAMLAppResponse) {
    option (google.api.http) = {
      post: "/projects/{project_id}/apps/saml"
      body: "*"
    };

    option (zitadel.v1.auth_option) = {
      permission: "project.app.write"
      check_field_name: "ProjectId"
    };
  }

  // Adds a new API application
  // Returns a client id
  // Returns a newly generated secret if needed (Depending on the configuration)
  rpc AddAPIApp(AddAPIAppRequest) returns (AddAPIAppResponse) {
    option (google.api.http) = {
      post: "/projects/{project_id}/apps/api"
      body: "*"
    };

        option (zitadel.v1.auth_option) = {
            permission: "project.app.write"
            check_field_name: "ProjectId"
        };
    }

    // Changes application
    rpc UpdateApp(UpdateAppRequest) returns (UpdateAppResponse) {
        option (google.api.http) = {
            put: "/projects/{project_id}/apps/{app_id}"
            body: "*"
        };

        option (zitadel.v1.auth_option) = {
            permission: "project.app.write"
            check_field_name: "ProjectId"
        };
    }

    // Changes the configuration of the OIDC client
    rpc UpdateOIDCAppConfig(UpdateOIDCAppConfigRequest) returns (UpdateOIDCAppConfigResponse) {
        option (google.api.http) = {
            put: "/projects/{project_id}/apps/{app_id}/oidc_config"
            body: "*"
        };

        option (zitadel.v1.auth_option) = {
            permission: "project.app.write"
            check_field_name: "ProjectId"
        };
    }

  // Changes the configuration of the SAML application
  rpc UpdateSAMLAppConfig(UpdateSAMLAppConfigRequest) returns (UpdateSAMLAppConfigResponse) {
    option (google.api.http) = {
      put: "/projects/{project_id}/apps/{app_id}/saml_config"
      body: "*"
    };

    option (zitadel.v1.auth_option) = {
      permission: "project.app.write"
      check_field_name: "ProjectId"
    };
  }

  // Changes the configuration of the API application
  rpc UpdateAPIAppConfig(UpdateAPIAppConfigRequest) returns (UpdateAPIAppConfigResponse) {
    option (google.api.http) = {
      put: "/projects/{project_id}/apps/{app_id}/api_config"
      body: "*"
    };

        option (zitadel.v1.auth_option) = {
            permission: "project.app.write"
            check_field_name: "ProjectId"
        };
    }

    // Set the state to deactivated
    // Its not possible to request tokens for deactivated apps
    // Returns an error if already deactivated
    rpc DeactivateApp(DeactivateAppRequest) returns (DeactivateAppResponse) {
        option (google.api.http) = {
            post: "/projects/{project_id}/apps/{app_id}/_deactivate"
            body: "*"
        };

        option (zitadel.v1.auth_option) = {
            permission: "project.app.write"
            check_field_name: "ProjectId"
        };
    }

    // Set the state to active
    // Returns an error if not deactivated
    rpc ReactivateApp(ReactivateAppRequest) returns (ReactivateAppResponse) {
        option (google.api.http) = {
            post: "/projects/{project_id}/apps/{app_id}/_reactivate"
            body: "*"
        };

        option (zitadel.v1.auth_option) = {
            permission: "project.app.write"
            check_field_name: "ProjectId"
        };
    }

    // Removed the application
    rpc RemoveApp(RemoveAppRequest) returns (RemoveAppResponse) {
        option (google.api.http) = {
            delete: "/projects/{project_id}/apps/{app_id}"
        };

        option (zitadel.v1.auth_option) = {
            permission: "project.app.delete"
            check_field_name: "ProjectId"
        };
    }

    // Generates a new client secret for the OIDC client, make sure to save the response
    rpc RegenerateOIDCClientSecret(RegenerateOIDCClientSecretRequest) returns (RegenerateOIDCClientSecretResponse) {
        option (google.api.http) = {
            post: "/projects/{project_id}/apps/{app_id}/oidc_config/_generate_client_secret"
            body: "*"
        };

        option (zitadel.v1.auth_option) = {
            permission: "project.app.write"
            check_field_name: "ProjectId"
        };
    }

    // Generates a new client secret for the API application, make sure to save the response
    rpc RegenerateAPIClientSecret(RegenerateAPIClientSecretRequest) returns (RegenerateAPIClientSecretResponse) {
        option (google.api.http) = {
            post: "/projects/{project_id}/apps/{app_id}/api_config/_generate_client_secret"
            body: "*"
        };

        option (zitadel.v1.auth_option) = {
            permission: "project.app.write"
            check_field_name: "ProjectId"
        };
    }

    // Returns an application key
    rpc GetAppKey(GetAppKeyRequest) returns (GetAppKeyResponse) {
        option (google.api.http) = {
            get: "/projects/{project_id}/apps/{app_id}/keys/{key_id}"
        };

        option (zitadel.v1.auth_option) = {
            permission: "project.app.read"
            check_field_name: "ProjectId"
        };
    }

    // Returns all application keys matching the result
    // Limit should always be set, there is a default limit set by the service
    rpc ListAppKeys(ListAppKeysRequest) returns (ListAppKeysResponse) {
        option (google.api.http) = {
            post: "/projects/{project_id}/apps/{app_id}/keys/_search"
            body: "*"
        };

        option (zitadel.v1.auth_option) = {
            permission: "project.app.read"
            check_field_name: "ProjectId"
        };
    }

    // Creates a new app key
    // Will return key details in the result, make sure to save it
    rpc AddAppKey(AddAppKeyRequest) returns (AddAppKeyResponse){
        option (google.api.http) = {
            post: "/projects/{project_id}/apps/{app_id}/keys"
            body: "*"
        };

        option (zitadel.v1.auth_option) = {
            permission: "project.app.write"
            check_field_name: "ProjectId"
        };
    }

    // Removes an app key
    rpc RemoveAppKey(RemoveAppKeyRequest) returns (RemoveAppKeyResponse) {
        option (google.api.http) = {
            delete: "/projects/{project_id}/apps/{app_id}/keys/{key_id}"
        };

        option (zitadel.v1.auth_option) = {
            permission: "project.app.write"
            check_field_name: "ProjectId"
        };
    }

    // Returns the history of the project grant (each event)
    // Limit should always be set, there is a default limit set by the service
    rpc ListProjectGrantChanges(ListProjectGrantChangesRequest) returns (ListProjectGrantChangesResponse) {
        option (google.api.http) = {
            post: "/projects/{project_id}/grants/{grant_id}/changes/_search"
        };

        option (zitadel.v1.auth_option) = {
            permission: "project.grant.read"
            check_field_name: "GrantId"
        };
    }

    // Returns a project grant (ProjectGrant = Grant another organization for my project)
    rpc GetProjectGrantByID(GetProjectGrantByIDRequest) returns (GetProjectGrantByIDResponse) {
        option (google.api.http) = {
            get: "/projects/{project_id}/grants/{grant_id}"
        };

        option (zitadel.v1.auth_option) = {
            permission: "project.grant.read"
        };
    }

    // Returns all project grants matching the query, (ProjectGrant = Grant another organization for my project)
    // Limit should always be set, there is a default limit set by the service
    rpc ListProjectGrants(ListProjectGrantsRequest) returns (ListProjectGrantsResponse) {
        option (google.api.http) = {
            post: "/projects/{project_id}/grants/_search"
            body: "*"
        };

        option (zitadel.v1.auth_option) = {
            permission: "project.grant.read"
            check_field_name: "ProjectId"
        };
    }

    // Returns all project grants matching the query, (ProjectGrant = Grant another organization for my project)
    // Limit should always be set, there is a default limit set by the service
    rpc ListAllProjectGrants(ListAllProjectGrantsRequest) returns (ListAllProjectGrantsResponse) {
        option (google.api.http) = {
            post: "/projectgrants/_search"
            body: "*"
        };

        option (zitadel.v1.auth_option) = {
            permission: "project.grant.read"
        };
    }

    // Add a new project grant (ProjectGrant = Grant another organization for my project)
    // Project Grant will be listed in the granted project of the other organization
    rpc AddProjectGrant(AddProjectGrantRequest) returns (AddProjectGrantResponse) {
        option (google.api.http) = {
            post: "/projects/{project_id}/grants"
            body: "*"
        };

        option (zitadel.v1.auth_option) = {
            permission: "project.grant.write"
        };
    }

    // Change project grant (ProjectGrant = Grant another organization for my project)
    // Project Grant will be listed in the granted project of the other organization
    rpc UpdateProjectGrant(UpdateProjectGrantRequest) returns (UpdateProjectGrantResponse) {
        option (google.api.http) = {
            put: "/projects/{project_id}/grants/{grant_id}"
            body: "*"
        };

        option (zitadel.v1.auth_option) = {
            permission: "project.grant.write"
        };
    }

    // Set state of project grant to deactivated (ProjectGrant = Grant another organization for my project)
    // Returns error if project not active
    rpc DeactivateProjectGrant(DeactivateProjectGrantRequest) returns (DeactivateProjectGrantResponse) {
        option (google.api.http) = {
            post: "/projects/{project_id}/grants/{grant_id}/_deactivate"
            body: "*"
        };

        option (zitadel.v1.auth_option) = {
            permission: "project.grant.write"
        };
    }

    // Set state of project grant to active (ProjectGrant = Grant another organization for my project)
    // Returns error if project not deactivated
    rpc ReactivateProjectGrant(ReactivateProjectGrantRequest) returns (ReactivateProjectGrantResponse) {
        option (google.api.http) = {
            post: "/projects/{project_id}/grants/{grant_id}/_reactivate"
            body: "*"
        };

        option (zitadel.v1.auth_option) = {
            permission: "project.grant.write"
        };
    }

    // Removes project grant and all user grants for this project grant
    rpc RemoveProjectGrant(RemoveProjectGrantRequest) returns (RemoveProjectGrantResponse) {
        option (google.api.http) = {
            delete: "/projects/{project_id}/grants/{grant_id}"
        };

        option (zitadel.v1.auth_option) = {
            permission: "project.grant.delete"
        };
    }

    // Returns all ZITADEL roles which are for project grant managers
    rpc ListProjectGrantMemberRoles(ListProjectGrantMemberRolesRequest) returns (ListProjectGrantMemberRolesResponse) {
        option (google.api.http) = {
            post: "/projects/grants/members/roles/_search"
        };

        option (zitadel.v1.auth_option) = {
            permission: "project.grant.member.read"
        };
    }

    // Returns all ZITADEL managers of this project grant
    // Limit should always be set, there is a default limit set by the service
    rpc ListProjectGrantMembers(ListProjectGrantMembersRequest) returns (ListProjectGrantMembersResponse) {
        option (google.api.http) = {
            post: "/projects/{project_id}/grants/{grant_id}/members/_search"
            body: "*"
        };

        option (zitadel.v1.auth_option) = {
            permission: "project.grant.member.read"
        };
    }

    // Adds a new project grant manager, which is allowed to administrate in ZITADEL
    rpc AddProjectGrantMember(AddProjectGrantMemberRequest) returns (AddProjectGrantMemberResponse) {
        option (google.api.http) = {
            post: "/projects/{project_id}/grants/{grant_id}/members"
            body: "*"
        };

        option (zitadel.v1.auth_option) = {
            permission: "project.grant.member.write"
        };
    }

    // Changes project grant manager, which is allowed to administrate in ZITADEL
    rpc UpdateProjectGrantMember(UpdateProjectGrantMemberRequest) returns (UpdateProjectGrantMemberResponse) {
        option (google.api.http) = {
            put: "/projects/{project_id}/grants/{grant_id}/members/{user_id}"
            body: "*"
        };

        option (zitadel.v1.auth_option) = {
            permission: "project.grant.member.write"
        };
    }

    // Removed project grant manager
    rpc RemoveProjectGrantMember(RemoveProjectGrantMemberRequest) returns (RemoveProjectGrantMemberResponse) {
        option (google.api.http) = {
            delete: "/projects/{project_id}/grants/{grant_id}/members/{user_id}"
        };

        option (zitadel.v1.auth_option) = {
            permission: "project.grant.member.delete"
        };
    }

    // Returns a user grant (authorization of a user for a project)
    rpc GetUserGrantByID(GetUserGrantByIDRequest) returns (GetUserGrantByIDResponse) {
        option (google.api.http) = {
            get: "/users/{user_id}/grants/{grant_id}"
        };

        option (zitadel.v1.auth_option) = {
            permission: "user.grant.read"
        };
    }

    // Returns all user grants matching the query (authorizations of a user for the projects)
    // Limit should always be set, there is a default limit set by the service
    rpc ListUserGrants(ListUserGrantRequest) returns (ListUserGrantResponse) {
        option (google.api.http) = {
            post: "/users/grants/_search"
            body: "*"
        };

        option (zitadel.v1.auth_option) = {
            permission: "user.grant.read"
        };
    }

    // Creates a new user grant (authorization of a user for a project with specified roles)
    rpc AddUserGrant(AddUserGrantRequest) returns (AddUserGrantResponse) {
        option (google.api.http) = {
            post: "/users/{user_id}/grants"
            body: "*"
        };

        option (zitadel.v1.auth_option) = {
            permission: "user.grant.write"
        };
    }

    // Changes a user grant (authorization of a user for a project with specified roles)
    rpc UpdateUserGrant(UpdateUserGrantRequest) returns (UpdateUserGrantResponse) {
        option (google.api.http) = {
            put: "/users/{user_id}/grants/{grant_id}"
            body: "*"
        };

        option (zitadel.v1.auth_option) = {
            permission: "user.grant.write"
        };
    }

    // Sets the state of a user grant to deactivated
    // User will not be able to use the granted project anymore
    // Returns an error if the user grant is already deactivated
    rpc DeactivateUserGrant(DeactivateUserGrantRequest) returns (DeactivateUserGrantResponse) {
        option (google.api.http) = {
            post: "/users/{user_id}/grants/{grant_id}/_deactivate"
            body: "*"
        };

        option (zitadel.v1.auth_option) = {
            permission: "user.grant.write"
        };
    }

    // Sets the state of a user grant to active
    // Returns an error if the user grant is not deactivated
    rpc ReactivateUserGrant(ReactivateUserGrantRequest) returns (ReactivateUserGrantResponse) {
        option (google.api.http) = {
            post: "/users/{user_id}/grants/{grant_id}/_reactivate"
            body: "*"
        };

        option (zitadel.v1.auth_option) = {
            permission: "user.grant.write"
        };
    }

    // Removes a user grant
    rpc RemoveUserGrant(RemoveUserGrantRequest) returns (RemoveUserGrantResponse) {
        option (google.api.http) = {
            delete: "/users/{user_id}/grants/{grant_id}"
        };

        option (zitadel.v1.auth_option) = {
            permission: "user.grant.delete"
        };
    }

    // remove a list of user grants in one request
    rpc BulkRemoveUserGrant(BulkRemoveUserGrantRequest) returns (BulkRemoveUserGrantResponse) {
        option (google.api.http) = {
            delete: "/user_grants/_bulk"
            body: "*"
        };

        option (zitadel.v1.auth_option) = {
            permission: "user.grant.delete"
        };
    }

    //deprecated: please use DomainPolicy instead
    // Returns the domain policy (this policy is managed by the IAM administrator)
    rpc GetOrgIAMPolicy(GetOrgIAMPolicyRequest) returns (GetOrgIAMPolicyResponse) {
        option (google.api.http) = {
            get: "/policies/orgiam"
        };

        option (zitadel.v1.auth_option) = {
            permission: "authenticated"
        };

        option (grpc.gateway.protoc_gen_openapiv2.options.openapiv2_operation) = {
            tags: "Policies";
            summary: "Get Organziation IAM Policy";
            description: "Use Get Domain Policy instead"
            deprecated: true;
        };
    }

    rpc GetDomainPolicy(GetDomainPolicyRequest) returns (GetDomainPolicyResponse) {
        option (google.api.http) = {
            get: "/policies/domain"
        };

        option (zitadel.v1.auth_option) = {
            permission: "authenticated"
        };

        option (grpc.gateway.protoc_gen_openapiv2.options.openapiv2_operation) = {
            tags: "Policies";
            summary: "Get Domain Policy";
            description: "Returns the domain policy (this policy is managed by the IAM administrator)";
            deprecated: true;
        };
    }

    // Returns the login policy of the organization
    // With this policy the login UI can be configured
    rpc GetLoginPolicy(GetLoginPolicyRequest) returns (GetLoginPolicyResponse) {
        option (google.api.http) = {
            get: "/policies/login"
        };

        option (zitadel.v1.auth_option) = {
            permission: "policy.read"
        };
    }

    // Returns the default login policy configured in the IAM
    rpc GetDefaultLoginPolicy(GetDefaultLoginPolicyRequest) returns (GetDefaultLoginPolicyResponse) {
        option (google.api.http) = {
            get: "/policies/default/login"
        };

        option (zitadel.v1.auth_option) = {
            permission: "policy.read"
        };
    }

    // Add a custom login policy for the organization
    // With this policy the login UI can be configured
    rpc AddCustomLoginPolicy(AddCustomLoginPolicyRequest) returns (AddCustomLoginPolicyResponse) {
        option (google.api.http) = {
            post: "/policies/login"
            body: "*"
        };

        option (zitadel.v1.auth_option) = {
            permission: "policy.write"
        };
    }

    // Change the custom login policy for the organization
    // With this policy the login UI can be configured
    rpc UpdateCustomLoginPolicy(UpdateCustomLoginPolicyRequest) returns (UpdateCustomLoginPolicyResponse) {
        option (google.api.http) = {
            put: "/policies/login"
            body: "*"
        };

        option (zitadel.v1.auth_option) = {
            permission: "policy.write"
        };
    }

    // Removes the custom login policy of the organization
    // The default policy of the IAM will trigger after
    rpc ResetLoginPolicyToDefault(ResetLoginPolicyToDefaultRequest) returns (ResetLoginPolicyToDefaultResponse) {
        option (google.api.http) = {
            delete: "/policies/login"
        };

        option (zitadel.v1.auth_option) = {
            permission: "policy.delete"
        };
    }

    // Lists all possible identity providers configured on the organization
    // Limit should always be set, there is a default limit set by the service
    rpc ListLoginPolicyIDPs(ListLoginPolicyIDPsRequest) returns (ListLoginPolicyIDPsResponse) {
        option (google.api.http) = {
            post: "/policies/login/idps/_search"
            body: "*"
        };

        option (zitadel.v1.auth_option) = {
            permission: "policy.read"
        };
    }

    // Add a (preconfigured) identity provider to the custom login policy
    rpc AddIDPToLoginPolicy(AddIDPToLoginPolicyRequest) returns (AddIDPToLoginPolicyResponse) {
        option (google.api.http) = {
            post: "/policies/login/idps"
            body: "*"
        };

        option (zitadel.v1.auth_option) = {
            permission: "policy.write"
        };
    }

    // Remove a identity provider from the custom login policy
    rpc RemoveIDPFromLoginPolicy(RemoveIDPFromLoginPolicyRequest) returns (RemoveIDPFromLoginPolicyResponse) {
        option (google.api.http) = {
            delete: "/policies/login/idps/{idp_id}"
        };

        option (zitadel.v1.auth_option) = {
            permission: "policy.write"
        };
    }

    // Returns all configured second factors of the custom login policy
    rpc ListLoginPolicySecondFactors(ListLoginPolicySecondFactorsRequest) returns (ListLoginPolicySecondFactorsResponse) {
        option (google.api.http) = {
            post: "/policies/login/second_factors/_search"
        };

        option (zitadel.v1.auth_option) = {
            permission: "policy.read"
        };
    }

    // Adds a new second factor to the custom login policy
    rpc AddSecondFactorToLoginPolicy(AddSecondFactorToLoginPolicyRequest) returns (AddSecondFactorToLoginPolicyResponse) {
        option (google.api.http) = {
            post: "/policies/login/second_factors"
            body: "*"
        };

        option (zitadel.v1.auth_option) = {
            permission: "policy.write"
        };
    }

    // Remove a second factor from the custom login policy
    rpc RemoveSecondFactorFromLoginPolicy(RemoveSecondFactorFromLoginPolicyRequest) returns (RemoveSecondFactorFromLoginPolicyResponse) {
        option (google.api.http) = {
            delete: "/policies/login/second_factors/{type}"
        };

        option (zitadel.v1.auth_option) = {
            permission: "policy.write"
        };
    }

    // Returns all configured multi factors of the custom login policy
    rpc ListLoginPolicyMultiFactors(ListLoginPolicyMultiFactorsRequest) returns (ListLoginPolicyMultiFactorsResponse) {
        option (google.api.http) = {
            post: "/policies/login/auth_factors/_search"
        };

        option (zitadel.v1.auth_option) = {
            permission: "policy.read"
        };
    }

    // Adds a new multi-factor to the custom login policy
    rpc AddMultiFactorToLoginPolicy(AddMultiFactorToLoginPolicyRequest) returns (AddMultiFactorToLoginPolicyResponse) {
        option (google.api.http) = {
            post: "/policies/login/multi_factors"
            body: "*"
        };

        option (zitadel.v1.auth_option) = {
            permission: "policy.write"
        };
    }

    // Remove a multi-factor from the custom login policy
    rpc RemoveMultiFactorFromLoginPolicy(RemoveMultiFactorFromLoginPolicyRequest) returns (RemoveMultiFactorFromLoginPolicyResponse) {
        option (google.api.http) = {
            delete: "/policies/login/multi_factors/{type}"
        };

        option (zitadel.v1.auth_option) = {
            permission: "policy.write"
        };
    }

    // Returns the password complexity policy of the organization
    // With this policy the password strength can be configured
    rpc GetPasswordComplexityPolicy(GetPasswordComplexityPolicyRequest) returns (GetPasswordComplexityPolicyResponse) {
        option (google.api.http) = {
            get: "/policies/password/complexity"
        };

        option (zitadel.v1.auth_option) = {
            permission: "policy.read"
        };
    }

    // Returns the default password complexity policy of the IAM
    // With this policy the password strength can be configured
    rpc GetDefaultPasswordComplexityPolicy(GetDefaultPasswordComplexityPolicyRequest) returns (GetDefaultPasswordComplexityPolicyResponse) {
        option (google.api.http) = {
            get: "/policies/default/password/complexity"
        };

        option (zitadel.v1.auth_option) = {
            permission: "policy.read"
        };
    }

    // Add a custom password complexity policy for the organization
    // With this policy the password strength can be configured
    rpc AddCustomPasswordComplexityPolicy(AddCustomPasswordComplexityPolicyRequest) returns (AddCustomPasswordComplexityPolicyResponse) {
        option (google.api.http) = {
            post: "/policies/password/complexity"
            body: "*"
        };

        option (zitadel.v1.auth_option) = {
            permission: "policy.write"
        };
    }

    // Update the custom password complexity policy for the organization
    // With this policy the password strength can be configured
    rpc UpdateCustomPasswordComplexityPolicy(UpdateCustomPasswordComplexityPolicyRequest) returns (UpdateCustomPasswordComplexityPolicyResponse) {
        option (google.api.http) = {
            put: "/policies/password/complexity"
            body: "*"
        };

        option (zitadel.v1.auth_option) = {
            permission: "policy.write"
        };
    }

    // Removes the custom password complexity policy of the organization
    // The default policy of the IAM will trigger after
    rpc ResetPasswordComplexityPolicyToDefault(ResetPasswordComplexityPolicyToDefaultRequest) returns (ResetPasswordComplexityPolicyToDefaultResponse) {
        option (google.api.http) = {
            delete: "/policies/password/complexity"
        };

        option (zitadel.v1.auth_option) = {
            permission: "policy.delete"
        };
    }

    // The password age policy is not used at the moment
    rpc GetPasswordAgePolicy(GetPasswordAgePolicyRequest) returns (GetPasswordAgePolicyResponse) {
        option (google.api.http) = {
            get: "/policies/password/age"
        };

        option (zitadel.v1.auth_option) = {
            permission: "policy.read"
        };
    }

    // The password age policy is not used at the moment
    rpc GetDefaultPasswordAgePolicy(GetDefaultPasswordAgePolicyRequest) returns (GetDefaultPasswordAgePolicyResponse) {
        option (google.api.http) = {
            get: "/policies/default/password/age"
        };

        option (zitadel.v1.auth_option) = {
            permission: "policy.read"
        };
    }

    // The password age policy is not used at the moment
    rpc AddCustomPasswordAgePolicy(AddCustomPasswordAgePolicyRequest) returns (AddCustomPasswordAgePolicyResponse) {
        option (google.api.http) = {
            post: "/policies/password/age"
            body: "*"
        };

        option (zitadel.v1.auth_option) = {
            permission: "policy.write"
        };
    }

    // The password age policy is not used at the moment
    rpc UpdateCustomPasswordAgePolicy(UpdateCustomPasswordAgePolicyRequest) returns (UpdateCustomPasswordAgePolicyResponse) {
        option (google.api.http) = {
            put: "/policies/password/age"
            body: "*"
        };

        option (zitadel.v1.auth_option) = {
            permission: "policy.write"
        };
    }

    // The password age policy is not used at the moment
    rpc ResetPasswordAgePolicyToDefault(ResetPasswordAgePolicyToDefaultRequest) returns (ResetPasswordAgePolicyToDefaultResponse) {
        option (google.api.http) = {
            delete: "/policies/password/age"
        };

        option (zitadel.v1.auth_option) = {
            permission: "policy.delete"
        };
    }

    rpc GetLockoutPolicy(GetLockoutPolicyRequest) returns (GetLockoutPolicyResponse) {
        option (google.api.http) = {
            get: "/policies/lockout"
        };

        option (zitadel.v1.auth_option) = {
            permission: "policy.read"
        };
    }

    rpc GetDefaultLockoutPolicy(GetDefaultLockoutPolicyRequest) returns (GetDefaultLockoutPolicyResponse) {
        option (google.api.http) = {
            get: "/policies/default/lockout"
        };

        option (zitadel.v1.auth_option) = {
            permission: "policy.read"
        };
    }

    rpc AddCustomLockoutPolicy(AddCustomLockoutPolicyRequest) returns (AddCustomLockoutPolicyResponse) {
        option (google.api.http) = {
            post: "/policies/lockout"
            body: "*"
        };

        option (zitadel.v1.auth_option) = {
            permission: "policy.write"
        };
    }

    rpc UpdateCustomLockoutPolicy(UpdateCustomLockoutPolicyRequest) returns (UpdateCustomLockoutPolicyResponse) {
        option (google.api.http) = {
            put: "/policies/lockout"
            body: "*"
        };

        option (zitadel.v1.auth_option) = {
            permission: "policy.write"
        };
    }

    rpc ResetLockoutPolicyToDefault(ResetLockoutPolicyToDefaultRequest) returns (ResetLockoutPolicyToDefaultResponse) {
        option (google.api.http) = {
            delete: "/policies/lockout"
        };

        option (zitadel.v1.auth_option) = {
            permission: "policy.delete"
        };
    }

    // Returns the privacy policy of the organization
    // With this policy privacy relevant things can be configured (e.g. TOS link)
    rpc GetPrivacyPolicy(GetPrivacyPolicyRequest) returns (GetPrivacyPolicyResponse) {
        option (google.api.http) = {
            get: "/policies/privacy"
        };

        option (zitadel.v1.auth_option) = {
            permission: "policy.read"
        };
    }

    // Returns the default privacy policy of the IAM
    // With this policy the privacy-relevant things can be configured (e.g TOS link)
    rpc GetDefaultPrivacyPolicy(GetDefaultPrivacyPolicyRequest) returns (GetDefaultPrivacyPolicyResponse) {
        option (google.api.http) = {
            get: "/policies/default/privacy"
        };

        option (zitadel.v1.auth_option) = {
            permission: "policy.read"
        };
    }

    // Add a custom privacy policy for the organization
    // With this policy privacy relevant things can be configured (e.g. TOS link)
    // Variable {{.Lang}} can be set to have different links based on the language
    rpc AddCustomPrivacyPolicy(AddCustomPrivacyPolicyRequest) returns (AddCustomPrivacyPolicyResponse) {
        option (google.api.http) = {
            post: "/policies/privacy"
            body: "*"
        };

        option (zitadel.v1.auth_option) = {
            permission: "policy.write"
        };
    }

    // Update the privacy policy for the organization
    // With this policy privacy relevant things can be configured (e.g. TOS link)
    // Variable {{.Lang}} can be set to have different links based on the language
    rpc UpdateCustomPrivacyPolicy(UpdateCustomPrivacyPolicyRequest) returns (UpdateCustomPrivacyPolicyResponse) {
        option (google.api.http) = {
            put: "/policies/privacy"
            body: "*"
        };

        option (zitadel.v1.auth_option) = {
            permission: "policy.write"
        };
    }

    // Removes the privacy policy of the organization
    // The default policy of the IAM will trigger after
    rpc ResetPrivacyPolicyToDefault(ResetPrivacyPolicyToDefaultRequest) returns (ResetPrivacyPolicyToDefaultResponse) {
        option (google.api.http) = {
            delete: "/policies/privacy"
        };

        option (zitadel.v1.auth_option) = {
            permission: "policy.delete"
        };
    }

    // Returns the notification policy of the organization
    // With this notification policy it can be configured how users should be notified
    rpc GetNotificationPolicy(GetNotificationPolicyRequest) returns (GetNotificationPolicyResponse) {
        option (google.api.http) = {
            get: "/policies/notification"
        };

        option (zitadel.v1.auth_option) = {
            permission: "policy.read"
        };
    }

    // Returns the default notification policy of the IAM
    // With this notification privacy it can be configured how users should be notified
    rpc GetDefaultNotificationPolicy(GetDefaultNotificationPolicyRequest) returns (GetDefaultNotificationPolicyResponse) {
        option (google.api.http) = {
            get: "/policies/default/notification"
        };

        option (zitadel.v1.auth_option) = {
            permission: "policy.read"
        };
    }

    // Add a custom notification policy for the organization
    // With this notification privacy it can be configured how users should be notified
    rpc AddCustomNotificationPolicy(AddCustomNotificationPolicyRequest) returns (AddCustomNotificationPolicyResponse) {
        option (google.api.http) = {
            post: "/policies/notification"
            body: "*"
        };

        option (zitadel.v1.auth_option) = {
            permission: "policy.write"
        };
    }

    // Update the notification policy for the organization
    // With this notification privacy it can be configured how users should be notified
    rpc UpdateCustomNotificationPolicy(UpdateCustomNotificationPolicyRequest) returns (UpdateCustomNotificationPolicyResponse) {
        option (google.api.http) = {
            put: "/policies/notification"
            body: "*"
        };

        option (zitadel.v1.auth_option) = {
            permission: "policy.write"
        };
    }

    // Removes the notification policy of the organization
    // The default policy of the IAM will trigger after
    rpc ResetNotificationPolicyToDefault(ResetNotificationPolicyToDefaultRequest) returns (ResetNotificationPolicyToDefaultResponse) {
        option (google.api.http) = {
            delete: "/policies/notification"
        };

        option (zitadel.v1.auth_option) = {
            permission: "policy.delete"
        };
    }

    // Returns the active label policy of the organization
    // With this policy private labeling can be configured (colors, etc.)
    rpc GetLabelPolicy(GetLabelPolicyRequest) returns (GetLabelPolicyResponse) {
        option (google.api.http) = {
            get: "/policies/label"
        };

        option (zitadel.v1.auth_option) = {
            permission: "policy.read"
        };
    }

    // Returns the preview label policy of the organization
    // With this policy private labeling can be configured (colors, etc.)
    rpc GetPreviewLabelPolicy(GetPreviewLabelPolicyRequest) returns (GetPreviewLabelPolicyResponse) {
        option (google.api.http) = {
            get: "/policies/label/_preview"
        };

        option (zitadel.v1.auth_option) = {
            permission: "policy.read"
        };
    }

    // Returns the default label policy of the IAM
    // With this policy private labeling can be configured (colors, etc.)
    rpc GetDefaultLabelPolicy(GetDefaultLabelPolicyRequest) returns (GetDefaultLabelPolicyResponse) {
        option (google.api.http) = {
            get: "/policies/default/label"
        };

        option (zitadel.v1.auth_option) = {
            permission: "policy.read"
        };
    }

    // Add a custom label policy for the organization
    // With this policy private labeling can be configured (colors, etc.)
    rpc AddCustomLabelPolicy(AddCustomLabelPolicyRequest) returns (AddCustomLabelPolicyResponse) {
        option (google.api.http) = {
            post: "/policies/label"
            body: "*"
        };

        option (zitadel.v1.auth_option) = {
            permission: "policy.write"
        };
    }

    // Changes the custom label policy for the organization
    // With this policy private labeling can be configured (colors, etc.)
    rpc UpdateCustomLabelPolicy(UpdateCustomLabelPolicyRequest) returns (UpdateCustomLabelPolicyResponse) {
        option (google.api.http) = {
            put: "/policies/label"
            body: "*"
        };

        option (zitadel.v1.auth_option) = {
            permission: "policy.write"
        };
    }

    // Activates all changes to the label policy
    rpc ActivateCustomLabelPolicy(ActivateCustomLabelPolicyRequest) returns (ActivateCustomLabelPolicyResponse) {
        option (google.api.http) = {
            post: "/policies/label/_activate"
            body: "*"

        };

        option (zitadel.v1.auth_option) = {
            permission: "policy.write"
        };
    }

    // Removes the logo of the label policy
    rpc RemoveCustomLabelPolicyLogo(RemoveCustomLabelPolicyLogoRequest) returns (RemoveCustomLabelPolicyLogoResponse) {
        option (google.api.http) = {
            delete: "/policies/label/logo"
        };

        option (zitadel.v1.auth_option) = {
            permission: "policy.write"
        };
    }

    // Removes the logo dark of the label policy
    rpc RemoveCustomLabelPolicyLogoDark(RemoveCustomLabelPolicyLogoDarkRequest) returns (RemoveCustomLabelPolicyLogoDarkResponse) {
        option (google.api.http) = {
            delete: "/policies/label/logo_dark"
        };

        option (zitadel.v1.auth_option) = {
            permission: "policy.write"
        };
    }

    // Removes the icon of the label policy
    rpc RemoveCustomLabelPolicyIcon(RemoveCustomLabelPolicyIconRequest) returns (RemoveCustomLabelPolicyIconResponse) {
        option (google.api.http) = {
            delete: "/policies/label/icon"
        };

        option (zitadel.v1.auth_option) = {
            permission: "policy.write"
        };
    }

    // Removes the logo dark of the label policy
    rpc RemoveCustomLabelPolicyIconDark(RemoveCustomLabelPolicyIconDarkRequest) returns (RemoveCustomLabelPolicyIconDarkResponse) {
        option (google.api.http) = {
            delete: "/policies/label/icon_dark"
        };

        option (zitadel.v1.auth_option) = {
            permission: "policy.write"
        };
    }

    // Removes the font of the label policy
    rpc RemoveCustomLabelPolicyFont(RemoveCustomLabelPolicyFontRequest) returns (RemoveCustomLabelPolicyFontResponse) {
        option (google.api.http) = {
            delete: "/policies/label/font"
        };

        option (zitadel.v1.auth_option) = {
            permission: "policy.write"
        };
    }

    // Removes the custom label policy of the organization
    // The default policy of the IAM will trigger after
    rpc ResetLabelPolicyToDefault(ResetLabelPolicyToDefaultRequest) returns (ResetLabelPolicyToDefaultResponse) {
        option (google.api.http) = {
            delete: "/policies/label"
        };

        option (zitadel.v1.auth_option) = {
            permission: "policy.delete"
        };
    }

    //Returns the custom text for initial message
    rpc GetCustomInitMessageText(GetCustomInitMessageTextRequest) returns (GetCustomInitMessageTextResponse) {
        option (google.api.http) = {
            get: "/text/message/init/{language}";
        };

        option (zitadel.v1.auth_option) = {
            permission: "policy.read";
        };
    }

    //Returns the default text for initial message
    rpc GetDefaultInitMessageText(GetDefaultInitMessageTextRequest) returns (GetDefaultInitMessageTextResponse) {
        option (google.api.http) = {
            get: "/text/default/message/init/{language}";
        };

        option (zitadel.v1.auth_option) = {
            permission: "policy.read";
        };
    }

    // Sets the custom text for the initial message
    // The Following Variables can be used:
    // {{.Code}} {{.UserName}} {{.FirstName}} {{.LastName}} {{.NickName}} {{.DisplayName}} {{.LastEmail}} {{.VerifiedEmail}} {{.LastPhone}} {{.VerifiedPhone}} {{.PreferredLoginName}} {{.LoginNames}} {{.ChangeDate}}
    rpc SetCustomInitMessageText(SetCustomInitMessageTextRequest) returns (SetCustomInitMessageTextResponse) {
        option (google.api.http) = {
            put: "/text/message/init/{language}";
            body: "*";
        };

        option (zitadel.v1.auth_option) = {
            permission: "policy.write";
        };
    }

    // Removes the custom init message text of the organization
    // The default text of the IAM will trigger after
    rpc ResetCustomInitMessageTextToDefault(ResetCustomInitMessageTextToDefaultRequest) returns (ResetCustomInitMessageTextToDefaultResponse) {
        option (google.api.http) = {
            delete: "/text/message/init/{language}"
        };

        option (zitadel.v1.auth_option) = {
            permission: "policy.delete"
        };
    }
    //Returns the custom text for password reset message
    rpc GetCustomPasswordResetMessageText(GetCustomPasswordResetMessageTextRequest) returns (GetCustomPasswordResetMessageTextResponse) {
        option (google.api.http) = {
            get: "/text/message/passwordreset/{language}";
        };

        option (zitadel.v1.auth_option) = {
            permission: "policy.read";
        };
    }

    //Returns the default text for password reset message
    rpc GetDefaultPasswordResetMessageText(GetDefaultPasswordResetMessageTextRequest) returns (GetDefaultPasswordResetMessageTextResponse) {
        option (google.api.http) = {
            get: "/text/default/message/passwordreset/{language}";
        };

        option (zitadel.v1.auth_option) = {
            permission: "policy.read";
        };
    }

    // Sets the custom text for password reset message
    // The Following Variables can be used:
    // {{.Code}} {{.UserName}} {{.FirstName}} {{.LastName}} {{.NickName}} {{.DisplayName}} {{.LastEmail}} {{.VerifiedEmail}} {{.LastPhone}} {{.VerifiedPhone}} {{.PreferredLoginName}} {{.LoginNames}} {{.ChangeDate}} {{.CreationDate}}
    rpc SetCustomPasswordResetMessageText(SetCustomPasswordResetMessageTextRequest) returns (SetCustomPasswordResetMessageTextResponse) {
        option (google.api.http) = {
            put: "/text/message/passwordreset/{language}";
            body: "*";
        };

        option (zitadel.v1.auth_option) = {
            permission: "policy.write";
        };
    }

    // Removes the custom password reset message text of the organization
    // The default text of the IAM will trigger after
    rpc ResetCustomPasswordResetMessageTextToDefault(ResetCustomPasswordResetMessageTextToDefaultRequest) returns (ResetCustomPasswordResetMessageTextToDefaultResponse) {
        option (google.api.http) = {
            delete: "/text/message/verifyemail/{language}"
        };

        option (zitadel.v1.auth_option) = {
            permission: "policy.delete"
        };
    }

    //Returns the custom text for verify email message
    rpc GetCustomVerifyEmailMessageText(GetCustomVerifyEmailMessageTextRequest) returns (GetCustomVerifyEmailMessageTextResponse) {
        option (google.api.http) = {
            get: "/text/message/verifyemail/{language}";
        };

        option (zitadel.v1.auth_option) = {
            permission: "policy.read";
        };
    }

    //Returns the default text for verify email message
    rpc GetDefaultVerifyEmailMessageText(GetDefaultVerifyEmailMessageTextRequest) returns (GetDefaultVerifyEmailMessageTextResponse) {
        option (google.api.http) = {
            get: "/text/default/message/verifyemail/{language}";
        };

        option (zitadel.v1.auth_option) = {
            permission: "policy.read";
        };
    }

    // Sets the custom text for verifying email messages
    // The Following Variables can be used:
    // {{.Code}} {{.UserName}} {{.FirstName}} {{.LastName}} {{.NickName}} {{.DisplayName}} {{.LastEmail}} {{.VerifiedEmail}} {{.LastPhone}} {{.VerifiedPhone}} {{.PreferredLoginName}} {{.LoginNames}} {{.ChangeDate}} {{.CreationDate}}
    rpc SetCustomVerifyEmailMessageText(SetCustomVerifyEmailMessageTextRequest) returns (SetCustomVerifyEmailMessageTextResponse) {
        option (google.api.http) = {
            put: "/text/message/verifyemail/{language}";
            body: "*";
        };

        option (zitadel.v1.auth_option) = {
            permission: "policy.write";
        };
    }

    // Removes the custom verify email message text of the organization
    // The default text of the IAM will trigger after
    rpc ResetCustomVerifyEmailMessageTextToDefault(ResetCustomVerifyEmailMessageTextToDefaultRequest) returns (ResetCustomVerifyEmailMessageTextToDefaultResponse) {
        option (google.api.http) = {
            delete: "/text/message/verifyemail/{language}"
        };

        option (zitadel.v1.auth_option) = {
            permission: "policy.delete"
        };
    }

    //Returns the custom text for verify email message
    rpc GetCustomVerifyPhoneMessageText(GetCustomVerifyPhoneMessageTextRequest) returns (GetCustomVerifyPhoneMessageTextResponse) {
        option (google.api.http) = {
            get: "/text/message/verifyphone/{language}";
        };

        option (zitadel.v1.auth_option) = {
            permission: "policy.read";
        };
    }

    //Returns the custom text for verify email message
    rpc GetDefaultVerifyPhoneMessageText(GetDefaultVerifyPhoneMessageTextRequest) returns (GetDefaultVerifyPhoneMessageTextResponse) {
        option (google.api.http) = {
            get: "/text/default/message/verifyphone/{language}";
        };

        option (zitadel.v1.auth_option) = {
            permission: "policy.read";
        };
    }

    // Sets the default custom text for verifying email messages
    // The Following Variables can be used:
    // {{.Code}} {{.UserName}} {{.FirstName}} {{.LastName}} {{.NickName}} {{.DisplayName}} {{.LastEmail}} {{.VerifiedEmail}} {{.LastPhone}} {{.VerifiedPhone}} {{.PreferredLoginName}} {{.LoginNames}} {{.ChangeDate}} {{.CreationDate}}
    rpc SetCustomVerifyPhoneMessageText(SetCustomVerifyPhoneMessageTextRequest) returns (SetCustomVerifyPhoneMessageTextResponse) {
        option (google.api.http) = {
            put: "/text/message/verifyphone/{language}";
            body: "*";
        };

        option (zitadel.v1.auth_option) = {
            permission: "policy.write";
        };
    }

    // Removes the custom verify phone text of the organization
    // The default text of the IAM will trigger after
    rpc ResetCustomVerifyPhoneMessageTextToDefault(ResetCustomVerifyPhoneMessageTextToDefaultRequest) returns (ResetCustomVerifyPhoneMessageTextToDefaultResponse) {
        option (google.api.http) = {
            delete: "/text/message/verifyphone/{language}"
        };

        option (zitadel.v1.auth_option) = {
            permission: "policy.delete"
        };
    }

    //Returns the custom text for domain claimed message
    rpc GetCustomDomainClaimedMessageText(GetCustomDomainClaimedMessageTextRequest) returns (GetCustomDomainClaimedMessageTextResponse) {
        option (google.api.http) = {
            get: "/text/message/domainclaimed/{language}";
        };

        option (zitadel.v1.auth_option) = {
            permission: "policy.read";
        };
    }

    //Returns the custom text for domain claimed message
    rpc GetDefaultDomainClaimedMessageText(GetDefaultDomainClaimedMessageTextRequest) returns (GetDefaultDomainClaimedMessageTextResponse) {
        option (google.api.http) = {
            get: "/text/default/message/domainclaimed/{language}";
        };

        option (zitadel.v1.auth_option) = {
            permission: "policy.read";
        };
    }

    // Sets the custom text for domain claimed message
    // The Following Variables can be used:
    // {{.Domain}} {{.TempUsername}} {{.UserName}} {{.FirstName}} {{.LastName}} {{.NickName}} {{.DisplayName}} {{.LastEmail}} {{.VerifiedEmail}} {{.LastPhone}} {{.VerifiedPhone}} {{.PreferredLoginName}} {{.LoginNames}} {{.ChangeDate}} {{.CreationDate}}
    rpc SetCustomDomainClaimedMessageCustomText(SetCustomDomainClaimedMessageTextRequest) returns (SetCustomDomainClaimedMessageTextResponse) {
        option (google.api.http) = {
            put: "/text/message/domainclaimed/{language}";
            body: "*";
        };

        option (zitadel.v1.auth_option) = {
            permission: "policy.write";
        };
    }

    // Removes the custom domain claimed message text of the organization
    // The default text of the IAM will trigger after
    rpc ResetCustomDomainClaimedMessageTextToDefault(ResetCustomDomainClaimedMessageTextToDefaultRequest) returns (ResetCustomDomainClaimedMessageTextToDefaultResponse) {
        option (google.api.http) = {
            delete: "/text/message/domainclaimed/{language}"
        };

        option (zitadel.v1.auth_option) = {
            permission: "policy.delete"
        };
    }

    //Returns the custom text for passwordless link message
    rpc GetCustomPasswordlessRegistrationMessageText(GetCustomPasswordlessRegistrationMessageTextRequest) returns (GetCustomPasswordlessRegistrationMessageTextResponse) {
        option (google.api.http) = {
            get: "/text/message/passwordless_registration/{language}";
        };

        option (zitadel.v1.auth_option) = {
            permission: "policy.read";
        };
    }

    //Returns the custom text for passwordless link message
    rpc GetDefaultPasswordlessRegistrationMessageText(GetDefaultPasswordlessRegistrationMessageTextRequest) returns (GetDefaultPasswordlessRegistrationMessageTextResponse) {
        option (google.api.http) = {
            get: "/text/default/message/passwordless_registration/{language}";
        };

        option (zitadel.v1.auth_option) = {
            permission: "policy.read";
        };
    }

    // Sets the custom text for passwordless link message
    // The Following Variables can be used:
    // {{.UserName}} {{.FirstName}} {{.LastName}} {{.NickName}} {{.DisplayName}} {{.LastEmail}} {{.VerifiedEmail}} {{.LastPhone}} {{.VerifiedPhone}} {{.PreferredLoginName}} {{.LoginNames}} {{.ChangeDate}} {{.CreationDate}}
    rpc SetCustomPasswordlessRegistrationMessageCustomText(SetCustomPasswordlessRegistrationMessageTextRequest) returns (SetCustomPasswordlessRegistrationMessageTextResponse) {
        option (google.api.http) = {
            put: "/text/message/passwordless_registration/{language}";
            body: "*";
        };

        option (zitadel.v1.auth_option) = {
            permission: "policy.write";
        };
    }

    // Removes the custom passwordless link message text of the organization
    // The default text of the IAM will trigger after
    rpc ResetCustomPasswordlessRegistrationMessageTextToDefault(ResetCustomPasswordlessRegistrationMessageTextToDefaultRequest) returns (ResetCustomPasswordlessRegistrationMessageTextToDefaultResponse) {
        option (google.api.http) = {
            delete: "/text/message/passwordless_registration/{language}"
        };

        option (zitadel.v1.auth_option) = {
            permission: "policy.delete"
        };
    }

    //Returns the custom text for password change message
    rpc GetCustomPasswordChangeMessageText(GetCustomPasswordChangeMessageTextRequest) returns (GetCustomPasswordChangeMessageTextResponse) {
        option (google.api.http) = {
            get: "/text/message/password_change/{language}";
        };

        option (zitadel.v1.auth_option) = {
            permission: "policy.read";
        };
    }

    //Returns the custom text for password change link message
    rpc GetDefaultPasswordChangeMessageText(GetDefaultPasswordChangeMessageTextRequest) returns (GetDefaultPasswordChangeMessageTextResponse) {
        option (google.api.http) = {
            get: "/text/default/message/password_change/{language}";
        };

        option (zitadel.v1.auth_option) = {
            permission: "policy.read";
        };
    }

    // Sets the custom text for password change message
    // The Following Variables can be used:
    // {{.UserName}} {{.FirstName}} {{.LastName}} {{.NickName}} {{.DisplayName}} {{.LastEmail}} {{.VerifiedEmail}} {{.LastPhone}} {{.VerifiedPhone}} {{.PreferredLoginName}} {{.LoginNames}} {{.ChangeDate}} {{.CreationDate}}
    rpc SetCustomPasswordChangeMessageCustomText(SetCustomPasswordChangeMessageTextRequest) returns (SetCustomPasswordChangeMessageTextResponse) {
        option (google.api.http) = {
            put: "/text/message/password_change/{language}";
            body: "*";
        };

        option (zitadel.v1.auth_option) = {
            permission: "policy.write";
        };
    }

    // Removes the custom password change message text of the organization
    // The default text of the IAM will trigger after
    rpc ResetCustomPasswordChangeMessageTextToDefault(ResetCustomPasswordChangeMessageTextToDefaultRequest) returns (ResetCustomPasswordChangeMessageTextToDefaultResponse) {
        option (google.api.http) = {
            delete: "/text/message/password_change/{language}"
        };

        option (zitadel.v1.auth_option) = {
            permission: "policy.delete"
        };
    }

    //Returns the custom texts for login ui
    rpc GetCustomLoginTexts(GetCustomLoginTextsRequest) returns (GetCustomLoginTextsResponse) {
        option (google.api.http) = {
            get: "/text/login/{language}";
        };

        option (zitadel.v1.auth_option) = {
            permission: "policy.read";
        };
    }

    //Returns the custom texts for login ui
    rpc GetDefaultLoginTexts(GetDefaultLoginTextsRequest) returns (GetDefaultLoginTextsResponse) {
        option (google.api.http) = {
            get: "/text/default/login/{language}";
        };

        option (zitadel.v1.auth_option) = {
            permission: "policy.read";
        };
    }

    //Sets the default custom text for login UI
    //it impacts all organizations without customized login UI texts
    rpc SetCustomLoginText(SetCustomLoginTextsRequest) returns (SetCustomLoginTextsResponse) {
        option (google.api.http) = {
            put: "/text/login/{language}";
            body: "*";
        };

        option (zitadel.v1.auth_option) = {
            permission: "policy.write";
        };
    }

    // Removes the custom login text of the organization
    // The default text of the IAM will trigger after
    rpc ResetCustomLoginTextToDefault(ResetCustomLoginTextsToDefaultRequest) returns (ResetCustomLoginTextsToDefaultResponse) {
        option (google.api.http) = {
            delete: "/text/login/{language}"
        };

        option (zitadel.v1.auth_option) = {
            permission: "policy.delete"
        };
    }

    // Returns a identity provider configuration of the organization
    rpc GetOrgIDPByID(GetOrgIDPByIDRequest) returns (GetOrgIDPByIDResponse) {
        option (google.api.http) = {
            get: "/idps/{id}"
        };

        option (zitadel.v1.auth_option) = {
            permission: "org.idp.read"
        };
    }

    // Returns all identity provider configurations in the organization, which match the query
    // Limit should always be set, there is a default limit set by the service
    rpc ListOrgIDPs(ListOrgIDPsRequest) returns (ListOrgIDPsResponse) {
        option (google.api.http) = {
            post: "/idps/_search"
            body: "*"
        };

        option (zitadel.v1.auth_option) = {
            permission: "org.idp.read"
        };
    }

    // Add a new identity provider configuration in the organization
    // Provider must be OIDC compliant
    rpc AddOrgOIDCIDP(AddOrgOIDCIDPRequest) returns (AddOrgOIDCIDPResponse) {
        option (google.api.http) = {
            post: "/idps/oidc"
            body: "*"
        };

        option (zitadel.v1.auth_option) = {
            permission: "org.idp.write"
        };
    }

    // Add a new jwt identity provider configuration in the organization
    rpc AddOrgJWTIDP(AddOrgJWTIDPRequest) returns (AddOrgJWTIDPResponse) {
        option (google.api.http) = {
            post: "/idps/jwt"
            body: "*"
        };

        option (zitadel.v1.auth_option) = {
            permission: "org.idp.write"
        };
    }

    // Deactivate identity provider configuration
    // Users will not be able to use this provider for login (e.g Google, Microsoft, AD, etc)
    // Returns error if already deactivated
    rpc DeactivateOrgIDP(DeactivateOrgIDPRequest) returns (DeactivateOrgIDPResponse) {
        option (google.api.http) = {
            post: "/idps/{idp_id}/_deactivate"
            body: "*"
        };

        option (zitadel.v1.auth_option) = {
            permission: "org.idp.write"
        };
    }

    // Activate identity provider configuration
    // Returns error if not deactivated
    rpc ReactivateOrgIDP(ReactivateOrgIDPRequest) returns (ReactivateOrgIDPResponse) {
        option (google.api.http) = {
            post: "/idps/{idp_id}/_reactivate"
            body: "*"
        };

        option (zitadel.v1.auth_option) = {
            permission: "org.idp.write"
        };
    }

    // Removes identity provider configuration
    // Will remove all linked providers of this configuration on the users
    rpc RemoveOrgIDP(RemoveOrgIDPRequest) returns (RemoveOrgIDPResponse) {
        option (google.api.http) = {
            delete: "/idps/{idp_id}"
        };

        option (zitadel.v1.auth_option) = {
            permission: "org.idp.write"
        };
    }

    // Change the identity provider configuration of the organization
    rpc UpdateOrgIDP(UpdateOrgIDPRequest) returns (UpdateOrgIDPResponse) {
        option (google.api.http) = {
            put: "/idps/{idp_id}"
            body: "*"
        };

        option (zitadel.v1.auth_option) = {
            permission: "org.idp.write"
        };
    }

    // Change the OIDC identity provider configuration of the organization
    rpc UpdateOrgIDPOIDCConfig(UpdateOrgIDPOIDCConfigRequest) returns (UpdateOrgIDPOIDCConfigResponse) {
        option (google.api.http) = {
            put: "/idps/{idp_id}/oidc_config"
            body: "*"
        };

        option (zitadel.v1.auth_option) = {
            permission: "org.idp.write"
        };
    }

    // Change the JWT identity provider configuration of the organization
    rpc UpdateOrgIDPJWTConfig(UpdateOrgIDPJWTConfigRequest) returns (UpdateOrgIDPJWTConfigResponse) {
        option (google.api.http) = {
            put: "/idps/{idp_id}/jwt_config"
            body: "*"
        };

        option (zitadel.v1.auth_option) = {
            permission: "org.idp.write"
        };
    }

    // Returns all identity providers, which match the query
    // Limit should always be set, there is a default limit set by the service
    rpc ListProviders(ListProvidersRequest) returns (ListProvidersResponse) {
        option (google.api.http) = {
            post: "/idps/templates/_search"
            body: "*"
        };

        option (zitadel.v1.auth_option) = {
            permission: "org.idp.read"
        };
    }

    // Returns an identity provider of the organisation
    rpc GetProviderByID(GetProviderByIDRequest) returns (GetProviderByIDResponse) {
        option (google.api.http) = {
            get: "/idps/templates/{id}"
        };

        option (zitadel.v1.auth_option) = {
            permission: "org.idp.read"
        };
    }

<<<<<<< HEAD
    // Add a new OIDC identity provider in the organisation
    rpc AddGenericOIDCProvider(AddGenericOIDCProviderRequest) returns (AddGenericOIDCProviderResponse) {
        option (google.api.http) = {
            post: "/idps/generic_oidc"
=======
    // Add a new OAuth2 identity provider in the organisation
    rpc AddGenericOAuthProvider(AddGenericOAuthProviderRequest) returns (AddGenericOAuthProviderResponse) {
        option (google.api.http) = {
            post: "/idps/oauth"
>>>>>>> 737d14e8
            body: "*"
        };

        option (zitadel.v1.auth_option) = {
            permission: "org.idp.write"
        };
    }

<<<<<<< HEAD
    // Change an existing OIDC identity provider in the organisation
    rpc UpdateGenericOIDCProvider(UpdateGenericOIDCProviderRequest) returns (UpdateGenericOIDCProviderResponse) {
        option (google.api.http) = {
            put: "/idps/generic_oidc/{id}"
            body: "*"
        };

        option (zitadel.v1.auth_option) = {
            permission: "org.idp.write"
        };
    }

    // Add a new JWT identity provider in the organisation
    rpc AddJWTProvider(AddJWTProviderRequest) returns (AddJWTProviderResponse) {
        option (google.api.http) = {
            post: "/idps/generic_jwt"
            body: "*"
        };

        option (zitadel.v1.auth_option) = {
            permission: "org.idp.write"
        };
    }

    // Change an existing JWT identity provider in the organisation
    rpc UpdateJWTProvider(UpdateJWTProviderRequest) returns (UpdateJWTProviderResponse) {
        option (google.api.http) = {
            put: "/idps/generic_jwt/{id}"
=======
    // Change an existing OAuth2 identity provider in the organisation
    rpc UpdateGenericOAuthProvider(UpdateGenericOAuthProviderRequest) returns (UpdateGenericOAuthProviderResponse) {
        option (google.api.http) = {
            put: "/idps/oauth/{id}"
>>>>>>> 737d14e8
            body: "*"
        };

        option (zitadel.v1.auth_option) = {
            permission: "org.idp.write"
        };
    }

    // Add a new Google identity provider in the organisation
    rpc AddGoogleProvider(AddGoogleProviderRequest) returns (AddGoogleProviderResponse) {
        option (google.api.http) = {
            post: "/idps/google"
            body: "*"
        };

        option (zitadel.v1.auth_option) = {
            permission: "org.idp.write"
        };
    }

    // Change an existing Google identity provider in the organisation
    rpc UpdateGoogleProvider(UpdateGoogleProviderRequest) returns (UpdateGoogleProviderResponse) {
        option (google.api.http) = {
            put: "/idps/google/{id}"
            body: "*"
        };

        option (zitadel.v1.auth_option) = {
            permission: "org.idp.write"
        };
    }

    // Add a new LDAP identity provider in the organisation
    rpc AddLDAPProvider(AddLDAPProviderRequest) returns (AddLDAPProviderResponse) {
        option (google.api.http) = {
            post: "/idps/ldap"
            body: "*"
        };

        option (zitadel.v1.auth_option) = {
            permission: "org.idp.write"
        };
    }

    // Change an existing LDAP identity provider in the organisation
    rpc UpdateLDAPProvider(UpdateLDAPProviderRequest) returns (UpdateLDAPProviderResponse) {
        option (google.api.http) = {
            put: "/idps/ldap/{id}"
            body: "*"
        };

        option (zitadel.v1.auth_option) = {
            permission: "org.idp.write"
        };
    }

    // Remove an identity provider
    // Will remove all linked providers of this configuration on the users
    rpc DeleteProvider(DeleteProviderRequest) returns (DeleteProviderResponse) {
        option (google.api.http) = {
            delete: "/idps/templates/{id}"
        };

        option (zitadel.v1.auth_option) = {
            permission: "org.idp.write"
        };
    }

    rpc ListActions(ListActionsRequest) returns (ListActionsResponse) {
        option (google.api.http) = {
            post: "/actions/_search"
            body: "*"
        };

        option (zitadel.v1.auth_option) = {
            permission: "org.action.read"
        };
    }

    rpc GetAction(GetActionRequest) returns (GetActionResponse) {
        option (google.api.http) = {
            get: "/actions/{id}"
        };

        option (zitadel.v1.auth_option) = {
            permission: "org.action.read"
        };
    }

    rpc CreateAction(CreateActionRequest) returns (CreateActionResponse) {
        option (google.api.http) = {
            post: "/actions"
            body: "*"
        };

        option (zitadel.v1.auth_option) = {
            permission: "org.action.write"
        };
    }

    rpc UpdateAction(UpdateActionRequest) returns (UpdateActionResponse) {
        option (google.api.http) = {
            put: "/actions/{id}"
            body: "*"
        };

        option (zitadel.v1.auth_option) = {
            permission: "org.action.write"
        };
    }

    rpc DeactivateAction(DeactivateActionRequest) returns (DeactivateActionResponse) {
        option (google.api.http) = {
            post: "/actions/{id}/_deactivate"
            body: "*"
        };

        option (zitadel.v1.auth_option) = {
            permission: "org.action.write"
        };
    }

    rpc ReactivateAction(ReactivateActionRequest) returns (ReactivateActionResponse) {
        option (google.api.http) = {
            post: "/actions/{id}/_reactivate"
            body: "*"
        };

        option (zitadel.v1.auth_option) = {
            permission: "org.action.write"
        };
    }

    rpc DeleteAction(DeleteActionRequest) returns (DeleteActionResponse) {
        option (google.api.http) = {
            delete: "/actions/{id}"
            body: "*"
        };

        option (zitadel.v1.auth_option) = {
            permission: "org.action.delete"
        };
    }

    rpc ListFlowTypes(ListFlowTypesRequest) returns (ListFlowTypesResponse) {
        option (google.api.http) = {
            post: "/flows/types/_search"
        };

        option (zitadel.v1.auth_option) = {
            permission: "org.flow.read"
        };
    }

    rpc ListFlowTriggerTypes(ListFlowTriggerTypesRequest) returns (ListFlowTriggerTypesResponse) {
        option (google.api.http) = {
            post: "/flows/{type}/triggers/_search"
        };

        option (zitadel.v1.auth_option) = {
            permission: "org.flow.read"
        };
    }

    rpc GetFlow(GetFlowRequest) returns (GetFlowResponse) {
        option (google.api.http) = {
            get: "/flows/{type}"
        };

        option (zitadel.v1.auth_option) = {
            permission: "org.flow.read"
        };
    }

    rpc ClearFlow(ClearFlowRequest) returns (ClearFlowResponse) {
        option (google.api.http) = {
            post: "/flows/{type}/_clear"
        };

        option (zitadel.v1.auth_option) = {
            permission: "org.flow.delete"
        };
    }

    rpc SetTriggerActions(SetTriggerActionsRequest) returns (SetTriggerActionsResponse) {
        option (google.api.http) = {
            post: "/flows/{flow_type}/trigger/{trigger_type}"
            body: "*"
        };

        option (zitadel.v1.auth_option) = {
            permission: "org.flow.write"
        };
    }
}

//This is an empty request
message HealthzRequest {}

//This is an empty response
message HealthzResponse {}

//This is an empty request
message GetOIDCInformationRequest {}

message GetOIDCInformationResponse {
    string issuer = 1;
    string discovery_endpoint = 2;
}

//This is an empty request
message GetIAMRequest {}

message GetIAMResponse {
    //deprecated: use default_org_id instead
    string global_org_id = 1;
    string iam_project_id = 2;
    string default_org_id = 3;
}

//This is an empty request
message GetSupportedLanguagesRequest {}

message GetSupportedLanguagesResponse {
    repeated string languages = 1 [
        (grpc.gateway.protoc_gen_openapiv2.options.openapiv2_field) = {
            example: "[\"en\", \"de\", \"it\"]"
        }
    ];
}

message GetUserByIDRequest {
    string id = 1 [
        (validate.rules).string = {min_len: 1, max_len: 200},
        (google.api.field_behavior) = REQUIRED,
        (grpc.gateway.protoc_gen_openapiv2.options.openapiv2_field) = {
            min_length: 1;
            max_length: 200;
            example: "\"69629012906488334\"";
            description: "User ID of the user you like to get."
        }
    ];
}

message GetUserByIDResponse {
    zitadel.user.v1.User user = 1;
}

message GetUserByLoginNameGlobalRequest{
    string login_name = 1 [
        (validate.rules).string = {min_len: 1, max_len: 200},
        (grpc.gateway.protoc_gen_openapiv2.options.openapiv2_field) = {
            min_length: 1;
            max_length: 200;
            example: "\"minnie-mouse\"";
        }
    ];
}

message GetUserByLoginNameGlobalResponse {
    zitadel.user.v1.User user = 1;
}

message ListUsersRequest {
    //list limitations and ordering
    zitadel.v1.ListQuery query = 1;
    // the field the result is sorted
    zitadel.user.v1.UserFieldName sorting_column = 2;
    //criteria the client is looking for
    repeated zitadel.user.v1.SearchQuery queries = 3;
}

message ListUsersResponse {
    zitadel.v1.ListDetails details = 1;
    zitadel.user.v1.UserFieldName sorting_column = 2;
    repeated zitadel.user.v1.User result = 3;
}

message ListUserChangesRequest {
    //list limitations and ordering
    zitadel.change.v1.ChangeQuery query = 1;
    string user_id = 2 [(validate.rules).string = {min_len: 1, max_len: 200}];
}

message ListUserChangesResponse {
    reserved 1;
    reserved "details";
    // zitadel.v1.ListDetails details = 1; was always returned empty (as we cannot get the necessary info)
    repeated zitadel.change.v1.Change result = 2;
}

message IsUserUniqueRequest {
    string user_name = 1 [(validate.rules).string = {max_len: 200}];
    string email = 2 [(validate.rules).string = {max_len: 200}];
}

message IsUserUniqueResponse {
    bool is_unique = 1;
}

message AddHumanUserRequest {
    message Profile {
        string first_name = 1 [(validate.rules).string = {min_len: 1, max_len: 200}];
        string last_name = 2 [(validate.rules).string = {min_len: 1, max_len: 200}];
        string nick_name = 3 [(validate.rules).string = {max_len: 200}];
        string display_name = 4 [(validate.rules).string = {max_len: 200}];
        string preferred_language = 5 [(validate.rules).string = {max_len: 10}];
        zitadel.user.v1.Gender gender = 6;
    }
    message Email {
        string email = 1 [(validate.rules).string.email = true];
        bool is_email_verified = 2;
    }
    message Phone {
        // has to be a global number
        string phone = 1 [(validate.rules).string = {min_len: 1, max_len: 50, prefix: "+"}];
        bool is_phone_verified = 2;
    }

    string user_name = 1 [(validate.rules).string = {min_len: 1, max_len: 200}];

    Profile profile = 2 [(validate.rules).message.required = true];
    Email email = 3 [(validate.rules).message.required = true];
    Phone phone = 4;
    string initial_password = 5;
}

message AddHumanUserResponse {
    string user_id = 1;
    zitadel.v1.ObjectDetails details = 2;
}

// Describe my Import Human User Request
message ImportHumanUserRequest {
    message Profile {
        option (grpc.gateway.protoc_gen_openapiv2.options.openapiv2_schema) = {
            json_schema: {
                title: "Profile"
                description: "Profile includes the basic information of a user, like first name, last name, etc."
            }
        };
        string first_name = 1 [
            (validate.rules).string = {min_len: 1, max_len: 200},
            (google.api.field_behavior) = REQUIRED,
            (grpc.gateway.protoc_gen_openapiv2.options.openapiv2_field) = {
                min_length: 1;
                max_length: 200;
                example: "\"Minnie\"";
            }
        ];
        string last_name = 2 [
            (validate.rules).string = {min_len: 1, max_len: 200},
            (google.api.field_behavior) = REQUIRED,
            (grpc.gateway.protoc_gen_openapiv2.options.openapiv2_field) = {
                min_length: 1;
                max_length: 200;
                example: "\"Mouse\"";
            }
        ];
        string nick_name = 3 [
            (validate.rules).string = {max_len: 200},
            (grpc.gateway.protoc_gen_openapiv2.options.openapiv2_field) = {
                max_length: 200;
                example: "\"Mini\"";
            }
        ];
        string display_name = 4 [
            (validate.rules).string = {max_len: 200},
            (grpc.gateway.protoc_gen_openapiv2.options.openapiv2_field) = {
                max_length: 200;
                example: "\"Minnie Mouse\"";
            }
        ];
        string preferred_language = 5 [
            (validate.rules).string = {max_len: 10},
            (grpc.gateway.protoc_gen_openapiv2.options.openapiv2_field) = {
                max_length: 10;
                example: "\"en\"";
            }
        ];
        zitadel.user.v1.Gender gender = 6 [(grpc.gateway.protoc_gen_openapiv2.options.openapiv2_field) = {
            example: "\"GENDER_FEMALE\"";
        }];
    }
    message Email {
        option (grpc.gateway.protoc_gen_openapiv2.options.openapiv2_schema) = {
            json_schema: {
                title: "Email"
            }
        };
        string email = 1 [
            (validate.rules).string.email = true,
            (google.api.field_behavior) = REQUIRED,
            (grpc.gateway.protoc_gen_openapiv2.options.openapiv2_field) = {
                example: "\"minnie@mouse.com\"";
                description: "Object that contains the email address and a verified flag."
            }];
        bool is_email_verified = 2;
    }
    message Phone {
        option (grpc.gateway.protoc_gen_openapiv2.options.openapiv2_schema) = {
            json_schema: {
                title: "Phone"
                description: "Object that contains the number and a verified flag"
            }
        };
        string phone = 1 [
            (validate.rules).string = {min_len: 1, max_len: 50, prefix: "+"},
            (grpc.gateway.protoc_gen_openapiv2.options.openapiv2_field) = {
                description: "mobile phone number of the user. (use global pattern of spec https://tools.ietf.org/html/rfc3966)";
                min_length: 1;
                max_length: 50;
                example: "\"+41 71 000 00 00\"";
            }
        ];
        bool is_phone_verified = 2;
    }
    message HashedPassword{
        option (grpc.gateway.protoc_gen_openapiv2.options.openapiv2_schema) = {
            json_schema: {
                title: "Hashed Password",
                description: "Use this to import hashed passwords from another system."
            }
        };
        string value = 1;
        string algorithm = 2;
    }
    message IDP {
        string config_id = 1 [
            (validate.rules).string = {min_len: 1, max_len: 200},
            (grpc.gateway.protoc_gen_openapiv2.options.openapiv2_field) = {
                example: "\"idp-config-id\"";
                min_length: 1,
                max_length: 200,
                description: "The internal ID of the identity provider configured in ZITADEL."
            }
        ];
        string external_user_id = 2 [
            (validate.rules).string = {min_len: 1, max_len: 200},
            (grpc.gateway.protoc_gen_openapiv2.options.openapiv2_field) = {
                min_length: 1;
                max_length: 200;
                example: "\"idp-config-id\"";
                description: "The id of the user in the external identity provider"
            }
        ];
        string display_name = 3 [
            (validate.rules).string = {max_len: 200},
            (grpc.gateway.protoc_gen_openapiv2.options.openapiv2_field) = {
                max_length: 200,
                example: "\"minnie.mouse@gmail.com\"";
                description: "A display name ZITADEL can show on the linked provider."
            }
        ];
    }

    string user_name = 1 [
        (validate.rules).string = {min_len: 1, max_len: 200},
        (google.api.field_behavior) = REQUIRED,
        (grpc.gateway.protoc_gen_openapiv2.options.openapiv2_field) = {
            example: "\"minnie-mouse\"";
        }
    ];

    Profile profile = 2 [
        (validate.rules).message.required = true,
        (google.api.field_behavior) = REQUIRED
    ];
    Email email = 3 [
        (validate.rules).message.required = true,
        (google.api.field_behavior) = REQUIRED
    ];
    Phone phone = 4;
    string password = 5;
    HashedPassword hashed_password = 6;
    bool password_change_required = 7 [
        (grpc.gateway.protoc_gen_openapiv2.options.openapiv2_field) = {
            description: "If this is set to true, the user has to change the password on the next login.";
            example: "true";
        }
    ];
    bool request_passwordless_registration = 8 [
        (grpc.gateway.protoc_gen_openapiv2.options.openapiv2_field) = {
            description: "If this is set to true, you will get a link for the passwordless/passkey registration in the response.";
            example: "true";
        }
    ];
    string otp_code = 9;
    repeated IDP idps = 10 [
        (grpc.gateway.protoc_gen_openapiv2.options.openapiv2_field) = {
            title: "Identity Provider";
            description: "To link your user directly with an external identity provider (Identity brokering)"
        }
    ];
}

message ImportHumanUserResponse {
    message PasswordlessRegistration {
        string link = 1;
        //deprecated: use expiration instead
        google.protobuf.Duration lifetime = 2;
        google.protobuf.Duration expiration = 3;
    }

    string user_id = 1;
    zitadel.v1.ObjectDetails details = 2;
    PasswordlessRegistration passwordless_registration = 3;
}

message AddMachineUserRequest {
    string user_name = 1 [
        (validate.rules).string = {min_len: 1, max_len: 200},
        (google.api.field_behavior) = REQUIRED,
        (grpc.gateway.protoc_gen_openapiv2.options.openapiv2_field) = {
            min_length: 1;
            max_length: 200;
            example: "\"robot\"";
        }
    ];

    string name = 2 [
        (validate.rules).string = {min_len: 1, max_len: 200},
        (google.api.field_behavior) = REQUIRED,
        (grpc.gateway.protoc_gen_openapiv2.options.openapiv2_field) = {
            min_length: 1;
            max_length: 200;
            example: "\"My Machine Account\"";
        }
    ];
    string description = 3 [
        (validate.rules).string = {max_len: 500},
        (grpc.gateway.protoc_gen_openapiv2.options.openapiv2_field) = {
            max_length: 500;
            example: "\"First machine account used for API XY.\"";
        }
    ];

    zitadel.user.v1.AccessTokenType access_token_type = 4 [
        (validate.rules).enum = {defined_only: true}
    ];
}

message AddMachineUserResponse {
    string user_id = 1;
    zitadel.v1.ObjectDetails details = 2;
}

message DeactivateUserRequest {
    string id = 1 [
        (validate.rules).string = {min_len: 1, max_len: 200},
        (google.api.field_behavior) = REQUIRED,
        (grpc.gateway.protoc_gen_openapiv2.options.openapiv2_field) = {
            min_length: 1;
            max_length: 200;
            example: "\"69629012906488334\"";
        }
    ];
}

message DeactivateUserResponse {
    zitadel.v1.ObjectDetails details = 1;
}

message ReactivateUserRequest {
    string id = 1 [
        (validate.rules).string = {min_len: 1, max_len: 200},
        (google.api.field_behavior) = REQUIRED,
        (grpc.gateway.protoc_gen_openapiv2.options.openapiv2_field) = {
            min_length: 1;
            max_length: 200;
            example: "\"69629012906488334\"";
        }
    ];
}

message ReactivateUserResponse {
    zitadel.v1.ObjectDetails details = 1;
}

message LockUserRequest {
    string id = 1 [
        (validate.rules).string = {min_len: 1, max_len: 200},
        (google.api.field_behavior) = REQUIRED,
        (grpc.gateway.protoc_gen_openapiv2.options.openapiv2_field) = {
            min_length: 1;
            max_length: 200;
            example: "\"69629012906488334\"";
        }];
}

message LockUserResponse {
    zitadel.v1.ObjectDetails details = 1;
}

message UnlockUserRequest {
    string id = 1 [
        (validate.rules).string = {min_len: 1, max_len: 200},
        (google.api.field_behavior) = REQUIRED,
        (grpc.gateway.protoc_gen_openapiv2.options.openapiv2_field) = {
            min_length: 1;
            max_length: 200;
            example: "\"69629012906488334\"";
        }
    ];
}

message UnlockUserResponse {
    zitadel.v1.ObjectDetails details = 1;
}

message RemoveUserRequest {
    string id = 1 [
        (validate.rules).string = {min_len: 1, max_len: 200},
        (google.api.field_behavior) = REQUIRED,
        (grpc.gateway.protoc_gen_openapiv2.options.openapiv2_field) = {
            min_length: 1;
            max_length: 200;
            example: "\"69629012906488334\"";
        }];
}

message RemoveUserResponse {
    zitadel.v1.ObjectDetails details = 1;
}

message UpdateUserNameRequest {
    string user_id = 1 [
        (validate.rules).string = {min_len: 1, max_len: 200},
        (google.api.field_behavior) = REQUIRED,
        (grpc.gateway.protoc_gen_openapiv2.options.openapiv2_field) = {
            min_length: 1;
            max_length: 200;
            example: "\"69629012906488334\"";
        }];
    string user_name = 2 [
        (validate.rules).string = {min_len: 1, max_len: 200},
        (google.api.field_behavior) = REQUIRED,
        (grpc.gateway.protoc_gen_openapiv2.options.openapiv2_field) = {
            min_length: 1;
            max_length: 200;
            example: "\"minnie-mouse-updated\"";
        }];
}

message UpdateUserNameResponse {
    zitadel.v1.ObjectDetails details = 1;
}

message ListUserMetadataRequest {
    string id = 1 [(validate.rules).string = {min_len: 1, max_len: 200}];
    zitadel.v1.ListQuery query = 2;
    repeated zitadel.metadata.v1.MetadataQuery queries = 3 [
        (grpc.gateway.protoc_gen_openapiv2.options.openapiv2_field) = {
            title: "Medata Query"
            description: "Metadata object-specific queries."
        }];
}

message ListUserMetadataResponse {
    zitadel.v1.ListDetails details = 1;
    repeated zitadel.metadata.v1.Metadata result = 2;
}

message GetUserMetadataRequest {
    string id = 1 [(validate.rules).string = {min_len: 1, max_len: 200}];
    string key = 2 [(validate.rules).string = {min_len: 1, max_len: 200}];
}

message GetUserMetadataResponse {
    zitadel.metadata.v1.Metadata metadata = 1;
}

message SetUserMetadataRequest {
    string id = 1 [
        (validate.rules).string = {min_len: 1, max_len: 200},
        (grpc.gateway.protoc_gen_openapiv2.options.openapiv2_field) = {
            example: "\"my-user-id\"";
            min_length: 1,
            max_length: 200;
        }
    ];
    string key = 2 [
        (validate.rules).string = {min_len: 1, max_len: 200},
        (grpc.gateway.protoc_gen_openapiv2.options.openapiv2_field) = {
            example: "\"my-key\"";
            min_length: 1,
            max_length: 200;
        }
    ];
    bytes value = 3 [
        (validate.rules).bytes = {min_len: 1, max_len: 500000},
        (grpc.gateway.protoc_gen_openapiv2.options.openapiv2_field) = {
            description: "The value has to be base64 encoded.";
            example: "\"VGhpcyBpcyBteSB0ZXN0IHZhbHVl\"";
            min_length: 1,
            max_length: 500000;
        }
    ];
}

message SetUserMetadataResponse {
    string id = 1;
    zitadel.v1.ObjectDetails details = 2;
}

message BulkSetUserMetadataRequest {
    string id = 1 [(validate.rules).string = {min_len: 1, max_len: 200}];
    message Metadata {
        string key = 1 [(validate.rules).string = {min_len: 1, max_len: 200}];
        bytes value = 2 [(validate.rules).bytes = {min_len: 1, max_len: 500000}];
    }
    repeated Metadata metadata = 2 [
        (grpc.gateway.protoc_gen_openapiv2.options.openapiv2_field) = {
            title: "Medata (Key/Value)"
            description: "The values have to be base64 encoded.";
            example: "[{\"key\": \"test1\", \"value\": \"VGhpcyBpcyBteSBmaXJzdCB2YWx1ZQ==\"}, {\"key\": \"test2\", \"value\": \"VGhpcyBpcyBteSBzZWNvbmQgdmFsdWU=\"}]"
        }
    ];
}

message BulkSetUserMetadataResponse {
    zitadel.v1.ObjectDetails details = 1;
}

message RemoveUserMetadataRequest {
    string id = 1 [(validate.rules).string = {min_len: 1, max_len: 200}];
    string key = 2 [(validate.rules).string = {min_len: 1, max_len: 200}];
}

message RemoveUserMetadataResponse {
    zitadel.v1.ObjectDetails details = 1;
}

message BulkRemoveUserMetadataRequest {
    string id = 1 [(validate.rules).string = {min_len: 1, max_len: 200}];
    repeated string keys = 2 [
        (validate.rules).repeated.items.string = {min_len: 1, max_len: 200},
        (google.api.field_behavior) = REQUIRED,
        (grpc.gateway.protoc_gen_openapiv2.options.openapiv2_field) = {
            description: "A list of keys that should be removed"
            example: "[\"test1\", \"test2\"]"
        }
    ];
}

message BulkRemoveUserMetadataResponse {
    zitadel.v1.ObjectDetails details = 1;
}

message GetHumanProfileRequest {
    string user_id = 1 [(validate.rules).string = {min_len: 1, max_len: 200}];
}

message GetHumanProfileResponse {
    zitadel.v1.ObjectDetails details = 1;
    zitadel.user.v1.Profile profile = 2;
}

message UpdateHumanProfileRequest {
    string user_id = 1 [(validate.rules).string = {min_len: 1, max_len: 200}];

    string first_name = 2 [
        (validate.rules).string = {min_len: 1, max_len: 200},
        (google.api.field_behavior) = REQUIRED,
        (grpc.gateway.protoc_gen_openapiv2.options.openapiv2_field) = {
            min_length: 1;
            max_length: 200;
            example: "\"Gigi\"";
        }
    ];
    string last_name = 3 [
        (validate.rules).string = {min_len: 1, max_len: 200},
        (google.api.field_behavior) = REQUIRED,
        (grpc.gateway.protoc_gen_openapiv2.options.openapiv2_field) = {
            min_length: 1;
            max_length: 200;
            example: "\"Giraffe\"";
        }
    ];
    string nick_name = 4 [
        (validate.rules).string = {max_len: 200},
        (grpc.gateway.protoc_gen_openapiv2.options.openapiv2_field) = {
            max_length: 200;
            example: "\"Gigi\"";
        }
    ];
    string display_name = 5 [
        (validate.rules).string = {min_len: 1, max_len: 200},
        (grpc.gateway.protoc_gen_openapiv2.options.openapiv2_field) = {
            min_length: 1;
            max_length: 200;
            example: "\"Gigi\"";
        }
    ];
    string preferred_language = 6 [
        (validate.rules).string = {max_len: 10},
        (grpc.gateway.protoc_gen_openapiv2.options.openapiv2_field) = {
            max_length: 10;
            example: "\"en\"";
        }
    ];
    zitadel.user.v1.Gender gender = 7;
}

message UpdateHumanProfileResponse {
    zitadel.v1.ObjectDetails details = 1;
}

message GetHumanEmailRequest {
    string user_id = 1 [(validate.rules).string = {min_len: 1, max_len: 200}];
}

message GetHumanEmailResponse {
    zitadel.v1.ObjectDetails details = 1;
    zitadel.user.v1.Email email = 2;
}

message UpdateHumanEmailRequest {
    string user_id = 1 [(validate.rules).string = {min_len: 1, max_len: 200}];

    string email = 2 [
        (validate.rules).string.email = true,
        (grpc.gateway.protoc_gen_openapiv2.options.openapiv2_field) = {
            example: "\"gigi@zitadel.com\"";
        }
    ];
    bool is_email_verified = 3;
}

message UpdateHumanEmailResponse {
    zitadel.v1.ObjectDetails details = 1;
}

message ResendHumanInitializationRequest {
    string user_id = 1 [(validate.rules).string = {min_len: 1, max_len: 200}];
    string email = 2 [
        (validate.rules).string = {ignore_empty: true, email: true},
        (grpc.gateway.protoc_gen_openapiv2.options.openapiv2_field) = {
            example: "\"updated-email@test.com\"";
            description: "Send a new email address if the one set on the user is wrong or has a typo."
        }
    ];
}

message ResendHumanInitializationResponse {
    zitadel.v1.ObjectDetails details = 1;
}

message ResendHumanEmailVerificationRequest {
    string user_id = 1 [(validate.rules).string = {min_len: 1, max_len: 200}];
}

message ResendHumanEmailVerificationResponse {
    zitadel.v1.ObjectDetails details = 1;
}

message GetHumanPhoneRequest {
    string user_id = 1 [(validate.rules).string = {min_len: 1, max_len: 200}];
}

message GetHumanPhoneResponse {
    zitadel.v1.ObjectDetails details = 1;
    zitadel.user.v1.Phone phone = 2;
}

message UpdateHumanPhoneRequest {
    string user_id = 1 [(validate.rules).string = {min_len: 1, max_len: 200}];
    string phone = 2 [
        (validate.rules).string = {min_len: 1, max_len: 50, prefix: "+"},
        (google.api.field_behavior) = REQUIRED,
        (grpc.gateway.protoc_gen_openapiv2.options.openapiv2_field) = {
            description: "mobile phone number of the user. (use global pattern of spec https://tools.ietf.org/html/rfc3966)";
            min_length: 1;
            max_length: 50;
            example: "\"+41 71 000 00 00\"";
        }
    ];
    bool is_phone_verified = 3;
}

message UpdateHumanPhoneResponse {
    zitadel.v1.ObjectDetails details = 1;
}

message RemoveHumanPhoneRequest {
    string user_id = 1 [(validate.rules).string = {min_len: 1, max_len: 200}];
}

message RemoveHumanPhoneResponse {
    zitadel.v1.ObjectDetails details = 1;
}

message ResendHumanPhoneVerificationRequest {
    string user_id = 1 [(validate.rules).string = {min_len: 1, max_len: 200}];
}

message ResendHumanPhoneVerificationResponse {
    zitadel.v1.ObjectDetails details = 1;
}

message RemoveHumanAvatarRequest {
    string user_id = 1 [(validate.rules).string = {min_len: 1, max_len: 200}];
}

message RemoveHumanAvatarResponse {
    zitadel.v1.ObjectDetails details = 1;
}

message SetHumanInitialPasswordRequest {
    string user_id = 1 [(validate.rules).string.min_len = 1];
    string password = 2 [(validate.rules).string = {min_len: 1, max_len: 72}];
}

message SetHumanInitialPasswordResponse {
    zitadel.v1.ObjectDetails details = 1;
}

message SetHumanPasswordRequest {
    string user_id = 1 [(validate.rules).string.min_len = 1];
    string password = 2 [
        (validate.rules).string = {min_len: 1, max_len: 72},
        (google.api.field_behavior) = REQUIRED,
        (grpc.gateway.protoc_gen_openapiv2.options.openapiv2_field) = {
            min_length: 1;
            max_length: 72;
            example: "\"MyNewPassword1234!\"";
        }
    ];
    bool no_change_required = 3;
}

message SetHumanPasswordResponse {
    zitadel.v1.ObjectDetails details = 1;
}

message SendHumanResetPasswordNotificationRequest {
    enum Type {
        TYPE_EMAIL = 0;
        TYPE_SMS = 1;
    }
    string user_id = 1 [(validate.rules).string = {min_len: 1, max_len: 200}];
    Type type = 2 [(validate.rules).enum.defined_only = true];
}

message SendHumanResetPasswordNotificationResponse {
    zitadel.v1.ObjectDetails details = 1;
}

message ListHumanAuthFactorsRequest {
    string user_id = 1 [(validate.rules).string = {min_len: 1, max_len: 200}];
}

message ListHumanAuthFactorsResponse {
    repeated zitadel.user.v1.AuthFactor result = 1;
}

message RemoveHumanAuthFactorOTPRequest {
    string user_id = 1 [(validate.rules).string = {min_len: 1, max_len: 200}];
}

message RemoveHumanAuthFactorOTPResponse {
    zitadel.v1.ObjectDetails details = 1;
}

message RemoveHumanAuthFactorU2FRequest {
    string user_id = 1 [(validate.rules).string = {min_len: 1, max_len: 200}];
    string token_id = 2 [(validate.rules).string = {min_len: 1, max_len: 200}];
}

message RemoveHumanAuthFactorU2FResponse {
    zitadel.v1.ObjectDetails details = 1;
}

message ListHumanPasswordlessRequest {
    string user_id = 1 [(validate.rules).string = {min_len: 1, max_len: 200}];
}

message ListHumanPasswordlessResponse {
    repeated zitadel.user.v1.WebAuthNToken result = 1;
}

message AddPasswordlessRegistrationRequest {
    string user_id = 1 [(validate.rules).string = {min_len: 1, max_len: 200}];
}

message AddPasswordlessRegistrationResponse {
    zitadel.v1.ObjectDetails details = 1;
    string link = 2;
    google.protobuf.Duration expiration = 3;
}

message SendPasswordlessRegistrationRequest {
    string user_id = 1 [(validate.rules).string = {min_len: 1, max_len: 200}];
}

message SendPasswordlessRegistrationResponse {
    zitadel.v1.ObjectDetails details = 1;
}

message RemoveHumanPasswordlessRequest {
    string user_id = 1 [(validate.rules).string = {min_len: 1, max_len: 200}];
    string token_id = 2 [(validate.rules).string = {min_len: 1, max_len: 200}];
}

message RemoveHumanPasswordlessResponse {
    zitadel.v1.ObjectDetails details = 1;
}

message UpdateMachineRequest {
    string user_id = 1 [(validate.rules).string = {min_len: 1, max_len: 200}];
    string description = 2 [(validate.rules).string.max_len = 500];
    string name = 3 [(validate.rules).string = {min_len: 1, max_len: 200}];
    zitadel.user.v1.AccessTokenType access_token_type = 4 [(validate.rules).enum = {defined_only: true}];
}

message UpdateMachineResponse {
    zitadel.v1.ObjectDetails details = 1;
}

message GenerateMachineSecretRequest {
    string user_id = 1 [(validate.rules).string.min_len = 1];
}

message GenerateMachineSecretResponse {
    string client_id = 1;
    string client_secret = 2;
    zitadel.v1.ObjectDetails details = 3;
}

message RemoveMachineSecretRequest {
    string user_id = 1 [(validate.rules).string = {min_len: 1, max_len: 200}];
}

message RemoveMachineSecretResponse {
    zitadel.v1.ObjectDetails details = 1;
}

message GetMachineKeyByIDsRequest {
    string user_id = 1 [(validate.rules).string = {min_len: 1, max_len: 200}];
    string key_id = 2 [(validate.rules).string = {min_len: 1, max_len: 200}];
}

message GetMachineKeyByIDsResponse {
    zitadel.authn.v1.Key key = 1;
}

message ListMachineKeysRequest {
    string user_id = 1 [(validate.rules).string = {min_len: 1, max_len: 200}];
    //list limitations and ordering
    zitadel.v1.ListQuery query = 2;
}

message ListMachineKeysResponse {
    zitadel.v1.ListDetails details = 1;
    repeated zitadel.authn.v1.Key result = 2;
}

message AddMachineKeyRequest {
    string user_id = 1 [(validate.rules).string.min_len = 1];
    zitadel.authn.v1.KeyType type = 2 [
        (validate.rules).enum = {defined_only: true, not_in: [0]},
        (grpc.gateway.protoc_gen_openapiv2.options.openapiv2_field) = {
            example: "\"KEY_TYPE_JSON\"";
            description: "The date the key will expire and no logins will be possible";
        }
    ];
    google.protobuf.Timestamp expiration_date = 3 [
        (grpc.gateway.protoc_gen_openapiv2.options.openapiv2_field) = {
            example: "\"2519-04-01T08:45:00.000000Z\"";
            description: "The date the key will expire and no logins will be possible";
        }
    ];
}

message AddMachineKeyResponse {
    string key_id = 1;
    bytes key_details = 2;
    zitadel.v1.ObjectDetails details = 3;
}

message RemoveMachineKeyRequest {
    string user_id = 1 [(validate.rules).string = {min_len: 1, max_len: 200}];
    string key_id = 2 [(validate.rules).string = {min_len: 1, max_len: 200}];
}

message RemoveMachineKeyResponse {
    zitadel.v1.ObjectDetails details = 1;
}

message GetPersonalAccessTokenByIDsRequest {
    string user_id = 1 [(validate.rules).string = {min_len: 1, max_len: 200}];
    string token_id = 2 [(validate.rules).string = {min_len: 1, max_len: 200}];
}

message GetPersonalAccessTokenByIDsResponse {
    zitadel.user.v1.PersonalAccessToken token = 1;
}

message ListPersonalAccessTokensRequest {
    string user_id = 1 [(validate.rules).string = {min_len: 1, max_len: 200}];
    //list limitations and ordering
    zitadel.v1.ListQuery query = 2;
}

message ListPersonalAccessTokensResponse {
    zitadel.v1.ListDetails details = 1;
    repeated zitadel.user.v1.PersonalAccessToken result = 2;
}

message AddPersonalAccessTokenRequest {
    string user_id = 1 [(validate.rules).string.min_len = 1];
    google.protobuf.Timestamp expiration_date = 2 [
        (grpc.gateway.protoc_gen_openapiv2.options.openapiv2_field) = {
            example: "\"2519-04-01T08:45:00.000000Z\"";
            description: "The date the token will expire and no logins will be possible";
        }
    ];
}

message AddPersonalAccessTokenResponse {
    string token_id = 1;
    string token = 2;
    zitadel.v1.ObjectDetails details = 3;
}

message RemovePersonalAccessTokenRequest {
    string user_id = 1 [(validate.rules).string = {min_len: 1, max_len: 200}];
    string token_id = 2 [(validate.rules).string = {min_len: 1, max_len: 200}];
}

message RemovePersonalAccessTokenResponse {
    zitadel.v1.ObjectDetails details = 1;
}

message ListHumanLinkedIDPsRequest {
    string user_id = 1 [(validate.rules).string = {min_len: 1, max_len: 200}];
    //list limitations and ordering
    zitadel.v1.ListQuery query = 2;
}

message ListHumanLinkedIDPsResponse {
    zitadel.v1.ListDetails details = 1;
    repeated zitadel.idp.v1.IDPUserLink result = 2;
}

message RemoveHumanLinkedIDPRequest {
    string user_id = 1 [(validate.rules).string = {min_len: 1, max_len: 200}];
    string idp_id = 2 [(validate.rules).string = {min_len: 1, max_len: 200}];
    string linked_user_id = 3 [(validate.rules).string = {min_len: 1, max_len: 200}];
}

message RemoveHumanLinkedIDPResponse {
    zitadel.v1.ObjectDetails details = 1;
}

message ListUserMembershipsRequest {
    //list limitations and ordering
    string user_id = 1 [(validate.rules).string = {min_len: 1, max_len: 200}];
    //the field the result is sorted
    zitadel.v1.ListQuery query = 2;
    //criteria the client is looking for
    repeated zitadel.user.v1.MembershipQuery queries = 3;
}

message ListUserMembershipsResponse {
    zitadel.v1.ListDetails details = 1;
    repeated zitadel.user.v1.Membership result = 2;
}

//This is an empty request
message GetMyOrgRequest {}

message GetMyOrgResponse {
    zitadel.org.v1.Org org = 1;
}

message GetOrgByDomainGlobalRequest {
    string domain = 1 [
        (validate.rules).string = {min_len: 1, max_len: 200} ,
        (google.api.field_behavior) = REQUIRED,
        (grpc.gateway.protoc_gen_openapiv2.options.openapiv2_field) = {
            min_length: 1;
            max_length: 200;
            example: "\"zitadel.cloud\"";
        }
    ];
}

message ListOrgChangesRequest {
    //list limitations and ordering
    zitadel.change.v1.ChangeQuery query = 1;
}

message ListOrgChangesResponse {
    reserved 1;
    reserved "details";
    // zitadel.v1.ListDetails details = 1; was always returned empty (as we cannot get the necessary info)
    repeated zitadel.change.v1.Change result = 2;
}

message GetOrgByDomainGlobalResponse {
    zitadel.org.v1.Org org = 1;
}

message AddOrgRequest {
    string name = 1 [
        (validate.rules).string = {min_len: 1, max_len: 200},
        (google.api.field_behavior) = REQUIRED,
        (grpc.gateway.protoc_gen_openapiv2.options.openapiv2_field) = {
            min_length: 1;
            max_length: 200;
            example: "\"Customer A\"";
        }
    ];
}

message AddOrgResponse {
    string id = 1 [
        (grpc.gateway.protoc_gen_openapiv2.options.openapiv2_field) = {
            example: "\"69629026806489455\"";
        }
    ];
    zitadel.v1.ObjectDetails details = 2;
}

message UpdateOrgRequest {
    string name = 1 [
        (validate.rules).string = {min_len: 1, max_len: 200},
        (google.api.field_behavior) = REQUIRED,
        (grpc.gateway.protoc_gen_openapiv2.options.openapiv2_field) = {
            min_length: 1;
            max_length: 200;
            example: "\"Customer 1\"";
        }
    ];
}

message UpdateOrgResponse {
    zitadel.v1.ObjectDetails details = 1;
}

//This is an empty request
message DeactivateOrgRequest {}

message DeactivateOrgResponse {
    zitadel.v1.ObjectDetails details = 1;
}

//This is an empty request
message ReactivateOrgRequest {}

message ReactivateOrgResponse {
    zitadel.v1.ObjectDetails details = 1;
}

message RemoveOrgRequest {}

message RemoveOrgResponse {
    zitadel.v1.ObjectDetails details = 1;
}

message ListOrgDomainsRequest {
    //list limitations and ordering
    zitadel.v1.ListQuery query = 1;
    //criteria the client is looking for
    repeated zitadel.org.v1.DomainSearchQuery queries = 2;
}

message ListOrgDomainsResponse {
    zitadel.v1.ListDetails details = 1;
    repeated zitadel.org.v1.Domain result = 2;
}

message AddOrgDomainRequest {
    string domain = 1 [(validate.rules).string = {min_len: 1, max_len: 200}];
}

message AddOrgDomainResponse {
    zitadel.v1.ObjectDetails details = 1;
}

message RemoveOrgDomainRequest {
    string domain = 1 [(validate.rules).string = {min_len: 1, max_len: 200}];
}

message RemoveOrgDomainResponse {
    zitadel.v1.ObjectDetails details = 1;
}

message GenerateOrgDomainValidationRequest {
    string domain = 1 [(validate.rules).string = {min_len: 1, max_len: 200}];
    zitadel.org.v1.DomainValidationType type = 2 [(validate.rules).enum = {defined_only: true, not_in: [0]}];
}

message GenerateOrgDomainValidationResponse {
    string token = 1;
    string url = 2;
}

message ValidateOrgDomainRequest {
    string domain = 1 [(validate.rules).string = {min_len: 1, max_len: 200}];
}

message ValidateOrgDomainResponse {
    zitadel.v1.ObjectDetails details = 1;
}

message SetPrimaryOrgDomainRequest {
    string domain = 1 [(validate.rules).string = {min_len: 1, max_len: 200}];
}

message SetPrimaryOrgDomainResponse {
    zitadel.v1.ObjectDetails details = 1;
}

//This is an empty request
message ListOrgMemberRolesRequest {}

message ListOrgMemberRolesResponse {
    repeated string result = 1;
}

message ListOrgMembersRequest {
    //list limitations and ordering
    zitadel.v1.ListQuery query = 1;
    //criteria the client is looking for
    repeated zitadel.member.v1.SearchQuery queries = 2;
}

message ListOrgMembersResponse {
    //list limitations and ordering
    zitadel.v1.ListDetails details = 1;
    //criteria the client is looking for
    repeated zitadel.member.v1.Member result = 2;
}

message AddOrgMemberRequest {
    string user_id = 1 [(validate.rules).string = {min_len: 1, max_len: 200}];
    repeated string roles = 2;
}
message AddOrgMemberResponse {
    zitadel.v1.ObjectDetails details = 1;
}

message UpdateOrgMemberRequest {
    string user_id = 1 [(validate.rules).string = {min_len: 1, max_len: 200}];
    repeated string roles = 2;
}

message UpdateOrgMemberResponse {
    zitadel.v1.ObjectDetails details = 1;
}

message RemoveOrgMemberRequest {
    string user_id = 1 [(validate.rules).string = {min_len: 1, max_len: 200}];
}

message RemoveOrgMemberResponse {
    zitadel.v1.ObjectDetails details = 1;
}

message ListOrgMetadataRequest {
    zitadel.v1.ListQuery query = 1;
    repeated zitadel.metadata.v1.MetadataQuery queries = 2 [
        (grpc.gateway.protoc_gen_openapiv2.options.openapiv2_field) = {
            title: "Medata Query"
            description: "Metadata object specific queries."
        }];
}

message ListOrgMetadataResponse {
    zitadel.v1.ListDetails details = 1;
    repeated zitadel.metadata.v1.Metadata result = 2;
}

message GetOrgMetadataRequest {
    string key = 1 [(validate.rules).string = {min_len: 1, max_len: 200}];
}

message GetOrgMetadataResponse {
    zitadel.metadata.v1.Metadata metadata = 1;
}

message SetOrgMetadataRequest {
    string key = 1 [
        (validate.rules).string = {min_len: 1, max_len: 200},
        (grpc.gateway.protoc_gen_openapiv2.options.openapiv2_field) = {
            example: "\"key1\"";
            min_length: 1,
            max_length: 200;
        }
    ];
    bytes value = 2 [
        (validate.rules).bytes = {min_len: 1, max_len: 500000},
        (grpc.gateway.protoc_gen_openapiv2.options.openapiv2_field) = {
            description: "The value has to be base64 encoded.";
            example: "\"VGhpcyBpcyBteSB0ZXN0IHZhbHVl\"";
            min_length: 1,
            max_length: 500000;
        }
    ];
}

message SetOrgMetadataResponse {
    zitadel.v1.ObjectDetails details = 1;
}

message BulkSetOrgMetadataRequest {
    message Metadata {
        string key = 1 [(validate.rules).string = {min_len: 1, max_len: 200}];
        bytes value = 2 [(validate.rules).bytes = {min_len: 1, max_len: 500000}];
    }
    repeated Metadata metadata = 1 [
        (grpc.gateway.protoc_gen_openapiv2.options.openapiv2_field) = {
            title: "Medata (Key/Value)"
            description: "The values have to be base64 encoded.";
            example: "[{\"key\": \"test1\", \"value\": \"VGhpcyBpcyBteSBmaXJzdCB2YWx1ZQ==\"}, {\"key\": \"test2\", \"value\": \"VGhpcyBpcyBteSBzZWNvbmQgdmFsdWU=\"}]"
        }
    ];
}

message BulkSetOrgMetadataResponse {
    zitadel.v1.ObjectDetails details = 1;
}

message RemoveOrgMetadataRequest {
    string key = 1 [(validate.rules).string = {min_len: 1, max_len: 200}];
}

message RemoveOrgMetadataResponse {
    zitadel.v1.ObjectDetails details = 1;
}

message BulkRemoveOrgMetadataRequest {
    repeated string keys = 1 [(validate.rules).repeated.items.string = {min_len: 1, max_len: 200}];
}

message BulkRemoveOrgMetadataResponse {
    zitadel.v1.ObjectDetails details = 1;
}

message GetProjectByIDRequest {
    string id = 1 [(validate.rules).string = {min_len: 1, max_len: 200}];
}

message GetProjectByIDResponse {
    zitadel.project.v1.Project project = 1;
}

message GetGrantedProjectByIDRequest {
    string project_id = 1 [(validate.rules).string = {min_len: 1, max_len: 200}];
    string grant_id = 2 [(validate.rules).string = {min_len: 1, max_len: 200}];
}

message GetGrantedProjectByIDResponse {
    zitadel.project.v1.GrantedProject granted_project = 1;
}

message ListProjectsRequest {
    //list limitations and ordering
    zitadel.v1.ListQuery query = 1;
    //criteria the client is looking for
    repeated zitadel.project.v1.ProjectQuery queries = 2;
}

message ListProjectsResponse {
    zitadel.v1.ListDetails details = 1;
    repeated zitadel.project.v1.Project result = 2;
}

message ListGrantedProjectsRequest {
    //list limitations and ordering
    zitadel.v1.ListQuery query = 1;
    //criteria the client is looking for
    repeated zitadel.project.v1.ProjectQuery queries = 2;
}

message ListGrantedProjectsResponse {
    zitadel.v1.ListDetails details = 1;
    repeated zitadel.project.v1.GrantedProject result = 2;
}

message ListProjectChangesRequest {
    //list limitations and ordering
    zitadel.change.v1.ChangeQuery query = 1;
    string project_id = 2 [(validate.rules).string = {min_len: 1, max_len: 200}];
}

message ListProjectChangesResponse {
    reserved 1;
    reserved "details";
    // zitadel.v1.ListDetails details = 1; was always returned empty (as we cannot get the necessary info)
    repeated zitadel.change.v1.Change result = 2;
}

message AddProjectRequest {
    string name = 1 [
        (validate.rules).string = {min_len: 1, max_len: 200},
        (google.api.field_behavior) = REQUIRED,
        (grpc.gateway.protoc_gen_openapiv2.options.openapiv2_field) = {
            min_length: 1;
            max_length: 200;
            example: "\"MyProject\"";
        }
    ];
    bool project_role_assertion = 2 [
        (grpc.gateway.protoc_gen_openapiv2.options.openapiv2_field) = {
            description: "Enable this setting to have role information included in the user info endpoint. It is also dependent on your application settings to include it in tokens and other types.";
        }
    ];
    bool project_role_check = 3 [
        (grpc.gateway.protoc_gen_openapiv2.options.openapiv2_field) = {
            description: "When enabled ZITADEL will check if a user has a role of this project assigned when login into an application of this project.";
        }
    ];
    bool has_project_check = 4 [
        (grpc.gateway.protoc_gen_openapiv2.options.openapiv2_field) = {
            description: "When enabled ZITADEL will check if the organization of the user, that is trying to log in, has a grant to this project.";
        }
    ];
    zitadel.project.v1.PrivateLabelingSetting private_labeling_setting = 5 [
        (validate.rules).enum = {defined_only: true},
        (grpc.gateway.protoc_gen_openapiv2.options.openapiv2_field) = {
            description: "Define which private labeling/branding should trigger when getting to a login of this project.";
        }
    ];
}

message AddProjectResponse {
    string id = 1 [
        (grpc.gateway.protoc_gen_openapiv2.options.openapiv2_field) = {
            example: "\"98729028932384528\"";
        }
    ];
    zitadel.v1.ObjectDetails details = 2;
}

message UpdateProjectRequest {
    string id = 1 [
        (validate.rules).string = {min_len: 1, max_len: 200}
    ];
    string name = 2  [
        (validate.rules).string = {min_len: 1, max_len: 200},
        (google.api.field_behavior) = REQUIRED,
        (grpc.gateway.protoc_gen_openapiv2.options.openapiv2_field) = {
            min_length: 1;
            max_length: 200;
            example: "\"MyProject-Updated\"";
        }
    ];
    bool project_role_assertion = 3 [
        (grpc.gateway.protoc_gen_openapiv2.options.openapiv2_field) = {
            description: "Enable this setting to have role information included in the user info endpoint. It is also dependent on your application settings to include it in tokens and other types.";
        }
    ];
    bool project_role_check = 4 [
        (grpc.gateway.protoc_gen_openapiv2.options.openapiv2_field) = {
            description: "When enabled ZITADEL will check if a user has a role of this project assigned when login into an application of this project.";
        }
    ];
    bool has_project_check = 5 [
        (grpc.gateway.protoc_gen_openapiv2.options.openapiv2_field) = {
            description: "When enabled ZITADEL will check if the organization of the user, that is trying to log in, has a grant to this project.";
        }
    ];
    zitadel.project.v1.PrivateLabelingSetting private_labeling_setting = 6 [
        (validate.rules).enum = {defined_only: true},
        (grpc.gateway.protoc_gen_openapiv2.options.openapiv2_field) = {
            description: "Define which private labeling/branding should trigger when getting to a login of this project.";
        }
    ];
}

message UpdateProjectResponse {
    zitadel.v1.ObjectDetails details = 1;
}

message DeactivateProjectRequest {
    string id = 1 [(validate.rules).string = {min_len: 1, max_len: 200}];
}

message DeactivateProjectResponse {
    zitadel.v1.ObjectDetails details = 1;
}

message ReactivateProjectRequest {
    string id = 1 [(validate.rules).string = {min_len: 1, max_len: 200}];
}

message ReactivateProjectResponse {
    zitadel.v1.ObjectDetails details = 1;
}

message RemoveProjectRequest {
    string id = 1 [(validate.rules).string = {min_len: 1, max_len: 200}];
}

message RemoveProjectResponse {
    zitadel.v1.ObjectDetails details = 1;
}

//This is an empty request
message ListProjectMemberRolesRequest {}

message ListProjectMemberRolesResponse {
    zitadel.v1.ListDetails details = 1;
    repeated string result = 2;
}

message AddProjectRoleRequest {
    string project_id = 1 [
        (validate.rules).string = {min_len: 1, max_len: 200}
    ];
    string role_key = 2 [
        (validate.rules).string = {min_len: 1, max_len: 200},
        (google.api.field_behavior) = REQUIRED,
        (grpc.gateway.protoc_gen_openapiv2.options.openapiv2_field) = {
            min_length: 1;
            max_length: 200;
            example: "\"ADMIN\"";
            description: "The key is the only relevant attribute for ZITADEL regarding the authorization checks."
        }
    ];
    string display_name = 3 [
        (validate.rules).string = {min_len: 1, max_len: 200},
        (google.api.field_behavior) = REQUIRED,
        (grpc.gateway.protoc_gen_openapiv2.options.openapiv2_field) = {
            min_length: 1;
            max_length: 200;
            example: "\"Administrator\"";
        }
    ];
    string group = 4 [
        (validate.rules).string = {max_len: 200},
        (grpc.gateway.protoc_gen_openapiv2.options.openapiv2_field) = {
            max_length: 200;
            example: "\"Admins\"";
            description: "The group is only used for display purposes. That you have better handling, like giving all the roles from a group to a user.";
        }
    ];
}

message AddProjectRoleResponse {
    zitadel.v1.ObjectDetails details = 1;
}

message BulkAddProjectRolesRequest {
    message Role {
        string key = 1 [(validate.rules).string = {min_len: 1, max_len: 200}];
        string display_name = 2 [(validate.rules).string = {min_len: 1, max_len: 200}];
        string group = 3 [(validate.rules).string = {max_len: 200}];
    }

    string project_id = 1 [(validate.rules).string = {min_len: 1, max_len: 200}];
    repeated Role roles = 2  [
        (grpc.gateway.protoc_gen_openapiv2.options.openapiv2_field) = {
            title: "Roles"
            example: "[{\"key\": \"ADMIN\", \"display_name\": \"Administrator\"}, {\"key\": \"SUPPORT\", \"display_name\": \"Supporter\"}]"
        }
    ];;
}

message BulkAddProjectRolesResponse {
    zitadel.v1.ObjectDetails details = 1;
}

message UpdateProjectRoleRequest {
    string project_id = 1 [(validate.rules).string = {min_len: 1, max_len: 200}];
    string role_key = 2 [
        (validate.rules).string = {min_len: 1, max_len: 200},
        (google.api.field_behavior) = REQUIRED,
        (grpc.gateway.protoc_gen_openapiv2.options.openapiv2_field) = {
            min_length: 1;
            max_length: 200;
            example: "\"ADMIN\"";
            description: "The key is the only relevant attribute for ZITADEL regarding the authorization checks."
        }
    ];
    string display_name = 3 [
        (validate.rules).string = {min_len: 1, max_len: 200},
        (google.api.field_behavior) = REQUIRED,
        (grpc.gateway.protoc_gen_openapiv2.options.openapiv2_field) = {
            min_length: 1;
            max_length: 200;
            example: "\"Administrator\"";
        }
    ];
    string group = 4 [
        (validate.rules).string = {max_len: 200},
        (grpc.gateway.protoc_gen_openapiv2.options.openapiv2_field) = {
            max_length: 200;
            example: "\"Admins\"";
            description: "The group is only used for display purposes. That you have better handling, like giving all the roles from a group to a user.";
        }
    ];
}

message UpdateProjectRoleResponse {
    zitadel.v1.ObjectDetails details = 1;
}

message RemoveProjectRoleRequest {
    string project_id = 1 [(validate.rules).string = {min_len: 1, max_len: 200}];
    string role_key = 2 [(validate.rules).string = {min_len: 1, max_len: 200}];
}

message RemoveProjectRoleResponse {
    zitadel.v1.ObjectDetails details = 1;
}

message ListProjectRolesRequest {
    string project_id = 1 [(validate.rules).string = {min_len: 1, max_len: 200}];
    //list limitations and ordering
    zitadel.v1.ListQuery query = 2;
    //criteria the client is looking for
    repeated zitadel.project.v1.RoleQuery queries = 3;
}

message ListProjectRolesResponse {
    zitadel.v1.ListDetails details = 1;
    repeated zitadel.project.v1.Role result = 2;
}

message ListGrantedProjectRolesRequest {
    string project_id = 1 [(validate.rules).string = {min_len: 1, max_len: 200}];
    string grant_id = 2 [(validate.rules).string = {min_len: 1, max_len: 200}];
    //list limitations and ordering
    zitadel.v1.ListQuery query = 3;
    //criteria the client is looking for
    repeated zitadel.project.v1.RoleQuery queries = 4;
}

message ListGrantedProjectRolesResponse {
    zitadel.v1.ListDetails details = 1;
    repeated zitadel.project.v1.Role result = 2;
}

message ListProjectMembersRequest {
    string project_id = 1 [(validate.rules).string = {min_len: 1, max_len: 200}];
    //list limitations and ordering
    zitadel.v1.ListQuery query = 2;
    //criteria the client is looking for
    repeated zitadel.member.v1.SearchQuery queries = 3;
}

message ListProjectMembersResponse {
    zitadel.v1.ListDetails details = 1;
    repeated zitadel.member.v1.Member result = 2;
}

message AddProjectMemberRequest {
    string project_id = 1 [(validate.rules).string = {min_len: 1, max_len: 200}];
    string user_id = 2 [(validate.rules).string = {min_len: 1, max_len: 200}];
    repeated string roles = 3;
}

message AddProjectMemberResponse {
    zitadel.v1.ObjectDetails details = 1;
}

message UpdateProjectMemberRequest {
    string project_id = 1 [(validate.rules).string = {min_len: 1, max_len: 200}];
    string user_id = 2 [(validate.rules).string = {min_len: 1, max_len: 200}];
    repeated string roles = 3;
}

message UpdateProjectMemberResponse {
    zitadel.v1.ObjectDetails details = 1;
}

message RemoveProjectMemberRequest {
    string project_id = 1 [(validate.rules).string = {min_len: 1, max_len: 200}];
    string user_id = 2 [(validate.rules).string = {min_len: 1, max_len: 200}];
}

message RemoveProjectMemberResponse {
    zitadel.v1.ObjectDetails details = 1;
}

message GetAppByIDRequest {
    string project_id = 1 [(validate.rules).string = {min_len: 1, max_len: 200}];
    string app_id = 2 [(validate.rules).string = {min_len: 1, max_len: 200}];
}

message GetAppByIDResponse {
    zitadel.app.v1.App app = 1;
}

message ListAppsRequest {
    string project_id = 1 [(validate.rules).string = {min_len: 1, max_len: 200}];
    //list limitations and ordering
    zitadel.v1.ListQuery query = 2;
    //criteria the client is looking for
    repeated zitadel.app.v1.AppQuery queries = 3;
}

message ListAppsResponse {
    zitadel.v1.ListDetails details = 1;
    repeated zitadel.app.v1.App result = 2;
}

message ListAppChangesRequest {
    //list limitations and ordering
    zitadel.change.v1.ChangeQuery query = 1;
    string project_id = 2 [(validate.rules).string = {min_len: 1, max_len: 200}];
    string app_id = 3 [(validate.rules).string = {min_len: 1, max_len: 200}];
}

message ListAppChangesResponse {
    reserved 1;
    reserved "details";
    // zitadel.v1.ListDetails details = 1; was always returned empty (as we cannot get the necessary info)
    repeated zitadel.change.v1.Change result = 2;
}

message AddOIDCAppRequest {
    string project_id = 1 [(validate.rules).string = {min_len: 1, max_len: 200}];
    string name = 2 [
        (validate.rules).string = {min_len: 1, max_len: 200},
        (google.api.field_behavior) = REQUIRED,
        (grpc.gateway.protoc_gen_openapiv2.options.openapiv2_field) = {
            min_length: 1;
            max_length: 200;
            example: "\"MyOIDCApp\"";
        }
    ];
    repeated string redirect_uris = 3 [
        (grpc.gateway.protoc_gen_openapiv2.options.openapiv2_field) = {
            example: "[\"http://localhost:4200/auth/callback\"]";
        }
    ];
    repeated zitadel.app.v1.OIDCResponseType response_types = 4;
    repeated zitadel.app.v1.OIDCGrantType grant_types = 5;
    zitadel.app.v1.OIDCAppType app_type = 6 [(validate.rules).enum = {defined_only: true}];
    zitadel.app.v1.OIDCAuthMethodType auth_method_type = 7 [(validate.rules).enum = {defined_only: true}];
    repeated string post_logout_redirect_uris = 8 [
        (grpc.gateway.protoc_gen_openapiv2.options.openapiv2_field) = {
            example: "[\"http://localhost:4200/signedout\"]";
        }
    ];
    zitadel.app.v1.OIDCVersion version = 9 [(validate.rules).enum = {defined_only: true}];
    bool dev_mode = 10;
    zitadel.app.v1.OIDCTokenType access_token_type = 11 [(validate.rules).enum = {defined_only: true}];
    bool access_token_role_assertion = 12;
    bool id_token_role_assertion = 13;
    bool id_token_userinfo_assertion = 14;
    google.protobuf.Duration clock_skew = 15 [(validate.rules).duration = {gte: {}, lte: {seconds: 5}}];
    repeated string additional_origins = 16;
}

message AddOIDCAppResponse {
    string app_id = 1;
    zitadel.v1.ObjectDetails details = 2;
    string client_id = 3 [
        (grpc.gateway.protoc_gen_openapiv2.options.openapiv2_field) = {
            example: "\"gjöq34589uasgh\"";
            description: "generated secret for this config";
        }
    ];
    string client_secret = 4 [
        (grpc.gateway.protoc_gen_openapiv2.options.openapiv2_field) = {
            example: "\"gjöq34589uasgh\"";
            description: "generated secret for this config";
        }
    ];
    bool none_compliant = 5;
    repeated zitadel.v1.LocalizedMessage compliance_problems = 6;
}

message AddSAMLAppRequest {
  string project_id = 1 [(validate.rules).string = {min_len: 1, max_len: 200}];
  string name = 2 [(validate.rules).string = {min_len: 1, max_len: 200}];
  oneof metadata {
      option (validate.required) = true;
      bytes metadata_xml = 3 [(validate.rules).bytes.max_len = 500000];
      string metadata_url = 4 [(validate.rules).string.max_len = 200];
  }
}

message AddSAMLAppResponse {
  string app_id = 1;
  zitadel.v1.ObjectDetails details = 2;
}

message AddAPIAppRequest {
    string project_id = 1 [(validate.rules).string = {min_len: 1, max_len: 200}];
    string name = 2 [(validate.rules).string = {min_len: 1, max_len: 200}];
    zitadel.app.v1.APIAuthMethodType auth_method_type = 3 [(validate.rules).enum = {defined_only: true}];
}

message AddAPIAppResponse {
    string app_id = 1;
    zitadel.v1.ObjectDetails details = 2;
    string client_id = 3 [
        (grpc.gateway.protoc_gen_openapiv2.options.openapiv2_field) = {
            example: "\"gjöq34589uasgh\"";
            description: "generated secret for this config";
        }
    ];
    string client_secret = 4 [
        (grpc.gateway.protoc_gen_openapiv2.options.openapiv2_field) = {
            example: "\"gjöq34589uasgh\"";
            description: "generated secret for this config";
        }
    ];
}

message UpdateAppRequest {
    string project_id = 1 [(validate.rules).string = {min_len: 1, max_len: 200}];
    string app_id = 2 [(validate.rules).string = {min_len: 1, max_len: 200}];
    string name = 5 [(validate.rules).string = {min_len: 1, max_len: 200}];
}

message UpdateAppResponse {
    zitadel.v1.ObjectDetails details = 1;
}

message UpdateOIDCAppConfigRequest {
    string project_id = 1 [(validate.rules).string = {min_len: 1, max_len: 200}];
    string app_id = 2 [(validate.rules).string = {min_len: 1, max_len: 200}];

    repeated string redirect_uris = 3;
    repeated zitadel.app.v1.OIDCResponseType response_types = 4;
    repeated zitadel.app.v1.OIDCGrantType grant_types = 5;
    zitadel.app.v1.OIDCAppType app_type = 6 [(validate.rules).enum = {defined_only: true}];
    zitadel.app.v1.OIDCAuthMethodType auth_method_type = 7 [(validate.rules).enum = {defined_only: true}];
    repeated string post_logout_redirect_uris = 8;
    bool dev_mode = 9;
    zitadel.app.v1.OIDCTokenType access_token_type = 10 [(validate.rules).enum = {defined_only: true}];
    bool access_token_role_assertion = 11;
    bool id_token_role_assertion = 12;
    bool id_token_userinfo_assertion = 13;
    google.protobuf.Duration clock_skew = 14 [(validate.rules).duration = {gte: {}, lte: {seconds: 5}}];
    repeated string additional_origins = 15;
}

message UpdateOIDCAppConfigResponse {
  zitadel.v1.ObjectDetails details = 1;
}

message UpdateSAMLAppConfigRequest {
  string project_id = 1 [(validate.rules).string = {min_len: 1, max_len: 200}];
  string app_id = 2 [(validate.rules).string = {min_len: 1, max_len: 200}];

  oneof metadata {
      option (validate.required) = true;
      bytes metadata_xml = 3 [(validate.rules).bytes.max_len = 500000];
      string metadata_url = 4 [(validate.rules).string.max_len = 200];
  }
}

message UpdateSAMLAppConfigResponse {
  zitadel.v1.ObjectDetails details = 1;
}

message UpdateAPIAppConfigRequest {
    string project_id = 1 [(validate.rules).string = {min_len: 1, max_len: 200}];
    string app_id = 2 [(validate.rules).string = {min_len: 1, max_len: 200}];
    zitadel.app.v1.APIAuthMethodType auth_method_type = 7 [(validate.rules).enum = {defined_only: true}];
}

message UpdateAPIAppConfigResponse {
    zitadel.v1.ObjectDetails details = 1;
}

message DeactivateAppRequest {
    string project_id = 1 [(validate.rules).string = {min_len: 1, max_len: 200}];
    string app_id = 2 [(validate.rules).string = {min_len: 1, max_len: 200}];
}

message DeactivateAppResponse {
    zitadel.v1.ObjectDetails details = 1;
}

message ReactivateAppRequest {
    string project_id = 1 [(validate.rules).string = {min_len: 1, max_len: 200}];
    string app_id = 2 [(validate.rules).string = {min_len: 1, max_len: 200}];
}

message ReactivateAppResponse {
    zitadel.v1.ObjectDetails details = 1;
}

message RemoveAppRequest {
    string project_id = 1 [(validate.rules).string = {min_len: 1, max_len: 200}];
    string app_id = 2 [(validate.rules).string = {min_len: 1, max_len: 200}];
}

message RemoveAppResponse {
    zitadel.v1.ObjectDetails details = 1;
}

message RegenerateOIDCClientSecretRequest {
    string project_id = 1 [(validate.rules).string = {min_len: 1, max_len: 200}];
    string app_id = 2 [(validate.rules).string = {min_len: 1, max_len: 200}];
}

message RegenerateOIDCClientSecretResponse {
    string client_secret = 1 [
        (grpc.gateway.protoc_gen_openapiv2.options.openapiv2_field) = {
            example: "\"gjöq34589uasgh\"";
            description: "generated secret for the client";
        }
    ];
    zitadel.v1.ObjectDetails details = 2;
}

message RegenerateAPIClientSecretRequest {
    string project_id = 1 [(validate.rules).string = {min_len: 1, max_len: 200}];
    string app_id = 2 [(validate.rules).string = {min_len: 1, max_len: 200}];
}

message RegenerateAPIClientSecretResponse {
    string client_secret = 1;
    zitadel.v1.ObjectDetails details = 2;
}

message GetAppKeyRequest {
    string project_id = 1 [(validate.rules).string = {min_len: 1, max_len: 200}];
    string app_id = 2 [(validate.rules).string = {min_len: 1, max_len: 200}];
    string key_id = 3 [(validate.rules).string = {min_len: 1, max_len: 200}];
}

message GetAppKeyResponse {
    zitadel.authn.v1.Key key = 1;
}

message ListAppKeysRequest {
    //list limitations and ordering
    zitadel.v1.ListQuery query = 1;
    string app_id = 2 [(validate.rules).string = {min_len: 1, max_len: 200}];
    string project_id = 3 [(validate.rules).string = {min_len: 1, max_len: 200}];
}
message ListAppKeysResponse {
    zitadel.v1.ListDetails details = 1;
    repeated zitadel.authn.v1.Key result = 2;
}

message AddAppKeyRequest {
    string project_id = 1 [(validate.rules).string = {min_len: 1, max_len: 200}];
    string app_id = 2 [(validate.rules).string = {min_len: 1, max_len: 200}];
    zitadel.authn.v1.KeyType type = 3 [(validate.rules).enum = {defined_only: true, not_in: [0]}];
    google.protobuf.Timestamp expiration_date = 4 [
        (grpc.gateway.protoc_gen_openapiv2.options.openapiv2_field) = {
            example: "\"2519-04-01T08:45:00.000000Z\"";
            description: "The date the key will expire and no logins will be possible";
        }
    ];
}

message AddAppKeyResponse {
    string id = 1;
    zitadel.v1.ObjectDetails details = 2;
    bytes key_details = 3;
}

message RemoveAppKeyRequest {
    string project_id = 1 [(validate.rules).string = {min_len: 1, max_len: 200}];
    string app_id = 2 [(validate.rules).string = {min_len: 1, max_len: 200}];
    string key_id = 3 [(validate.rules).string = {min_len: 1, max_len: 200}];
}

message RemoveAppKeyResponse {
    zitadel.v1.ObjectDetails details = 1;
}

message ListProjectGrantChangesRequest {
    //list limitations and ordering
    zitadel.change.v1.ChangeQuery query = 1;
    string project_id = 2 [(validate.rules).string = {min_len: 1, max_len: 200}];
    string grant_id = 3 [(validate.rules).string = {min_len: 1, max_len: 200}];
}

message ListProjectGrantChangesResponse {
    reserved 1;
    reserved "details";
    // zitadel.v1.ListDetails details = 1; was always returned empty (as we cannot get the necessary info)
    repeated zitadel.change.v1.Change result = 2;
}

message GetProjectGrantByIDRequest {
    string project_id = 1 [(validate.rules).string = {min_len: 1, max_len: 200}];
    string grant_id = 2 [(validate.rules).string = {min_len: 1, max_len: 200}];
}

message GetProjectGrantByIDResponse {
    zitadel.project.v1.GrantedProject project_grant = 1;
}

message ListProjectGrantsRequest {
    string project_id = 1 [(validate.rules).string = {min_len: 1, max_len: 200}];
    //list limitations and ordering
    zitadel.v1.ListQuery query = 2;
    //criteria the client is looking for
    repeated zitadel.project.v1.ProjectGrantQuery queries = 3;
}

message ListProjectGrantsResponse {
    zitadel.v1.ListDetails details = 1;
    repeated zitadel.project.v1.GrantedProject result = 2;
}

message ListAllProjectGrantsRequest {
    //list limitations and ordering
    zitadel.v1.ListQuery query = 1;
    //criteria the client is looking for
    repeated zitadel.project.v1.AllProjectGrantQuery queries = 2;
}

message ListAllProjectGrantsResponse {
    zitadel.v1.ListDetails details = 1;
    repeated zitadel.project.v1.GrantedProject result = 2;
}

message AddProjectGrantRequest {
    string project_id = 1 [(validate.rules).string = {min_len: 1, max_len: 200}];
    string granted_org_id = 2 [(validate.rules).string = {min_len: 1, max_len: 200}];
    repeated string role_keys = 3;
}

message AddProjectGrantResponse {
    string grant_id = 1;
    zitadel.v1.ObjectDetails details = 2;
}

message UpdateProjectGrantRequest {
    string project_id = 1 [(validate.rules).string = {min_len: 1, max_len: 200}];
    string grant_id = 2 [(validate.rules).string = {min_len: 1, max_len: 200}];
    repeated string role_keys = 3;
}

message UpdateProjectGrantResponse {
    zitadel.v1.ObjectDetails details = 1;
}

message DeactivateProjectGrantRequest {
    string project_id = 1 [(validate.rules).string = {min_len: 1, max_len: 200}];
    string grant_id = 2 [(validate.rules).string = {min_len: 1, max_len: 200}];
}

message DeactivateProjectGrantResponse {
    zitadel.v1.ObjectDetails details = 1;
}

message ReactivateProjectGrantRequest {
    string project_id = 1 [(validate.rules).string = {min_len: 1, max_len: 200}];
    string grant_id = 2 [(validate.rules).string = {min_len: 1, max_len: 200}];
}
message ReactivateProjectGrantResponse {
    zitadel.v1.ObjectDetails details = 1;
}

message RemoveProjectGrantRequest {
    string project_id = 1 [(validate.rules).string = {min_len: 1, max_len: 200}];
    string grant_id = 2 [(validate.rules).string = {min_len: 1, max_len: 200}];
}
message RemoveProjectGrantResponse {
    zitadel.v1.ObjectDetails details = 1;
}

message ListProjectGrantMemberRolesRequest {
    zitadel.v1.ListQuery query = 1;
    repeated string result = 2;
}

message ListProjectGrantMemberRolesResponse {
    zitadel.v1.ListDetails details = 1;
    repeated string result = 2;
}

message ListProjectGrantMembersRequest {
    string project_id = 1 [(validate.rules).string = {min_len: 1, max_len: 200}];
    string grant_id = 2 [(validate.rules).string = {min_len: 1, max_len: 200}];
    //list limitations and ordering
    zitadel.v1.ListQuery query = 3;
    //criteria the client is looking for
    repeated zitadel.member.v1.SearchQuery queries = 4;
}

message ListProjectGrantMembersResponse {
    zitadel.v1.ListDetails details = 1;
    repeated zitadel.member.v1.Member result = 2;
}

message AddProjectGrantMemberRequest {
    string project_id = 1 [(validate.rules).string = {min_len: 1, max_len: 200}];
    string grant_id = 2 [(validate.rules).string = {min_len: 1, max_len: 200}];
    string user_id = 3 [(validate.rules).string = {min_len: 1, max_len: 200}];
    repeated string roles = 4;
}

message AddProjectGrantMemberResponse {
    zitadel.v1.ObjectDetails details = 1;
}

message UpdateProjectGrantMemberRequest {
    string project_id = 1 [(validate.rules).string = {min_len: 1, max_len: 200}];
    string grant_id = 2 [(validate.rules).string = {min_len: 1, max_len: 200}];
    string user_id = 3 [(validate.rules).string = {min_len: 1, max_len: 200}];
    repeated string roles = 4;
}

message UpdateProjectGrantMemberResponse {
    zitadel.v1.ObjectDetails details = 1;
}

message RemoveProjectGrantMemberRequest {
    string project_id = 1 [(validate.rules).string = {min_len: 1, max_len: 200}];
    string grant_id = 2 [(validate.rules).string = {min_len: 1, max_len: 200}];
    string user_id = 3 [(validate.rules).string = {min_len: 1, max_len: 200}];
}

message RemoveProjectGrantMemberResponse {
    zitadel.v1.ObjectDetails details = 1;
}

message GetUserGrantByIDRequest {
    string user_id = 1 [(validate.rules).string = {min_len: 1, max_len: 200}];
    string grant_id = 2 [(validate.rules).string = {min_len: 1, max_len: 200}];
}

message GetUserGrantByIDResponse {
    zitadel.user.v1.UserGrant user_grant = 1;
}

message ListUserGrantRequest {
    //list limitations and ordering
    zitadel.v1.ListQuery query = 1;
    //criteria the client is looking for
    repeated zitadel.user.v1.UserGrantQuery queries = 2;
}

message ListUserGrantResponse {
    zitadel.v1.ListDetails details = 1;
    repeated zitadel.user.v1.UserGrant result = 2;
}

message AddUserGrantRequest {
    string user_id = 1 [(validate.rules).string = {min_len: 1, max_len: 200}];
    string project_id = 2 [(validate.rules).string = {min_len: 1, max_len: 200}];
    string project_grant_id = 3 [(validate.rules).string = {max_len: 200}];
    repeated string role_keys = 4;
}

message AddUserGrantResponse {
    string user_grant_id = 1;
    zitadel.v1.ObjectDetails details = 2;
}

message UpdateUserGrantRequest {
    string user_id = 1 [(validate.rules).string = {min_len: 1, max_len: 200}];
    string grant_id = 2 [(validate.rules).string = {min_len: 1, max_len: 200}];
    repeated string role_keys = 3;
}

message UpdateUserGrantResponse {
    zitadel.v1.ObjectDetails details = 1;
}

message DeactivateUserGrantRequest {
    string user_id = 1 [(validate.rules).string = {min_len: 1, max_len: 200}];
    string grant_id = 2 [(validate.rules).string = {min_len: 1, max_len: 200}];
}

message DeactivateUserGrantResponse {
    zitadel.v1.ObjectDetails details = 1;
}

message ReactivateUserGrantRequest {
    string user_id = 1 [(validate.rules).string = {min_len: 1, max_len: 200}];
    string grant_id = 2 [(validate.rules).string = {min_len: 1, max_len: 200}];
}

message ReactivateUserGrantResponse {
    zitadel.v1.ObjectDetails details = 1;
}

message RemoveUserGrantRequest {
    string user_id = 1 [(validate.rules).string = {min_len: 1, max_len: 200}];
    string grant_id = 2 [(validate.rules).string = {min_len: 1, max_len: 200}];
}

message RemoveUserGrantResponse {
    zitadel.v1.ObjectDetails details = 1;
}

message BulkRemoveUserGrantRequest {
    repeated string grant_id = 1;
}

message BulkRemoveUserGrantResponse {}

message GetOrgIAMPolicyRequest {}

message GetOrgIAMPolicyResponse {
    zitadel.policy.v1.OrgIAMPolicy policy = 1;
}

message GetDomainPolicyRequest {}

message GetDomainPolicyResponse {
    zitadel.policy.v1.DomainPolicy policy = 1;
}

message GetLoginPolicyRequest {}

message GetLoginPolicyResponse {
    zitadel.policy.v1.LoginPolicy policy = 1;
    //deprecated: is_default is also defined in zitadel.policy.v1.LoginPolicy
    bool is_default = 2;
}

message GetDefaultLoginPolicyRequest {}

message GetDefaultLoginPolicyResponse {
    zitadel.policy.v1.LoginPolicy policy = 1;
}

message AddCustomLoginPolicyRequest {
    message IDP {
        string idp_id = 1 [(validate.rules).string = {min_len: 1, max_len: 200}];
        zitadel.idp.v1.IDPOwnerType ownerType = 2 [(validate.rules).enum = {defined_only: true, not_in: [0]}];
    }

    bool allow_username_password = 1;
    bool allow_register = 2;
    bool allow_external_idp = 3;
    bool force_mfa = 4;
    zitadel.policy.v1.PasswordlessType passwordless_type = 5 [(validate.rules).enum = {defined_only: true}];
    bool hide_password_reset = 6;
    bool ignore_unknown_usernames = 7 [
        (grpc.gateway.protoc_gen_openapiv2.options.openapiv2_field) = {
            description: "defines if unknown username on login screen directly returns an error or always displays the password screen"
        }
    ];
    string default_redirect_uri = 8 [
        (grpc.gateway.protoc_gen_openapiv2.options.openapiv2_field) = {
            description: "defines where the user will be redirected to if the login is started without app context (e.g. from mail)"
        }
    ];
    google.protobuf.Duration password_check_lifetime = 9;
    google.protobuf.Duration external_login_check_lifetime = 10;
    google.protobuf.Duration mfa_init_skip_lifetime = 11;
    google.protobuf.Duration second_factor_check_lifetime = 12;
    google.protobuf.Duration multi_factor_check_lifetime = 13;
    repeated zitadel.policy.v1.SecondFactorType second_factors = 14;
    repeated zitadel.policy.v1.MultiFactorType multi_factors = 15;
    repeated IDP idps = 16;
    // If set to true, the suffix (@domain.com) of an unknown username input on the login screen will be matched against the org domains and will redirect to the registration of that organization on success.
    bool allow_domain_discovery = 17 [
        (grpc.gateway.protoc_gen_openapiv2.options.openapiv2_field) = {
            description: "If set to true, the suffix (@domain.com) of an unknown username input on the login screen will be matched against the org domains and will redirect to the registration of that organization on success."
        }
    ];
    bool disable_login_with_email = 18 [
        (grpc.gateway.protoc_gen_openapiv2.options.openapiv2_field) = {
            description: "defines if the user can additionally (to the login name) be identified by their verified email address"
        }
    ];
    bool disable_login_with_phone = 19 [
        (grpc.gateway.protoc_gen_openapiv2.options.openapiv2_field) = {
            description: "defines if the user can additionally (to the login name) be identified by their verified phone number"
        }
    ];
}

message AddCustomLoginPolicyResponse {
    zitadel.v1.ObjectDetails details = 1;
}

message UpdateCustomLoginPolicyRequest {
    bool allow_username_password = 1;
    bool allow_register = 2;
    bool allow_external_idp = 3;
    bool force_mfa = 4;
    zitadel.policy.v1.PasswordlessType passwordless_type = 5 [(validate.rules).enum = {defined_only: true}];
    bool hide_password_reset = 6;
    bool ignore_unknown_usernames = 7 [
        (grpc.gateway.protoc_gen_openapiv2.options.openapiv2_field) = {
            description: "defines if unknown username on login screen directly returns an error or always displays the password screen"
        }
    ];
    string default_redirect_uri = 8 [
        (grpc.gateway.protoc_gen_openapiv2.options.openapiv2_field) = {
            description: "defines where the user will be redirected to if the login is started without app context (e.g. from mail)"
        }
    ];
    google.protobuf.Duration password_check_lifetime = 9;
    google.protobuf.Duration external_login_check_lifetime = 10;
    google.protobuf.Duration mfa_init_skip_lifetime = 11;
    google.protobuf.Duration second_factor_check_lifetime = 12;
    google.protobuf.Duration multi_factor_check_lifetime = 13;
    // If set to true, the suffix (@domain.com) of an unknown username input on the login screen will be matched against the org domains and will redirect to the registration of that organization on success.
    bool allow_domain_discovery = 14 [
        (grpc.gateway.protoc_gen_openapiv2.options.openapiv2_field) = {
            description: "If set to true, the suffix (@domain.com) of an unknown username input on the login screen will be matched against the org domains and will redirect to the registration of that organization on success."
        }
    ];
    bool disable_login_with_email = 15 [
        (grpc.gateway.protoc_gen_openapiv2.options.openapiv2_field) = {
            description: "defines if the user can additionally (to the login name) be identified by their verified email address"
        }
    ];
    bool disable_login_with_phone = 16 [
        (grpc.gateway.protoc_gen_openapiv2.options.openapiv2_field) = {
            description: "defines if the user can additionally (to the login name) be identified by their verified phone number"
        }
    ];
}

message UpdateCustomLoginPolicyResponse {
    zitadel.v1.ObjectDetails details = 1;
}

message ResetLoginPolicyToDefaultRequest {}

message ResetLoginPolicyToDefaultResponse {
    zitadel.v1.ObjectDetails details = 1;
}

message ListLoginPolicyIDPsRequest {
    zitadel.v1.ListQuery query = 1;
}

message ListLoginPolicyIDPsResponse {
    zitadel.v1.ListDetails details = 1;
    repeated zitadel.idp.v1.IDPLoginPolicyLink result = 2;
}

message AddIDPToLoginPolicyRequest {
    string idp_id = 1 [(validate.rules).string = {min_len: 1, max_len: 200}];
    zitadel.idp.v1.IDPOwnerType ownerType = 2 [(validate.rules).enum = {defined_only: true, not_in: [0]}];
}

message AddIDPToLoginPolicyResponse {
    zitadel.v1.ObjectDetails details = 1;
}

message RemoveIDPFromLoginPolicyRequest {
    string idp_id = 1 [(validate.rules).string = {min_len: 1, max_len: 200}];
}

message RemoveIDPFromLoginPolicyResponse {
    zitadel.v1.ObjectDetails details = 1;
}

message ListLoginPolicySecondFactorsRequest {}

message ListLoginPolicySecondFactorsResponse {
    zitadel.v1.ListDetails details = 1;
    repeated zitadel.policy.v1.SecondFactorType result = 2;
}

message AddSecondFactorToLoginPolicyRequest {
    zitadel.policy.v1.SecondFactorType type = 1 [(validate.rules).enum = {defined_only: true, not_in: [0]}];
}
message AddSecondFactorToLoginPolicyResponse {
    zitadel.v1.ObjectDetails details = 1;
}

message RemoveSecondFactorFromLoginPolicyRequest {
    zitadel.policy.v1.SecondFactorType type = 1 [(validate.rules).enum = {defined_only: true, not_in: [0]}];
}

message RemoveSecondFactorFromLoginPolicyResponse {
    zitadel.v1.ObjectDetails details = 1;
}

message ListLoginPolicyMultiFactorsRequest {}

message ListLoginPolicyMultiFactorsResponse {
    zitadel.v1.ListDetails details = 1;
    repeated zitadel.policy.v1.MultiFactorType result = 2;
}

message AddMultiFactorToLoginPolicyRequest {
    zitadel.policy.v1.MultiFactorType type = 1 [(validate.rules).enum = {defined_only: true, not_in: [0]}];
}

message AddMultiFactorToLoginPolicyResponse {
    zitadel.v1.ObjectDetails details = 1;
}

message RemoveMultiFactorFromLoginPolicyRequest {
    zitadel.policy.v1.MultiFactorType type = 1 [(validate.rules).enum = {defined_only: true, not_in: [0]}];
}

message RemoveMultiFactorFromLoginPolicyResponse {
    zitadel.v1.ObjectDetails details = 1;
}

message GetPasswordComplexityPolicyRequest {}

message GetPasswordComplexityPolicyResponse {
    zitadel.policy.v1.PasswordComplexityPolicy policy = 1;
    //deprecated: is_default is also defined in zitadel.policy.v1.PasswordComplexityPolicy
    bool is_default = 2;
}

//This is an empty request
message GetDefaultPasswordComplexityPolicyRequest {}

message GetDefaultPasswordComplexityPolicyResponse {
    zitadel.policy.v1.PasswordComplexityPolicy policy = 1;
}

message AddCustomPasswordComplexityPolicyRequest {
    uint64 min_length = 1;
    bool has_uppercase = 2;
    bool has_lowercase = 3;
    bool has_number = 4;
    bool has_symbol = 5;
}

message AddCustomPasswordComplexityPolicyResponse {
    zitadel.v1.ObjectDetails details = 1;
}

message UpdateCustomPasswordComplexityPolicyRequest {
    uint64 min_length = 1;
    bool has_uppercase = 2;
    bool has_lowercase = 3;
    bool has_number = 4;
    bool has_symbol = 5;
}

message UpdateCustomPasswordComplexityPolicyResponse {
    zitadel.v1.ObjectDetails details = 1;
}

//This is an empty request
message ResetPasswordComplexityPolicyToDefaultRequest {}

message ResetPasswordComplexityPolicyToDefaultResponse {
    zitadel.v1.ObjectDetails details = 1;
}

//This is an empty request
message GetPasswordAgePolicyRequest {}

message GetPasswordAgePolicyResponse {
    zitadel.policy.v1.PasswordAgePolicy policy = 1;
    //deprecated: is_default is also defined in zitadel.policy.v1.PasswordAgePolicy
    bool is_default = 2;
}

//This is an empty request
message GetDefaultPasswordAgePolicyRequest {}

message GetDefaultPasswordAgePolicyResponse {
    zitadel.policy.v1.PasswordAgePolicy policy = 1;
}

message AddCustomPasswordAgePolicyRequest {
    uint32 max_age_days = 1;
    uint32 expire_warn_days = 2;
}

message AddCustomPasswordAgePolicyResponse {
    zitadel.v1.ObjectDetails details = 1;
}

message UpdateCustomPasswordAgePolicyRequest {
    uint32 max_age_days = 1;
    uint32 expire_warn_days = 2;
}

message UpdateCustomPasswordAgePolicyResponse {
    zitadel.v1.ObjectDetails details = 1;
}

//This is an empty request
message ResetPasswordAgePolicyToDefaultRequest {}

message ResetPasswordAgePolicyToDefaultResponse {
    zitadel.v1.ObjectDetails details = 1;
}

//This is an empty request
message GetLockoutPolicyRequest {}

message GetLockoutPolicyResponse {
    zitadel.policy.v1.LockoutPolicy policy = 1;
    //deprecated: is_default is also defined in zitadel.policy.v1.LockoutPolicy
    bool is_default = 2;
}

//This is an empty request
message GetDefaultLockoutPolicyRequest {}

message GetDefaultLockoutPolicyResponse {
    zitadel.policy.v1.LockoutPolicy policy = 1;
}

message AddCustomLockoutPolicyRequest {
    uint32 max_password_attempts = 1;
}

message AddCustomLockoutPolicyResponse {
    zitadel.v1.ObjectDetails details = 1;
}

message UpdateCustomLockoutPolicyRequest {
    uint32 max_password_attempts = 1;
}

message UpdateCustomLockoutPolicyResponse {
    zitadel.v1.ObjectDetails details = 1;
}

//This is an empty request
message ResetLockoutPolicyToDefaultRequest {}

message ResetLockoutPolicyToDefaultResponse {
    zitadel.v1.ObjectDetails details = 1;
}

//This is an empty request
message GetPrivacyPolicyRequest {}

message GetPrivacyPolicyResponse {
    zitadel.policy.v1.PrivacyPolicy policy = 1;
}

//This is an empty request
message GetDefaultPrivacyPolicyRequest {}

message GetDefaultPrivacyPolicyResponse {
    zitadel.policy.v1.PrivacyPolicy policy = 1;
}

message AddCustomPrivacyPolicyRequest {
    string tos_link = 1;
    string privacy_link = 2;
    string help_link = 3;
}

message AddCustomPrivacyPolicyResponse {
    zitadel.v1.ObjectDetails details = 1;
}

message UpdateCustomPrivacyPolicyRequest {
    string tos_link = 1;
    string privacy_link = 2;
    string help_link = 3;
}

message UpdateCustomPrivacyPolicyResponse {
    zitadel.v1.ObjectDetails details = 1;
}

//This is an empty request
message ResetPrivacyPolicyToDefaultRequest {}

message ResetPrivacyPolicyToDefaultResponse {
    zitadel.v1.ObjectDetails details = 1;
}

//This is an empty request
message GetNotificationPolicyRequest {}

message GetNotificationPolicyResponse {
    zitadel.policy.v1.NotificationPolicy policy = 1;
}

//This is an empty request
message GetDefaultNotificationPolicyRequest {}

message GetDefaultNotificationPolicyResponse {
    zitadel.policy.v1.NotificationPolicy policy = 1;
}

message AddCustomNotificationPolicyRequest {
    bool password_change = 1;
}

message AddCustomNotificationPolicyResponse {
    zitadel.v1.ObjectDetails details = 1;
}

message UpdateCustomNotificationPolicyRequest {
    bool password_change = 1;
}

message UpdateCustomNotificationPolicyResponse {
    zitadel.v1.ObjectDetails details = 1;
}

//This is an empty request
message ResetNotificationPolicyToDefaultRequest {}

message ResetNotificationPolicyToDefaultResponse {
    zitadel.v1.ObjectDetails details = 1;
}

//This is an empty request
message GetLabelPolicyRequest {}

message GetLabelPolicyResponse {
    zitadel.policy.v1.LabelPolicy policy = 1;
    //deprecated: is_default is also defined in zitadel.policy.v1.LabelPolicy
    bool is_default = 2;
}

//This is an empty request
message GetPreviewLabelPolicyRequest {}

message GetPreviewLabelPolicyResponse {
    zitadel.policy.v1.LabelPolicy policy = 1;
    //deprecated: is_default is also defined in zitadel.policy.v1.LabelPolicy
    bool is_default = 2;
}

//This is an empty request
message GetDefaultLabelPolicyRequest {}

message GetDefaultLabelPolicyResponse {
    zitadel.policy.v1.LabelPolicy policy = 1;
}

message AddCustomLabelPolicyRequest {
    string primary_color = 1 [(validate.rules).string = {max_len: 50}];
    // hides the org suffix on the login form if the scope \"urn:zitadel:iam:org:domain:primary:{domainname}\" is set
    bool hide_login_name_suffix = 3 [
        (grpc.gateway.protoc_gen_openapiv2.options.openapiv2_field) = {
            description: "hides the org suffix on the login form if the scope \"urn:zitadel:iam:org:domain:primary:{domainname}\" is set";
        }
    ];
    string warn_color = 4 [(validate.rules).string = {max_len: 50}];
    string background_color = 5 [(validate.rules).string = {max_len: 50}];
    string font_color = 6 [(validate.rules).string = {max_len: 50}];
    string primary_color_dark = 7 [(validate.rules).string = {max_len: 50}];
    string background_color_dark = 8 [(validate.rules).string = {max_len: 50}];
    string warn_color_dark = 9 [(validate.rules).string = {max_len: 50}];
    string font_color_dark = 10 [(validate.rules).string = {max_len: 50}];
    bool disable_watermark = 11;
}

message AddCustomLabelPolicyResponse {
    zitadel.v1.ObjectDetails details = 1;
}

message UpdateCustomLabelPolicyRequest {
    string primary_color = 1 [(validate.rules).string = {max_len: 50}];
    bool hide_login_name_suffix = 3 [
        (grpc.gateway.protoc_gen_openapiv2.options.openapiv2_field) = {
            description: "hides the org suffix on the login form if the scope \"urn:zitadel:iam:org:domain:primary:{domainname}\" is set";
        }
    ];
    string warn_color = 4 [(validate.rules).string = {max_len: 50}];
    string background_color = 5 [(validate.rules).string = {max_len: 50}];
    string font_color = 6 [(validate.rules).string = {max_len: 50}];
    string primary_color_dark = 7 [(validate.rules).string = {max_len: 50}];
    string background_color_dark = 8 [(validate.rules).string = {max_len: 50}];
    string warn_color_dark = 9 [(validate.rules).string = {max_len: 50}];
    string font_color_dark = 10 [(validate.rules).string = {max_len: 50}];
    bool disable_watermark = 11;
}

message UpdateCustomLabelPolicyResponse {
    zitadel.v1.ObjectDetails details = 1;
}

//This is an empty request
message ActivateCustomLabelPolicyRequest {}

message ActivateCustomLabelPolicyResponse {
    zitadel.v1.ObjectDetails details = 1;
}

//This is an empty request
message RemoveCustomLabelPolicyLogoRequest {}

message RemoveCustomLabelPolicyLogoResponse {
    zitadel.v1.ObjectDetails details = 1;
}

//This is an empty request
message RemoveCustomLabelPolicyLogoDarkRequest {}

message RemoveCustomLabelPolicyLogoDarkResponse {
    zitadel.v1.ObjectDetails details = 1;
}

//This is an empty request
message RemoveCustomLabelPolicyIconRequest {}

message RemoveCustomLabelPolicyIconResponse {
    zitadel.v1.ObjectDetails details = 1;
}

//This is an empty request
message RemoveCustomLabelPolicyIconDarkRequest {}

message RemoveCustomLabelPolicyIconDarkResponse {
    zitadel.v1.ObjectDetails details = 1;
}

//This is an empty request
message RemoveCustomLabelPolicyFontRequest {}

message RemoveCustomLabelPolicyFontResponse {
    zitadel.v1.ObjectDetails details = 1;
}

//This is an empty request
message ResetLabelPolicyToDefaultRequest {}

message ResetLabelPolicyToDefaultResponse {
    zitadel.v1.ObjectDetails details = 1;
}

message GetCustomInitMessageTextRequest {
    string language = 1 [(validate.rules).string = {min_len: 1, max_len: 200}];
}

message GetCustomInitMessageTextResponse {
    zitadel.text.v1.MessageCustomText custom_text = 1;
}

message GetDefaultInitMessageTextRequest {
    string language = 1 [(validate.rules).string = {min_len: 1, max_len: 200}];
}

message GetDefaultInitMessageTextResponse {
    zitadel.text.v1.MessageCustomText custom_text = 1;
}

message SetCustomInitMessageTextRequest {
    string language = 1 [
        (validate.rules).string = {min_len: 1, max_len: 200},
        (grpc.gateway.protoc_gen_openapiv2.options.openapiv2_field) = {
            example: "\"de\""
        }
    ];
    string title = 2 [(validate.rules).string = {max_len: 200}];
    string pre_header = 3 [(validate.rules).string = {max_len: 200}];
    string subject = 4 [(validate.rules).string = {max_len: 200}];
    string greeting = 5  [(validate.rules).string = {max_len: 200}];
    string text = 6 [(validate.rules).string = {max_len: 800}];
    string button_text = 7 [(validate.rules).string = {max_len: 200}];
    string footer_text = 8 [(validate.rules).string = {max_len: 200}];
}

message SetCustomInitMessageTextResponse {
    zitadel.v1.ObjectDetails details = 1;
}

message ResetCustomInitMessageTextToDefaultRequest {
    string language = 1 [(validate.rules).string = {min_len: 1, max_len: 200}];
}

message ResetCustomInitMessageTextToDefaultResponse {
    zitadel.v1.ObjectDetails details = 1;
}

message GetDefaultLoginTextsRequest {
    string language = 1 [(validate.rules).string = {min_len: 1, max_len: 200}];
}

message GetDefaultLoginTextsResponse {
    zitadel.text.v1.LoginCustomText custom_text = 1;
}

message GetCustomLoginTextsRequest {
    string language = 1 [(validate.rules).string = {min_len: 1, max_len: 200}];
}

message GetCustomLoginTextsResponse {
    zitadel.text.v1.LoginCustomText custom_text = 1;
}

message SetCustomLoginTextsRequest {
    string language = 1 [
        (validate.rules).string = {min_len: 1, max_len: 200},
        (grpc.gateway.protoc_gen_openapiv2.options.openapiv2_field) = {
            example: "\"de\""
        }
    ];
    zitadel.text.v1.SelectAccountScreenText select_account_text = 2;
    zitadel.text.v1.LoginScreenText login_text = 3;
    zitadel.text.v1.PasswordScreenText password_text = 4;
    zitadel.text.v1.UsernameChangeScreenText username_change_text = 5;
    zitadel.text.v1.UsernameChangeDoneScreenText username_change_done_text = 6;
    zitadel.text.v1.InitPasswordScreenText init_password_text = 7;
    zitadel.text.v1.InitPasswordDoneScreenText init_password_done_text = 8;
    zitadel.text.v1.EmailVerificationScreenText email_verification_text = 9;
    zitadel.text.v1.EmailVerificationDoneScreenText email_verification_done_text = 10;
    zitadel.text.v1.InitializeUserScreenText initialize_user_text = 11;
    zitadel.text.v1.InitializeUserDoneScreenText initialize_done_text = 12;
    zitadel.text.v1.InitMFAPromptScreenText init_mfa_prompt_text = 13;
    zitadel.text.v1.InitMFAOTPScreenText init_mfa_otp_text = 14;
    zitadel.text.v1.InitMFAU2FScreenText init_mfa_u2f_text = 15;
    zitadel.text.v1.InitMFADoneScreenText init_mfa_done_text = 16;
    zitadel.text.v1.MFAProvidersText mfa_providers_text = 17;
    zitadel.text.v1.VerifyMFAOTPScreenText verify_mfa_otp_text = 18;
    zitadel.text.v1.VerifyMFAU2FScreenText verify_mfa_u2f_text = 19;
    zitadel.text.v1.PasswordlessScreenText passwordless_text = 20;
    zitadel.text.v1.PasswordChangeScreenText password_change_text = 21;
    zitadel.text.v1.PasswordChangeDoneScreenText password_change_done_text = 22;
    zitadel.text.v1.PasswordResetDoneScreenText password_reset_done_text = 23;
    zitadel.text.v1.RegistrationOptionScreenText registration_option_text = 24;
    zitadel.text.v1.RegistrationUserScreenText registration_user_text = 25;
    zitadel.text.v1.RegistrationOrgScreenText registration_org_text = 26;
    zitadel.text.v1.LinkingUserDoneScreenText linking_user_done_text = 27;
    zitadel.text.v1.ExternalUserNotFoundScreenText external_user_not_found_text = 28;
    zitadel.text.v1.SuccessLoginScreenText success_login_text = 29;
    zitadel.text.v1.LogoutDoneScreenText logout_text = 30;
    zitadel.text.v1.FooterText footer_text = 31;
    zitadel.text.v1.PasswordlessPromptScreenText passwordless_prompt_text = 32;
    zitadel.text.v1.PasswordlessRegistrationScreenText passwordless_registration_text = 33;
    zitadel.text.v1.PasswordlessRegistrationDoneScreenText passwordless_registration_done_text = 34;
    zitadel.text.v1.ExternalRegistrationUserOverviewScreenText external_registration_user_overview_text = 35;
}

message SetCustomLoginTextsResponse {
    zitadel.v1.ObjectDetails details = 1;
}
message ResetCustomLoginTextsToDefaultRequest {
    string language = 1 [(validate.rules).string = {min_len: 1, max_len: 200}];
}

message ResetCustomLoginTextsToDefaultResponse {
    zitadel.v1.ObjectDetails details = 1;
}

message GetCustomPasswordResetMessageTextRequest {
    string language = 1 [(validate.rules).string = {min_len: 1, max_len: 200}];
}

message GetCustomPasswordResetMessageTextResponse {
    zitadel.text.v1.MessageCustomText custom_text = 1;
}

message GetDefaultPasswordResetMessageTextRequest {
    string language = 1 [(validate.rules).string = {min_len: 1, max_len: 200}];
}

message GetDefaultPasswordResetMessageTextResponse {
    zitadel.text.v1.MessageCustomText custom_text = 1;
}

message SetCustomPasswordResetMessageTextRequest {
    string language = 1 [
        (validate.rules).string = {min_len: 1, max_len: 200},
        (grpc.gateway.protoc_gen_openapiv2.options.openapiv2_field) = {
            example: "\"de\""
        }
    ];
    string title = 2 [(validate.rules).string = {max_len: 200}];
    string pre_header = 3 [(validate.rules).string = {max_len: 200}];
    string subject = 4 [(validate.rules).string = {max_len: 200}];
    string greeting = 5  [(validate.rules).string = {max_len: 200}];
    string text = 6 [(validate.rules).string = {max_len: 800}];
    string button_text = 7 [(validate.rules).string = {max_len: 200}];
    string footer_text = 8 [(validate.rules).string = {max_len: 200}];
}

message SetCustomPasswordResetMessageTextResponse {
    zitadel.v1.ObjectDetails details = 1;
}

message ResetCustomPasswordResetMessageTextToDefaultRequest {
    string language = 1 [(validate.rules).string = {min_len: 1, max_len: 200}];
}

message ResetCustomPasswordResetMessageTextToDefaultResponse {
    zitadel.v1.ObjectDetails details = 1;
}

message GetCustomVerifyEmailMessageTextRequest {
    string language = 1 [(validate.rules).string = {min_len: 1, max_len: 200}];
}

message GetCustomVerifyEmailMessageTextResponse {
    zitadel.text.v1.MessageCustomText custom_text = 1;
}

message GetDefaultVerifyEmailMessageTextRequest {
    string language = 1 [(validate.rules).string = {min_len: 1, max_len: 200}];
}

message GetDefaultVerifyEmailMessageTextResponse {
    zitadel.text.v1.MessageCustomText custom_text = 1;
}

message SetCustomVerifyEmailMessageTextRequest {
    string language = 1 [
        (validate.rules).string = {min_len: 1, max_len: 200},
        (grpc.gateway.protoc_gen_openapiv2.options.openapiv2_field) = {
            example: "\"de\""
        }
    ];
    string title = 2 [(validate.rules).string = {max_len: 200}];
    string pre_header = 3 [(validate.rules).string = {max_len: 200}];
    string subject = 4 [(validate.rules).string = {max_len: 200}];
    string greeting = 5  [(validate.rules).string = {max_len: 200}];
    string text = 6 [(validate.rules).string = {max_len: 800}];
    string button_text = 7 [(validate.rules).string = {max_len: 200}];
    string footer_text = 8 [(validate.rules).string = {max_len: 200}];
}

message SetCustomVerifyEmailMessageTextResponse {
    zitadel.v1.ObjectDetails details = 1;
}

message ResetCustomVerifyEmailMessageTextToDefaultRequest {
    string language = 1 [(validate.rules).string = {min_len: 1, max_len: 200}];
}

message ResetCustomVerifyEmailMessageTextToDefaultResponse {
    zitadel.v1.ObjectDetails details = 1;
}

message GetCustomVerifyPhoneMessageTextRequest {
    string language = 1 [(validate.rules).string = {min_len: 1, max_len: 200}];
}

message GetCustomVerifyPhoneMessageTextResponse {
    zitadel.text.v1.MessageCustomText custom_text = 1;
}

message GetDefaultVerifyPhoneMessageTextRequest {
    string language = 1 [(validate.rules).string = {min_len: 1, max_len: 200}];
}

message GetDefaultVerifyPhoneMessageTextResponse {
    zitadel.text.v1.MessageCustomText custom_text = 1;
}

message SetCustomVerifyPhoneMessageTextRequest {
    string language = 1 [
        (validate.rules).string = {min_len: 1, max_len: 200},
        (grpc.gateway.protoc_gen_openapiv2.options.openapiv2_field) = {
            example: "\"de\""
        }
    ];
    string title = 2 [(validate.rules).string = {max_len: 200}];
    string pre_header = 3 [(validate.rules).string = {max_len: 200}];
    string subject = 4 [(validate.rules).string = {max_len: 200}];
    string greeting = 5  [(validate.rules).string = {max_len: 200}];
    string text = 6 [(validate.rules).string = {max_len: 800}];
    string button_text = 7 [(validate.rules).string = {max_len: 200}];
    string footer_text = 8 [(validate.rules).string = {max_len: 200}];
}

message SetCustomVerifyPhoneMessageTextResponse {
    zitadel.v1.ObjectDetails details = 1;
}

message ResetCustomVerifyPhoneMessageTextToDefaultRequest {
    string language = 1 [(validate.rules).string = {min_len: 1, max_len: 200}];
}

message ResetCustomVerifyPhoneMessageTextToDefaultResponse {
    zitadel.v1.ObjectDetails details = 1;
}

message GetCustomDomainClaimedMessageTextRequest {
    string language = 1 [(validate.rules).string = {min_len: 1, max_len: 200}];
}

message GetCustomDomainClaimedMessageTextResponse {
    zitadel.text.v1.MessageCustomText custom_text = 1;
}

message GetDefaultDomainClaimedMessageTextRequest {
    string language = 1 [(validate.rules).string = {min_len: 1, max_len: 200}];
}

message GetDefaultDomainClaimedMessageTextResponse {
    zitadel.text.v1.MessageCustomText custom_text = 1;
}

message SetCustomDomainClaimedMessageTextRequest {
    string language = 1 [
        (validate.rules).string = {min_len: 1, max_len: 200},
        (grpc.gateway.protoc_gen_openapiv2.options.openapiv2_field) = {
            example: "\"de\""
        }
    ];
    string title = 2 [(validate.rules).string = {max_len: 200}];
    string pre_header = 3 [(validate.rules).string = {max_len: 200}];
    string subject = 4 [(validate.rules).string = {max_len: 200}];
    string greeting = 5  [(validate.rules).string = {max_len: 200}];
    string text = 6 [(validate.rules).string = {max_len: 800}];
    string button_text = 7 [(validate.rules).string = {max_len: 200}];
    string footer_text = 8 [(validate.rules).string = {max_len: 200}];
}

message SetCustomDomainClaimedMessageTextResponse {
    zitadel.v1.ObjectDetails details = 1;
}

//This is an empty request
message ResetCustomDomainClaimedMessageTextToDefaultRequest {
    string language = 1 [(validate.rules).string = {min_len: 1, max_len: 200}];
}

message ResetCustomDomainClaimedMessageTextToDefaultResponse {
    zitadel.v1.ObjectDetails details = 1;
}

message GetCustomPasswordlessRegistrationMessageTextRequest {
    string language = 1 [(validate.rules).string = {min_len: 1, max_len: 200}];
}

message GetCustomPasswordlessRegistrationMessageTextResponse {
    zitadel.text.v1.MessageCustomText custom_text = 1;
}

message GetDefaultPasswordlessRegistrationMessageTextRequest {
    string language = 1 [(validate.rules).string = {min_len: 1, max_len: 200}];
}

message GetDefaultPasswordlessRegistrationMessageTextResponse {
    zitadel.text.v1.MessageCustomText custom_text = 1;
}

message SetCustomPasswordlessRegistrationMessageTextRequest {
    string language = 1 [
        (validate.rules).string = {min_len: 1, max_len: 200},
        (grpc.gateway.protoc_gen_openapiv2.options.openapiv2_field) = {
            example: "\"de\""
        }
    ];
    string title = 2 [(validate.rules).string = {max_len: 200}];
    string pre_header = 3 [(validate.rules).string = {max_len: 200}];
    string subject = 4 [(validate.rules).string = {max_len: 200}];
    string greeting = 5  [(validate.rules).string = {max_len: 200}];
    string text = 6 [(validate.rules).string = {max_len: 800}];
    string button_text = 7 [(validate.rules).string = {max_len: 200}];
    string footer_text = 8 [(validate.rules).string = {max_len: 200}];
}

message SetCustomPasswordlessRegistrationMessageTextResponse {
    zitadel.v1.ObjectDetails details = 1;
}

message ResetCustomPasswordlessRegistrationMessageTextToDefaultRequest {
    string language = 1 [(validate.rules).string = {min_len: 1, max_len: 200}];
}

message ResetCustomPasswordlessRegistrationMessageTextToDefaultResponse {
    zitadel.v1.ObjectDetails details = 1;
}


message GetCustomPasswordChangeMessageTextRequest {
    string language = 1 [(validate.rules).string = {min_len: 1, max_len: 200}];
}

message GetCustomPasswordChangeMessageTextResponse {
    zitadel.text.v1.MessageCustomText custom_text = 1;
}

message GetDefaultPasswordChangeMessageTextRequest {
    string language = 1 [(validate.rules).string = {min_len: 1, max_len: 200}];
}

message GetDefaultPasswordChangeMessageTextResponse {
    zitadel.text.v1.MessageCustomText custom_text = 1;
}

message SetCustomPasswordChangeMessageTextRequest {
    string language = 1 [
        (validate.rules).string = {min_len: 1, max_len: 200},
        (grpc.gateway.protoc_gen_openapiv2.options.openapiv2_field) = {
            example: "\"de\""
        }
    ];
    string title = 2 [(validate.rules).string = {max_len: 200}];
    string pre_header = 3 [(validate.rules).string = {max_len: 200}];
    string subject = 4 [(validate.rules).string = {max_len: 200}];
    string greeting = 5  [(validate.rules).string = {max_len: 200}];
    string text = 6 [(validate.rules).string = {max_len: 800}];
    string button_text = 7 [(validate.rules).string = {max_len: 200}];
    string footer_text = 8 [(validate.rules).string = {max_len: 200}];
}

message SetCustomPasswordChangeMessageTextResponse {
    zitadel.v1.ObjectDetails details = 1;
}

message ResetCustomPasswordChangeMessageTextToDefaultRequest {
    string language = 1 [(validate.rules).string = {min_len: 1, max_len: 200}];
}

message ResetCustomPasswordChangeMessageTextToDefaultResponse {
    zitadel.v1.ObjectDetails details = 1;
}

message GetOrgIDPByIDRequest {
    string id = 1 [(validate.rules).string = {min_len: 1, max_len: 200}];
}

message GetOrgIDPByIDResponse {
    zitadel.idp.v1.IDP idp = 1;
}

message ListOrgIDPsRequest {
    //list limitations and ordering
    zitadel.v1.ListQuery query = 1;
    //the field the result is sorted
    zitadel.idp.v1.IDPFieldName sorting_column = 2;
    //criteria the client is looking for
    repeated IDPQuery queries = 3;
}

message IDPQuery {
    oneof query {
        option (validate.required) = true;

        zitadel.idp.v1.IDPIDQuery idp_id_query = 1;
        zitadel.idp.v1.IDPNameQuery idp_name_query = 2;
        zitadel.idp.v1.IDPOwnerTypeQuery owner_type_query = 3;
    }
}

message ListOrgIDPsResponse {
    zitadel.v1.ListDetails details = 1;
    zitadel.idp.v1.IDPFieldName sorting_column = 2;
    repeated zitadel.idp.v1.IDP result = 3;
}

message AddOrgOIDCIDPRequest {
    string name = 1 [
        (validate.rules).string = {min_len: 1, max_len: 200},
        (grpc.gateway.protoc_gen_openapiv2.options.openapiv2_field) = {
            example: "\"google\"";
        }
    ];
    zitadel.idp.v1.IDPStylingType styling_type = 2 [
        (validate.rules).enum = {defined_only: true},
        (grpc.gateway.protoc_gen_openapiv2.options.openapiv2_field) = {
            description: "some identity providers specify the styling of the button to their login";
        }
    ];

    string client_id = 3 [
        (validate.rules).string = {min_len: 1, max_len: 200},
        (grpc.gateway.protoc_gen_openapiv2.options.openapiv2_field) = {
            description: "client id generated by the identity provider";
        }
    ];
    string client_secret = 4 [
        (validate.rules).string = {min_len: 1, max_len: 200},
        (grpc.gateway.protoc_gen_openapiv2.options.openapiv2_field) = {
            description: "client secret generated by the identity provider";
        }
    ];
    string issuer = 5 [
        (validate.rules).string = {min_len: 1, max_len: 200},
        (grpc.gateway.protoc_gen_openapiv2.options.openapiv2_field) = {
            example: "\"https://accounts.google.com\"";
            description: "the OIDC issuer of the identity provider";
        }
    ];
    repeated string scopes = 6 [
        (grpc.gateway.protoc_gen_openapiv2.options.openapiv2_field) = {
            example: "[\"openid\", \"profile\", \"email\"]";
            description: "the scopes requested by ZITADEL during the request on the identity provider";
        }
    ];
    zitadel.idp.v1.OIDCMappingField display_name_mapping = 7 [
        (validate.rules).enum = {defined_only: true},
        (grpc.gateway.protoc_gen_openapiv2.options.openapiv2_field) = {
            description: "definition which field is mapped to the display name of the user";
        }
    ];
    zitadel.idp.v1.OIDCMappingField username_mapping = 8 [
        (validate.rules).enum = {defined_only: true},
        (grpc.gateway.protoc_gen_openapiv2.options.openapiv2_field) = {
            description: "definition which field is mapped to the email of the user";
        }
    ];
    bool auto_register = 9;
}

message AddOrgOIDCIDPResponse {
    zitadel.v1.ObjectDetails details = 1;
    string idp_id = 2;
}

message AddOrgJWTIDPRequest {
    string name = 1 [
        (validate.rules).string = {min_len: 1, max_len: 200},
        (grpc.gateway.protoc_gen_openapiv2.options.openapiv2_field) = {
            example: "\"google\"";
        }
    ];
    zitadel.idp.v1.IDPStylingType styling_type = 2 [
        (validate.rules).enum = {defined_only: true},
        (grpc.gateway.protoc_gen_openapiv2.options.openapiv2_field) = {
            description: "some identity providers specify the styling of the button to their login";
        }
    ];
    string jwt_endpoint = 3 [
        (validate.rules).string = {min_len: 1, max_len: 200},
        (grpc.gateway.protoc_gen_openapiv2.options.openapiv2_field) = {
            example: "\"https://accounts.google.com\"";
            description: "the endpoint where the JWT can be extracted";
            min_length: 1;
            max_length: 200;
        }
    ];
    string issuer = 4 [
        (validate.rules).string = {min_len: 1, max_len: 200},
        (grpc.gateway.protoc_gen_openapiv2.options.openapiv2_field) = {
            example: "\"https://accounts.google.com\"";
            description: "the issuer of the JWT (for validation)";
            min_length: 1;
            max_length: 200;
        }
    ];
    string keys_endpoint = 5 [
        (validate.rules).string = {min_len: 1, max_len: 200},
        (grpc.gateway.protoc_gen_openapiv2.options.openapiv2_field) = {
            example: "\"https://accounts.google.com/keys\"";
            description: "the endpoint to the key (JWK) which is used to sign the JWT with";
            min_length: 1;
            max_length: 200;
        }
    ];
    string header_name = 6 [
        (validate.rules).string = {min_len: 1, max_len: 200},
        (grpc.gateway.protoc_gen_openapiv2.options.openapiv2_field) = {
            example: "\"x-auth-token\"";
            description: "the name of the header where the JWT is sent in, default is authorization";
            max_length: 200;
        }
    ];
    bool auto_register = 7;
}

message AddOrgJWTIDPResponse {
    zitadel.v1.ObjectDetails details = 1;
    string idp_id = 2;
}

message DeactivateOrgIDPRequest {
    string idp_id = 1 [(validate.rules).string = {min_len: 1, max_len: 200}];
}

message DeactivateOrgIDPResponse {
    zitadel.v1.ObjectDetails details = 1;
}

message ReactivateOrgIDPRequest {
    string idp_id = 1 [(validate.rules).string = {min_len: 1, max_len: 200}];
}

message ReactivateOrgIDPResponse {
    zitadel.v1.ObjectDetails details = 1;
}

message RemoveOrgIDPRequest {
    string idp_id = 1 [(validate.rules).string = {min_len: 1, max_len: 200}];
}

//This is an empty response
message RemoveOrgIDPResponse {}

message UpdateOrgIDPRequest {
    string idp_id = 1 [(validate.rules).string = {min_len: 1, max_len: 200}];
    string name = 2 [
        (validate.rules).string = {min_len: 1, max_len: 200},
        (grpc.gateway.protoc_gen_openapiv2.options.openapiv2_field) = {
            example: "\"google\"";
        }
    ];
    zitadel.idp.v1.IDPStylingType styling_type = 3 [
        (validate.rules).enum = {defined_only: true},
        (grpc.gateway.protoc_gen_openapiv2.options.openapiv2_field) = {
            description: "some identity providers specify the styling of the button to their login";
        }
    ];
    bool auto_register = 4;
}

message UpdateOrgIDPResponse {
    zitadel.v1.ObjectDetails details = 1;
}

message UpdateOrgIDPOIDCConfigRequest {
    string idp_id = 1 [
        (validate.rules).string = {min_len: 1, max_len: 200},
        (grpc.gateway.protoc_gen_openapiv2.options.openapiv2_field) = {
            example: "\"69629023906488334\"";
        }
    ];

    string client_id = 2 [
        (validate.rules).string = {min_len: 1, max_len: 200},
        (grpc.gateway.protoc_gen_openapiv2.options.openapiv2_field) = {
            description: "client id generated by the identity provider";
        }
    ];
    string client_secret = 3 [
        (validate.rules).string = {max_len: 200},
        (grpc.gateway.protoc_gen_openapiv2.options.openapiv2_field) = {
            description: "client secret generated by the identity provider. If empty the secret is not overwritten";
        }
    ];
    string issuer = 4 [
        (validate.rules).string = {min_len: 1, max_len: 200},
        (grpc.gateway.protoc_gen_openapiv2.options.openapiv2_field) = {
            example: "\"https://accounts.google.com\"";
            description: "the OIDC issuer of the identity provider";
        }
    ];
    repeated string scopes = 5 [
        (grpc.gateway.protoc_gen_openapiv2.options.openapiv2_field) = {
            example: "[\"openid\", \"profile\", \"email\"]";
            description: "the scopes requested by ZITADEL during the request on the identity provider";
        }
    ];
    zitadel.idp.v1.OIDCMappingField display_name_mapping = 6 [
        (validate.rules).enum = {defined_only: true},
        (grpc.gateway.protoc_gen_openapiv2.options.openapiv2_field) = {
            description: "definition which field is mapped to the display name of the user";
        }
    ];
    zitadel.idp.v1.OIDCMappingField username_mapping = 7 [
        (validate.rules).enum = {defined_only: true},
        (grpc.gateway.protoc_gen_openapiv2.options.openapiv2_field) = {
            description: "definition which field is mapped to the email of the user";
        }
    ];
}

message UpdateOrgIDPOIDCConfigResponse {
    zitadel.v1.ObjectDetails details = 1;
}


message UpdateOrgIDPJWTConfigRequest {
    string idp_id = 1 [
        (validate.rules).string = {min_len: 1, max_len: 200},
        (grpc.gateway.protoc_gen_openapiv2.options.openapiv2_field) = {
            example: "\"69629023906488334\"";
        }
    ];
    string jwt_endpoint = 2 [
        (validate.rules).string = {min_len: 1, max_len: 200},
        (grpc.gateway.protoc_gen_openapiv2.options.openapiv2_field) = {
            example: "\"https://accounts.google.com\"";
            description: "the endpoint where the JWT can be extracted";
            min_length: 1;
            max_length: 200;
        }
    ];
    string issuer = 3 [
        (validate.rules).string = {min_len: 1, max_len: 200},
        (grpc.gateway.protoc_gen_openapiv2.options.openapiv2_field) = {
            example: "\"https://accounts.google.com\"";
            description: "the issuer of the JWT (for validation)";
            min_length: 1;
            max_length: 200;
        }
    ];
    string keys_endpoint = 4 [
        (validate.rules).string = {min_len: 1, max_len: 200},
        (grpc.gateway.protoc_gen_openapiv2.options.openapiv2_field) = {
            example: "\"https://accounts.google.com/keys\"";
            description: "the endpoint to the key (JWK) which is used to sign the JWT with";
            min_length: 1;
            max_length: 200;
        }
    ];
    string header_name = 5 [
        (validate.rules).string = {min_len: 1, max_len: 200},
        (grpc.gateway.protoc_gen_openapiv2.options.openapiv2_field) = {
            example: "\"x-auth-token\"";
            description: "the name of the header where the JWT is sent in, default is authorization";
            max_length: 200;
        }
    ];
}

message UpdateOrgIDPJWTConfigResponse {
    zitadel.v1.ObjectDetails details = 1;
}

message ListProvidersRequest {
    //list limitations and ordering
    zitadel.v1.ListQuery query = 1;
    //criteria the client is looking for
    repeated ProviderQuery queries = 2;
}

message ProviderQuery {
    oneof query {
        zitadel.idp.v1.IDPIDQuery idp_id_query = 1;
        zitadel.idp.v1.IDPNameQuery idp_name_query = 2;
        zitadel.idp.v1.IDPOwnerTypeQuery owner_type_query = 3;
    }
}

message ListProvidersResponse {
    zitadel.v1.ListDetails details = 1;
    repeated zitadel.idp.v1.Provider result = 2;
}

message GetProviderByIDRequest {
    string id = 1 [(validate.rules).string = {min_len: 1, max_len: 200}];
}

message GetProviderByIDResponse {
    zitadel.idp.v1.Provider idp = 1;
}

<<<<<<< HEAD
message AddGenericOIDCProviderRequest {
    string name = 1 [(validate.rules).string = {min_len: 1, max_len: 200}];
    string issuer = 2 [(validate.rules).string = {min_len: 1, max_len: 200}];
    string client_id = 3 [(validate.rules).string = {min_len: 1, max_len: 200}];
    string client_secret = 4 [(validate.rules).string = {min_len: 1, max_len: 200}];
    repeated string scopes = 5 [(validate.rules).repeated = {max_items: 20, items: {string: {min_len: 1, max_len: 100}}}];
    zitadel.idp.v1.Options provider_options = 6;
}

message AddGenericOIDCProviderResponse {
=======
message AddGenericOAuthProviderRequest {
    string name = 1 [(validate.rules).string = {min_len: 1, max_len: 200}];
    string client_id = 2 [(validate.rules).string = {min_len: 1, max_len: 200}];
    string client_secret = 3 [(validate.rules).string = {min_len: 1, max_len: 200}];
    string authorization_endpoint = 4 [(validate.rules).string = {min_len: 1, max_len: 200}];
    string token_endpoint = 5 [(validate.rules).string = {min_len: 1, max_len: 200}];
    string user_endpoint = 6 [(validate.rules).string = {min_len: 1, max_len: 200}];
    repeated string scopes = 7 [(validate.rules).repeated = {max_items: 20, items: {string: {min_len: 1, max_len: 100}}}];
    zitadel.idp.v1.Options provider_options = 8;
}

message AddGenericOAuthProviderResponse {
>>>>>>> 737d14e8
    zitadel.v1.ObjectDetails details = 1;
    string id = 2;
}

<<<<<<< HEAD
message UpdateGenericOIDCProviderRequest {
    string id = 1 [(validate.rules).string = {min_len: 1, max_len: 200}];
    string name = 2 [(validate.rules).string = {min_len: 1, max_len: 200}];
    string issuer = 3 [(validate.rules).string = {min_len: 1, max_len: 200}];
    string client_id = 4 [(validate.rules).string = {min_len: 1, max_len: 200}];
    // client_secret will only be updated if provided
    string client_secret = 5 [(validate.rules).string = {max_len: 200}];
    repeated string scopes = 6 [(validate.rules).repeated = {max_items: 20, items: {string: {min_len: 1, max_len: 100}}}];
    zitadel.idp.v1.Options provider_options = 7;
}

message UpdateGenericOIDCProviderResponse {
    zitadel.v1.ObjectDetails details = 1;
}

message AddJWTProviderRequest {
    string name = 1 [(validate.rules).string = {min_len: 1, max_len: 200}];
    string issuer = 2 [(validate.rules).string = {min_len: 1, max_len: 200}];
    string jwt_endpoint = 3 [(validate.rules).string = {min_len: 1, max_len: 200}];
    string keys_endpoint = 4 [(validate.rules).string = {min_len: 1, max_len: 200}];
    string header_name = 5 [(validate.rules).string = {min_len: 1, max_len: 200}];
    zitadel.idp.v1.Options provider_options = 6;
}

message AddJWTProviderResponse {
    zitadel.v1.ObjectDetails details = 1;
    string id = 2;
}

message UpdateJWTProviderRequest {
    string id = 1 [(validate.rules).string = {min_len: 1, max_len: 200}];
    string name = 2 [(validate.rules).string = {min_len: 1, max_len: 200}];
    string issuer = 3 [(validate.rules).string = {min_len: 1, max_len: 200}];
    string jwt_endpoint = 4 [(validate.rules).string = {min_len: 1, max_len: 200}];
    string keys_endpoint = 5 [(validate.rules).string = {max_len: 200}];
    string header_name = 6 [(validate.rules).string = {min_len: 1, max_len: 200}];
    zitadel.idp.v1.Options provider_options = 7;
}

message UpdateJWTProviderResponse {
=======
message UpdateGenericOAuthProviderRequest {
    string id = 1 [(validate.rules).string = {min_len: 1, max_len: 200}];
    string name = 2 [(validate.rules).string = {min_len: 1, max_len: 200}];
    string client_id = 3 [(validate.rules).string = {min_len: 1, max_len: 200}];
    // client_secret will only be updated if provided
    string client_secret = 4 [(validate.rules).string = {max_len: 200}];
    string authorization_endpoint = 5 [(validate.rules).string = {min_len: 1, max_len: 200}];
    string token_endpoint = 6 [(validate.rules).string = {min_len: 1, max_len: 200}];
    string user_endpoint = 7 [(validate.rules).string = {min_len: 1, max_len: 200}];
    repeated string scopes = 8 [(validate.rules).repeated = {max_items: 20, items: {string: {min_len: 1, max_len: 100}}}];
    zitadel.idp.v1.Options provider_options = 9;
}

message UpdateGenericOAuthProviderResponse {
>>>>>>> 737d14e8
    zitadel.v1.ObjectDetails details = 1;
}

message AddGoogleProviderRequest {
    // Google will be used as default, if no name is provided
    string name = 1 [(validate.rules).string = {max_len: 200}];
    string client_id = 2 [(validate.rules).string = {min_len: 1, max_len: 200}];
    string client_secret = 3 [(validate.rules).string = {min_len: 1, max_len: 200}];
    repeated string scopes = 4 [(validate.rules).repeated = {max_items: 20, items: {string: {min_len: 1, max_len: 100}}}];
    zitadel.idp.v1.Options provider_options = 5;
}

message AddGoogleProviderResponse {
    zitadel.v1.ObjectDetails details = 1;
    string id = 2;
}

message UpdateGoogleProviderRequest {
    string id = 1 [(validate.rules).string = {min_len: 1, max_len: 200}];
    string name = 2 [(validate.rules).string = {max_len: 200}];
    string client_id = 3 [(validate.rules).string = {min_len: 1, max_len: 200}];
    // client_secret will only be updated if provided
    string client_secret = 4 [(validate.rules).string = {max_len: 200}];
    repeated string scopes = 5 [(validate.rules).repeated = {max_items: 20, items: {string: {min_len: 1, max_len: 100}}}];
    zitadel.idp.v1.Options provider_options = 6;
}

message UpdateGoogleProviderResponse {
    zitadel.v1.ObjectDetails details = 1;
}

message AddLDAPProviderRequest {
    string name = 1 [(validate.rules).string = {min_len: 1, max_len: 200}];
    string host = 2 [(validate.rules).string = {min_len: 1, max_len: 200}];
    string port = 3 [(validate.rules).string = {max_len: 5}];
    bool tls = 4;
    string base_dn = 5 [(validate.rules).string = {min_len: 1, max_len: 200}];
    string user_object_class = 6 [(validate.rules).string = {min_len: 1, max_len: 200}];
    string user_unique_attribute = 7 [(validate.rules).string = {min_len: 1, max_len: 200}];
    string admin = 8 [(validate.rules).string = {min_len: 1, max_len: 200}];
    string password = 9 [(validate.rules).string = {min_len: 1, max_len: 200}];
    zitadel.idp.v1.LDAPAttributes attributes = 10;
    zitadel.idp.v1.Options provider_options = 11;
}

message AddLDAPProviderResponse {
    zitadel.v1.ObjectDetails details = 1;
    string id = 2;
}

message UpdateLDAPProviderRequest {
    string id = 1 [(validate.rules).string = {min_len: 1, max_len: 200}];
    string name = 2 [(validate.rules).string = {min_len: 1, max_len: 200}];
    string host = 3 [(validate.rules).string = {min_len: 1, max_len: 200}];
    string port = 4 [(validate.rules).string = {max_len: 5}];
    bool tls = 5;
    string base_dn = 6 [(validate.rules).string = {min_len: 1, max_len: 200}];
    string user_object_class = 7 [(validate.rules).string = {min_len: 1, max_len: 200}];
    string user_unique_attribute = 8 [(validate.rules).string = {min_len: 1, max_len: 200}];
    string admin = 9 [(validate.rules).string = {min_len: 1, max_len: 200}];
    string password = 10 [(validate.rules).string = {max_len: 200}];
    zitadel.idp.v1.LDAPAttributes attributes = 11;
    zitadel.idp.v1.Options provider_options = 12;
}

message UpdateLDAPProviderResponse {
    zitadel.v1.ObjectDetails details = 1;
}

message DeleteProviderRequest {
    string id = 1 [(validate.rules).string = {min_len: 1, max_len: 200}];
}

message DeleteProviderResponse {
    zitadel.v1.ObjectDetails details = 1;
}

message ListActionsRequest {
    //list limitations and ordering
    zitadel.v1.ListQuery query = 1;
    //the field the result is sorted
    zitadel.action.v1.ActionFieldName sorting_column = 2;
    //criteria the client is looking for
    repeated ActionQuery queries = 3;
}

message ActionQuery {
    oneof query {
        option (validate.required) = true;

        zitadel.action.v1.ActionIDQuery action_id_query = 1;
        zitadel.action.v1.ActionNameQuery action_name_query = 2;
        zitadel.action.v1.ActionStateQuery action_state_query = 3;
    }
}

message ListActionsResponse {
    zitadel.v1.ListDetails details = 1;
    zitadel.action.v1.ActionFieldName sorting_column = 2;
    repeated zitadel.action.v1.Action result = 3;
}

message CreateActionRequest {
    string name = 1 [
        (validate.rules).string = {min_len: 1, max_len: 200},
        (grpc.gateway.protoc_gen_openapiv2.options.openapiv2_field) = {
            example: "\"log context\"";
        }
    ];
    string script = 2 [
        (validate.rules).string = {min_len: 1, max_len: 2000},
         (grpc.gateway.protoc_gen_openapiv2.options.openapiv2_field) = {
             example: "\"function log(context, calls){console.log(context)}\"";
         }
    ];
    google.protobuf.Duration timeout = 3 [
        (validate.rules).duration = {gte: {}, lte: {seconds: 20}},
        (grpc.gateway.protoc_gen_openapiv2.options.openapiv2_field) = {
            description: "after which time the action will be terminated if not finished";
        }
    ];
    bool allowed_to_fail = 4 [
        (grpc.gateway.protoc_gen_openapiv2.options.openapiv2_field) = {
            description: "when true, the next action will be called even if this action fails";
        }
    ];
}

message CreateActionResponse {
    zitadel.v1.ObjectDetails details = 1;
    string id = 2;
}

message GetActionRequest {
    string id = 1;
}

message GetActionResponse {
    zitadel.action.v1.Action action = 1;
}

message UpdateActionRequest {
    string id = 1 [
        (validate.rules).string = {min_len: 1, max_len: 200},
        (grpc.gateway.protoc_gen_openapiv2.options.openapiv2_field) = {
            example: "\"69629023906488334\"";
        }
    ];
    string name = 2 [
        (validate.rules).string = {min_len: 1, max_len: 200},
        (grpc.gateway.protoc_gen_openapiv2.options.openapiv2_field) = {
            example: "\"log context\"";
        }
    ];
    string script = 3 [
        (validate.rules).string = {min_len: 1, max_len: 2000},
         (grpc.gateway.protoc_gen_openapiv2.options.openapiv2_field) = {
             example: "\"function log(context, calls){console.log(context)}\"";
         }
    ];
    google.protobuf.Duration timeout = 4 [
        (validate.rules).duration = {gte: {}, lte: {seconds: 20}},
        (grpc.gateway.protoc_gen_openapiv2.options.openapiv2_field) = {
            description: "after which time the action will be terminated if not finished";
        }
    ];
    bool allowed_to_fail = 5 [
        (grpc.gateway.protoc_gen_openapiv2.options.openapiv2_field) = {
            description: "when true, the next action will be called even if this action fails";
        }
    ];
}

message UpdateActionResponse {
    zitadel.v1.ObjectDetails details = 1;
}

message DeleteActionRequest {
    string id = 1;
}

message DeleteActionResponse {}

message ListFlowTypesRequest {}

message ListFlowTypesResponse {
    repeated zitadel.action.v1.FlowType result = 1;
}

message ListFlowTriggerTypesRequest {
    string type = 1;
}

message ListFlowTriggerTypesResponse {
    repeated zitadel.action.v1.TriggerType result = 1;
}

message DeactivateActionRequest {
    string id = 1;
}

message DeactivateActionResponse {
    zitadel.v1.ObjectDetails details = 1;
}

message ReactivateActionRequest {
    string id = 1;
}

message ReactivateActionResponse {
    zitadel.v1.ObjectDetails details = 1;
}

message GetFlowRequest {
    // id of the flow
    string type = 1;
}

message GetFlowResponse {
    zitadel.action.v1.Flow flow = 1;
}

message ClearFlowRequest {
    // id of the flow
    string type = 1;
}

message ClearFlowResponse {
    zitadel.v1.ObjectDetails details = 1;
}

message SetTriggerActionsRequest {
    // id of the flow type
    string flow_type = 1 [
        (grpc.gateway.protoc_gen_openapiv2.options.openapiv2_field) = {
            example: "\"1\"";
            description: "At the moment you have to send the ID of the Flow Type: ExternalAuthentication=1, CustomiseToken=2, InternalAuthentication=3, PreUserinfoCreation=3";
        }
    ];
    // id of the trigger type
    string trigger_type = 2 [
        (grpc.gateway.protoc_gen_openapiv2.options.openapiv2_field) = {
            example: "\"1\"";
            description: "At the moment you have to send the ID of the Trigger Type: PostAuthentication=1, PreCreation=2, PostCreation=3, PreUserinfoCreation=4, PreAccessTokenCreation=5";
         }
    ];
    repeated string action_ids = 3;
}

message SetTriggerActionsResponse {
    zitadel.v1.ObjectDetails details = 1;
}<|MERGE_RESOLUTION|>--- conflicted
+++ resolved
@@ -4369,17 +4369,34 @@
         };
     }
 
-<<<<<<< HEAD
+    // Add a new OAuth2 identity provider in the organisation
+    rpc AddGenericOAuthProvider(AddGenericOAuthProviderRequest) returns (AddGenericOAuthProviderResponse) {
+        option (google.api.http) = {
+            post: "/idps/oauth"
+            body: "*"
+        };
+
+        option (zitadel.v1.auth_option) = {
+            permission: "org.idp.write"
+        };
+    }
+
+    // Change an existing OAuth2 identity provider in the organisation
+    rpc UpdateGenericOAuthProvider(UpdateGenericOAuthProviderRequest) returns (UpdateGenericOAuthProviderResponse) {
+        option (google.api.http) = {
+            put: "/idps/oauth/{id}"
+            body: "*"
+        };
+
+        option (zitadel.v1.auth_option) = {
+            permission: "org.idp.write"
+        };
+    }
+
     // Add a new OIDC identity provider in the organisation
     rpc AddGenericOIDCProvider(AddGenericOIDCProviderRequest) returns (AddGenericOIDCProviderResponse) {
         option (google.api.http) = {
             post: "/idps/generic_oidc"
-=======
-    // Add a new OAuth2 identity provider in the organisation
-    rpc AddGenericOAuthProvider(AddGenericOAuthProviderRequest) returns (AddGenericOAuthProviderResponse) {
-        option (google.api.http) = {
-            post: "/idps/oauth"
->>>>>>> 737d14e8
             body: "*"
         };
 
@@ -4388,7 +4405,6 @@
         };
     }
 
-<<<<<<< HEAD
     // Change an existing OIDC identity provider in the organisation
     rpc UpdateGenericOIDCProvider(UpdateGenericOIDCProviderRequest) returns (UpdateGenericOIDCProviderResponse) {
         option (google.api.http) = {
@@ -4417,12 +4433,6 @@
     rpc UpdateJWTProvider(UpdateJWTProviderRequest) returns (UpdateJWTProviderResponse) {
         option (google.api.http) = {
             put: "/idps/generic_jwt/{id}"
-=======
-    // Change an existing OAuth2 identity provider in the organisation
-    rpc UpdateGenericOAuthProvider(UpdateGenericOAuthProviderRequest) returns (UpdateGenericOAuthProviderResponse) {
-        option (google.api.http) = {
-            put: "/idps/oauth/{id}"
->>>>>>> 737d14e8
             body: "*"
         };
 
@@ -7935,18 +7945,6 @@
     zitadel.idp.v1.Provider idp = 1;
 }
 
-<<<<<<< HEAD
-message AddGenericOIDCProviderRequest {
-    string name = 1 [(validate.rules).string = {min_len: 1, max_len: 200}];
-    string issuer = 2 [(validate.rules).string = {min_len: 1, max_len: 200}];
-    string client_id = 3 [(validate.rules).string = {min_len: 1, max_len: 200}];
-    string client_secret = 4 [(validate.rules).string = {min_len: 1, max_len: 200}];
-    repeated string scopes = 5 [(validate.rules).repeated = {max_items: 20, items: {string: {min_len: 1, max_len: 100}}}];
-    zitadel.idp.v1.Options provider_options = 6;
-}
-
-message AddGenericOIDCProviderResponse {
-=======
 message AddGenericOAuthProviderRequest {
     string name = 1 [(validate.rules).string = {min_len: 1, max_len: 200}];
     string client_id = 2 [(validate.rules).string = {min_len: 1, max_len: 200}];
@@ -7959,53 +7957,10 @@
 }
 
 message AddGenericOAuthProviderResponse {
->>>>>>> 737d14e8
     zitadel.v1.ObjectDetails details = 1;
     string id = 2;
 }
 
-<<<<<<< HEAD
-message UpdateGenericOIDCProviderRequest {
-    string id = 1 [(validate.rules).string = {min_len: 1, max_len: 200}];
-    string name = 2 [(validate.rules).string = {min_len: 1, max_len: 200}];
-    string issuer = 3 [(validate.rules).string = {min_len: 1, max_len: 200}];
-    string client_id = 4 [(validate.rules).string = {min_len: 1, max_len: 200}];
-    // client_secret will only be updated if provided
-    string client_secret = 5 [(validate.rules).string = {max_len: 200}];
-    repeated string scopes = 6 [(validate.rules).repeated = {max_items: 20, items: {string: {min_len: 1, max_len: 100}}}];
-    zitadel.idp.v1.Options provider_options = 7;
-}
-
-message UpdateGenericOIDCProviderResponse {
-    zitadel.v1.ObjectDetails details = 1;
-}
-
-message AddJWTProviderRequest {
-    string name = 1 [(validate.rules).string = {min_len: 1, max_len: 200}];
-    string issuer = 2 [(validate.rules).string = {min_len: 1, max_len: 200}];
-    string jwt_endpoint = 3 [(validate.rules).string = {min_len: 1, max_len: 200}];
-    string keys_endpoint = 4 [(validate.rules).string = {min_len: 1, max_len: 200}];
-    string header_name = 5 [(validate.rules).string = {min_len: 1, max_len: 200}];
-    zitadel.idp.v1.Options provider_options = 6;
-}
-
-message AddJWTProviderResponse {
-    zitadel.v1.ObjectDetails details = 1;
-    string id = 2;
-}
-
-message UpdateJWTProviderRequest {
-    string id = 1 [(validate.rules).string = {min_len: 1, max_len: 200}];
-    string name = 2 [(validate.rules).string = {min_len: 1, max_len: 200}];
-    string issuer = 3 [(validate.rules).string = {min_len: 1, max_len: 200}];
-    string jwt_endpoint = 4 [(validate.rules).string = {min_len: 1, max_len: 200}];
-    string keys_endpoint = 5 [(validate.rules).string = {max_len: 200}];
-    string header_name = 6 [(validate.rules).string = {min_len: 1, max_len: 200}];
-    zitadel.idp.v1.Options provider_options = 7;
-}
-
-message UpdateJWTProviderResponse {
-=======
 message UpdateGenericOAuthProviderRequest {
     string id = 1 [(validate.rules).string = {min_len: 1, max_len: 200}];
     string name = 2 [(validate.rules).string = {min_len: 1, max_len: 200}];
@@ -8020,7 +7975,63 @@
 }
 
 message UpdateGenericOAuthProviderResponse {
->>>>>>> 737d14e8
+    zitadel.v1.ObjectDetails details = 1;
+}
+
+message AddGenericOIDCProviderRequest {
+    string name = 1 [(validate.rules).string = {min_len: 1, max_len: 200}];
+    string issuer = 2 [(validate.rules).string = {min_len: 1, max_len: 200}];
+    string client_id = 3 [(validate.rules).string = {min_len: 1, max_len: 200}];
+    string client_secret = 4 [(validate.rules).string = {min_len: 1, max_len: 200}];
+    repeated string scopes = 5 [(validate.rules).repeated = {max_items: 20, items: {string: {min_len: 1, max_len: 100}}}];
+    zitadel.idp.v1.Options provider_options = 6;
+}
+
+message AddGenericOIDCProviderResponse {
+    zitadel.v1.ObjectDetails details = 1;
+    string id = 2;
+}
+
+message UpdateGenericOIDCProviderRequest {
+    string id = 1 [(validate.rules).string = {min_len: 1, max_len: 200}];
+    string name = 2 [(validate.rules).string = {min_len: 1, max_len: 200}];
+    string issuer = 3 [(validate.rules).string = {min_len: 1, max_len: 200}];
+    string client_id = 4 [(validate.rules).string = {min_len: 1, max_len: 200}];
+    // client_secret will only be updated if provided
+    string client_secret = 5 [(validate.rules).string = {max_len: 200}];
+    repeated string scopes = 6 [(validate.rules).repeated = {max_items: 20, items: {string: {min_len: 1, max_len: 100}}}];
+    zitadel.idp.v1.Options provider_options = 7;
+}
+
+message UpdateGenericOIDCProviderResponse {
+    zitadel.v1.ObjectDetails details = 1;
+}
+
+message AddJWTProviderRequest {
+    string name = 1 [(validate.rules).string = {min_len: 1, max_len: 200}];
+    string issuer = 2 [(validate.rules).string = {min_len: 1, max_len: 200}];
+    string jwt_endpoint = 3 [(validate.rules).string = {min_len: 1, max_len: 200}];
+    string keys_endpoint = 4 [(validate.rules).string = {min_len: 1, max_len: 200}];
+    string header_name = 5 [(validate.rules).string = {min_len: 1, max_len: 200}];
+    zitadel.idp.v1.Options provider_options = 6;
+}
+
+message AddJWTProviderResponse {
+    zitadel.v1.ObjectDetails details = 1;
+    string id = 2;
+}
+
+message UpdateJWTProviderRequest {
+    string id = 1 [(validate.rules).string = {min_len: 1, max_len: 200}];
+    string name = 2 [(validate.rules).string = {min_len: 1, max_len: 200}];
+    string issuer = 3 [(validate.rules).string = {min_len: 1, max_len: 200}];
+    string jwt_endpoint = 4 [(validate.rules).string = {min_len: 1, max_len: 200}];
+    string keys_endpoint = 5 [(validate.rules).string = {max_len: 200}];
+    string header_name = 6 [(validate.rules).string = {min_len: 1, max_len: 200}];
+    zitadel.idp.v1.Options provider_options = 7;
+}
+
+message UpdateJWTProviderResponse {
     zitadel.v1.ObjectDetails details = 1;
 }
 
