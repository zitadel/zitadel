syntax = "proto3";

import "zitadel/app.proto";
import "zitadel/idp.proto";
import "zitadel/user.proto";
import "zitadel/object.proto";
import "zitadel/options.proto";
import "zitadel/org.proto";
import "zitadel/member.proto";
import "zitadel/project.proto";
import "zitadel/policy.proto";
import "zitadel/message.proto";
import "zitadel/change.proto";
import "zitadel/auth_n_key.proto";
import "zitadel/features.proto";

import "google/api/annotations.proto";
import "google/protobuf/timestamp.proto";
import "google/protobuf/duration.proto";
import "protoc-gen-openapiv2/options/annotations.proto";
import "validate/validate.proto";


package zitadel.management.v1;

option go_package ="github.com/caos/zitadel/pkg/grpc/management";

option (grpc.gateway.protoc_gen_openapiv2.options.openapiv2_swagger) = {
    info: {
        title: "Management API";
        version: "1.0";
        description: "The management API is as the name states the interface where systems can mutate IAM objects like, organisations, projects, clients, users and so on if they have the necessary access rights.";
        contact:{
            name: "CAOS developers of ZITADEL"
            url: "https://zitadel.ch"
            email: "hi@zitadel.ch"
        }
        license: {
            name: "Apache License 2.0",
            url: "https://github.com/caos/zitadel/blob/main/LICENSE"
        };
    };

    schemes: HTTPS;
    consumes: "application/json";
    produces: "application/json";

    consumes: "application/grpc";
    produces: "application/grpc";

    consumes: "application/grpc-web+proto";
    produces: "application/grpc-web+proto";


    external_docs: {
        description: "Detailed information about ZITADEL",
        url: "https://docs.zitadel.ch"
    }
};


service ManagementService {
    rpc Healthz(HealthzRequest) returns (HealthzResponse) {
        option (google.api.http) = {
            get: "/healthz"
        };
    }

    rpc GetOIDCInformation(GetOIDCInformationRequest) returns (GetOIDCInformationResponse) {
        option (google.api.http) = {
            get: "/zitadel/docs"
        };
    }

    // Returns some needed settings of the IAM (Global Organisation ID, Zitadel Project ID)
    rpc GetIAM(GetIAMRequest) returns (GetIAMResponse) {
        option (google.api.http) = {
            get: "/iam"
        };

        option (zitadel.v1.auth_option) = {
            permission: "authenticated"
        };
    }

    // Returns the requested full blown user (human or machine)
    rpc GetUserByID(GetUserByIDRequest) returns (GetUserByIDResponse) {
        option (google.api.http) = {
            get: "/users/{id}"
        };

        option (zitadel.v1.auth_option) = {
            permission: "user.read"
        };
    }

    // Searches a user over all organisations
    // the login name has to match exactly
    rpc GetUserByLoginNameGlobal(GetUserByLoginNameGlobalRequest) returns (GetUserByLoginNameGlobalResponse) {
        option (google.api.http) = {
            get: "/global/users/_by_login_name"
        };

        option (zitadel.v1.auth_option) = {
            permission: "user.global.read"
        };

        option (grpc.gateway.protoc_gen_openapiv2.options.openapiv2_operation) = {
            summary: "Search a user within all organisations by it's loginname";
            description: "The request only returns data if the login name matches exactly."
            tags: "user";
            tags: "global";
            responses: {
                key: "200"
                value: {
                    description: "OK";
                }
                //TODO: errors
            };
        };
    }

    // Return the users matching the query
    // Limit should always be set, there is a default limit set by the service
    rpc ListUsers(ListUsersRequest) returns (ListUsersResponse) {
        option (google.api.http) = {
            post: "/users/_search"
            body: "*"
        };

        option (zitadel.v1.auth_option) = {
            permission: "user.read"
        };
    }

    // Returns the history of the user (each event)
    // Limit should always be set, there is a default limit set by the service
    rpc ListUserChanges(ListUserChangesRequest) returns (ListUserChangesResponse) {
        option (google.api.http) = {
            post: "/users/{user_id}/changes/_search"
            body: "*"
        };

        option (zitadel.v1.auth_option) = {
            permission: "user.read"
        };
    }

    // Returns if a user with the searched email or username is unique
    rpc IsUserUnique(IsUserUniqueRequest) returns (IsUserUniqueResponse) {
        option (google.api.http) = {
            get: "/users/_is_unique"
        };

        option (zitadel.v1.auth_option) = {
            permission: "user.read"
        };
    }

    // Create a user of the type human
    // A email will be sent to the user if email is not verified or no password is set
    // If a password is given, the user has to change on the next login
    rpc AddHumanUser(AddHumanUserRequest) returns (AddHumanUserResponse) {
        option (google.api.http) = {
            post: "/users/human"
            body: "*"
        };

        option (zitadel.v1.auth_option) = {
            permission: "user.write"
        };
    }

    // Create a user of the type human
    // A email will be sent to the user if email is not verified or no password is set
    // If a password is given, the user doesn't have to change on the next login
    rpc ImportHumanUser(ImportHumanUserRequest) returns (ImportHumanUserResponse) {
        option (google.api.http) = {
            post: "/users/human/_import"
            body: "*"
        };

        option (zitadel.v1.auth_option) = {
            permission: "user.write"
        };
    }

    // Create a user of the type machine
    rpc AddMachineUser(AddMachineUserRequest) returns (AddMachineUserResponse) {
        option (google.api.http) = {
            post: "/users/machine"
            body: "*"
        };

        option (zitadel.v1.auth_option) = {
            permission: "user.write"
        };
    }

    // Changes the user state to deactivated
    // The user will not be able to login
    // returns an error if user state is already deactivated
    rpc DeactivateUser(DeactivateUserRequest) returns (DeactivateUserResponse) {
        option (google.api.http) = {
            post: "/users/{id}/_deactivate"
            body: "*"
        };

        option (zitadel.v1.auth_option) = {
            permission: "user.write"
        };
    }

    // Changes the user state to active
    // returns an error if user state is not deactivated
    rpc ReactivateUser(ReactivateUserRequest) returns (ReactivateUserResponse) {
        option (google.api.http) = {
            post: "/users/{id}/_reactivate"
            body: "*"
        };

        option (zitadel.v1.auth_option) = {
            permission: "user.write"
        };
    }

    // Changes the user state to deactivated
    // The user will not be able to login
    // returns an error if user state is already locked
    rpc LockUser(LockUserRequest) returns (LockUserResponse) {
        option (google.api.http) = {
            post: "/users/{id}/_lock"
            body: "*"
        };

        option (zitadel.v1.auth_option) = {
            permission: "user.write"
        };
    }

    // Changes the user state to active
    // returns an error if user state is not locked
    rpc UnlockUser(UnlockUserRequest) returns (UnlockUserResponse) {
        option (google.api.http) = {
            post: "/users/{id}/_unlock"
            body: "*"
        };

        option (zitadel.v1.auth_option) = {
            permission: "user.write"
        };
    }

    // Changes the user state to deleted
    rpc RemoveUser(RemoveUserRequest) returns (RemoveUserResponse) {
        option (google.api.http) = {
            delete: "/users/{id}"
        };

        option (zitadel.v1.auth_option) = {
            permission: "user.delete"
        };
    }

    // Changes the username
    rpc UpdateUserName(UpdateUserNameRequest) returns (UpdateUserNameResponse) {
        option (google.api.http) = {
            get: "/users/{user_id}/username"
        };

        option (zitadel.v1.auth_option) = {
            permission: "user.write"
        };
    }

    // Returns the profile of the human
    rpc GetHumanProfile(GetHumanProfileRequest) returns (GetHumanProfileResponse) {
        option (google.api.http) = {
            get: "/users/{user_id}/profile"
        };

        option (zitadel.v1.auth_option) = {
            permission: "user.read"
        };
    }

    // Changes the profile of the human
    rpc UpdateHumanProfile(UpdateHumanProfileRequest) returns (UpdateHumanProfileResponse) {
        option (google.api.http) = {
            put: "/users/{user_id}/profile"
            body: "*"
        };

        option (zitadel.v1.auth_option) = {
            permission: "user.write"
        };
    }

    // GetHumanEmail returns the email and verified state of the human
    rpc GetHumanEmail(GetHumanEmailRequest) returns (GetHumanEmailResponse) {
        option (google.api.http) = {
            get: "/users/{user_id}/email"
        };

        option (zitadel.v1.auth_option) = {
            permission: "user.read"
        };
    }

    // Changes the email of the human
    // If state is not verified, the user will get a verification email
    rpc UpdateHumanEmail(UpdateHumanEmailRequest) returns (UpdateHumanEmailResponse) {
        option (google.api.http) = {
            put: "/users/{user_id}/email"
            body: "*"
        };

        option (zitadel.v1.auth_option) = {
            permission: "user.write"
        };
    }

    // Resends an email to the given email address to finish the initialization process of the user
    // Changes the email address of the user if it is provided
    rpc ResendHumanInitialization(ResendHumanInitializationRequest) returns (ResendHumanInitializationResponse) {
        option (google.api.http) = {
            post: "/users/{user_id}/_resend_initialization"
            body: "*"
        };

        option (zitadel.v1.auth_option) = {
            permission: "user.write"
        };
    }

    // Resends an email to the given email address to finish the email verification process of the user
    rpc ResendHumanEmailVerification(ResendHumanEmailVerificationRequest) returns (ResendHumanEmailVerificationResponse) {
        option (google.api.http) = {
            post: "/users/{user_id}/email/_resend_verification"
            body: "*"
        };

        option (zitadel.v1.auth_option) = {
            permission: "user.write"
        };
    }

    // Returns the phone and verified state of the human phone
    rpc GetHumanPhone(GetHumanPhoneRequest) returns (GetHumanPhoneResponse) {
        option (google.api.http) = {
            get: "/users/{user_id}/phone"
        };

        option (zitadel.v1.auth_option) = {
            permission: "user.read"
        };
    }

    // Changes the phone number
    // If verified is not set, the user will get an sms to verify the number
    rpc UpdateHumanPhone(UpdateHumanPhoneRequest) returns (UpdateHumanPhoneResponse) {
        option (google.api.http) = {
            put: "/users/{user_id}/phone"
            body: "*"
        };

        option (zitadel.v1.auth_option) = {
            permission: "user.write"
        };
    }

    // Removes the phone number of the human
    rpc RemoveHumanPhone(RemoveHumanPhoneRequest) returns (RemoveHumanPhoneResponse) {
        option (google.api.http) = {
            delete: "/users/{user_id}/phone"
        };

        option (zitadel.v1.auth_option) = {
            permission: "user.write"
        };
    }

    // An sms will be sent to the given phone number to finish the phone verification process of the user
    rpc ResendHumanPhoneVerification(ResendHumanPhoneVerificationRequest) returns (ResendHumanPhoneVerificationResponse) {
        option (google.api.http) = {
            post: "/users/{user_id}/phone/_resend_verification"
            body: "*"
        };

        option (zitadel.v1.auth_option) = {
            permission: "user.write"
        };
    }

<<<<<<< HEAD
    // Removes the avatar number of the human
    rpc RemoveMyAvatar(RemoveHumanAvatarRequest) returns (RemoveHumanAvatarResponse) {
        option (google.api.http) = {
            delete: "/users/{user_id}/avatar"
        };

        option (zitadel.v1.auth_option) = {
            permission: "user.write"
        };
    }

    // A Manager is only allowed to set an initial password, on the next login the user has to change his password
=======
    // deprecated: use SetHumanPassword
>>>>>>> c0d9d86b
    rpc SetHumanInitialPassword(SetHumanInitialPasswordRequest) returns (SetHumanInitialPasswordResponse) {
        option (google.api.http) = {
            post: "/users/{user_id}/password/_initialize"
            body: "*"
        };

        option (zitadel.v1.auth_option) = {
            permission: "user.write"
        };
    }

    // Set a new password for a user, on default the user has to change the password on the next login
    // Set no_change_required to true if the user does not have to change the password on the next login
    rpc SetHumanPassword(SetHumanPasswordRequest) returns (SetHumanPasswordResponse) {
        option (google.api.http) = {
            post: "/users/{user_id}/password"
            body: "*"
        };

        option (zitadel.v1.auth_option) = {
            permission: "user.write"
        };
    }

    // An email will be sent to the given address to reset the password of the user
    rpc SendHumanResetPasswordNotification(SendHumanResetPasswordNotificationRequest) returns (SendHumanResetPasswordNotificationResponse) {
        option (google.api.http) = {
            post: "/users/{user_id}/password/_reset"
            body: "*"
        };

        option (zitadel.v1.auth_option) = {
            permission: "user.write"
        };
    }

    // Returns a list of all factors (second and multi) which are configured on the user
    rpc ListHumanAuthFactors(ListHumanAuthFactorsRequest) returns (ListHumanAuthFactorsResponse) {
        option (google.api.http) = {
            post: "/users/{user_id}/auth_factors/_search"
        };

        option (zitadel.v1.auth_option) = {
            permission: "user.read"
        };
    }

    // The otp second factor will be removed from the user
    // Because only one otp can be configured per user, the configured one will be removed
    rpc RemoveHumanAuthFactorOTP(RemoveHumanAuthFactorOTPRequest) returns (RemoveHumanAuthFactorOTPResponse) {
        option (google.api.http) = {
            delete: "/users/{user_id}/auth_factors/otp"
        };

        option (zitadel.v1.auth_option) = {
            permission: "user.write"
        };
    }

    // The u2f (universial second factor) will be removed from the user
    rpc RemoveHumanAuthFactorU2F(RemoveHumanAuthFactorU2FRequest) returns (RemoveHumanAuthFactorU2FResponse) {
        option (google.api.http) = {
            delete: "/users/{user_id}/auth_factors/u2f/{token_id}"
        };

        option (zitadel.v1.auth_option) = {
            permission: "user.write"
        };
    }

    // Returns all configured passwordless authentications
    rpc ListHumanPasswordless(ListHumanPasswordlessRequest) returns (ListHumanPasswordlessResponse) {
        option (google.api.http) = {
            post: "/users/{user_id}/passwordless/_search"
        };

        option (zitadel.v1.auth_option) = {
            permission: "user.read"
        };
    }

    // Removed a configured passwordless authentication
    rpc RemoveHumanPasswordless(RemoveHumanPasswordlessRequest) returns (RemoveHumanPasswordlessResponse) {
        option (google.api.http) = {
            delete: "/users/{user_id}/passwordless/{token_id}"
        };

        option (zitadel.v1.auth_option) = {
            permission: "user.write"
        };
    }

    // Changes a machine user
    rpc UpdateMachine(UpdateMachineRequest) returns (UpdateMachineResponse) {
        option (google.api.http) = {
            put: "/users/{user_id}/machine"
            body: "*"
        };

        option (zitadel.v1.auth_option) = {
            permission: "user.write"
        };
    }

    // Returns a machine key of a (machine) user
    rpc GetMachineKeyByIDs(GetMachineKeyByIDsRequest) returns (GetMachineKeyByIDsResponse) {
        option (google.api.http) = {
            get: "/users/{user_id}/keys/{key_id}"
        };

        option (zitadel.v1.auth_option) = {
            permission: "user.read"
        };
    }

    // Returns all machine keys of a (machine) user which match the query
    // Limit should always be set, there is a default limit set by the service
    rpc ListMachineKeys(ListMachineKeysRequest) returns (ListMachineKeysResponse) {
        option (google.api.http) = {
            post: "/users/{user_id}/keys/_search"
            body: "*"
        };

        option (zitadel.v1.auth_option) = {
            permission: "user.read"
        };
    }

    // Generates a new machine key, details should be stored after return
    rpc AddMachineKey(AddMachineKeyRequest) returns (AddMachineKeyResponse) {
        option (google.api.http) = {
            post: "/users/{user_id}/keys"
            body: "*"
        };

        option (zitadel.v1.auth_option) = {
            permission: "user.write"
        };
    }

    // Removed a machine key
    rpc RemoveMachineKey(RemoveMachineKeyRequest) returns (RemoveMachineKeyResponse) {
        option (google.api.http) = {
            delete: "/users/{user_id}/keys/{key_id}"
        };

        option (zitadel.v1.auth_option) = {
            permission: "user.write"
        };
    }

    // Lists all identity providers (social logins) which a human has configured (e.g Google, Microsoft, AD, etc..)
    // Limit should always be set, there is a default limit set by the service
    rpc ListHumanLinkedIDPs(ListHumanLinkedIDPsRequest) returns (ListHumanLinkedIDPsResponse) {
        option (google.api.http) = {
            post: "/users/{user_id}/idps/_search"
            body: "*"
        };

        option (zitadel.v1.auth_option) = {
            permission: "user.read"
        };
    }

    // Removed a configured identity provider (social login) of a human
    rpc RemoveHumanLinkedIDP(RemoveHumanLinkedIDPRequest) returns (RemoveHumanLinkedIDPResponse) {
        option (google.api.http) = {
            delete: "/users/{user_id}/idps/{idp_id}/{linked_user_id}"
        };

        option (zitadel.v1.auth_option) = {
            permission: "user.write"
        };
    }

    // Show all the permissions a user has iin ZITADEL (ZITADEL Manager)
    // Limit should always be set, there is a default limit set by the service
    rpc ListUserMemberships(ListUserMembershipsRequest) returns (ListUserMembershipsResponse) {
        option (google.api.http) = {
            post: "/users/{user_id}/memberships/_search"
            body: "*"
        };

        option (zitadel.v1.auth_option) = {
            permission: "user.membership.read"
        };
    }

    // Returns the org given in the header
    rpc GetMyOrg(GetMyOrgRequest) returns (GetMyOrgResponse) {
        option (google.api.http) = {
            get: "/orgs/me"
        };

        option (zitadel.v1.auth_option) = {
            permission: "org.read"
        };
    }

    // Search a org over all organisations
    // Domain must match exactly
    rpc GetOrgByDomainGlobal(GetOrgByDomainGlobalRequest) returns (GetOrgByDomainGlobalResponse) {
        option (google.api.http) = {
            get: "/global/orgs/_by_domain"
        };

        option (zitadel.v1.auth_option) = {
            permission: "org.global.read"
        };
    }

    // Returns the history of my organisation (each event)
    // Limit should always be set, there is a default limit set by the service
    rpc ListOrgChanges(ListOrgChangesRequest) returns (ListOrgChangesResponse) {
        option (google.api.http) = {
            post: "/orgs/me/changes/_search"
            body: "*"
        };

        option (zitadel.v1.auth_option) = {
            permission: "org.read"
        };
    }

    // Creates a new organisation
    rpc AddOrg(AddOrgRequest) returns (AddOrgResponse) {
        option (google.api.http) = {
            post: "/orgs"
            body: "*"
        };

        option (zitadel.v1.auth_option) = {
            permission: "org.create"
        };
    }

    // Changes my organisation
    rpc UpdateOrg(UpdateOrgRequest) returns (UpdateOrgResponse) {
        option (google.api.http) = {
            put: "/orgs/me"
            body: "*"
        };

        option (zitadel.v1.auth_option) = {
            permission: "org.write"
        };
    }

    // Sets the state of my organisation to deactivated
    // Users of this organisation will not be able login
    rpc DeactivateOrg(DeactivateOrgRequest) returns (DeactivateOrgResponse) {
        option (google.api.http) = {
            post: "/orgs/me/_deactivate"
            body: "*"
        };

        option (zitadel.v1.auth_option) = {
            permission: "org.write"
        };
    }

    // Sets the state of my organisation to active
    rpc ReactivateOrg(ReactivateOrgRequest) returns (ReactivateOrgResponse) {
        option (google.api.http) = {
            post: "/orgs/me/_reactivate"
            body: "*"
        };

        option (zitadel.v1.auth_option) = {
            permission: "org.write"
        };
    }

    // Returns all registered domains of my organisation
    // Limit should always be set, there is a default limit set by the service
    rpc ListOrgDomains(ListOrgDomainsRequest) returns (ListOrgDomainsResponse) {
        option (google.api.http) = {
            post: "/orgs/me/domains/_search"
            body: "*"
        };

        option (zitadel.v1.auth_option) = {
            permission: "org.read"
        };
    }

    // Adds a new domain to my organisation
    rpc AddOrgDomain(AddOrgDomainRequest) returns (AddOrgDomainResponse) {
        option (google.api.http) = {
            post: "/orgs/me/domains"
            body: "*"
        };

        option (zitadel.v1.auth_option) = {
            permission: "org.write"
            feature: "custom_domain"
        };
    }

    // Removed the domain from my organisation
    rpc RemoveOrgDomain(RemoveOrgDomainRequest) returns (RemoveOrgDomainResponse) {
        option (google.api.http) = {
            delete: "/orgs/me/domains/{domain}"
        };

        option (zitadel.v1.auth_option) = {
            permission: "org.write"
        };
    }

    // Generates a new file to validate you domain
    rpc GenerateOrgDomainValidation(GenerateOrgDomainValidationRequest) returns (GenerateOrgDomainValidationResponse) {
        option (google.api.http) = {
            post: "/orgs/me/domains/{domain}/validation/_generate"
            body: "*"
        };

        option (zitadel.v1.auth_option) = {
            permission: "org.write"
            feature: "custom_domain"
        };
    }

    // Validates your domain with the choosen method
    // Validated domains must be unique
    rpc ValidateOrgDomain(ValidateOrgDomainRequest) returns (ValidateOrgDomainResponse) {
        option (google.api.http) = {
            post: "/orgs/me/domains/{domain}/validation/_validate"
            body: "*"
        };

        option (zitadel.v1.auth_option) = {
            permission: "org.write"
            feature: "custom_domain"
        };
    }

    // Sets the domain as primary
    // Primary domain is shown as suffix on the preferred username on the users of the organisation
    rpc SetPrimaryOrgDomain(SetPrimaryOrgDomainRequest) returns (SetPrimaryOrgDomainResponse) {
        option (google.api.http) = {
            post: "/orgs/me/domains/{domain}/_set_primary"
        };

        option (zitadel.v1.auth_option) = {
            permission: "org.write"
            feature: "custom_domain"
        };
    }

    // Returns all ZITADEL roles which are for organisation managers
    rpc ListOrgMemberRoles(ListOrgMemberRolesRequest) returns (ListOrgMemberRolesResponse) {
        option (google.api.http) = {
            post: "/orgs/members/roles/_search"
        };

        option (zitadel.v1.auth_option) = {
            permission: "org.member.read"
        };
    }

    // Returns all ZITADEL managers of this organisation (Project and Project Grant managers not included)
    // Limit should always be set, there is a default limit set by the service
    rpc ListOrgMembers(ListOrgMembersRequest) returns (ListOrgMembersResponse) {
        option (google.api.http) = {
            post: "/orgs/me/members/_search"
            body: "*"
        };

        option (zitadel.v1.auth_option) = {
            permission: "org.member.read"
        };
    }

    // Adds a new organisation manager, which is allowed to administrate ZITADEL
    rpc AddOrgMember(AddOrgMemberRequest) returns (AddOrgMemberResponse) {
        option (google.api.http) = {
            post: "/orgs/me/members"
            body: "*"
        };

        option (zitadel.v1.auth_option) = {
            permission: "org.member.write"
        };
    }

    // Changes the organisation manager
    rpc UpdateOrgMember(UpdateOrgMemberRequest) returns (UpdateOrgMemberResponse) {
        option (google.api.http) = {
            put: "/orgs/me/members/{user_id}"
            body: "*"
        };

        option (zitadel.v1.auth_option) = {
            permission: "org.member.write"
        };
    }

    // Removes an organisation manager
    rpc RemoveOrgMember(RemoveOrgMemberRequest) returns (RemoveOrgMemberResponse) {
        option (google.api.http) = {
            delete: "/orgs/me/members/{user_id}"
        };

        option (zitadel.v1.auth_option) = {
            permission: "org.member.delete"
        };
    }

    // Returns a project from my organisation (no granted projects)
    rpc GetProjectByID(GetProjectByIDRequest) returns (GetProjectByIDResponse) {
        option (google.api.http) = {
            get: "/projects/{id}"
        };

        option (zitadel.v1.auth_option) = {
            permission: "project.read"
            check_field_name: "Id"
        };
    }

    // returns a project my organisation got granted from another organisation
    rpc GetGrantedProjectByID(GetGrantedProjectByIDRequest) returns (GetGrantedProjectByIDResponse) {
        option (google.api.http) = {
            get: "/granted_projects/{project_id}/grants/{grant_id}"
        };

        option (zitadel.v1.auth_option) = {
            permission: "project.read"
            check_field_name: "GrantId"
        };
    }

    // Returns all projects my organisation is the owner (no granted projects)
    // Limit should always be set, there is a default limit set by the service
    rpc ListProjects(ListProjectsRequest) returns (ListProjectsResponse) {
        option (google.api.http) = {
            post: "/projects/_search"
            body: "*"
        };

        option (zitadel.v1.auth_option) = {
            permission: "project.read"
        };
    }

    // returns all projects my organisation got granted from another organisation
    // Limit should always be set, there is a default limit set by the service
    rpc ListGrantedProjects(ListGrantedProjectsRequest) returns (ListGrantedProjectsResponse) {
        option (google.api.http) = {
            post: "/granted_projects/_search"
            body: "*"
        };

        option (zitadel.v1.auth_option) = {
            permission: "project.read"
        };
    }

    // returns all roles of a project grant
    // Limit should always be set, there is a default limit set by the service
    rpc ListGrantedProjectRoles(ListGrantedProjectRolesRequest) returns (ListGrantedProjectRolesResponse) {
        option (google.api.http) = {
            get: "/granted_projects/{project_id}/grants/{grant_id}/roles/_search"
        };

        option (zitadel.v1.auth_option) = {
            permission: "project.role.read"
            check_field_name: "GrantId"
        };
    }

    // Returns the history of the project (each event)
    // Limit should always be set, there is a default limit set by the service
    rpc ListProjectChanges(ListProjectChangesRequest) returns (ListProjectChangesResponse) {
        option (google.api.http) = {
            post: "/projects/{project_id}/changes/_search"
        };

        option (zitadel.v1.auth_option) = {
            permission: "project.read"
        };
    }

    // Adds an new project to the organisation
    rpc AddProject(AddProjectRequest) returns (AddProjectResponse) {
        option (google.api.http) = {
            post: "/projects"
            body: "*"
        };

        option (zitadel.v1.auth_option) = {
            permission: "project.create"
        };
    }

    // Changes a project
    rpc UpdateProject(UpdateProjectRequest) returns (UpdateProjectResponse) {
        option (google.api.http) = {
            put: "/projects/{id}"
            body: "*"
        };

        option (zitadel.v1.auth_option) = {
            permission: "project.write"
            check_field_name: "Id"
        };
    }

    // Sets the state of a project to deactivated
    // Returns an error if project is already deactivated
    rpc DeactivateProject(DeactivateProjectRequest) returns (DeactivateProjectResponse) {
        option (google.api.http) = {
            post: "/projects/{id}/_deactivate"
            body: "*"
        };

        option (zitadel.v1.auth_option) = {
            permission: "project.write"
            check_field_name: "Id"
        };
    }

    // Sets the state of a project to active
    // Returns an error if project is not deactivated
    rpc ReactivateProject(ReactivateProjectRequest) returns (ReactivateProjectResponse) {
        option (google.api.http) = {
            post: "/projects/{id}/_reactivate"
            body: "*"
        };

        option (zitadel.v1.auth_option) = {
            permission: "project.write"
            check_field_name: "Id"
        };
    }

    // Removes a project
    // All project grants, applications and user grants for this project will be removed
    rpc RemoveProject(RemoveProjectRequest) returns (RemoveProjectResponse) {
        option (google.api.http) = {
            delete: "/projects/{id}"
        };

        option (zitadel.v1.auth_option) = {
            permission: "project.delete"
            check_field_name: "Id"
        };
    }

    // Returns all roles of a project matching the search query
    // If no limit is requested, default limit will be set, if the limit is higher then the default an error will be returned
    rpc ListProjectRoles(ListProjectRolesRequest) returns (ListProjectRolesResponse) {
        option (google.api.http) = {
            post: "/projects/{project_id}/roles/_search"
            body: "*"
        };

        option (zitadel.v1.auth_option) = {
            permission: "project.role.read"
            check_field_name: "ProjectId"
        };
    }

    // Adds a role to a project, key must be unique in the project
    rpc AddProjectRole(AddProjectRoleRequest) returns (AddProjectRoleResponse) {
        option (google.api.http) = {
            post: "/projects/{project_id}/roles"
            body: "*"
        };

        option (zitadel.v1.auth_option) = {
            permission: "project.role.write"
            check_field_name: "ProjectId"
        };
    }

    // add a list of project roles in one request
    rpc BulkAddProjectRoles(BulkAddProjectRolesRequest) returns (BulkAddProjectRolesResponse) {
        option (google.api.http) = {
            post: "/projects/{project_id}/roles/_bulk"
            body: "*"
        };

        option (zitadel.v1.auth_option) = {
            permission: "project.role.write"
            check_field_name: "ProjectId"
        };
    }

    // Changes a project role, key is not editable
    // If a key should change, remove the role and create a new
    rpc UpdateProjectRole(UpdateProjectRoleRequest) returns (UpdateProjectRoleResponse) {
        option (google.api.http) = {
            put: "/projects/{project_id}/roles/{role_key}"
            body: "*"
        };

        option (zitadel.v1.auth_option) = {
            permission: "project.role.write"
            check_field_name: "ProjectId"
        };
    }

    // Removes role from UserGrants, ProjectGrants and from Project
    rpc RemoveProjectRole(RemoveProjectRoleRequest) returns (RemoveProjectRoleResponse) {
        option (google.api.http) = {
            delete: "/projects/{project_id}/roles/{role_key}"
        };

        option (zitadel.v1.auth_option) = {
            permission: "project.role.delete"
            check_field_name: "ProjectId"
        };
    }

    // Returns all ZITADEL roles which are for project managers
    rpc ListProjectMemberRoles(ListProjectMemberRolesRequest) returns (ListProjectMemberRolesResponse) {
        option (google.api.http) = {
            post: "/projects/members/roles/_search"
        };

        option (zitadel.v1.auth_option) = {
            permission: "project.member.read"
        };
    }

    // Returns all ZITADEL managers of a projects
    // Limit should always be set, there is a default limit set by the service
    rpc ListProjectMembers(ListProjectMembersRequest) returns (ListProjectMembersResponse) {
        option (google.api.http) = {
            post: "/projects/{project_id}/members/_search"
            body: "*"
        };

        option (zitadel.v1.auth_option) = {
            permission: "project.member.read"
            check_field_name: "ProjectId"
        };
    }

    // Adds a new project manager, which is allowed to administrate in ZITADEL
    rpc AddProjectMember(AddProjectMemberRequest) returns (AddProjectMemberResponse) {
        option (google.api.http) = {
            post: "/projects/{project_id}/members"
            body: "*"
        };

        option (zitadel.v1.auth_option) = {
            permission: "project.member.write"
            check_field_name: "ProjectId"
        };
    }

    // Change project manager, which is allowed to administrate in ZITADEL
    rpc UpdateProjectMember(UpdateProjectMemberRequest) returns (UpdateProjectMemberResponse) {
        option (google.api.http) = {
            put: "/projects/{project_id}/members/{user_id}"
            body: "*"
        };

        option (zitadel.v1.auth_option) = {
            permission: "project.member.write"
            check_field_name: "ProjectId"
        };
    }

    // Remove project manager, which is allowed to administrate in ZITADEL
    rpc RemoveProjectMember(RemoveProjectMemberRequest) returns (RemoveProjectMemberResponse) {
        option (google.api.http) = {
            delete: "/projects/{project_id}/members/{user_id}"
        };

        option (zitadel.v1.auth_option) = {
            permission: "project.member.delete"
            check_field_name: "ProjectId"
        };
    }

    // Returns an application (oidc or api)
    rpc GetAppByID(GetAppByIDRequest) returns (GetAppByIDResponse) {
        option (google.api.http) = {
            get: "/projects/{project_id}/apps/{app_id}"
        };

        option (zitadel.v1.auth_option) = {
            permission: "project.app.read"
            check_field_name: "ProjectId"
        };
    }

    // Returns all applications of a project matching the query
    // Limit should always be set, there is a default limit set by the service
    rpc ListApps(ListAppsRequest) returns (ListAppsResponse) {
        option (google.api.http) = {
            post: "/projects/{project_id}/apps/_search"
            body: "*"
        };

        option (zitadel.v1.auth_option) = {
            permission: "project.app.read"
            check_field_name: "ProjectId"
        };
    }

    // Returns the history of the application (each event)
    // Limit should always be set, there is a default limit set by the service
    rpc ListAppChanges(ListAppChangesRequest) returns (ListAppChangesResponse) {
        option (google.api.http) = {
            post: "/projects/{project_id}/apps/{app_id}/changes/_search"
        };

        option (zitadel.v1.auth_option) = {
            permission: "project.app.read"
            check_field_name: "ProjectId"
        };
    }

    // Adds a new oidc client
    // Returns a client id
    // Returns a new generated secret if needed (Depending on the configuration)
    rpc AddOIDCApp(AddOIDCAppRequest) returns (AddOIDCAppResponse) {
        option (google.api.http) = {
            post: "/projects/{project_id}/apps/oidc"
            body: "*"
        };

        option (zitadel.v1.auth_option) = {
            permission: "project.app.write"
            check_field_name: "ProjectId"
        };
    }

    // Adds a new api application
    // Returns a client id
    // Returns a new generated secret if needed (Depending on the configuration)
    rpc AddAPIApp(AddAPIAppRequest) returns (AddAPIAppResponse) {
        option (google.api.http) = {
            post: "/projects/{project_id}/apps/api"
            body: "*"
        };

        option (zitadel.v1.auth_option) = {
            permission: "project.app.write"
            check_field_name: "ProjectId"
        };
    }

    // Changes application
    rpc UpdateApp(UpdateAppRequest) returns (UpdateAppResponse) {
        option (google.api.http) = {
            put: "/projects/{project_id}/apps/{app_id}"
            body: "*"
        };

        option (zitadel.v1.auth_option) = {
            permission: "project.app.write"
            check_field_name: "ProjectId"
        };
    }

    // Changes the configuration of the oidc client
    rpc UpdateOIDCAppConfig(UpdateOIDCAppConfigRequest) returns (UpdateOIDCAppConfigResponse) {
        option (google.api.http) = {
            put: "/projects/{project_id}/apps/{app_id}/oidc_config"
            body: "*"
        };

        option (zitadel.v1.auth_option) = {
            permission: "project.app.write"
            check_field_name: "ProjectId"
        };
    }

    // Changes the configuration of the api application
    rpc UpdateAPIAppConfig(UpdateAPIAppConfigRequest) returns (UpdateAPIAppConfigResponse) {
        option (google.api.http) = {
            put: "/projects/{project_id}/apps/{app_id}/api_config"
            body: "*"
        };

        option (zitadel.v1.auth_option) = {
            permission: "project.app.write"
            check_field_name: "ProjectId"
        };
    }

    // Set the state to deactivated
    // Its not possible to request tokens for deactivated apps
    // Returns an error if already deactivated
    rpc DeactivateApp(DeactivateAppRequest) returns (DeactivateAppResponse) {
        option (google.api.http) = {
            post: "/projects/{project_id}/apps/{app_id}/_deactivate"
            body: "*"
        };

        option (zitadel.v1.auth_option) = {
            permission: "project.app.write"
            check_field_name: "ProjectId"
        };
    }

    // Set the state to active
    // Returns an error if not deactivated
    rpc ReactivateApp(ReactivateAppRequest) returns (ReactivateAppResponse) {
        option (google.api.http) = {
            post: "/projects/{project_id}/apps/{app_id}/_reactivate"
            body: "*"
        };

        option (zitadel.v1.auth_option) = {
            permission: "project.app.write"
            check_field_name: "ProjectId"
        };
    }

    // Removed the application
    rpc RemoveApp(RemoveAppRequest) returns (RemoveAppResponse) {
        option (google.api.http) = {
            delete: "/projects/{project_id}/apps/{app_id}"
        };

        option (zitadel.v1.auth_option) = {
            permission: "project.app.delete"
            check_field_name: "ProjectId"
        };
    }

    // Generates a new client secret for the oidc client, make sure to save the response
    rpc RegenerateOIDCClientSecret(RegenerateOIDCClientSecretRequest) returns (RegenerateOIDCClientSecretResponse) {
        option (google.api.http) = {
            post: "/projects/{project_id}/apps/{app_id}/oidc_config/_generate_client_secret"
            body: "*"
        };

        option (zitadel.v1.auth_option) = {
            permission: "project.app.write"
            check_field_name: "ProjectId"
        };
    }

    // Generates a new client secret for the api application, make sure to save the response
    rpc RegenerateAPIClientSecret(RegenerateAPIClientSecretRequest) returns (RegenerateAPIClientSecretResponse) {
        option (google.api.http) = {
            post: "/projects/{project_id}/apps/{app_id}/api_config/_generate_client_secret"
            body: "*"
        };

        option (zitadel.v1.auth_option) = {
            permission: "project.app.write"
            check_field_name: "ProjectId"
        };
    }

    // Returns an application key
    rpc GetAppKey(GetAppKeyRequest) returns (GetAppKeyResponse) {
        option (google.api.http) = {
            get: "/projects/{project_id}/apps/{app_id}/keys/{key_id}"
        };

        option (zitadel.v1.auth_option) = {
            permission: "project.app.read"
            check_field_name: "ProjectId"
        };
    }

    // Returns all application keys matching the result
    // Limit should always be set, there is a default limit set by the service
    rpc ListAppKeys(ListAppKeysRequest) returns (ListAppKeysResponse) {
        option (google.api.http) = {
            post: "/projects/{project_id}/apps/{app_id}/keys/_search"
            body: "*"
        };

        option (zitadel.v1.auth_option) = {
            permission: "project.app.read"
            check_field_name: "ProjectId"
        };
    }

    // Creates a new app key
    // Will return key details in result, make sure to save it
    rpc AddAppKey(AddAppKeyRequest) returns (AddAppKeyResponse){
        option (google.api.http) = {
            post: "/projects/{project_id}/apps/{app_id}/keys"
            body: "*"
        };

        option (zitadel.v1.auth_option) = {
            permission: "project.app.write"
            check_field_name: "ProjectId"
        };
    }

    // Removes an app key
    rpc RemoveAppKey(RemoveAppKeyRequest) returns (RemoveAppKeyResponse) {
        option (google.api.http) = {
            delete: "/projects/{project_id}/apps/{app_id}/keys/{key_id}"
        };

        option (zitadel.v1.auth_option) = {
            permission: "project.app.write"
            check_field_name: "ProjectId"
        };
    }

    // Returns a project grant (ProjectGrant = Grant another organisation for my project)
    rpc GetProjectGrantByID(GetProjectGrantByIDRequest) returns (GetProjectGrantByIDResponse) {
        option (google.api.http) = {
            get: "/projects/{project_id}/grants/{grant_id}"
        };

        option (zitadel.v1.auth_option) = {
            permission: "project.grant.read"
        };
    }

    // Returns all project grants matching the query, (ProjectGrant = Grant another organisation for my project)
    // Limit should always be set, there is a default limit set by the service
    rpc ListProjectGrants(ListProjectGrantsRequest) returns (ListProjectGrantsResponse) {
        option (google.api.http) = {
            post: "/projects/{project_id}/grants/_search"
            body: "*"
        };

        option (zitadel.v1.auth_option) = {
            permission: "project.grant.read"
            check_field_name: "ProjectId"
        };
    }

    // Add a new project grant (ProjectGrant = Grant another organisation for my project)
    // Project Grant will be listed in granted project of the other organisation
    rpc AddProjectGrant(AddProjectGrantRequest) returns (AddProjectGrantResponse) {
        option (google.api.http) = {
            post: "/projects/{project_id}/grants"
            body: "*"
        };

        option (zitadel.v1.auth_option) = {
            permission: "project.grant.write"
        };
    }

    // Change project grant (ProjectGrant = Grant another organisation for my project)
    // Project Grant will be listed in granted project of the other organisation
    rpc UpdateProjectGrant(UpdateProjectGrantRequest) returns (UpdateProjectGrantResponse) {
        option (google.api.http) = {
            put: "/projects/{project_id}/grants/{grant_id}"
            body: "*"
        };

        option (zitadel.v1.auth_option) = {
            permission: "project.grant.write"
        };
    }

    // Set state of project grant to deactivated (ProjectGrant = Grant another organisation for my project)
    // Returns error if project not active
    rpc DeactivateProjectGrant(DeactivateProjectGrantRequest) returns (DeactivateProjectGrantResponse) {
        option (google.api.http) = {
            post: "/projects/{project_id}/grants/{grant_id}/_deactivate"
            body: "*"
        };

        option (zitadel.v1.auth_option) = {
            permission: "project.grant.write"
        };
    }

    // Set state of project grant to active (ProjectGrant = Grant another organisation for my project)
    // Returns error if project not deactivated
    rpc ReactivateProjectGrant(ReactivateProjectGrantRequest) returns (ReactivateProjectGrantResponse) {
        option (google.api.http) = {
            post: "/projects/{project_id}/grants/{grant_id}/_reactivate"
            body: "*"
        };

        option (zitadel.v1.auth_option) = {
            permission: "project.grant.write"
        };
    }

    // Removes project grant and all user grants for this project grant
    rpc RemoveProjectGrant(RemoveProjectGrantRequest) returns (RemoveProjectGrantResponse) {
        option (google.api.http) = {
            delete: "/projects/{project_id}/grants/{grant_id}"
        };

        option (zitadel.v1.auth_option) = {
            permission: "project.grant.delete"
        };
    }

    // Returns all ZITADEL roles which are for project grant managers
    rpc ListProjectGrantMemberRoles(ListProjectGrantMemberRolesRequest) returns (ListProjectGrantMemberRolesResponse) {
        option (google.api.http) = {
            post: "/projects/grants/members/roles/_search"
        };

        option (zitadel.v1.auth_option) = {
            permission: "project.grant.member.read"
        };
    }

    // Returns all ZITADEL managers of this project grant
    // Limit should always be set, there is a default limit set by the service
    rpc ListProjectGrantMembers(ListProjectGrantMembersRequest) returns (ListProjectGrantMembersResponse) {
        option (google.api.http) = {
            post: "/projects/{project_id}/grants/{grant_id}/members/_search"
            body: "*"
        };

        option (zitadel.v1.auth_option) = {
            permission: "project.grant.member.read"
        };
    }

    // Adds a new project grant manager, which is allowed to administrate in ZITADEL
    rpc AddProjectGrantMember(AddProjectGrantMemberRequest) returns (AddProjectGrantMemberResponse) {
        option (google.api.http) = {
            post: "/projects/{project_id}/grants/{grant_id}/members"
            body: "*"
        };

        option (zitadel.v1.auth_option) = {
            permission: "project.grant.member.write"
        };
    }

    // Changes project grant manager, which is allowed to administrate in ZITADEL
    rpc UpdateProjectGrantMember(UpdateProjectGrantMemberRequest) returns (UpdateProjectGrantMemberResponse) {
        option (google.api.http) = {
            put: "/projects/{project_id}/grants/{grant_id}/members/{user_id}"
            body: "*"
        };

        option (zitadel.v1.auth_option) = {
            permission: "project.grant.member.write"
        };
    }

    // Removed project grant manager
    rpc RemoveProjectGrantMember(RemoveProjectGrantMemberRequest) returns (RemoveProjectGrantMemberResponse) {
        option (google.api.http) = {
            delete: "/projects/{project_id}/grants/{grant_id}/members/{user_id}"
        };

        option (zitadel.v1.auth_option) = {
            permission: "project.grant.member.delete"
        };
    }

    // Returns a user grant (authorization of a user for a project)
    rpc GetUserGrantByID(GetUserGrantByIDRequest) returns (GetUserGrantByIDResponse) {
        option (google.api.http) = {
            get: "/users/{user_id}/grants/{grant_id}"
        };

        option (zitadel.v1.auth_option) = {
            permission: "user.grant.read"
        };
    }

    // Returns al user grant matching the query (authorizations of user for projects)
    // Limit should always be set, there is a default limit set by the service
    rpc ListUserGrants(ListUserGrantRequest) returns (ListUserGrantResponse) {
        option (google.api.http) = {
            post: "/users/grants/_search"
            body: "*"
        };

        option (zitadel.v1.auth_option) = {
            permission: "user.grant.read"
        };
    }

    // Creates a new user grant (authorization of a user for a project with specified roles)
    rpc AddUserGrant(AddUserGrantRequest) returns (AddUserGrantResponse) {
        option (google.api.http) = {
            post: "/users/{user_id}/grants"
            body: "*"
        };

        option (zitadel.v1.auth_option) = {
            permission: "user.grant.write"
        };
    }

    // Changes a user grant (authorization of a user for a project with specified roles)
    rpc UpdateUserGrant(UpdateUserGrantRequest) returns (UpdateUserGrantResponse) {
        option (google.api.http) = {
            put: "/users/{user_id}/grants/{grant_id}"
            body: "*"
        };

        option (zitadel.v1.auth_option) = {
            permission: "user.grant.write"
        };
    }

    // Sets the state of a user grant to deactivated
    // User will not be able to use the granted project anymore
    // Returns an error if user grant is already deactivated
    rpc DeactivateUserGrant(DeactivateUserGrantRequest) returns (DeactivateUserGrantResponse) {
        option (google.api.http) = {
            post: "/users/{user_id}/grants/{grant_id}/_deactivate"
            body: "*"
        };

        option (zitadel.v1.auth_option) = {
            permission: "user.grant.write"
        };
    }

    // Sets the state of a user grant to active
    // Returns an error if user grant is not deactivated
    rpc ReactivateUserGrant(ReactivateUserGrantRequest) returns (ReactivateUserGrantResponse) {
        option (google.api.http) = {
            post: "/users/{user_id}/grants/{grant_id}/_reactivate"
            body: "*"
        };

        option (zitadel.v1.auth_option) = {
            permission: "user.grant.write"
        };
    }

    // Removes a user grant
    rpc RemoveUserGrant(RemoveUserGrantRequest) returns (RemoveUserGrantResponse) {
        option (google.api.http) = {
            delete: "/users/{user_id}/grants/{grant_id}"
        };

        option (zitadel.v1.auth_option) = {
            permission: "user.grant.delete"
        };
    }

    // remove a list of user grants in one request
    rpc BulkRemoveUserGrant(BulkRemoveUserGrantRequest) returns (BulkRemoveUserGrantResponse) {
        option (google.api.http) = {
            delete: "/user_grants/_bulk"
            body: "*"
        };

        option (zitadel.v1.auth_option) = {
            permission: "user.grant.delete"
        };
    }

    rpc GetFeatures(GetFeaturesRequest) returns (GetFeaturesResponse) {
        option (google.api.http) = {
            get: "/features"
        };

        option (zitadel.v1.auth_option) = {
            permission: "features.read"
        };
    }

    // Returns the org iam policy (this policy is managed by the iam administrator)
    rpc GetOrgIAMPolicy(GetOrgIAMPolicyRequest) returns (GetOrgIAMPolicyResponse) {
        option (google.api.http) = {
            get: "/policies/orgiam"
        };

        option (zitadel.v1.auth_option) = {
            permission: "authenticated"
        };
    }

    // Returns the login policy of the organisation
    // With this policy the login gui can be configured
    rpc GetLoginPolicy(GetLoginPolicyRequest) returns (GetLoginPolicyResponse) {
        option (google.api.http) = {
            get: "/policies/login"
        };

        option (zitadel.v1.auth_option) = {
            permission: "policy.read"
        };
    }

    // Returns the default login policy configured in the IAM
    rpc GetDefaultLoginPolicy(GetDefaultLoginPolicyRequest) returns (GetDefaultLoginPolicyResponse) {
        option (google.api.http) = {
            get: "/policies/default/login"
        };

        option (zitadel.v1.auth_option) = {
            permission: "policy.read"
        };
    }

    // Add a custom login policy for the organisation
    // With this policy the login gui can be configured
    rpc AddCustomLoginPolicy(AddCustomLoginPolicyRequest) returns (AddCustomLoginPolicyResponse) {
        option (google.api.http) = {
            post: "/policies/login"
            body: "*"
        };

        option (zitadel.v1.auth_option) = {
            permission: "policy.write"
            feature: "login_policy"
        };
    }

    // Change the custom login policy for the organisation
    // With this policy the login gui can be configured
    rpc UpdateCustomLoginPolicy(UpdateCustomLoginPolicyRequest) returns (UpdateCustomLoginPolicyResponse) {
        option (google.api.http) = {
            put: "/policies/login"
            body: "*"
        };

        option (zitadel.v1.auth_option) = {
            permission: "policy.write"
            feature: "login_policy"
        };
    }

    // Removes the custom login policy of the organisation
    // The default policy of the IAM will trigger after
    rpc ResetLoginPolicyToDefault(ResetLoginPolicyToDefaultRequest) returns (ResetLoginPolicyToDefaultResponse) {
        option (google.api.http) = {
            delete: "/policies/login"
        };

        option (zitadel.v1.auth_option) = {
            permission: "policy.delete"
        };
    }

    // Lists all possible identity providers configured on the organisation
    // Limit should always be set, there is a default limit set by the service
    rpc ListLoginPolicyIDPs(ListLoginPolicyIDPsRequest) returns (ListLoginPolicyIDPsResponse) {
        option (google.api.http) = {
            post: "/policies/login/idps/_search"
            body: "*"
        };

        option (zitadel.v1.auth_option) = {
            permission: "policy.read"
        };
    }

    // Add a (preconfigured) identity provider to the custom login policy
    rpc AddIDPToLoginPolicy(AddIDPToLoginPolicyRequest) returns (AddIDPToLoginPolicyResponse) {
        option (google.api.http) = {
            post: "/policies/login/idps"
            body: "*"
        };

        option (zitadel.v1.auth_option) = {
            permission: "policy.write"
            feature: "login_policy.idp"
        };
    }

    // Remove a identity provider from the custom login policy
    rpc RemoveIDPFromLoginPolicy(RemoveIDPFromLoginPolicyRequest) returns (RemoveIDPFromLoginPolicyResponse) {
        option (google.api.http) = {
            delete: "/policies/login/idps/{idp_id}"
        };

        option (zitadel.v1.auth_option) = {
            permission: "policy.write"
            feature: "login_policy.idp"
        };
    }

    // Returns all configured second factors of the custom login policy
    rpc ListLoginPolicySecondFactors(ListLoginPolicySecondFactorsRequest) returns (ListLoginPolicySecondFactorsResponse) {
        option (google.api.http) = {
            post: "/policies/login/second_factors/_search"
        };

        option (zitadel.v1.auth_option) = {
            permission: "policy.read"
        };
    }

    // Adds a new second factor to the custom login policy
    rpc AddSecondFactorToLoginPolicy(AddSecondFactorToLoginPolicyRequest) returns (AddSecondFactorToLoginPolicyResponse) {
        option (google.api.http) = {
            post: "/policies/login/second_factors"
            body: "*"
        };

        option (zitadel.v1.auth_option) = {
            permission: "policy.write"
            feature: "login_policy.factors"
        };
    }

    // Remove a second factor from the custom login policy
    rpc RemoveSecondFactorFromLoginPolicy(RemoveSecondFactorFromLoginPolicyRequest) returns (RemoveSecondFactorFromLoginPolicyResponse) {
        option (google.api.http) = {
            delete: "/policies/login/second_factors/{type}"
        };

        option (zitadel.v1.auth_option) = {
            permission: "policy.write"
            feature: "login_policy.factors"
        };
    }

    // Returns all configured multi factors of the custom login policy
    rpc ListLoginPolicyMultiFactors(ListLoginPolicyMultiFactorsRequest) returns (ListLoginPolicyMultiFactorsResponse) {
        option (google.api.http) = {
            post: "/policies/login/auth_factors/_search"
        };

        option (zitadel.v1.auth_option) = {
            permission: "policy.read"
        };
    }

    // Adds a new multi factor to the custom login policy
    rpc AddMultiFactorToLoginPolicy(AddMultiFactorToLoginPolicyRequest) returns (AddMultiFactorToLoginPolicyResponse) {
        option (google.api.http) = {
            post: "/policies/login/multi_factors"
            body: "*"
        };

        option (zitadel.v1.auth_option) = {
            permission: "policy.write"
            feature: "login_policy.factors"
        };
    }

    // Remove a multi factor from the custom login policy
    rpc RemoveMultiFactorFromLoginPolicy(RemoveMultiFactorFromLoginPolicyRequest) returns (RemoveMultiFactorFromLoginPolicyResponse) {
        option (google.api.http) = {
            delete: "/policies/login/multi_factors/{type}"
        };

        option (zitadel.v1.auth_option) = {
            permission: "policy.write"
            feature: "login_policy.factors"
        };
    }

    // Returns the password complexity policy of the organisation
    // With this policy the password strength can be configured
    rpc GetPasswordComplexityPolicy(GetPasswordComplexityPolicyRequest) returns (GetPasswordComplexityPolicyResponse) {
        option (google.api.http) = {
            get: "/policies/password/complexity"
        };

        option (zitadel.v1.auth_option) = {
            permission: "policy.read"
        };
    }

    // Returns the default password complexity policy of the IAM
    // With this policy the password strength can be configured
    rpc GetDefaultPasswordComplexityPolicy(GetDefaultPasswordComplexityPolicyRequest) returns (GetDefaultPasswordComplexityPolicyResponse) {
        option (google.api.http) = {
            get: "/policies/default/password/complexity"
        };

        option (zitadel.v1.auth_option) = {
            permission: "policy.read"
        };
    }

    // Add a custom password complexity policy for the organisation
    // With this policy the password strength can be configured
    rpc AddCustomPasswordComplexityPolicy(AddCustomPasswordComplexityPolicyRequest) returns (AddCustomPasswordComplexityPolicyResponse) {
        option (google.api.http) = {
            post: "/policies/password/complexity"
            body: "*"
        };

        option (zitadel.v1.auth_option) = {
            permission: "policy.write"
            feature: "password_complexity_policy"
        };
    }

    // Update the custom password complexity policy for the organisation
    // With this policy the password strength can be configured
    rpc UpdateCustomPasswordComplexityPolicy(UpdateCustomPasswordComplexityPolicyRequest) returns (UpdateCustomPasswordComplexityPolicyResponse) {
        option (google.api.http) = {
            put: "/policies/password/complexity"
            body: "*"
        };

        option (zitadel.v1.auth_option) = {
            permission: "policy.write"
            feature: "password_complexity_policy"
        };
    }

    // Removes the custom password complexity policy of the organisation
    // The default policy of the IAM will trigger after
    rpc ResetPasswordComplexityPolicyToDefault(ResetPasswordComplexityPolicyToDefaultRequest) returns (ResetPasswordComplexityPolicyToDefaultResponse) {
        option (google.api.http) = {
            delete: "/policies/password/complexity"
        };

        option (zitadel.v1.auth_option) = {
            permission: "policy.delete"
        };
    }

    // The password age policy is not used at the moment
    rpc GetPasswordAgePolicy(GetPasswordAgePolicyRequest) returns (GetPasswordAgePolicyResponse) {
        option (google.api.http) = {
            get: "/policies/password/age"
        };

        option (zitadel.v1.auth_option) = {
            permission: "policy.read"
        };
    }

    // The password age policy is not used at the moment
    rpc GetDefaultPasswordAgePolicy(GetDefaultPasswordAgePolicyRequest) returns (GetDefaultPasswordAgePolicyResponse) {
        option (google.api.http) = {
            get: "/policies/default/password/age"
        };

        option (zitadel.v1.auth_option) = {
            permission: "policy.read"
        };
    }

    // The password age policy is not used at the moment
    rpc AddCustomPasswordAgePolicy(AddCustomPasswordAgePolicyRequest) returns (AddCustomPasswordAgePolicyResponse) {
        option (google.api.http) = {
            post: "/policies/password/age"
            body: "*"
        };

        option (zitadel.v1.auth_option) = {
            permission: "policy.write"
        };
    }

    // The password age policy is not used at the moment
    rpc UpdateCustomPasswordAgePolicy(UpdateCustomPasswordAgePolicyRequest) returns (UpdateCustomPasswordAgePolicyResponse) {
        option (google.api.http) = {
            put: "/policies/password/age"
            body: "*"
        };

        option (zitadel.v1.auth_option) = {
            permission: "policy.write"
        };
    }

    // The password age policy is not used at the moment
    rpc ResetPasswordAgePolicyToDefault(ResetPasswordAgePolicyToDefaultRequest) returns (ResetPasswordAgePolicyToDefaultResponse) {
        option (google.api.http) = {
            delete: "/policies/password/age"
        };

        option (zitadel.v1.auth_option) = {
            permission: "policy.delete"
        };
    }

    // The password lockout policy is not used at the moment
    rpc GetPasswordLockoutPolicy(GetPasswordLockoutPolicyRequest) returns (GetPasswordLockoutPolicyResponse) {
        option (google.api.http) = {
            get: "/policies/password/lockout"
        };

        option (zitadel.v1.auth_option) = {
            permission: "policy.read"
        };
    }

    // The password lockout policy is not used at the moment
    rpc GetDefaultPasswordLockoutPolicy(GetDefaultPasswordLockoutPolicyRequest) returns (GetDefaultPasswordLockoutPolicyResponse) {
        option (google.api.http) = {
            get: "/policies/default/password/lockout"
        };

        option (zitadel.v1.auth_option) = {
            permission: "policy.read"
        };
    }

    // The password lockout policy is not used at the moment
    rpc AddCustomPasswordLockoutPolicy(AddCustomPasswordLockoutPolicyRequest) returns (AddCustomPasswordLockoutPolicyResponse) {
        option (google.api.http) = {
            post: "/policies/password/lockout"
            body: "*"
        };

        option (zitadel.v1.auth_option) = {
            permission: "policy.write"
        };
    }

    // The password lockout policy is not used at the moment
    rpc UpdateCustomPasswordLockoutPolicy(UpdateCustomPasswordLockoutPolicyRequest) returns (UpdateCustomPasswordLockoutPolicyResponse) {
        option (google.api.http) = {
            put: "/policies/password/lockout"
            body: "*"
        };

        option (zitadel.v1.auth_option) = {
            permission: "policy.write"
        };
    }

    // The password lockout policy is not used at the moment
    rpc ResetPasswordLockoutPolicyToDefault(ResetPasswordLockoutPolicyToDefaultRequest) returns (ResetPasswordLockoutPolicyToDefaultResponse) {
        option (google.api.http) = {
            delete: "/policies/password/lockout"
        };

        option (zitadel.v1.auth_option) = {
            permission: "policy.delete"
        };
    }

    // Returns the active label policy of the organisation
    // With this policy the private labeling can be configured (colors, etc.)
    rpc GetLabelPolicy(GetLabelPolicyRequest) returns (GetLabelPolicyResponse) {
        option (google.api.http) = {
            get: "/policies/label"
        };

        option (zitadel.v1.auth_option) = {
            permission: "policy.read"
        };
    }

    // Returns the preview label policy of the organisation
    // With this policy the private labeling can be configured (colors, etc.)
    rpc GetPreviewLabelPolicy(GetPreviewLabelPolicyRequest) returns (GetPreviewLabelPolicyResponse) {
        option (google.api.http) = {
            get: "/policies/label/_preview"
        };

        option (zitadel.v1.auth_option) = {
            permission: "policy.read"
        };
    }

    // Returns the default label policy of the IAM
    // With this policy the private labeling can be configured (colors, etc.)
    rpc GetDefaultLabelPolicy(GetDefaultLabelPolicyRequest) returns (GetDefaultLabelPolicyResponse) {
        option (google.api.http) = {
            get: "/policies/default/label"
        };

        option (zitadel.v1.auth_option) = {
            permission: "policy.read"
            feature: "label_policy"
        };
    }

    // Add a custom label policy for the organisation
    // With this policy the private labeling can be configured (colors, etc.)
    rpc AddCustomLabelPolicy(AddCustomLabelPolicyRequest) returns (AddCustomLabelPolicyResponse) {
        option (google.api.http) = {
            post: "/policies/label"
            body: "*"
        };

        option (zitadel.v1.auth_option) = {
            permission: "policy.write"
            feature: "label_policy"
        };
    }

    // Changes the custom label policy for the organisation
    // With this policy the private labeling can be configured (colors, etc.)
    rpc UpdateCustomLabelPolicy(UpdateCustomLabelPolicyRequest) returns (UpdateCustomLabelPolicyResponse) {
        option (google.api.http) = {
            put: "/policies/label"
            body: "*"
        };

        option (zitadel.v1.auth_option) = {
            permission: "policy.write"
            feature: "label_policy"
        };
    }

    // Activates all changes of the label policy
    rpc ActivateCustomLabelPolicy(ActivateCustomLabelPolicyRequest) returns (ActivateCustomLabelPolicyResponse) {
        option (google.api.http) = {
            post: "/policies/label/_activate"
            body: "*"

        };

        option (zitadel.v1.auth_option) = {
            permission: "policy.write"
            feature: "label_policy"
        };
    }

    // Removes the logo of the label policy
    rpc RemoveCustomLabelPolicyLogo(RemoveCustomLabelPolicyLogoRequest) returns (RemoveCustomLabelPolicyLogoResponse) {
        option (google.api.http) = {
            delete: "/policies/label/logo"
        };

        option (zitadel.v1.auth_option) = {
            permission: "policy.write"
            feature: "label_policy"
        };
    }

    // Removes the logo dark of the label policy
    rpc RemoveCustomLabelPolicyLogoDark(RemoveCustomLabelPolicyLogoDarkRequest) returns (RemoveCustomLabelPolicyLogoDarkResponse) {
        option (google.api.http) = {
            delete: "/policies/label/logo_dark"
        };

        option (zitadel.v1.auth_option) = {
            permission: "policy.write"
            feature: "label_policy"
        };
    }

    // Removes the icon of the label policy
    rpc RemoveCustomLabelPolicyIcon(RemoveCustomLabelPolicyIconRequest) returns (RemoveCustomLabelPolicyIconResponse) {
        option (google.api.http) = {
            delete: "/policies/label/icon"
        };

        option (zitadel.v1.auth_option) = {
            permission: "policy.write"
            feature: "label_policy"
        };
    }

    // Removes the logo dark of the label policy
    rpc RemoveCustomLabelPolicyIconDark(RemoveCustomLabelPolicyIconDarkRequest) returns (RemoveCustomLabelPolicyIconDarkResponse) {
        option (google.api.http) = {
            delete: "/policies/label/icon_dark"
        };

        option (zitadel.v1.auth_option) = {
            permission: "policy.write"
            feature: "label_policy"
        };
    }

    // Removes the font of the label policy
    rpc RemoveCustomLabelPolicyFont(RemoveCustomLabelPolicyFontRequest) returns (RemoveCustomLabelPolicyFontResponse) {
        option (google.api.http) = {
            delete: "/policies/label/font"
        };

        option (zitadel.v1.auth_option) = {
            permission: "policy.write"
            feature: "label_policy"
        };
    }

    // Removes the custom label policy of the organisation
    // The default policy of the IAM will trigger after
    rpc ResetLabelPolicyToDefault(ResetLabelPolicyToDefaultRequest) returns (ResetLabelPolicyToDefaultResponse) {
        option (google.api.http) = {
            delete: "/policies/label"
        };

        option (zitadel.v1.auth_option) = {
            permission: "policy.delete"
        };
    }

    // Returns a identity provider configuration of the organisation
    rpc GetOrgIDPByID(GetOrgIDPByIDRequest) returns (GetOrgIDPByIDResponse) {
        option (google.api.http) = {
            get: "/idps/{id}"
        };

        option (zitadel.v1.auth_option) = {
            permission: "org.idp.read"
        };
    }

    // Returns all identity provider configuration in the organisation, which match the query
    // Limit should always be set, there is a default limit set by the service
    rpc ListOrgIDPs(ListOrgIDPsRequest) returns (ListOrgIDPsResponse) {
        option (google.api.http) = {
            post: "/idps/_search"
            body: "*"
        };

        option (zitadel.v1.auth_option) = {
            permission: "org.idp.read"
        };
    }

    // Add a new identity provider configuration in the organisation
    // Provider must be OIDC compliant
    rpc AddOrgOIDCIDP(AddOrgOIDCIDPRequest) returns (AddOrgOIDCIDPResponse) {
        option (google.api.http) = {
            post: "/idps/oidc"
            body: "*"
        };

        option (zitadel.v1.auth_option) = {
            permission: "org.idp.write"
            feature: "login_policy.idp"
        };
    }

    // Deactivate identity provider configuration
    // Users will not be able to use this provider for login (e.g Google, Microsoft, AD, etc)
    // Returns error if already deactivated
    rpc DeactivateOrgIDP(DeactivateOrgIDPRequest) returns (DeactivateOrgIDPResponse) {
        option (google.api.http) = {
            post: "/idps/{idp_id}/_deactivate"
            body: "*"
        };

        option (zitadel.v1.auth_option) = {
            permission: "org.idp.write"
            feature: "login_policy.idp"
        };
    }

    // Activate identity provider configuration
    // Returns error if not deactivated
    rpc ReactivateOrgIDP(ReactivateOrgIDPRequest) returns (ReactivateOrgIDPResponse) {
        option (google.api.http) = {
            post: "/idps/{idp_id}/_reactivate"
            body: "*"
        };

        option (zitadel.v1.auth_option) = {
            permission: "org.idp.write"
            feature: "login_policy.idp"
        };
    }

    // Removes identity provider configuration
    // Will remove all linked providers of this configuration on the users
    rpc RemoveOrgIDP(RemoveOrgIDPRequest) returns (RemoveOrgIDPResponse) {
        option (google.api.http) = {
            delete: "/idps/{idp_id}"
        };

        option (zitadel.v1.auth_option) = {
            permission: "org.idp.write"
            feature: "login_policy.idp"
        };
    }

    // Change identity provider configuration of the organisation
    rpc UpdateOrgIDP(UpdateOrgIDPRequest) returns (UpdateOrgIDPResponse) {
        option (google.api.http) = {
            put: "/idps/{idp_id}"
            body: "*"
        };

        option (zitadel.v1.auth_option) = {
            permission: "org.idp.write"
            feature: "login_policy.idp"
        };
    }

    // Change OIDC identity provider configuration of the organisation
    rpc UpdateOrgIDPOIDCConfig(UpdateOrgIDPOIDCConfigRequest) returns (UpdateOrgIDPOIDCConfigResponse) {
        option (google.api.http) = {
            put: "/idps/{idp_id}/oidc_config"
            body: "*"
        };

        option (zitadel.v1.auth_option) = {
            permission: "org.idp.write"
            feature: "login_policy.idp"
        };
    }
}

//This is an empty request
message HealthzRequest {}

//This is an empty response
message HealthzResponse {}

//This is an empty request
message GetOIDCInformationRequest {}

message GetOIDCInformationResponse {
    string issuer = 1;
    string discovery_endpoint = 2;
}

//This is an empty request
message GetIAMRequest {}

message GetIAMResponse {
    string global_org_id = 1;
    string iam_project_id = 2;
}

message GetUserByIDRequest {
    string id = 1 [(validate.rules).string = {min_len: 1, max_len: 200}];
}

message GetUserByIDResponse {
    zitadel.user.v1.User user = 1;
}

message GetUserByLoginNameGlobalRequest{
    string login_name = 1 [(validate.rules).string = {min_len: 1, max_len: 200}];
}

message GetUserByLoginNameGlobalResponse {
    zitadel.user.v1.User user = 1;
}

message ListUsersRequest {
    //list limitations and ordering
    zitadel.v1.ListQuery query = 1;
    // the field the result is sorted
    zitadel.user.v1.UserFieldName sorting_column = 2;
    //criterias the client is looking for
    repeated zitadel.user.v1.SearchQuery queries = 3;
}

message ListUsersResponse {
    zitadel.v1.ListDetails details = 1;
    zitadel.user.v1.UserFieldName sorting_column = 2;
    repeated zitadel.user.v1.User result = 3;
}

message ListUserChangesRequest {
    //list limitations and ordering
    zitadel.change.v1.ChangeQuery query = 1;
    string user_id = 2 [(validate.rules).string = {min_len: 1, max_len: 200}];
}

message ListUserChangesResponse {
    zitadel.v1.ListDetails details = 1;
    repeated zitadel.change.v1.Change result = 2;
}

message IsUserUniqueRequest {
    string user_name = 1 [(validate.rules).string = {max_len: 200}];
    string email = 2 [(validate.rules).string = {max_len: 200}];
}

message IsUserUniqueResponse {
    bool is_unique = 1;
}

message AddHumanUserRequest {
    message Profile {
        string first_name = 1 [(validate.rules).string = {min_len: 1, max_len: 200}];
        string last_name = 2 [(validate.rules).string = {min_len: 1, max_len: 200}];
        string nick_name = 3 [(validate.rules).string = {max_len: 200}];
        string display_name = 4 [(validate.rules).string = {max_len: 200}];
        string preferred_language = 5 [(validate.rules).string = {max_len: 10}];
        zitadel.user.v1.Gender gender = 6;
    }
    message Email {
        string email = 1 [(validate.rules).string.email = true];  //TODO: check if no value is allowed
        bool is_email_verified = 2;
    }
    message Phone {
        // has to be a global number
        string phone = 1 [(validate.rules).string = {min_len: 1, max_len: 50, prefix: "+"}];
        bool is_phone_verified = 2;
    }

    string user_name = 1 [(validate.rules).string = {min_len: 1, max_len: 200}];

    Profile profile = 2 [(validate.rules).message.required = true];
    Email email = 3 [(validate.rules).message.required = true];
    Phone phone = 4;
    string initial_password = 5;
}

message AddHumanUserResponse {
    string user_id = 1;
    zitadel.v1.ObjectDetails details = 2;
}

message ImportHumanUserRequest {
    message Profile {
        string first_name = 1 [(validate.rules).string = {min_len: 1, max_len: 200}];
        string last_name = 2 [(validate.rules).string = {min_len: 1, max_len: 200}];
        string nick_name = 3 [(validate.rules).string = {max_len: 200}];
        string display_name = 4 [(validate.rules).string = {max_len: 200}];
        string preferred_language = 5 [(validate.rules).string = {max_len: 10}];
        zitadel.user.v1.Gender gender = 6;
    }
    message Email {
        string email = 1 [(validate.rules).string.email = true];  //TODO: check if no value is allowed
        bool is_email_verified = 2;
    }
    message Phone {
        // has to be a global number
        string phone = 1 [(validate.rules).string = {min_len: 1, max_len: 50, prefix: "+"}];
        bool is_phone_verified = 2;
    }

    string user_name = 1 [(validate.rules).string = {min_len: 1, max_len: 200}];

    Profile profile = 2 [(validate.rules).message.required = true];
    Email email = 3 [(validate.rules).message.required = true];
    Phone phone = 4;
    string password = 5;
    bool password_change_required = 6;
}

message ImportHumanUserResponse {
    string user_id = 1;
    zitadel.v1.ObjectDetails details = 2;
}

message AddMachineUserRequest {
    string user_name = 1 [(validate.rules).string = {min_len: 1, max_len: 200}];

    string name = 2 [(validate.rules).string = {min_len: 1, max_len: 200}];
    string description = 3 [(validate.rules).string = {max_len: 500}];
}

message AddMachineUserResponse {
    string user_id = 1;
    zitadel.v1.ObjectDetails details = 2;
}

message DeactivateUserRequest {
    string id = 1 [(validate.rules).string = {min_len: 1, max_len: 200}];
}

message DeactivateUserResponse {
    zitadel.v1.ObjectDetails details = 1;
}

message ReactivateUserRequest {
    string id = 1 [(validate.rules).string = {min_len: 1, max_len: 200}];
}

message ReactivateUserResponse {
    zitadel.v1.ObjectDetails details = 1;
}

message LockUserRequest {
    string id = 1 [(validate.rules).string = {min_len: 1, max_len: 200}];
}

message LockUserResponse {
    zitadel.v1.ObjectDetails details = 1;
}

message UnlockUserRequest {
    string id = 1 [(validate.rules).string = {min_len: 1, max_len: 200}];
}

message UnlockUserResponse {
    zitadel.v1.ObjectDetails details = 1;
}

message RemoveUserRequest {
    string id = 1 [(validate.rules).string = {min_len: 1, max_len: 200}];
}

message RemoveUserResponse {
    zitadel.v1.ObjectDetails details = 1;
}

message UpdateUserNameRequest {
    string user_id = 1 [(validate.rules).string = {min_len: 1, max_len: 200}];
    string user_name = 2 [(validate.rules).string = {min_len: 1, max_len: 200}];
}

message UpdateUserNameResponse {
    zitadel.v1.ObjectDetails details = 1;
}

message GetHumanProfileRequest {
    string user_id = 1 [(validate.rules).string = {min_len: 1, max_len: 200}];
}

message GetHumanProfileResponse {
    zitadel.v1.ObjectDetails details = 1;
    zitadel.user.v1.Profile profile = 2;
}

message UpdateHumanProfileRequest {
    string user_id = 1 [(validate.rules).string = {min_len: 1, max_len: 200}];

    string first_name = 2 [(validate.rules).string = {min_len: 1, max_len: 200}];
    string last_name = 3 [(validate.rules).string = {min_len: 1, max_len: 200}];
    string nick_name = 4 [(validate.rules).string = {max_len: 200}];
    string display_name = 5 [(validate.rules).string = {min_len: 1, max_len: 200}];
    string preferred_language = 6 [(validate.rules).string = {max_len: 10}];
    zitadel.user.v1.Gender gender = 7;
}

message UpdateHumanProfileResponse {
    zitadel.v1.ObjectDetails details = 1;
}

message GetHumanEmailRequest {
    string user_id = 1 [(validate.rules).string = {min_len: 1, max_len: 200}];
}

message GetHumanEmailResponse {
    zitadel.v1.ObjectDetails details = 1;
    zitadel.user.v1.Email email = 2;
}

message UpdateHumanEmailRequest {
    string user_id = 1 [(validate.rules).string = {min_len: 1, max_len: 200}];

    string email = 2 [(validate.rules).string.email = true];
    bool is_email_verified = 3;
}

message UpdateHumanEmailResponse {
    zitadel.v1.ObjectDetails details = 1;
}

message ResendHumanInitializationRequest {
    string user_id = 1 [(validate.rules).string = {min_len: 1, max_len: 200}];
    string email = 2 [(validate.rules).string.email = true];
}

message ResendHumanInitializationResponse {
    zitadel.v1.ObjectDetails details = 1;
}

message ResendHumanEmailVerificationRequest {
    string user_id = 1 [(validate.rules).string = {min_len: 1, max_len: 200}];
}

message ResendHumanEmailVerificationResponse {
    zitadel.v1.ObjectDetails details = 1;
}

message GetHumanPhoneRequest {
    string user_id = 1 [(validate.rules).string = {min_len: 1, max_len: 200}];
}

message GetHumanPhoneResponse {
    zitadel.v1.ObjectDetails details = 1;
    zitadel.user.v1.Phone phone = 2;
}

message UpdateHumanPhoneRequest {
    string user_id = 1 [(validate.rules).string = {min_len: 1, max_len: 200}];


    string phone = 2 [(validate.rules).string = {min_len: 1, max_len: 50, prefix: "+"}];
    bool is_phone_verified = 3;
}

message UpdateHumanPhoneResponse {
    zitadel.v1.ObjectDetails details = 1;
}

message RemoveHumanPhoneRequest {
    string user_id = 1 [(validate.rules).string = {min_len: 1, max_len: 200}];
}

message RemoveHumanPhoneResponse {
    zitadel.v1.ObjectDetails details = 1;
}

message ResendHumanPhoneVerificationRequest {
    string user_id = 1 [(validate.rules).string = {min_len: 1, max_len: 200}];
}

message ResendHumanPhoneVerificationResponse {
    zitadel.v1.ObjectDetails details = 1;
}

message RemoveHumanAvatarRequest {
    string user_id = 1 [(validate.rules).string = {min_len: 1, max_len: 200}];
}

message RemoveHumanAvatarResponse {
    zitadel.v1.ObjectDetails details = 1;
}

message SetHumanInitialPasswordRequest {
    string user_id = 1 [(validate.rules).string.min_len = 1];
    string password = 2 [(validate.rules).string = {min_len: 1, max_len: 72}];
}

message SetHumanInitialPasswordResponse {
    zitadel.v1.ObjectDetails details = 1;
}

message SetHumanPasswordRequest {
    string user_id = 1 [(validate.rules).string.min_len = 1];
    string password = 2 [(validate.rules).string = {min_len: 1, max_len: 72}];
    bool no_change_required = 3;
}

message SetHumanPasswordResponse {
    zitadel.v1.ObjectDetails details = 1;
}

message SendHumanResetPasswordNotificationRequest {
    enum Type {
        TYPE_EMAIL = 0;
        TYPE_SMS = 1;
    }
    string user_id = 1 [(validate.rules).string = {min_len: 1, max_len: 200}];
    Type type = 2 [(validate.rules).enum.defined_only = true];
}

message SendHumanResetPasswordNotificationResponse {
    zitadel.v1.ObjectDetails details = 1;
}

message ListHumanAuthFactorsRequest {
    string user_id = 1 [(validate.rules).string = {min_len: 1, max_len: 200}];
}

message ListHumanAuthFactorsResponse {
    repeated zitadel.user.v1.AuthFactor result = 1;
}

message RemoveHumanAuthFactorOTPRequest {
    string user_id = 1 [(validate.rules).string = {min_len: 1, max_len: 200}];
}

message RemoveHumanAuthFactorOTPResponse {
    zitadel.v1.ObjectDetails details = 1;
}

message RemoveHumanAuthFactorU2FRequest {
    string user_id = 1 [(validate.rules).string = {min_len: 1, max_len: 200}];
    string token_id = 2 [(validate.rules).string = {min_len: 1, max_len: 200}];
}

message RemoveHumanAuthFactorU2FResponse {
    zitadel.v1.ObjectDetails details = 1;
}

message ListHumanPasswordlessRequest {
    string user_id = 1 [(validate.rules).string = {min_len: 1, max_len: 200}];
}

message ListHumanPasswordlessResponse {
    repeated zitadel.user.v1.WebAuthNToken result = 1;
}

message RemoveHumanPasswordlessRequest {
    string user_id = 1 [(validate.rules).string = {min_len: 1, max_len: 200}];
    string token_id = 2 [(validate.rules).string = {min_len: 1, max_len: 200}];
}

message RemoveHumanPasswordlessResponse {
    zitadel.v1.ObjectDetails details = 1;
}

message UpdateMachineRequest {
    string user_id = 1 [(validate.rules).string = {min_len: 1, max_len: 200}];
    string description = 2 [(validate.rules).string.max_len = 500];
    string name = 3 [(validate.rules).string = {min_len: 1, max_len: 200}];
}

message UpdateMachineResponse {
    zitadel.v1.ObjectDetails details = 1;
}

message GetMachineKeyByIDsRequest {
    string user_id = 1 [(validate.rules).string = {min_len: 1, max_len: 200}];
    string key_id = 2 [(validate.rules).string = {min_len: 1, max_len: 200}];
}

message GetMachineKeyByIDsResponse {
    zitadel.authn.v1.Key key = 1;
}

message ListMachineKeysRequest {
    string user_id = 1 [(validate.rules).string = {min_len: 1, max_len: 200}];
    //list limitations and ordering
    zitadel.v1.ListQuery query = 2;
}

message ListMachineKeysResponse {
    zitadel.v1.ListDetails details = 1;
    repeated zitadel.authn.v1.Key result = 2;
}

message AddMachineKeyRequest {
    string user_id = 1 [(validate.rules).string.min_len = 1];
    zitadel.authn.v1.KeyType type = 2 [(validate.rules).enum = {defined_only: true, not_in: [0]}];
    google.protobuf.Timestamp expiration_date = 3 [
        (grpc.gateway.protoc_gen_openapiv2.options.openapiv2_field) = {
            example: "\"2519-04-01T08:45:00.000000Z\"";
            description: "The date the key will expire and no logins will be possible";
        }
    ];
}

message AddMachineKeyResponse {
    string key_id = 1;
    bytes key_details = 2;
    zitadel.v1.ObjectDetails details = 3;
}

message RemoveMachineKeyRequest {
    string user_id = 1 [(validate.rules).string = {min_len: 1, max_len: 200}];
    string key_id = 2 [(validate.rules).string = {min_len: 1, max_len: 200}];
}

message RemoveMachineKeyResponse {
    zitadel.v1.ObjectDetails details = 1;
}

message ListHumanLinkedIDPsRequest {
    string user_id = 1 [(validate.rules).string = {min_len: 1, max_len: 200}];
    //list limitations and ordering
    zitadel.v1.ListQuery query = 2;
}

message ListHumanLinkedIDPsResponse {
    zitadel.v1.ListDetails details = 1;
    repeated zitadel.idp.v1.IDPUserLink result = 2;
}

message RemoveHumanLinkedIDPRequest {
    string user_id = 1 [(validate.rules).string = {min_len: 1, max_len: 200}];
    string idp_id = 2 [(validate.rules).string = {min_len: 1, max_len: 200}];
    string linked_user_id = 3 [(validate.rules).string = {min_len: 1, max_len: 200}];
}

message RemoveHumanLinkedIDPResponse {
    zitadel.v1.ObjectDetails details = 1;
}

message ListUserMembershipsRequest {
    //list limitations and ordering
    string user_id = 1 [(validate.rules).string = {min_len: 1, max_len: 200}];
    //the field the result is sorted
    zitadel.v1.ListQuery query = 2;
    //criterias the client is looking for
    repeated zitadel.user.v1.MembershipQuery queries = 3;
}

message ListUserMembershipsResponse {
    zitadel.v1.ListDetails details = 1;
    repeated zitadel.user.v1.Membership result = 2;
}

//This is an empty request
message GetMyOrgRequest {}

message GetMyOrgResponse {
    zitadel.org.v1.Org org = 1;
}

message GetOrgByDomainGlobalRequest {
    string domain = 1 [(validate.rules).string = {min_len: 1, max_len: 200}];
}

message ListOrgChangesRequest {
    //list limitations and ordering
    zitadel.change.v1.ChangeQuery query = 1;
}

message ListOrgChangesResponse {
    zitadel.v1.ListDetails details = 1;
    repeated zitadel.change.v1.Change result = 2;
}

message GetOrgByDomainGlobalResponse {
    zitadel.org.v1.Org org = 1;
}

message AddOrgRequest {
    string name = 1 [(validate.rules).string = {min_len: 1, max_len: 200}];
}

message AddOrgResponse {
    string id = 1;
    zitadel.v1.ObjectDetails details = 2;
}

message UpdateOrgRequest {
    string name = 1 [(validate.rules).string = {min_len: 1, max_len: 200}];
}

message UpdateOrgResponse {
    zitadel.v1.ObjectDetails details = 1;
}

//This is an empty request
message DeactivateOrgRequest {}

message DeactivateOrgResponse {
    zitadel.v1.ObjectDetails details = 1;
}

//This is an empty request
message ReactivateOrgRequest {}

message ReactivateOrgResponse {
    zitadel.v1.ObjectDetails details = 1;
}

message ListOrgDomainsRequest {
    //list limitations and ordering
    zitadel.v1.ListQuery query = 1;
    //criterias the client is looking for
    repeated zitadel.org.v1.DomainSearchQuery queries = 2;
}

message ListOrgDomainsResponse {
    zitadel.v1.ListDetails details = 1;
    repeated zitadel.org.v1.Domain result = 2;
}

message AddOrgDomainRequest {
    string domain = 1 [(validate.rules).string = {min_len: 1, max_len: 200}];
}

message AddOrgDomainResponse {
    zitadel.v1.ObjectDetails details = 1;
}

message RemoveOrgDomainRequest {
    string domain = 1 [(validate.rules).string = {min_len: 1, max_len: 200}];
}

message RemoveOrgDomainResponse {
    zitadel.v1.ObjectDetails details = 1;
}

message GenerateOrgDomainValidationRequest {
    string domain = 1 [(validate.rules).string = {min_len: 1, max_len: 200}];
    zitadel.org.v1.DomainValidationType type = 2 [(validate.rules).enum = {defined_only: true, not_in: [0]}];
}

message GenerateOrgDomainValidationResponse {
    string token = 1;
    string url = 2;
}

message ValidateOrgDomainRequest {
    string domain = 1 [(validate.rules).string = {min_len: 1, max_len: 200}];
}

message ValidateOrgDomainResponse {
    zitadel.v1.ObjectDetails details = 1;
}

message SetPrimaryOrgDomainRequest {
    string domain = 1 [(validate.rules).string = {min_len: 1, max_len: 200}];
}

message SetPrimaryOrgDomainResponse {
    zitadel.v1.ObjectDetails details = 1;
}

//This is an empty request
message ListOrgMemberRolesRequest {}

message ListOrgMemberRolesResponse {
    repeated string result = 1;
}

message ListOrgMembersRequest {
    //list limitations and ordering
    zitadel.v1.ListQuery query = 1;
    //criterias the client is looking for
    repeated zitadel.member.v1.SearchQuery queries = 2;
}

message ListOrgMembersResponse {
    //list limitations and ordering
    zitadel.v1.ListDetails details = 1;
    //criterias the client is looking for
    repeated zitadel.member.v1.Member result = 2;
}

message AddOrgMemberRequest {
    string user_id = 1 [(validate.rules).string = {min_len: 1, max_len: 200}];
    repeated string roles = 2;
}
message AddOrgMemberResponse {
    zitadel.v1.ObjectDetails details = 1;
}

message UpdateOrgMemberRequest {
    string user_id = 1 [(validate.rules).string = {min_len: 1, max_len: 200}];
    repeated string roles = 2;
}

message UpdateOrgMemberResponse {
    zitadel.v1.ObjectDetails details = 1;
}

message RemoveOrgMemberRequest {
    string user_id = 1 [(validate.rules).string = {min_len: 1, max_len: 200}];
}

message RemoveOrgMemberResponse {
    zitadel.v1.ObjectDetails details = 1;
}

message GetProjectByIDRequest {
    string id = 1 [(validate.rules).string = {min_len: 1, max_len: 200}];
}

message GetProjectByIDResponse {
    zitadel.project.v1.Project project = 1;
}

message GetGrantedProjectByIDRequest {
    string project_id = 1 [(validate.rules).string = {min_len: 1, max_len: 200}];
    string grant_id = 2 [(validate.rules).string = {min_len: 1, max_len: 200}];
}

message GetGrantedProjectByIDResponse {
    zitadel.project.v1.GrantedProject granted_project = 1;
}

message ListProjectsRequest {
    //list limitations and ordering
    zitadel.v1.ListQuery query = 1;
    //criterias the client is looking for
    repeated zitadel.project.v1.ProjectQuery queries = 2;
}

message ListProjectsResponse {
    zitadel.v1.ListDetails details = 1;
    repeated zitadel.project.v1.Project result = 2;
}

message ListGrantedProjectsRequest {
    //list limitations and ordering
    zitadel.v1.ListQuery query = 1;
    //criterias the client is looking for
    repeated zitadel.project.v1.ProjectQuery queries = 2;
}

message ListGrantedProjectsResponse {
    zitadel.v1.ListDetails details = 1;
    repeated zitadel.project.v1.GrantedProject result = 2;
}

message ListProjectChangesRequest {
    //list limitations and ordering
    zitadel.change.v1.ChangeQuery query = 1;
    string project_id = 2 [(validate.rules).string = {min_len: 1, max_len: 200}];
}

message ListProjectChangesResponse {
    zitadel.v1.ListDetails details = 1;
    repeated zitadel.change.v1.Change result = 2;
}

message AddProjectRequest {
    string name = 1 [(validate.rules).string = {min_len: 1, max_len: 200}];
    bool project_role_assertion = 2;
    bool project_role_check = 3;
}

message AddProjectResponse {
    string id = 1 [(validate.rules).string = {min_len: 1, max_len: 200}];
    zitadel.v1.ObjectDetails details = 2;
}

message UpdateProjectRequest {
    string id = 1 [(validate.rules).string = {min_len: 1, max_len: 200}];
    string name = 2 [(validate.rules).string = {min_len: 1, max_len: 200}];
    bool project_role_assertion = 3;
    bool project_role_check = 4;
}

message UpdateProjectResponse {
    zitadel.v1.ObjectDetails details = 1;
}

message DeactivateProjectRequest {
    string id = 1 [(validate.rules).string = {min_len: 1, max_len: 200}];
}

message DeactivateProjectResponse {
    zitadel.v1.ObjectDetails details = 1;
}

message ReactivateProjectRequest {
    string id = 1 [(validate.rules).string = {min_len: 1, max_len: 200}];
}

message ReactivateProjectResponse {
    zitadel.v1.ObjectDetails details = 1;
}

message RemoveProjectRequest {
    string id = 1 [(validate.rules).string = {min_len: 1, max_len: 200}];
}

message RemoveProjectResponse {
    zitadel.v1.ObjectDetails details = 1;
}

//This is an empty request
message ListProjectMemberRolesRequest {}

message ListProjectMemberRolesResponse {
    zitadel.v1.ListDetails details = 1;
    repeated string result = 2;
}

message AddProjectRoleRequest {
    string project_id = 1 [(validate.rules).string = {min_len: 1, max_len: 200}];
    string role_key = 2 [(validate.rules).string = {min_len: 1, max_len: 200}];
    string display_name = 3 [(validate.rules).string = {min_len: 1, max_len: 200}];
    string group = 4 [(validate.rules).string = {max_len: 200}];
}

message AddProjectRoleResponse {
    zitadel.v1.ObjectDetails details = 1;
}

message BulkAddProjectRolesRequest {
    message Role {
        string key = 1 [(validate.rules).string = {min_len: 1, max_len: 200}];
        string display_name = 2 [(validate.rules).string = {min_len: 1, max_len: 200}];
        string group = 3 [(validate.rules).string = {max_len: 200}];
    }

    string project_id = 1 [(validate.rules).string = {min_len: 1, max_len: 200}];
    repeated Role roles = 2;
}

message BulkAddProjectRolesResponse {
    zitadel.v1.ObjectDetails details = 1;
}

message UpdateProjectRoleRequest {
    string project_id = 1 [(validate.rules).string = {min_len: 1, max_len: 200}];
    string role_key = 2 [(validate.rules).string = {min_len: 1, max_len: 200}];
    string display_name = 3 [(validate.rules).string = {min_len: 1, max_len: 200}];
    string group = 4 [(validate.rules).string = {max_len: 200}];
}

message UpdateProjectRoleResponse {
    zitadel.v1.ObjectDetails details = 1;
}

message RemoveProjectRoleRequest {
    string project_id = 1 [(validate.rules).string = {min_len: 1, max_len: 200}];
    string role_key = 2 [(validate.rules).string = {min_len: 1, max_len: 200}];
}

message RemoveProjectRoleResponse {
    zitadel.v1.ObjectDetails details = 1;
}

message ListProjectRolesRequest {
    string project_id = 1 [(validate.rules).string = {min_len: 1, max_len: 200}];
    //list limitations and ordering
    zitadel.v1.ListQuery query = 2;
    //criterias the client is looking for
    repeated zitadel.project.v1.RoleQuery queries = 3;
}

message ListProjectRolesResponse {
    zitadel.v1.ListDetails details = 1;
    repeated zitadel.project.v1.Role result = 2;
}

message ListGrantedProjectRolesRequest {
    string project_id = 1 [(validate.rules).string = {min_len: 1, max_len: 200}];
    string grant_id = 2 [(validate.rules).string = {min_len: 1, max_len: 200}];
    //list limitations and ordering
    zitadel.v1.ListQuery query = 3;
    //criterias the client is looking for
    repeated zitadel.project.v1.RoleQuery queries = 4;
}

message ListGrantedProjectRolesResponse {
    zitadel.v1.ListDetails details = 1;
    repeated zitadel.project.v1.Role result = 2;
}

message ListProjectMembersRequest {
    string project_id = 1 [(validate.rules).string = {min_len: 1, max_len: 200}];
    //list limitations and ordering
    zitadel.v1.ListQuery query = 2;
    //criterias the client is looking for
    repeated zitadel.member.v1.SearchQuery queries = 3;
}

message ListProjectMembersResponse {
    zitadel.v1.ListDetails details = 1;
    repeated zitadel.member.v1.Member result = 2;
}

message AddProjectMemberRequest {
    string project_id = 1 [(validate.rules).string = {min_len: 1, max_len: 200}];
    string user_id = 2 [(validate.rules).string = {min_len: 1, max_len: 200}];
    repeated string roles = 3;
}

message AddProjectMemberResponse {
    zitadel.v1.ObjectDetails details = 1;
}

message UpdateProjectMemberRequest {
    string project_id = 1 [(validate.rules).string = {min_len: 1, max_len: 200}];
    string user_id = 2 [(validate.rules).string = {min_len: 1, max_len: 200}];
    repeated string roles = 3;
}

message UpdateProjectMemberResponse {
    zitadel.v1.ObjectDetails details = 1;
}

message RemoveProjectMemberRequest {
    string project_id = 1 [(validate.rules).string = {min_len: 1, max_len: 200}];
    string user_id = 2 [(validate.rules).string = {min_len: 1, max_len: 200}];
}

message RemoveProjectMemberResponse {
    zitadel.v1.ObjectDetails details = 1;
}

message GetAppByIDRequest {
    string project_id = 1 [(validate.rules).string = {min_len: 1, max_len: 200}];
    string app_id = 2 [(validate.rules).string = {min_len: 1, max_len: 200}];
}

message GetAppByIDResponse {
    zitadel.app.v1.App app = 1;
}

message ListAppsRequest {
    string project_id = 1 [(validate.rules).string = {min_len: 1, max_len: 200}];
    //list limitations and ordering
    zitadel.v1.ListQuery query = 2;
    //criterias the client is looking for
    repeated zitadel.app.v1.AppQuery queries = 3;
}

message ListAppsResponse {
    zitadel.v1.ListDetails details = 1;
    repeated zitadel.app.v1.App result = 2;
}

message ListAppChangesRequest {
    //list limitations and ordering
    zitadel.change.v1.ChangeQuery query = 1;
    string project_id = 2 [(validate.rules).string = {min_len: 1, max_len: 200}];
    string app_id = 3 [(validate.rules).string = {min_len: 1, max_len: 200}];
}

message ListAppChangesResponse {
    zitadel.v1.ListDetails details = 1;
    repeated zitadel.change.v1.Change result = 2;
}

message AddOIDCAppRequest {
    string project_id = 1 [(validate.rules).string = {min_len: 1, max_len: 200}];
    string name = 2 [(validate.rules).string = {min_len: 1, max_len: 200}];
    repeated string redirect_uris = 3;
    repeated zitadel.app.v1.OIDCResponseType response_types = 4;
    repeated zitadel.app.v1.OIDCGrantType grant_types = 5;
    zitadel.app.v1.OIDCAppType app_type = 6 [(validate.rules).enum = {defined_only: true}];
    zitadel.app.v1.OIDCAuthMethodType auth_method_type = 7 [(validate.rules).enum = {defined_only: true}];
    repeated string post_logout_redirect_uris = 8;
    zitadel.app.v1.OIDCVersion version = 9 [(validate.rules).enum = {defined_only: true}];
    bool dev_mode = 10;
    zitadel.app.v1.OIDCTokenType access_token_type = 11 [(validate.rules).enum = {defined_only: true}];
    bool access_token_role_assertion = 12;
    bool id_token_role_assertion = 13;
    bool id_token_userinfo_assertion = 14;
    google.protobuf.Duration clock_skew = 15 [(validate.rules).duration = {gte: {}, lte: {seconds: 5}}];
    repeated string additional_origins = 16;
}

message AddOIDCAppResponse {
    string app_id = 1;
    zitadel.v1.ObjectDetails details = 2;
    string client_id = 3 [
        (grpc.gateway.protoc_gen_openapiv2.options.openapiv2_field) = {
            example: "\"gjöq34589uasgh\"";
            description: "generated secret for this config";
        }
    ];
    string client_secret = 4 [
        (grpc.gateway.protoc_gen_openapiv2.options.openapiv2_field) = {
            example: "\"gjöq34589uasgh\"";
            description: "generated secret for this config";
        }
    ];
    bool none_compliant = 5;
    repeated zitadel.v1.LocalizedMessage compliance_problems = 6;
}

message AddAPIAppRequest {
    string project_id = 1 [(validate.rules).string = {min_len: 1, max_len: 200}];
    string name = 2 [(validate.rules).string = {min_len: 1, max_len: 200}];
    zitadel.app.v1.APIAuthMethodType auth_method_type = 3 [(validate.rules).enum = {defined_only: true}];
}

message AddAPIAppResponse {
    string app_id = 1;
    zitadel.v1.ObjectDetails details = 2;
    string client_id = 3 [
        (grpc.gateway.protoc_gen_openapiv2.options.openapiv2_field) = {
            example: "\"gjöq34589uasgh\"";
            description: "generated secret for this config";
        }
    ];
    string client_secret = 4 [
        (grpc.gateway.protoc_gen_openapiv2.options.openapiv2_field) = {
            example: "\"gjöq34589uasgh\"";
            description: "generated secret for this config";
        }
    ];
}

message UpdateAppRequest {
    string project_id = 1 [(validate.rules).string = {min_len: 1, max_len: 200}];
    string app_id = 2 [(validate.rules).string = {min_len: 1, max_len: 200}];
    string name = 5 [(validate.rules).string = {min_len: 1, max_len: 200}];
}

message UpdateAppResponse {
    zitadel.v1.ObjectDetails details = 1;
}

message UpdateOIDCAppConfigRequest {
    string project_id = 1 [(validate.rules).string = {min_len: 1, max_len: 200}];
    string app_id = 2 [(validate.rules).string = {min_len: 1, max_len: 200}];

    repeated string redirect_uris = 3;
    repeated zitadel.app.v1.OIDCResponseType response_types = 4;
    repeated zitadel.app.v1.OIDCGrantType grant_types = 5;
    zitadel.app.v1.OIDCAppType app_type = 6 [(validate.rules).enum = {defined_only: true}];
    zitadel.app.v1.OIDCAuthMethodType auth_method_type = 7 [(validate.rules).enum = {defined_only: true}];
    repeated string post_logout_redirect_uris = 8;
    bool dev_mode = 9;
    zitadel.app.v1.OIDCTokenType access_token_type = 10 [(validate.rules).enum = {defined_only: true}];
    bool access_token_role_assertion = 11;
    bool id_token_role_assertion = 12;
    bool id_token_userinfo_assertion = 13;
    google.protobuf.Duration clock_skew = 14 [(validate.rules).duration = {gte: {}, lte: {seconds: 5}}];
    repeated string additional_origins = 15;
}

message UpdateOIDCAppConfigResponse {
    zitadel.v1.ObjectDetails details = 1;
}

message UpdateAPIAppConfigRequest {
    string project_id = 1 [(validate.rules).string = {min_len: 1, max_len: 200}];
    string app_id = 2 [(validate.rules).string = {min_len: 1, max_len: 200}];
    zitadel.app.v1.APIAuthMethodType auth_method_type = 7 [(validate.rules).enum = {defined_only: true}];
}

message UpdateAPIAppConfigResponse {
    zitadel.v1.ObjectDetails details = 1;
}

message DeactivateAppRequest {
    string project_id = 1 [(validate.rules).string = {min_len: 1, max_len: 200}];
    string app_id = 2 [(validate.rules).string = {min_len: 1, max_len: 200}];
}

message DeactivateAppResponse {
    zitadel.v1.ObjectDetails details = 1;
}

message ReactivateAppRequest {
    string project_id = 1 [(validate.rules).string = {min_len: 1, max_len: 200}];
    string app_id = 2 [(validate.rules).string = {min_len: 1, max_len: 200}];
}

message ReactivateAppResponse {
    zitadel.v1.ObjectDetails details = 1;
}

message RemoveAppRequest {
    string project_id = 1 [(validate.rules).string = {min_len: 1, max_len: 200}];
    string app_id = 2 [(validate.rules).string = {min_len: 1, max_len: 200}];
}

message RemoveAppResponse {
    zitadel.v1.ObjectDetails details = 1;
}

message RegenerateOIDCClientSecretRequest {
    string project_id = 1 [(validate.rules).string = {min_len: 1, max_len: 200}];
    string app_id = 2 [(validate.rules).string = {min_len: 1, max_len: 200}];
}

message RegenerateOIDCClientSecretResponse {
    string client_secret = 1 [
        (grpc.gateway.protoc_gen_openapiv2.options.openapiv2_field) = {
            example: "\"gjöq34589uasgh\"";
            description: "generated secret for the client";
        }
    ];
    zitadel.v1.ObjectDetails details = 2;
}

message RegenerateAPIClientSecretRequest {
    string project_id = 1 [(validate.rules).string = {min_len: 1, max_len: 200}];
    string app_id = 2 [(validate.rules).string = {min_len: 1, max_len: 200}];
}

message RegenerateAPIClientSecretResponse {
    string client_secret = 1;
    zitadel.v1.ObjectDetails details = 2;
}

message GetAppKeyRequest {
    string project_id = 1 [(validate.rules).string = {min_len: 1, max_len: 200}];
    string app_id = 2 [(validate.rules).string = {min_len: 1, max_len: 200}];
    string key_id = 3 [(validate.rules).string = {min_len: 1, max_len: 200}];
}

message GetAppKeyResponse {
    zitadel.authn.v1.Key key = 1;
}

message ListAppKeysRequest {
    //list limitations and ordering
    zitadel.v1.ListQuery query = 1;
    string app_id = 2 [(validate.rules).string = {min_len: 1, max_len: 200}];
    string project_id = 3 [(validate.rules).string = {min_len: 1, max_len: 200}];
}
message ListAppKeysResponse {
    zitadel.v1.ListDetails details = 1;
    repeated zitadel.authn.v1.Key result = 2;
}

message AddAppKeyRequest {
    string project_id = 1 [(validate.rules).string = {min_len: 1, max_len: 200}];
    string app_id = 2 [(validate.rules).string = {min_len: 1, max_len: 200}];
    zitadel.authn.v1.KeyType type = 3 [(validate.rules).enum = {defined_only: true, not_in: [0]}];
    google.protobuf.Timestamp expiration_date = 4 [
        (grpc.gateway.protoc_gen_openapiv2.options.openapiv2_field) = {
            example: "\"2519-04-01T08:45:00.000000Z\"";
            description: "The date the key will expire and no logins will be possible";
        }
    ];
}

message AddAppKeyResponse {
    string id = 1;
    zitadel.v1.ObjectDetails details = 2;
    bytes key_details = 3;
}

message RemoveAppKeyRequest {
    string project_id = 1 [(validate.rules).string = {min_len: 1, max_len: 200}];
    string app_id = 2 [(validate.rules).string = {min_len: 1, max_len: 200}];
    string key_id = 3 [(validate.rules).string = {min_len: 1, max_len: 200}];
}

message RemoveAppKeyResponse {
    zitadel.v1.ObjectDetails details = 1;
}

message GetProjectGrantByIDRequest {
    string project_id = 1 [(validate.rules).string = {min_len: 1, max_len: 200}];
    string grant_id = 2 [(validate.rules).string = {min_len: 1, max_len: 200}];
}

message GetProjectGrantByIDResponse {
    zitadel.project.v1.GrantedProject project_grant = 1;
}

message ListProjectGrantsRequest {
    string project_id = 1 [(validate.rules).string = {min_len: 1, max_len: 200}];
    //list limitations and ordering
    zitadel.v1.ListQuery query = 2;
    //criterias the client is looking for
    repeated zitadel.project.v1.ProjectGrantQuery queries = 3;
}

message ListProjectGrantsResponse {
    zitadel.v1.ListDetails details = 1;
    repeated zitadel.project.v1.GrantedProject result = 2;
}

message AddProjectGrantRequest {
    string project_id = 1 [(validate.rules).string = {min_len: 1, max_len: 200}];
    string granted_org_id = 2 [(validate.rules).string = {min_len: 1, max_len: 200}];
    repeated string role_keys = 3;
}

message AddProjectGrantResponse {
    string grant_id = 1;
    zitadel.v1.ObjectDetails details = 2;
}

message UpdateProjectGrantRequest {
    string project_id = 1 [(validate.rules).string = {min_len: 1, max_len: 200}];
    string grant_id = 2 [(validate.rules).string = {min_len: 1, max_len: 200}];
    repeated string role_keys = 3;
}

message UpdateProjectGrantResponse {
    zitadel.v1.ObjectDetails details = 1;
}

message DeactivateProjectGrantRequest {
    string project_id = 1 [(validate.rules).string = {min_len: 1, max_len: 200}];
    string grant_id = 2 [(validate.rules).string = {min_len: 1, max_len: 200}];
}

message DeactivateProjectGrantResponse {
    zitadel.v1.ObjectDetails details = 1;
}

message ReactivateProjectGrantRequest {
    string project_id = 1 [(validate.rules).string = {min_len: 1, max_len: 200}];
    string grant_id = 2 [(validate.rules).string = {min_len: 1, max_len: 200}];
}
message ReactivateProjectGrantResponse {
    zitadel.v1.ObjectDetails details = 1;
}

message RemoveProjectGrantRequest {
    string project_id = 1 [(validate.rules).string = {min_len: 1, max_len: 200}];
    string grant_id = 2 [(validate.rules).string = {min_len: 1, max_len: 200}];
}
message RemoveProjectGrantResponse {
    zitadel.v1.ObjectDetails details = 1;
}

message ListProjectGrantMemberRolesRequest {
    zitadel.v1.ListQuery query = 1;
    repeated string result = 2;
}

message ListProjectGrantMemberRolesResponse {
    zitadel.v1.ListDetails details = 1;
    repeated string result = 2;
}

message ListProjectGrantMembersRequest {
    string project_id = 1 [(validate.rules).string = {min_len: 1, max_len: 200}];
    string grant_id = 2 [(validate.rules).string = {min_len: 1, max_len: 200}];
    //list limitations and ordering
    zitadel.v1.ListQuery query = 3;
    //criterias the client is looking for
    repeated zitadel.member.v1.SearchQuery queries = 4;
}

message ListProjectGrantMembersResponse {
    zitadel.v1.ListDetails details = 1;
    repeated zitadel.member.v1.Member result = 2;
}

message AddProjectGrantMemberRequest {
    string project_id = 1 [(validate.rules).string = {min_len: 1, max_len: 200}];
    string grant_id = 2 [(validate.rules).string = {min_len: 1, max_len: 200}];
    string user_id = 3 [(validate.rules).string = {min_len: 1, max_len: 200}];
    repeated string roles = 4;
}

message AddProjectGrantMemberResponse {
    zitadel.v1.ObjectDetails details = 1;
}

message UpdateProjectGrantMemberRequest {
    string project_id = 1 [(validate.rules).string = {min_len: 1, max_len: 200}];
    string grant_id = 2 [(validate.rules).string = {min_len: 1, max_len: 200}];
    string user_id = 3 [(validate.rules).string = {min_len: 1, max_len: 200}];
    repeated string roles = 4;
}

message UpdateProjectGrantMemberResponse {
    zitadel.v1.ObjectDetails details = 1;
}

message RemoveProjectGrantMemberRequest {
    string project_id = 1 [(validate.rules).string = {min_len: 1, max_len: 200}];
    string grant_id = 2 [(validate.rules).string = {min_len: 1, max_len: 200}];
    string user_id = 3 [(validate.rules).string = {min_len: 1, max_len: 200}];
}

message RemoveProjectGrantMemberResponse {
    zitadel.v1.ObjectDetails details = 1;
}

message GetUserGrantByIDRequest {
    string user_id = 1 [(validate.rules).string = {min_len: 1, max_len: 200}];
    string grant_id = 2 [(validate.rules).string = {min_len: 1, max_len: 200}];
}

message GetUserGrantByIDResponse {
    zitadel.user.v1.UserGrant user_grant = 1;
}

message ListUserGrantRequest {
    //list limitations and ordering
    zitadel.v1.ListQuery query = 1;
    //criterias the client is looking for
    repeated zitadel.user.v1.UserGrantQuery queries = 2;
}

message ListUserGrantResponse {
    zitadel.v1.ListDetails details = 1;
    repeated zitadel.user.v1.UserGrant result = 2;
}

message AddUserGrantRequest {
    string user_id = 1 [(validate.rules).string = {min_len: 1, max_len: 200}];
    string project_id = 2 [(validate.rules).string = {min_len: 1, max_len: 200}];
    string project_grant_id = 3 [(validate.rules).string = {max_len: 200}];
    repeated string role_keys = 4;
}

message AddUserGrantResponse {
    string user_grant_id = 1;
    zitadel.v1.ObjectDetails details = 2;
}

message UpdateUserGrantRequest {
    string user_id = 1 [(validate.rules).string = {min_len: 1, max_len: 200}];
    string grant_id = 2 [(validate.rules).string = {min_len: 1, max_len: 200}];
    repeated string role_keys = 3;
}

message UpdateUserGrantResponse {
    zitadel.v1.ObjectDetails details = 1;
}

message DeactivateUserGrantRequest {
    string user_id = 1 [(validate.rules).string = {min_len: 1, max_len: 200}];
    string grant_id = 2 [(validate.rules).string = {min_len: 1, max_len: 200}];
}

message DeactivateUserGrantResponse {
    zitadel.v1.ObjectDetails details = 1;
}

message ReactivateUserGrantRequest {
    string user_id = 1 [(validate.rules).string = {min_len: 1, max_len: 200}];
    string grant_id = 2 [(validate.rules).string = {min_len: 1, max_len: 200}];
}

message ReactivateUserGrantResponse {
    zitadel.v1.ObjectDetails details = 1;
}

message RemoveUserGrantRequest {
    string user_id = 1 [(validate.rules).string = {min_len: 1, max_len: 200}];
    string grant_id = 2 [(validate.rules).string = {min_len: 1, max_len: 200}];
}

message RemoveUserGrantResponse {
    zitadel.v1.ObjectDetails details = 1;
}

message BulkRemoveUserGrantRequest {
    repeated string grant_id = 1;
}

message BulkRemoveUserGrantResponse {}

message GetFeaturesRequest {}

message GetFeaturesResponse {
    zitadel.features.v1.Features features = 1;
}

message GetOrgIAMPolicyRequest {}

message GetOrgIAMPolicyResponse {
    zitadel.policy.v1.OrgIAMPolicy policy = 1;
}

message GetLoginPolicyRequest {}

message GetLoginPolicyResponse {
    zitadel.policy.v1.LoginPolicy policy = 1;
    bool is_default = 2;
}

message GetDefaultLoginPolicyRequest {}

message GetDefaultLoginPolicyResponse {
    zitadel.policy.v1.LoginPolicy policy = 1;
}

message AddCustomLoginPolicyRequest {
    bool allow_username_password = 1;
    bool allow_register = 2;
    bool allow_external_idp = 3;
    bool force_mfa = 4;
    zitadel.policy.v1.PasswordlessType passwordless_type = 5 [(validate.rules).enum = {defined_only: true}];
    bool hide_password_reset = 6;
}

message AddCustomLoginPolicyResponse {
    zitadel.v1.ObjectDetails details = 1;
}

message UpdateCustomLoginPolicyRequest {
    bool allow_username_password = 1;
    bool allow_register = 2;
    bool allow_external_idp = 3;
    bool force_mfa = 4;
    zitadel.policy.v1.PasswordlessType passwordless_type = 5 [(validate.rules).enum = {defined_only: true}];
    bool hide_password_reset = 6;
}

message UpdateCustomLoginPolicyResponse {
    zitadel.v1.ObjectDetails details = 1;
}

message ResetLoginPolicyToDefaultRequest {}

message ResetLoginPolicyToDefaultResponse {
    zitadel.v1.ObjectDetails details = 1;
}

message ListLoginPolicyIDPsRequest {
    zitadel.v1.ListQuery query = 1;
}

message ListLoginPolicyIDPsResponse {
    zitadel.v1.ListDetails details = 1;
    repeated zitadel.idp.v1.IDPLoginPolicyLink result = 2;
}

message AddIDPToLoginPolicyRequest {
    string idp_id = 1 [(validate.rules).string = {min_len: 1, max_len: 200}];
    zitadel.idp.v1.IDPOwnerType ownerType = 2 [(validate.rules).enum = {defined_only: true, not_in: [0]}];
}

message AddIDPToLoginPolicyResponse {
    zitadel.v1.ObjectDetails details = 1;
}

message RemoveIDPFromLoginPolicyRequest {
    string idp_id = 1 [(validate.rules).string = {min_len: 1, max_len: 200}];
}

message RemoveIDPFromLoginPolicyResponse {
    zitadel.v1.ObjectDetails details = 1;
}

message ListLoginPolicySecondFactorsRequest {}

message ListLoginPolicySecondFactorsResponse {
    zitadel.v1.ListDetails details = 1;
    repeated zitadel.policy.v1.SecondFactorType result = 2;
}

message AddSecondFactorToLoginPolicyRequest {
    zitadel.policy.v1.SecondFactorType type = 1 [(validate.rules).enum = {defined_only: true, not_in: [0]}];
}
message AddSecondFactorToLoginPolicyResponse {
    zitadel.v1.ObjectDetails details = 1;
}

message RemoveSecondFactorFromLoginPolicyRequest {
    zitadel.policy.v1.SecondFactorType type = 1 [(validate.rules).enum = {defined_only: true, not_in: [0]}];
}

message RemoveSecondFactorFromLoginPolicyResponse {
    zitadel.v1.ObjectDetails details = 1;
}

message ListLoginPolicyMultiFactorsRequest {}

message ListLoginPolicyMultiFactorsResponse {
    zitadel.v1.ListDetails details = 1;
    repeated zitadel.policy.v1.MultiFactorType result = 2;
}

message AddMultiFactorToLoginPolicyRequest {
    zitadel.policy.v1.MultiFactorType type = 1 [(validate.rules).enum = {defined_only: true, not_in: [0]}];
}

message AddMultiFactorToLoginPolicyResponse {
    zitadel.v1.ObjectDetails details = 1;
}

message RemoveMultiFactorFromLoginPolicyRequest {
    zitadel.policy.v1.MultiFactorType type = 1 [(validate.rules).enum = {defined_only: true, not_in: [0]}];
}

message RemoveMultiFactorFromLoginPolicyResponse {
    zitadel.v1.ObjectDetails details = 1;
}

message GetPasswordComplexityPolicyRequest {}

message GetPasswordComplexityPolicyResponse {
    zitadel.policy.v1.PasswordComplexityPolicy policy = 1;
    bool is_default = 2;
}

//This is an empty request
message GetDefaultPasswordComplexityPolicyRequest {}

message GetDefaultPasswordComplexityPolicyResponse {
    zitadel.policy.v1.PasswordComplexityPolicy policy = 1;
}

message AddCustomPasswordComplexityPolicyRequest {
    uint64 min_length = 1;
    bool has_uppercase = 2;
    bool has_lowercase = 3;
    bool has_number = 4;
    bool has_symbol = 5;
}

message AddCustomPasswordComplexityPolicyResponse {
    zitadel.v1.ObjectDetails details = 1;
}

message UpdateCustomPasswordComplexityPolicyRequest {
    uint64 min_length = 1;
    bool has_uppercase = 2;
    bool has_lowercase = 3;
    bool has_number = 4;
    bool has_symbol = 5;
}

message UpdateCustomPasswordComplexityPolicyResponse {
    zitadel.v1.ObjectDetails details = 1;
}

//This is an empty request
message ResetPasswordComplexityPolicyToDefaultRequest {}

message ResetPasswordComplexityPolicyToDefaultResponse {
    zitadel.v1.ObjectDetails details = 1;
}

//This is an empty request
message GetPasswordAgePolicyRequest {}

message GetPasswordAgePolicyResponse {
    zitadel.policy.v1.PasswordAgePolicy policy = 1;
    bool is_default = 2;
}

//This is an empty request
message GetDefaultPasswordAgePolicyRequest {}

message GetDefaultPasswordAgePolicyResponse {
    zitadel.policy.v1.PasswordAgePolicy policy = 1;
}

message AddCustomPasswordAgePolicyRequest {
    uint32 max_age_days = 1;
    uint32 expire_warn_days = 2;
}

message AddCustomPasswordAgePolicyResponse {
    zitadel.v1.ObjectDetails details = 1;
}

message UpdateCustomPasswordAgePolicyRequest {
    uint32 max_age_days = 1;
    uint32 expire_warn_days = 2;
}

message UpdateCustomPasswordAgePolicyResponse {
    zitadel.v1.ObjectDetails details = 1;
}

//This is an empty request
message ResetPasswordAgePolicyToDefaultRequest {}

message ResetPasswordAgePolicyToDefaultResponse {
    zitadel.v1.ObjectDetails details = 1;
}

//This is an empty request
message GetPasswordLockoutPolicyRequest {}

message GetPasswordLockoutPolicyResponse {
    zitadel.policy.v1.PasswordLockoutPolicy policy = 1;
    bool is_default = 2;
}

//This is an empty request
message GetDefaultPasswordLockoutPolicyRequest {}

message GetDefaultPasswordLockoutPolicyResponse {
    zitadel.policy.v1.PasswordLockoutPolicy policy = 1;
}

message AddCustomPasswordLockoutPolicyRequest {
    uint32 max_attempts = 1;
    bool show_lockout_failure = 2;
}

message AddCustomPasswordLockoutPolicyResponse {
    zitadel.v1.ObjectDetails details = 1;
}

message UpdateCustomPasswordLockoutPolicyRequest {
    uint32 max_attempts = 1;
    bool show_lockout_failure = 2;
}

message UpdateCustomPasswordLockoutPolicyResponse {
    zitadel.v1.ObjectDetails details = 1;
}

//This is an empty request
message ResetPasswordLockoutPolicyToDefaultRequest {}

message ResetPasswordLockoutPolicyToDefaultResponse {
    zitadel.v1.ObjectDetails details = 1;
}

//This is an empty request
message GetLabelPolicyRequest {}

message GetLabelPolicyResponse {
    zitadel.policy.v1.LabelPolicy policy = 1;
    bool is_default = 2;
}

//This is an empty request
message GetPreviewLabelPolicyRequest {}

message GetPreviewLabelPolicyResponse {
    zitadel.policy.v1.LabelPolicy policy = 1;
    bool is_default = 2;
}

//This is an empty request
message GetDefaultLabelPolicyRequest {}

message GetDefaultLabelPolicyResponse {
    zitadel.policy.v1.LabelPolicy policy = 1;
}

message AddCustomLabelPolicyRequest {
    string primary_color = 1 [(validate.rules).string = {max_len: 50}];
    // hides the org suffix on the login form if the scope \"urn:zitadel:iam:org:domain:primary:{domainname}\" is set. Details about this scope in https://docs.zitadel.ch/concepts#Reserved_Scopes
    bool hide_login_name_suffix = 3 [
        (grpc.gateway.protoc_gen_openapiv2.options.openapiv2_field) = {
            description: "hides the org suffix on the login form if the scope \"urn:zitadel:iam:org:domain:primary:{domainname}\" is set. Details about this scope in https://docs.zitadel.ch/concepts#Reserved_Scopes";
        }
    ];
    string warn_color = 4 [(validate.rules).string = {max_len: 50}];
    string background_color = 5 [(validate.rules).string = {max_len: 50}];
    string font_color = 6 [(validate.rules).string = {max_len: 50}];
    string primary_color_dark = 7 [(validate.rules).string = {max_len: 50}];
    string background_color_dark = 8 [(validate.rules).string = {max_len: 50}];
    string warn_color_dark = 9 [(validate.rules).string = {max_len: 50}];
    string font_color_dark = 10 [(validate.rules).string = {max_len: 50}];
    bool disable_watermark = 11;
}

message AddCustomLabelPolicyResponse {
    zitadel.v1.ObjectDetails details = 1;
}

message UpdateCustomLabelPolicyRequest {
    string primary_color = 1 [(validate.rules).string = {max_len: 50}];
    bool hide_login_name_suffix = 3 [
        (grpc.gateway.protoc_gen_openapiv2.options.openapiv2_field) = {
            description: "hides the org suffix on the login form if the scope \"urn:zitadel:iam:org:domain:primary:{domainname}\" is set. Details about this scope in https://docs.zitadel.ch/concepts#Reserved_Scopes";
        }
    ];
    string warn_color = 4 [(validate.rules).string = {max_len: 50}];
    string background_color = 5 [(validate.rules).string = {max_len: 50}];
    string font_color = 6 [(validate.rules).string = {max_len: 50}];
    string primary_color_dark = 7 [(validate.rules).string = {max_len: 50}];
    string background_color_dark = 8 [(validate.rules).string = {max_len: 50}];
    string warn_color_dark = 9 [(validate.rules).string = {max_len: 50}];
    string font_color_dark = 10 [(validate.rules).string = {max_len: 50}];
    bool disable_watermark = 11;
}

message UpdateCustomLabelPolicyResponse {
    zitadel.v1.ObjectDetails details = 1;
}

//This is an empty request
message ActivateCustomLabelPolicyRequest {}

message ActivateCustomLabelPolicyResponse {
    zitadel.v1.ObjectDetails details = 1;
}

//This is an empty request
message RemoveCustomLabelPolicyLogoRequest {}

message RemoveCustomLabelPolicyLogoResponse {
    zitadel.v1.ObjectDetails details = 1;
}

//This is an empty request
message RemoveCustomLabelPolicyLogoDarkRequest {}

message RemoveCustomLabelPolicyLogoDarkResponse {
    zitadel.v1.ObjectDetails details = 1;
}

//This is an empty request
message RemoveCustomLabelPolicyIconRequest {}

message RemoveCustomLabelPolicyIconResponse {
    zitadel.v1.ObjectDetails details = 1;
}

//This is an empty request
message RemoveCustomLabelPolicyIconDarkRequest {}

message RemoveCustomLabelPolicyIconDarkResponse {
    zitadel.v1.ObjectDetails details = 1;
}

//This is an empty request
message RemoveCustomLabelPolicyFontRequest {}

message RemoveCustomLabelPolicyFontResponse {
    zitadel.v1.ObjectDetails details = 1;
}

//This is an empty request
message ResetLabelPolicyToDefaultRequest {}

message ResetLabelPolicyToDefaultResponse {
    zitadel.v1.ObjectDetails details = 1;
}

message GetOrgIDPByIDRequest {
    string id = 1 [(validate.rules).string = {min_len: 1, max_len: 200}];
}

message GetOrgIDPByIDResponse {
    zitadel.idp.v1.IDP idp = 1;
}

message ListOrgIDPsRequest {
    //list limitations and ordering
    zitadel.v1.ListQuery query = 1;
    //the field the result is sorted
    zitadel.idp.v1.IDPFieldName sorting_column = 2;
    //criterias the client is looking for
    repeated IDPQuery queries = 3;
}

message IDPQuery {
    oneof query {
        option (validate.required) = true;

        zitadel.idp.v1.IDPIDQuery idp_id_query = 1;
        zitadel.idp.v1.IDPNameQuery idp_name_query = 2;
        zitadel.idp.v1.IDPOwnerTypeQuery owner_type_query = 3;
    }
}

message ListOrgIDPsResponse {
    zitadel.v1.ListDetails details = 1;
    zitadel.idp.v1.IDPFieldName sorting_column = 2;
    repeated zitadel.idp.v1.IDP result = 3;
}

message AddOrgOIDCIDPRequest {
    string name = 1 [
        (validate.rules).string = {min_len: 1, max_len: 200},
        (grpc.gateway.protoc_gen_openapiv2.options.openapiv2_field) = {
            example: "\"google\"";
        }
    ];
    zitadel.idp.v1.IDPStylingType styling_type = 2 [
        (validate.rules).enum = {defined_only: true},
        (grpc.gateway.protoc_gen_openapiv2.options.openapiv2_field) = {
            description: "some identity providers specify the styling of the button to their login";
        }
    ];

    string client_id = 3 [
        (validate.rules).string = {min_len: 1, max_len: 200},
        (grpc.gateway.protoc_gen_openapiv2.options.openapiv2_field) = {
            description: "client id generated by the identity provider";
        }
    ];
    string client_secret = 4 [
        (validate.rules).string = {min_len: 1, max_len: 200},
        (grpc.gateway.protoc_gen_openapiv2.options.openapiv2_field) = {
            description: "client secret generated by the identity provider";
        }
    ];
    string issuer = 5 [
        (validate.rules).string = {min_len: 1, max_len: 200},
        (grpc.gateway.protoc_gen_openapiv2.options.openapiv2_field) = {
            example: "\"https://accounts.google.com\"";
            description: "the oidc issuer of the identity provider";
        }
    ];
    repeated string scopes = 6 [
        (grpc.gateway.protoc_gen_openapiv2.options.openapiv2_field) = {
            example: "[\"openid\", \"profile\", \"email\"]";
            description: "the scopes requested by ZITADEL during the request on the identity provider";
        }
    ];
    zitadel.idp.v1.OIDCMappingField display_name_mapping = 7 [
        (validate.rules).enum = {defined_only: true},
        (grpc.gateway.protoc_gen_openapiv2.options.openapiv2_field) = {
            description: "definition which field is mapped to the display name of the user";
        }
    ];
    zitadel.idp.v1.OIDCMappingField username_mapping = 8 [
        (validate.rules).enum = {defined_only: true},
        (grpc.gateway.protoc_gen_openapiv2.options.openapiv2_field) = {
            description: "definition which field is mapped to the email of the user";
        }
    ];
}

message AddOrgOIDCIDPResponse {
    zitadel.v1.ObjectDetails details = 1;
    string idp_id = 2;
}

message DeactivateOrgIDPRequest {
    string idp_id = 1 [(validate.rules).string = {min_len: 1, max_len: 200}];
}

message DeactivateOrgIDPResponse {
    zitadel.v1.ObjectDetails details = 1;
}

message ReactivateOrgIDPRequest {
    string idp_id = 1 [(validate.rules).string = {min_len: 1, max_len: 200}];
}

message ReactivateOrgIDPResponse {
    zitadel.v1.ObjectDetails details = 1;
}

message RemoveOrgIDPRequest {
    string idp_id = 1 [(validate.rules).string = {min_len: 1, max_len: 200}];
}

//This is an empty response
message RemoveOrgIDPResponse {}

message UpdateOrgIDPRequest {
    string idp_id = 1 [(validate.rules).string = {min_len: 1, max_len: 200}];
    string name = 2 [
        (validate.rules).string = {min_len: 1, max_len: 200},
        (grpc.gateway.protoc_gen_openapiv2.options.openapiv2_field) = {
            example: "\"google\"";
        }
    ];
    zitadel.idp.v1.IDPStylingType styling_type = 3 [
        (validate.rules).enum = {defined_only: true},
        (grpc.gateway.protoc_gen_openapiv2.options.openapiv2_field) = {
            description: "some identity providers specify the styling of the button to their login";
        }
    ];
}

message UpdateOrgIDPResponse {
    zitadel.v1.ObjectDetails details = 1;
}

message UpdateOrgIDPOIDCConfigRequest {
    string idp_id = 1 [
        (validate.rules).string = {min_len: 1, max_len: 200},
        (grpc.gateway.protoc_gen_openapiv2.options.openapiv2_field) = {
            example: "\"69629023906488334\"";
        }
    ];

    string client_id = 2 [
        (validate.rules).string = {min_len: 1, max_len: 200},
        (grpc.gateway.protoc_gen_openapiv2.options.openapiv2_field) = {
            description: "client id generated by the identity provider";
        }
    ];
    string client_secret = 3 [
        (validate.rules).string = {max_len: 200},
        (grpc.gateway.protoc_gen_openapiv2.options.openapiv2_field) = {
            description: "client secret generated by the identity provider. If empty the secret is not overwritten";
        }
    ];
    string issuer = 4 [
        (validate.rules).string = {min_len: 1, max_len: 200},
        (grpc.gateway.protoc_gen_openapiv2.options.openapiv2_field) = {
            example: "\"https://accounts.google.com\"";
            description: "the oidc issuer of the identity provider";
        }
    ];
    repeated string scopes = 5 [
        (grpc.gateway.protoc_gen_openapiv2.options.openapiv2_field) = {
            example: "[\"openid\", \"profile\", \"email\"]";
            description: "the scopes requested by ZITADEL during the request on the identity provider";
        }
    ];
    zitadel.idp.v1.OIDCMappingField display_name_mapping = 6 [
        (validate.rules).enum = {defined_only: true},
        (grpc.gateway.protoc_gen_openapiv2.options.openapiv2_field) = {
            description: "definition which field is mapped to the display name of the user";
        }
    ];
    zitadel.idp.v1.OIDCMappingField username_mapping = 7 [
        (validate.rules).enum = {defined_only: true},
        (grpc.gateway.protoc_gen_openapiv2.options.openapiv2_field) = {
            description: "definition which field is mapped to the email of the user";
        }
    ];
}

message UpdateOrgIDPOIDCConfigResponse {
    zitadel.v1.ObjectDetails details = 1;
}<|MERGE_RESOLUTION|>--- conflicted
+++ resolved
@@ -391,8 +391,6 @@
             permission: "user.write"
         };
     }
-
-<<<<<<< HEAD
     // Removes the avatar number of the human
     rpc RemoveMyAvatar(RemoveHumanAvatarRequest) returns (RemoveHumanAvatarResponse) {
         option (google.api.http) = {
@@ -404,10 +402,7 @@
         };
     }
 
-    // A Manager is only allowed to set an initial password, on the next login the user has to change his password
-=======
     // deprecated: use SetHumanPassword
->>>>>>> c0d9d86b
     rpc SetHumanInitialPassword(SetHumanInitialPasswordRequest) returns (SetHumanInitialPasswordResponse) {
         option (google.api.http) = {
             post: "/users/{user_id}/password/_initialize"
