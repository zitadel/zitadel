syntax = "proto3";

import "zitadel/app.proto";
import "zitadel/idp.proto";
import "zitadel/user.proto";
import "zitadel/object.proto";
import "zitadel/options.proto";
import "zitadel/org.proto";
import "zitadel/member.proto";
import "zitadel/project.proto";
import "zitadel/policy.proto";
import "zitadel/text.proto";
import "zitadel/message.proto";
import "zitadel/change.proto";
import "zitadel/auth_n_key.proto";
import "zitadel/metadata.proto";
import "zitadel/action.proto";

import "google/api/annotations.proto";
import "google/api/field_behavior.proto";
import "google/protobuf/timestamp.proto";
import "google/protobuf/duration.proto";
import "protoc-gen-openapiv2/options/annotations.proto";
import "validate/validate.proto";


package zitadel.management.v1;

option go_package ="github.com/zitadel/zitadel/pkg/grpc/management";

option (grpc.gateway.protoc_gen_openapiv2.options.openapiv2_swagger) = {
    info: {
        title: "Management API";
        version: "1.0";
        description: "The management API is as the name states the interface where systems can mutate IAM objects like organizations, projects, clients, users and so on if they have the necessary access rights.";
        contact:{
            name: "ZITADEL"
            url: "https://zitadel.com"
            email: "hi@zitadel.com"
        }
        license: {
            name: "Apache License 2.0",
            url: "https://github.com/zitadel/zitadel/blob/main/LICENSE"
        }
    };
    tags: [
        {
            name: "Actions"
        },
        {
            name: "Applications",
            description: "Applications are the entry point to your project. Users either login into one of your clients and interact with them directly or use one of your APIs. All applications share the roles and authorizations of their project."
        },
        {
            name: "Authentication Methods"
        },
        {
            name: "Authorization"
        },
        {
            name: "Branding"
        },
        {
            name: "Domain Settings"
        },
        {
            name: "General"
        },
        {
            name: "Identity Providers"
        },
        {
            name: "Global"
        },
        {
            name: "Login Settings"
        },
        {
            name: "Login Texts"
        },
        {
            name: "Members"
        },
        {
            name: "Message Texts"
        },
        {
            name: "Notification Settings"
        },
        {
            name: "Organizations"
        },
        {
            name: "Organization Metadata"
        },
        {
            name: "Password Settings"
        },
        {
            name: "Privacy Settings"
        },
        {
            name: "Projects",
            description: "Projects are vessels for different applications/clients sharing the same role context."
        },
        {
            name: "Project Grants",
            description: "A project that is granted to another organization, so the other organization has access to it and can manage the user authorizations, is called a project grant."
        },
        {
            name: "Project Roles"
        },
        {
            name: "Settings"
        },
        {
            name: "Users",
            description: "ZITADEL knows two different types of users: Users (Human) and Service Users (Machine Accounts)"
        },
        {
            name: "User Grants",
            description: "User grants are the roles a user has for a specific project and organization."
        },
        {
            name: "User Human"
        },
        {
            name: "User Machine"
        },
        {
            name: "User Metadata",
            description: "Metadata is a key/value list to enrich the user object with any data needed. The data is not interpreted by ZITADEL itself."
        },
        {
            name: "ZITADEL Administrators"
        }
    ];
    schemes: HTTPS;

    consumes: "application/json";
    produces: "application/json";

    consumes: "application/grpc";
    produces: "application/grpc";

    consumes: "application/grpc-web+proto";
    produces: "application/grpc-web+proto";

    host: "$ZITADEL_DOMAIN";
    base_path: "/management/v1";

    external_docs: {
        description: "Detailed information about ZITADEL",
        url: "https://zitadel.com/docs"
    }

    security_definitions: {
        security: {
            key: "BasicAuth";
            value: {
                type: TYPE_BASIC;
            }
        }
        security: {
            key: "OAuth2";
            value: {
                type: TYPE_OAUTH2;
                flow: FLOW_ACCESS_CODE;
                authorization_url: "$ZITADEL_DOMAIN/oauth/v2/authorize";
                token_url: "$ZITADEL_DOMAIN/oauth/v2/token";
                scopes: {
                    scope: {
                        key: "openid";
                        value: "openid";
                    }
                    scope: {
                        key: "urn:zitadel:iam:org:project:id:zitadel:aud";
                        value: "urn:zitadel:iam:org:project:id:zitadel:aud";
                    }
                }
            }
        }
    }
    security: {
        security_requirement: {
            key: "OAuth2";
            value: {
                scope: "openid";
                scope: "urn:zitadel:iam:org:project:id:zitadel:aud";
            }
        }
    }
    extensions: {
		key: "x-zitadel-orgid";
		value: {
			string_value: "$YOUR-ORGANIZATION";
		}
	}
};

service ManagementService {
    rpc Healthz(HealthzRequest) returns (HealthzResponse) {
        option (google.api.http) = {
            get: "/healthz"
        };

        option (grpc.gateway.protoc_gen_openapiv2.options.openapiv2_operation) = {
            summary: "Healthz";
            description: "The health endpoint allows an external system to probe if ZITADEL management API is alive"
            tags: "General";
            responses: {
                key: "200"
                value: {
                    description: "OK";
                }
            };
        };
    }

    rpc GetOIDCInformation(GetOIDCInformationRequest) returns (GetOIDCInformationResponse) {
        option (google.api.http) = {
            get: "/zitadel/docs"
        };

        option (grpc.gateway.protoc_gen_openapiv2.options.openapiv2_operation) = {
            summary: "ZITADEL documentation";
            description: "This endpoint returns some general needed (OIDC) information about ZITADEL like the issuer or discovery endpoint."
            tags: "General";
            responses: {
                key: "200"
                value: {
                    description: "OK";
                }
            };
        };
    }

    rpc GetIAM(GetIAMRequest) returns (GetIAMResponse) {
        option (google.api.http) = {
            get: "/iam"
        };

        option (zitadel.v1.auth_option) = {
            permission: "authenticated"
        };

        option (grpc.gateway.protoc_gen_openapiv2.options.openapiv2_operation) = {
            summary: "Instance information";
            description: "Some needed settings made in ZITADEL like the global organization id or ZITADEL project ID "
            tags: "General";
            responses: {
                key: "200"
                value: {
                    description: "OK";
                }
            };
        };
    }

    rpc GetSupportedLanguages(GetSupportedLanguagesRequest) returns (GetSupportedLanguagesResponse) {
        option (google.api.http) = {
            get: "/languages";
        };

        option (zitadel.v1.auth_option) = {
            permission: "authenticated";
        };

        option (grpc.gateway.protoc_gen_openapiv2.options.openapiv2_operation) = {
            summary: "Supported Languages";
            description: "The supported/default languages of the system will be returned by the language abbreviation."
            tags: "General";
            responses: {
                key: "200"
                value: {
                    description: "OK";
                }
            };
        };
    }

    rpc GetUserByID(GetUserByIDRequest) returns (GetUserByIDResponse) {
        option (google.api.http) = {
            get: "/users/{id}"
        };

        option (zitadel.v1.auth_option) = {
            permission: "user.read"
        };

        option (grpc.gateway.protoc_gen_openapiv2.options.openapiv2_operation) = {
            summary: "User by ID";
            description: "Returns the full user object (human or machine) including the profile, email, etc."
            tags: "Users";
            responses: {
                key: "200"
                value: {
                    description: "OK";
                }
            };
            parameters: {
                headers: {
                    name: "x-zitadel-orgid";
                    description: "The default is always the organization of the requesting user. If you like to get users of another organization include the header. Make sure the user has permission to access the requested data.";
                    type: STRING,
                    required: false;
                };
            };
        };
    }

    rpc GetUserByLoginNameGlobal(GetUserByLoginNameGlobalRequest) returns (GetUserByLoginNameGlobalResponse) {
        option (google.api.http) = {
            get: "/global/users/_by_login_name"
        };

        option (zitadel.v1.auth_option) = {
            permission: "user.global.read"
        };

        option (grpc.gateway.protoc_gen_openapiv2.options.openapiv2_operation) = {
            summary: "Get User by login name (globally)";
            description: "Get a user by login name searched over all organizations. The request only returns data if the login name matches exactly."
            tags: "Users";
            tags: "Global";
            responses: {
                key: "200"
                value: {
                    description: "OK";
                }
            };
        };
    }

    rpc ListUsers(ListUsersRequest) returns (ListUsersResponse) {
        option (google.api.http) = {
            post: "/users/_search"
            body: "*"
        };

        option (zitadel.v1.auth_option) = {
            permission: "user.read"
        };

        option (grpc.gateway.protoc_gen_openapiv2.options.openapiv2_operation) = {
            tags: "Users";
            summary: "Search Users";
            description: "Search for users within an organization. By default, we will return users of your organization. Make sure to include a limit and sorting for pagination."
            parameters: {
                headers: {
                    name: "x-zitadel-orgid";
                    description: "The default is always the organization of the requesting user. If you like to get users of another organization include the header. Make sure the user has permission to access the requested data.";
                    type: STRING,
                    required: false;
                };
            };
            responses: {
                key: "200";
                value: {
                    description: "A list of all users matching the query";
                };
            };
            responses: {
                key: "400";
                value: {
                    description: "invalid list query";
                    schema: {
                        json_schema: {
                            ref: "#/definitions/rpcStatus";
                        };
                    };
                };
            };
        };
    }

    rpc ListUserChanges(ListUserChangesRequest) returns (ListUserChangesResponse) {
        option (google.api.http) = {
            post: "/users/{user_id}/changes/_search"
            body: "*"
        };

        option (zitadel.v1.auth_option) = {
            permission: "user.read"
        };

        option (grpc.gateway.protoc_gen_openapiv2.options.openapiv2_operation) = {
            tags: "Users";
            summary: "Get User History";
            description: "Returns a list of changes/events that have happened on the user. It's the history of the user. Make sure to send a limit."
            parameters: {
                headers: {
                    name: "x-zitadel-orgid";
                    description: "The default is always the organization of the requesting user. If you like to get users of another organization include the header. Make sure the user has permission to access the requested data.";
                    type: STRING,
                    required: false;
                };
            };
        };
    }

    rpc IsUserUnique(IsUserUniqueRequest) returns (IsUserUniqueResponse) {
        option (google.api.http) = {
            get: "/users/_is_unique"
        };

        option (zitadel.v1.auth_option) = {
            permission: "user.read"
        };

        option (grpc.gateway.protoc_gen_openapiv2.options.openapiv2_operation) = {
            tags: "Users";
            summary: "Check for existing user";
            description: "Returns if a user with the requested email or username is unique. So you can create the user."
            parameters: {
                headers: {
                    name: "x-zitadel-orgid";
                    description: "The default is always the organization of the requesting user. If you like to get users of another organization include the header. Make sure the user has permission to access the requested data.";
                    type: STRING,
                    required: false;
                };
            };
        };
    }

    // deprecated: use ImportHumanUser
    rpc AddHumanUser(AddHumanUserRequest) returns (AddHumanUserResponse) {
        option (google.api.http) = {
            post: "/users/human"
            body: "*"
        };

        option (zitadel.v1.auth_option) = {
            permission: "user.write"
        };

        option (grpc.gateway.protoc_gen_openapiv2.options.openapiv2_operation) = {
            summary: "Deprecated: Create User (Human)";
            description: "Create a new user with the type human. The newly created user will get an initialization email if either the email address is not marked as verified or no password is set. If a password is set the user will not be requested to set a new one on the first login."
            tags: "Users";
            deprecated: true;
        };
    }

    rpc ImportHumanUser(ImportHumanUserRequest) returns (ImportHumanUserResponse) {
        option (google.api.http) = {
            post: "/users/human/_import"
            body: "*"
        };

        option (zitadel.v1.auth_option) = {
            permission: "user.write"
        };

        option (grpc.gateway.protoc_gen_openapiv2.options.openapiv2_operation) = {
            summary: "Create User (Human)";
            description: "Create a new user with the type human. The newly created user will get an initialization email if either the email address is not marked as verified or no password is set. If a password is set the user will not be requested to set a new one on the first login."
            tags: "Users";
            parameters: {
                headers: {
                    name: "x-zitadel-orgid";
                    description: "The default is always the organization of the requesting user. If you like to add users to another organization include the header. Make sure the user has permission in the requested organization.";
                    type: STRING,
                    required: false;
                };
            };
        };
    }

    rpc AddMachineUser(AddMachineUserRequest) returns (AddMachineUserResponse) {
        option (google.api.http) = {
            post: "/users/machine"
            body: "*"
        };

        option (zitadel.v1.auth_option) = {
            permission: "user.write"
        };

        option (grpc.gateway.protoc_gen_openapiv2.options.openapiv2_operation) = {
            summary: "Create User (Machine)";
            description: "Create a new user with the type machine for your API, service or device. These users are used for non-interactive authentication flows."
            tags: "Users";
            tags: "User Machine";
            responses: {
                key: "200"
                value: {
                    description: "OK";
                }
            };
        };
    }

    rpc DeactivateUser(DeactivateUserRequest) returns (DeactivateUserResponse) {
        option (google.api.http) = {
            post: "/users/{id}/_deactivate"
            body: "*"
        };

        option (zitadel.v1.auth_option) = {
            permission: "user.write"
        };

        option (grpc.gateway.protoc_gen_openapiv2.options.openapiv2_operation) = {
            summary: "Deactivate user";
            description: "The state of the user will be changed to 'deactivated'. The user will not be able to log in anymore. The endpoint returns an error if the user is already in the state 'deactivated'. Use deactivate user when the user should not be able to use the account anymore, but you still need access to the user data."
            tags: "Users";
            responses: {
                key: "200"
                value: {
                    description: "OK";
                }
            };
        };
    }

    rpc ReactivateUser(ReactivateUserRequest) returns (ReactivateUserResponse) {
        option (google.api.http) = {
            post: "/users/{id}/_reactivate"
            body: "*"
        };

        option (zitadel.v1.auth_option) = {
            permission: "user.write"
        };

        option (grpc.gateway.protoc_gen_openapiv2.options.openapiv2_operation) = {
            summary: "Reactivate user";
            description: "Reactivate a user with the state 'deactivated'. The user will be able to log in again afterward. The endpoint returns an error if the user is not in the state 'deactivated'."
            tags: "Users";
            responses: {
                key: "200"
                value: {
                    description: "OK";
                }
            };
        };
    }

    rpc LockUser(LockUserRequest) returns (LockUserResponse) {
        option (google.api.http) = {
            post: "/users/{id}/_lock"
            body: "*"
        };

        option (zitadel.v1.auth_option) = {
            permission: "user.write"
        };

        option (grpc.gateway.protoc_gen_openapiv2.options.openapiv2_operation) = {
            summary: "Lock user";
            description: "The state of the user will be changed to 'locked'. The user will not be able to log in anymore. The endpoint returns an error if the user is already in the state 'locked'. Use this endpoint if the user should not be able to log in temporarily because of an event that happened (wrong password, etc.)"
            tags: "Users";
            responses: {
                key: "200"
                value: {
                    description: "OK";
                }
            };
        };
    }

    rpc UnlockUser(UnlockUserRequest) returns (UnlockUserResponse) {
        option (google.api.http) = {
            post: "/users/{id}/_unlock"
            body: "*"
        };

        option (zitadel.v1.auth_option) = {
            permission: "user.write"
        };

        option (grpc.gateway.protoc_gen_openapiv2.options.openapiv2_operation) = {
            summary: "Unlock user";
            description: "Unlock a user with the state 'locked'. The user will be able to log in again afterward. The endpoint returns an error if the user is not in the state 'locked'."
            tags: "Users";
            responses: {
                key: "200"
                value: {
                    description: "OK";
                }
            };
        };
    }

    rpc RemoveUser(RemoveUserRequest) returns (RemoveUserResponse) {
        option (google.api.http) = {
            delete: "/users/{id}"
        };

        option (zitadel.v1.auth_option) = {
            permission: "user.delete"
        };

        option (grpc.gateway.protoc_gen_openapiv2.options.openapiv2_operation) = {
            summary: "Delete user";
            description: "The state of the user will be changed to 'deleted'. The user will not be able to log in anymore. Endpoints requesting this user will return an error 'User not found"
            tags: "Users";
            responses: {
                key: "200"
                value: {
                    description: "OK";
                }
            };
        };
    }

    rpc UpdateUserName(UpdateUserNameRequest) returns (UpdateUserNameResponse) {
        option (google.api.http) = {
            put: "/users/{user_id}/username"
            body: "*"
        };

        option (zitadel.v1.auth_option) = {
            permission: "user.write"
        };

        option (grpc.gateway.protoc_gen_openapiv2.options.openapiv2_operation) = {
            summary: "Change user name";
            description: "Change the username of the user. Be aware that the user has to log in with the newly added username afterward."
            tags: "Users";
            responses: {
                key: "200"
                value: {
                    description: "OK";
                }
            };
        };
    }

    rpc SetUserMetadata(SetUserMetadataRequest) returns (SetUserMetadataResponse) {
        option (google.api.http) = {
            post: "/users/{id}/metadata/{key}"
            body: "*"
        };

        option (zitadel.v1.auth_option) = {
            permission: "user.write"
        };

        option (grpc.gateway.protoc_gen_openapiv2.options.openapiv2_operation) = {
            tags: "Users";
            tags: "User Metadata";
            summary: "Set User Metadata";
            description: "This endpoint either adds or updates a metadata value for the requested key. Make sure the value is base64 encoded."
            parameters: {
                headers: {
                    name: "x-zitadel-orgid";
                    description: "The default is always the organization of the requesting user. If you like to get users of another organization include the header. Make sure the user has permission to access the requested data.";
                    type: STRING,
                    required: false;
                };
            };
        };
    }

    rpc BulkSetUserMetadata(BulkSetUserMetadataRequest) returns (BulkSetUserMetadataResponse) {
        option (google.api.http) = {
            post: "/users/{id}/metadata/_bulk"
            body: "*"
        };

        option (zitadel.v1.auth_option) = {
            permission: "user.write"
        };

        option (grpc.gateway.protoc_gen_openapiv2.options.openapiv2_operation) = {
            tags: "Users";
            tags: "User Metadata";
            summary: "Bulk Set User Metadata";
            description: "Add or update multiple metadata values for a user. Make sure the values are base64 encoded."
            parameters: {
                headers: {
                    name: "x-zitadel-orgid";
                    description: "The default is always the organization of the requesting user. If you like to get users of another organization include the header. Make sure the user has permission to access the requested data.";
                    type: STRING,
                    required: false;
                };
            };
        };
    }

    rpc ListUserMetadata(ListUserMetadataRequest) returns (ListUserMetadataResponse) {
        option (google.api.http) = {
            post: "/users/{id}/metadata/_search"
            body: "*"
        };

        option (zitadel.v1.auth_option) = {
            permission: "user.read"
        };

        option (grpc.gateway.protoc_gen_openapiv2.options.openapiv2_operation) = {
            tags: "Users";
            tags: "User Metadata";
            summary: "Search User Metadata";
            description: "Get the metadata of a user filtered by your query."
            parameters: {
                headers: {
                    name: "x-zitadel-orgid";
                    description: "The default is always the organization of the requesting user. If you like to get users of another organization include the header. Make sure the user has permission to access the requested data.";
                    type: STRING,
                    required: false;
                };
            };
        };
    }

    rpc GetUserMetadata(GetUserMetadataRequest) returns (GetUserMetadataResponse) {
        option (google.api.http) = {
            get: "/users/{id}/metadata/{key}"
        };

        option (zitadel.v1.auth_option) = {
            permission: "user.read"
        };

        option (grpc.gateway.protoc_gen_openapiv2.options.openapiv2_operation) = {
            tags: "Users";
            tags: "User Metadata";
            summary: "Get User Metadata By Key";
            description: "Get a metadata object from a user by a specific key."
            parameters: {
                headers: {
                    name: "x-zitadel-orgid";
                    description: "The default is always the organization of the requesting user. If you like to get users of another organization include the header. Make sure the user has permission to access the requested data.";
                    type: STRING,
                    required: false;
                };
            };
        };
    }

    rpc RemoveUserMetadata(RemoveUserMetadataRequest) returns (RemoveUserMetadataResponse) {
        option (google.api.http) = {
            delete: "/users/{id}/metadata/{key}"
        };

        option (zitadel.v1.auth_option) = {
            permission: "user.write"
        };

        option (grpc.gateway.protoc_gen_openapiv2.options.openapiv2_operation) = {
            tags: "Users";
            tags: "User Metadata";
            summary: "Delete User Metadata By Key";
            description: "Remove a metadata object from a user with a specific key."
            parameters: {
                headers: {
                    name: "x-zitadel-orgid";
                    description: "The default is always the organization of the requesting user. If you like to get users of another organization include the header. Make sure the user has permission to access the requested data.";
                    type: STRING,
                    required: false;
                };
            };
        };
    }

    rpc BulkRemoveUserMetadata(BulkRemoveUserMetadataRequest) returns (BulkRemoveUserMetadataResponse) {
        option (google.api.http) = {
            delete: "/users/{id}/metadata/_bulk"
            body: "*"
        };

        option (zitadel.v1.auth_option) = {
            permission: "user.write"
        };

        option (grpc.gateway.protoc_gen_openapiv2.options.openapiv2_operation) = {
            tags: "Users";
            tags: "User Metadata";
            summary: "Bulk Delete Metadata";
            description: "Remove a list of metadata objects from a user with a list of keys."
            parameters: {
                headers: {
                    name: "x-zitadel-orgid";
                    description: "The default is always the organization of the requesting user. If you like to get users of another organization include the header. Make sure the user has permission to access the requested data.";
                    type: STRING,
                    required: false;
                };
            };
        };
    }

    rpc GetHumanProfile(GetHumanProfileRequest) returns (GetHumanProfileResponse) {
        option (google.api.http) = {
            get: "/users/{user_id}/profile"
        };

        option (zitadel.v1.auth_option) = {
            permission: "user.read"
        };

        option (grpc.gateway.protoc_gen_openapiv2.options.openapiv2_operation) = {
            summary: "Get User Profile (Human)";
            description: "Get basic information like first_name and last_name of a user."
            tags: "Users";
            tags: "User Human";
            responses: {
                key: "200"
                value: {
                    description: "OK";
                }
            };
            parameters: {
                headers: {
                    name: "x-zitadel-orgid";
                    description: "The default is always the organization of the requesting user. If you like to update a user from another organization include the header. Make sure the requesting user has permission in the requested organization.";
                    type: STRING,
                    required: false;
                };
            };
        };
    }

    rpc UpdateHumanProfile(UpdateHumanProfileRequest) returns (UpdateHumanProfileResponse) {
        option (google.api.http) = {
            put: "/users/{user_id}/profile"
            body: "*"
        };

        option (zitadel.v1.auth_option) = {
            permission: "user.write"
        };

        option (grpc.gateway.protoc_gen_openapiv2.options.openapiv2_operation) = {
            summary: "Update User Profile (Human)";
            description: "Update the profile information from a user. The profile includes basic information like first_name and last_name."
            tags: "Users";
            tags: "User Human";
            responses: {
                key: "200"
                value: {
                    description: "OK";
                }
            };
            parameters: {
                headers: {
                    name: "x-zitadel-orgid";
                    description: "The default is always the organization of the requesting user. If you like to update a user from another organization include the header. Make sure the requesting user has permission in the requested organization.";
                    type: STRING,
                    required: false;
                };
            };
        };
    }

    rpc GetHumanEmail(GetHumanEmailRequest) returns (GetHumanEmailResponse) {
        option (google.api.http) = {
            get: "/users/{user_id}/email"
        };

        option (zitadel.v1.auth_option) = {
            permission: "user.read"
        };

        option (grpc.gateway.protoc_gen_openapiv2.options.openapiv2_operation) = {
            summary: "Get User Email (Human)";
            description: "Get the email address and the verification state of the address."
            tags: "Users";
            tags: "User Human";
            responses: {
                key: "200"
                value: {
                    description: "OK";
                }
            };
            parameters: {
                headers: {
                    name: "x-zitadel-orgid";
                    description: "The default is always the organization of the requesting user. If you like to get a user from another organization include the header. Make sure the requesting user has permission in the requested organization.";
                    type: STRING,
                    required: false;
                };
            };
        };
    }

    rpc UpdateHumanEmail(UpdateHumanEmailRequest) returns (UpdateHumanEmailResponse) {
        option (google.api.http) = {
            put: "/users/{user_id}/email"
            body: "*"
        };

        option (zitadel.v1.auth_option) = {
            permission: "user.write"
        };

        option (grpc.gateway.protoc_gen_openapiv2.options.openapiv2_operation) = {
            summary: "Update User Email (Human)";
            description: "Change the email address of a user. If the state is set to not verified, the user will get a verification email."
            tags: "Users";
            tags: "User Human";
            responses: {
                key: "200"
                value: {
                    description: "OK";
                }
            };
            parameters: {
                headers: {
                    name: "x-zitadel-orgid";
                    description: "The default is always the organization of the requesting user. If you like to update a user from another organization include the header. Make sure the requesting user has permission in the requested organization.";
                    type: STRING,
                    required: false;
                };
            };
        };
    }

    rpc ResendHumanInitialization(ResendHumanInitializationRequest) returns (ResendHumanInitializationResponse) {
        option (google.api.http) = {
            post: "/users/{user_id}/_resend_initialization"
            body: "*"
        };

        option (zitadel.v1.auth_option) = {
            permission: "user.write"
        };

        option (grpc.gateway.protoc_gen_openapiv2.options.openapiv2_operation) = {
            summary: "Resend User Initialization Email";
            description: "A newly created user will get an initialization email to verify the email address and set a password. Resend the email with this request to the user's email address, or a newly added address."
            tags: "Users";
            tags: "User Human";
            responses: {
                key: "200"
                value: {
                    description: "OK";
                }
            };
            parameters: {
                headers: {
                    name: "x-zitadel-orgid";
                    description: "The default is always the organization of the requesting user. If you like to update a user from another organization include the header. Make sure the requesting user has permission in the requested organization.";
                    type: STRING,
                    required: false;
                };
            };
        };
    }

    rpc ResendHumanEmailVerification(ResendHumanEmailVerificationRequest) returns (ResendHumanEmailVerificationResponse) {
        option (google.api.http) = {
            post: "/users/{user_id}/email/_resend_verification"
            body: "*"
        };

        option (zitadel.v1.auth_option) = {
            permission: "user.write"
        };

        option (grpc.gateway.protoc_gen_openapiv2.options.openapiv2_operation) = {
            summary: "Resend User Email Verification";
            description: "Resend the email verification notification to the given email address of the user."
            tags: "Users";
            tags: "User Human";
            responses: {
                key: "200"
                value: {
                    description: "OK";
                }
            };
            parameters: {
                headers: {
                    name: "x-zitadel-orgid";
                    description: "The default is always the organization of the requesting user. If you like to update a user from another organization include the header. Make sure the requesting user has permission in the requested organization.";
                    type: STRING,
                    required: false;
                };
            };
        };
    }

    rpc GetHumanPhone(GetHumanPhoneRequest) returns (GetHumanPhoneResponse) {
        option (google.api.http) = {
            get: "/users/{user_id}/phone"
        };

        option (zitadel.v1.auth_option) = {
            permission: "user.read"
        };

        option (grpc.gateway.protoc_gen_openapiv2.options.openapiv2_operation) = {
            summary: "Get User Phone (Human)";
            description: "Get the phone number and the verification state of the number. The phone number is only for informational purposes and to send messages, not for Authentication (2FA)."
            tags: "Users";
            tags: "User Human";
            responses: {
                key: "200"
                value: {
                    description: "OK";
                }
            };
            parameters: {
                headers: {
                    name: "x-zitadel-orgid";
                    description: "The default is always the organization of the requesting user. If you like to get a user from another organization include the header. Make sure the requesting user has permission in the requested organization.";
                    type: STRING,
                    required: false;
                };
            };
        };
    }

    rpc UpdateHumanPhone(UpdateHumanPhoneRequest) returns (UpdateHumanPhoneResponse) {
        option (google.api.http) = {
            put: "/users/{user_id}/phone"
            body: "*"
        };

        option (zitadel.v1.auth_option) = {
            permission: "user.write"
        };

        option (grpc.gateway.protoc_gen_openapiv2.options.openapiv2_operation) = {
            summary: "Update User Phone (Human)";
            description: "Change the phone number of a user. If the state is set to not verified, the user will get an SMS to verify (if a notification provider is configured). The phone number is only for informational purposes and to send messages, not for Authentication (2FA)."
            tags: "Users";
            tags: "User Human";
            responses: {
                key: "200"
                value: {
                    description: "OK";
                }
            };
            parameters: {
                headers: {
                    name: "x-zitadel-orgid";
                    description: "The default is always the organization of the requesting user. If you like to update a user from another organization include the header. Make sure the requesting user has permission in the requested organization.";
                    type: STRING,
                    required: false;
                };
            };
        };
    }

    rpc RemoveHumanPhone(RemoveHumanPhoneRequest) returns (RemoveHumanPhoneResponse) {
        option (google.api.http) = {
            delete: "/users/{user_id}/phone"
        };

        option (zitadel.v1.auth_option) = {
            permission: "user.write"
        };

        option (grpc.gateway.protoc_gen_openapiv2.options.openapiv2_operation) = {
            summary: "Remove User Phone (Human)";
            description: "Remove the configured phone number of a user."
            tags: "Users";
            tags: "User Human";
            responses: {
                key: "200"
                value: {
                    description: "OK";
                }
            };
            parameters: {
                headers: {
                    name: "x-zitadel-orgid";
                    description: "The default is always the organization of the requesting user. If you like to update a user from another organization include the header. Make sure the requesting user has permission in the requested organization.";
                    type: STRING,
                    required: false;
                };
            };
        };
    }

    rpc ResendHumanPhoneVerification(ResendHumanPhoneVerificationRequest) returns (ResendHumanPhoneVerificationResponse) {
        option (google.api.http) = {
            post: "/users/{user_id}/phone/_resend_verification"
            body: "*"
        };

        option (zitadel.v1.auth_option) = {
            permission: "user.write"
        };

        option (grpc.gateway.protoc_gen_openapiv2.options.openapiv2_operation) = {
            summary: "Resend User Phone Verification";
            description: "Resend the notification for the verification of the phone number, to the number stored on the user."
            tags: "Users";
            tags: "User Human";
            responses: {
                key: "200"
                value: {
                    description: "OK";
                }
            };
            parameters: {
                headers: {
                    name: "x-zitadel-orgid";
                    description: "The default is always the organization of the requesting user. If you like to update a user from another organization include the header. Make sure the requesting user has permission in the requested organization.";
                    type: STRING,
                    required: false;
                };
            };
        };
    }

    rpc RemoveHumanAvatar(RemoveHumanAvatarRequest) returns (RemoveHumanAvatarResponse) {
        option (google.api.http) = {
            delete: "/users/{user_id}/avatar"
        };

        option (zitadel.v1.auth_option) = {
            permission: "user.write"
        };

        option (grpc.gateway.protoc_gen_openapiv2.options.openapiv2_operation) = {
            summary: "Delete User Avatar (Human)";
            description: "Removes the avatar that is currently set on the user."
            tags: "Users";
            tags: "User Human"
            responses: {
                key: "200"
                value: {
                    description: "OK";
                }
            };
            parameters: {
                headers: {
                    name: "x-zitadel-orgid";
                    description: "The default is always the organization of the requesting user. If you like to update a user from another organization include the header. Make sure the requesting user has permission in the requested organization.";
                    type: STRING,
                    required: false;
                };
            };
        };
    }

    // deprecated: use SetHumanPassword
    rpc SetHumanInitialPassword(SetHumanInitialPasswordRequest) returns (SetHumanInitialPasswordResponse) {
        option (google.api.http) = {
            post: "/users/{user_id}/password/_initialize"
            body: "*"
        };

        option (zitadel.v1.auth_option) = {
            permission: "user.write"
        };

        option (grpc.gateway.protoc_gen_openapiv2.options.openapiv2_operation) = {
            tags: "Users";
            tags: "User Human";
            summary: "Set Human Initial Password";
            deprecated: true;
        };
    }

    rpc SetHumanPassword(SetHumanPasswordRequest) returns (SetHumanPasswordResponse) {
        option (google.api.http) = {
            post: "/users/{user_id}/password"
            body: "*"
        };

        option (zitadel.v1.auth_option) = {
            permission: "user.write"
        };

        option (grpc.gateway.protoc_gen_openapiv2.options.openapiv2_operation) = {
            summary: "Set User Password";
            description: "Set a new password for a user. Per default, the user has to change the password on the next login. You can set no_change_required to true, to avoid the change on the next login."
            tags: "Users";
            tags: "User Human";
            responses: {
                key: "200"
                value: {
                    description: "OK";
                }
            };
            parameters: {
                headers: {
                    name: "x-zitadel-orgid";
                    description: "The default is always the organization of the requesting user. If you like to update a user from another organization include the header. Make sure the requesting user has permission in the requested organization.";
                    type: STRING,
                    required: false;
                };
            };
        };
    }

    rpc SendHumanResetPasswordNotification(SendHumanResetPasswordNotificationRequest) returns (SendHumanResetPasswordNotificationResponse) {
        option (google.api.http) = {
            post: "/users/{user_id}/password/_reset"
            body: "*"
        };

        option (zitadel.v1.auth_option) = {
            permission: "user.write"
        };

        option (grpc.gateway.protoc_gen_openapiv2.options.openapiv2_operation) = {
            summary: "Send Reset Password Notification";
            description: "The user will receive an email with a link to change the password."
            tags: "Users";
            tags: "User Human";
            responses: {
                key: "200"
                value: {
                    description: "OK";
                }
            };
            parameters: {
                headers: {
                    name: "x-zitadel-orgid";
                    description: "The default is always the organization of the requesting user. If you like to update a user from another organization include the header. Make sure the requesting user has permission in the requested organization.";
                    type: STRING,
                    required: false;
                };
            };
        };
    }

    rpc ListHumanAuthFactors(ListHumanAuthFactorsRequest) returns (ListHumanAuthFactorsResponse) {
        option (google.api.http) = {
            post: "/users/{user_id}/auth_factors/_search"
        };

        option (zitadel.v1.auth_option) = {
            permission: "user.read"
        };

        option (grpc.gateway.protoc_gen_openapiv2.options.openapiv2_operation) = {
            summary: "Get User Authentication Factors (2FA/MFA)";
            description: "Get a list of authentication factors the user has set. Including Second-Factors (2FA) and Multi-Factors (MFA)."
            tags: "Users";
            tags: "User Human";
            responses: {
                key: "200"
                value: {
                    description: "OK";
                }
            };
            parameters: {
                headers: {
                    name: "x-zitadel-orgid";
                    description: "The default is always the organization of the requesting user. If you like to get a user from another organization include the header. Make sure the requesting user has permission in the requested organization.";
                    type: STRING,
                    required: false;
                };
            };
        };
    }

    rpc RemoveHumanAuthFactorOTP(RemoveHumanAuthFactorOTPRequest) returns (RemoveHumanAuthFactorOTPResponse) {
        option (google.api.http) = {
            delete: "/users/{user_id}/auth_factors/otp"
        };

        option (zitadel.v1.auth_option) = {
            permission: "user.write"
        };

        option (grpc.gateway.protoc_gen_openapiv2.options.openapiv2_operation) = {
            summary: "Remove Multi-Factor OTP";
            description: "Remove the configured One-Time-Password (OTP) as a factor from the user. OTP is an authentication app, like Authy or Google/Microsoft Authenticator.."
            tags: "Users";
            tags: "User Human";
            responses: {
                key: "200"
                value: {
                    description: "OK";
                }
            };
            parameters: {
                headers: {
                    name: "x-zitadel-orgid";
                    description: "The default is always the organization of the requesting user. If you like to get a user from another organization include the header. Make sure the requesting user has permission in the requested organization.";
                    type: STRING,
                    required: false;
                };
            };
        };
    }

    rpc RemoveHumanAuthFactorU2F(RemoveHumanAuthFactorU2FRequest) returns (RemoveHumanAuthFactorU2FResponse) {
        option (google.api.http) = {
            delete: "/users/{user_id}/auth_factors/u2f/{token_id}"
        };

        option (zitadel.v1.auth_option) = {
            permission: "user.write"
        };

        option (grpc.gateway.protoc_gen_openapiv2.options.openapiv2_operation) = {
            summary: "Remove Multi-Factor U2F";
            description: "Remove the configured Universal-Second-Factor (U2F) as a factor from the user. U2F is a device-dependent factor like FingerPrint, Windows-Hello, etc."
            tags: "Users";
            tags: "User Human";
            responses: {
                key: "200"
                value: {
                    description: "OK";
                }
            };
            parameters: {
                headers: {
                    name: "x-zitadel-orgid";
                    description: "The default is always the organization of the requesting user. If you like to get a user from another organization include the header. Make sure the requesting user has permission in the requested organization.";
                    type: STRING,
                    required: false;
                };
            };
        };
    }

    rpc ListHumanPasswordless(ListHumanPasswordlessRequest) returns (ListHumanPasswordlessResponse) {
        option (google.api.http) = {
            post: "/users/{user_id}/passwordless/_search"
        };

        option (zitadel.v1.auth_option) = {
            permission: "user.read"
        };

        option (grpc.gateway.protoc_gen_openapiv2.options.openapiv2_operation) = {
            summary: "Search Passwordless/Passkey authentication";
            description: "Get a list of configured passwordless/passkey authentication methods from the user. Passwordless/passkey is a device-dependent authentication like FingerScan, WindowsHello or a Hardware Token."
            tags: "Users";
            tags: "User Human";
            responses: {
                key: "200"
                value: {
                    description: "OK";
                }
            };
            parameters: {
                headers: {
                    name: "x-zitadel-orgid";
                    description: "The default is always the organization of the requesting user. If you like to get a user from another organization include the header. Make sure the requesting user has permission in the requested organization.";
                    type: STRING,
                    required: false;
                };
            };
        };
    }

    rpc AddPasswordlessRegistration(AddPasswordlessRegistrationRequest) returns (AddPasswordlessRegistrationResponse) {
        option (google.api.http) = {
            post: "/users/{user_id}/passwordless/_link"
        };
        option (zitadel.v1.auth_option) = {
            permission: "user.credential.write"
        };

        option (grpc.gateway.protoc_gen_openapiv2.options.openapiv2_operation) = {
            summary: "Add Passwordless/Passkey Registration Link";
            description: "Adds a new passwordless/passkey authenticator link to the user and returns it in the response. The link enables the user to register a new device if current passwordless/passkey devices are all platform authenticators. e.g. User has already registered Windows Hello and wants to register FaceID on the iPhone"
            tags: "Users";
            tags: "User Human";
            responses: {
                key: "200"
                value: {
                    description: "OK";
                }
            };
            parameters: {
                headers: {
                    name: "x-zitadel-orgid";
                    description: "The default is always the organization of the requesting user. If you like to get a user from another organization include the header. Make sure the requesting user has permission in the requested organization.";
                    type: STRING,
                    required: false;
                };
            };
        };
    }

    rpc SendPasswordlessRegistration(SendPasswordlessRegistrationRequest) returns (SendPasswordlessRegistrationResponse) {
        option (google.api.http) = {
            post: "/users/{user_id}/passwordless/_send_link"
            body: "*"
        };
        option (zitadel.v1.auth_option) = {
            permission: "user.write"
        };

        option (grpc.gateway.protoc_gen_openapiv2.options.openapiv2_operation) = {
            summary: "Send Passwordless/Passkey Registration Link";
            description: "Adds a new passwordless/passkey authenticator link to the user and sends it to the user per email. The link enables the user to register a new device if current passwordless/passkey devices are all platform authenticators. e.g. User has already registered Windows Hello and wants to register FaceID on the iPhone"
            tags: "Users";
            tags: "User Human";
            responses: {
                key: "200"
                value: {
                    description: "OK";
                }
            };
            parameters: {
                headers: {
                    name: "x-zitadel-orgid";
                    description: "The default is always the organization of the requesting user. If you like to get a user from another organization include the header. Make sure the requesting user has permission in the requested organization.";
                    type: STRING,
                    required: false;
                };
            };
        };
    }

    rpc RemoveHumanPasswordless(RemoveHumanPasswordlessRequest) returns (RemoveHumanPasswordlessResponse) {
        option (google.api.http) = {
            delete: "/users/{user_id}/passwordless/{token_id}"
        };

        option (zitadel.v1.auth_option) = {
            permission: "user.write"
        };

        option (grpc.gateway.protoc_gen_openapiv2.options.openapiv2_operation) = {
            summary: "Delete Passwordless/Passkey";
            description: "Remove a configured passwordless/passkey authentication method from the user. (e.g FaceID, FingerScane, WindowsHello, etc.)"
            tags: "Users";
            tags: "User Human";
            responses: {
                key: "200"
                value: {
                    description: "OK";
                }
            };
            parameters: {
                headers: {
                    name: "x-zitadel-orgid";
                    description: "The default is always the organization of the requesting user. If you like to get a user from another organization include the header. Make sure the requesting user has permission in the requested organization.";
                    type: STRING,
                    required: false;
                };
            };
        };
    }

    rpc UpdateMachine(UpdateMachineRequest) returns (UpdateMachineResponse) {
        option (google.api.http) = {
            put: "/users/{user_id}/machine"
            body: "*"
        };

        option (zitadel.v1.auth_option) = {
            permission: "user.write"
        };

        option (grpc.gateway.protoc_gen_openapiv2.options.openapiv2_operation) = {
            summary: "Update Machine User";
            description: "Change a service account/machine user. It is used for accounts with non-interactive authentication possibilities."
            tags: "Users";
            tags: "User Machine";
            responses: {
                key: "200"
                value: {
                    description: "OK";
                }
            };
            parameters: {
                headers: {
                    name: "x-zitadel-orgid";
                    description: "The default is always the organization of the requesting user. If you like to update a user from another organization include the header. Make sure the requesting user has permission in the requested organization.";
                    type: STRING,
                    required: false;
                };
            };
        };
    }

    rpc GenerateMachineSecret(GenerateMachineSecretRequest) returns (GenerateMachineSecretResponse) {
        option (google.api.http) = {
            put: "/users/{user_id}/secret"
            body: "*"
        };

        option (zitadel.v1.auth_option) = {
            permission: "user.write"
        };

        option (grpc.gateway.protoc_gen_openapiv2.options.openapiv2_operation) = {
            summary: "Create Secret for Machine User";
            description: "Create a new secret for a machine user/service account. It is used to authenticate the user (client credential grant)."
            tags: "Users";
            tags: "User Machine";
            responses: {
                key: "200"
                value: {
                    description: "OK";
                }
            };
            parameters: {
                headers: {
                    name: "x-zitadel-orgid";
                    description: "The default is always the organization of the requesting user. If you like to update a user from another organization include the header. Make sure the requesting user has permission in the requested organization.";
                    type: STRING,
                    required: false;
                };
            };
        };
    }

    rpc RemoveMachineSecret(RemoveMachineSecretRequest) returns (RemoveMachineSecretResponse) {
        option (google.api.http) = {
            delete: "/users/{user_id}/secret"
        };

        option (zitadel.v1.auth_option) = {
            permission: "user.write"
        };

        option (grpc.gateway.protoc_gen_openapiv2.options.openapiv2_operation) = {
            summary: "Delete Secret of Machine User";
            description: "Delete a secret of a machine user/service account. The user will not be able to authenticate with the secret afterward."
            tags: "Users";
            tags: "User Machine";
            responses: {
                key: "200"
                value: {
                    description: "OK";
                }
            };
            parameters: {
                headers: {
                    name: "x-zitadel-orgid";
                    description: "The default is always the organization of the requesting user. If you like to update a user from another organization include the header. Make sure the requesting user has permission in the requested organization.";
                    type: STRING,
                    required: false;
                };
            };
        };
    }

    rpc GetMachineKeyByIDs(GetMachineKeyByIDsRequest) returns (GetMachineKeyByIDsResponse) {
        option (google.api.http) = {
            get: "/users/{user_id}/keys/{key_id}"
        };

        option (zitadel.v1.auth_option) = {
            permission: "user.read"
        };

        option (grpc.gateway.protoc_gen_openapiv2.options.openapiv2_operation) = {
            summary: "Get Machine user Key By ID";
            description: "Get a specific Key of a machine user by its id. Machine keys are used to authenticate with jwt profile authentication."
            tags: "Users";
            tags: "User Machine";
            responses: {
                key: "200"
                value: {
                    description: "OK";
                }
            };
            parameters: {
                headers: {
                    name: "x-zitadel-orgid";
                    description: "The default is always the organization of the requesting user. If you like to get a user from another organization include the header. Make sure the requesting user has permission in the requested organization.";
                    type: STRING,
                    required: false;
                };
            };
        };
    }

    rpc ListMachineKeys(ListMachineKeysRequest) returns (ListMachineKeysResponse) {
        option (google.api.http) = {
            post: "/users/{user_id}/keys/_search"
            body: "*"
        };

        option (zitadel.v1.auth_option) = {
            permission: "user.read"
        };

        option (grpc.gateway.protoc_gen_openapiv2.options.openapiv2_operation) = {
            summary: "Get Machine user Key By ID";
            description: "Get the list of keys of a machine user. Machine keys are used to authenticate with jwt profile authentication."
            tags: "Users";
            tags: "User Machine";
            responses: {
                key: "200"
                value: {
                    description: "OK";
                }
            };
            parameters: {
                headers: {
                    name: "x-zitadel-orgid";
                    description: "The default is always the organization of the requesting user. If you like to get a user from another organization include the header. Make sure the requesting user has permission in the requested organization.";
                    type: STRING,
                    required: false;
                };
            };
        };
    }

    rpc AddMachineKey(AddMachineKeyRequest) returns (AddMachineKeyResponse) {
        option (google.api.http) = {
            post: "/users/{user_id}/keys"
            body: "*"
        };

        option (zitadel.v1.auth_option) = {
            permission: "user.write"
        };

        option (grpc.gateway.protoc_gen_openapiv2.options.openapiv2_operation) = {
            summary: "Create Key for machine user";
            description: "A new key is generated and will be returned in the response. Make sure to store the returned key. Machine keys are used to authenticate with jwt profile."
            tags: "Users";
            tags: "User Machine";
            responses: {
                key: "200"
                value: {
                    description: "OK";
                }
            };
            parameters: {
                headers: {
                    name: "x-zitadel-orgid";
                    description: "The default is always the organization of the requesting user. If you like to update a user from another organization include the header. Make sure the requesting user has permission in the requested organization.";
                    type: STRING,
                    required: false;
                };
            };
        };
    }

    rpc RemoveMachineKey(RemoveMachineKeyRequest) returns (RemoveMachineKeyResponse) {
        option (google.api.http) = {
            delete: "/users/{user_id}/keys/{key_id}"
        };

        option (zitadel.v1.auth_option) = {
            permission: "user.write"
        };

        option (grpc.gateway.protoc_gen_openapiv2.options.openapiv2_operation) = {
            summary: "Create Key for machine user";
            description: "Delete a specific key from a user. The user will not be able to authenticate with that key afterward."
            tags: "Users";
            tags: "User Machine";
            responses: {
                key: "200"
                value: {
                    description: "OK";
                }
            };
            parameters: {
                headers: {
                    name: "x-zitadel-orgid";
                    description: "The default is always the organization of the requesting user. If you like to update a user from another organization include the header. Make sure the requesting user has permission in the requested organization.";
                    type: STRING,
                    required: false;
                };
            };
        };
    }

    rpc GetPersonalAccessTokenByIDs(GetPersonalAccessTokenByIDsRequest) returns (GetPersonalAccessTokenByIDsResponse) {
        option (google.api.http) = {
            get: "/users/{user_id}/pats/{token_id}"
        };

        option (zitadel.v1.auth_option) = {
            permission: "user.read"
        };

        option (grpc.gateway.protoc_gen_openapiv2.options.openapiv2_operation) = {
            summary: "Get a Personal-Access-Token (PAT) by ID";
            description: "Returns the PAT for a user, currently only available for machine users/service accounts. PATs are ready-to-use tokens and can be sent directly in the authentication header."
            tags: "Users";
            tags: "User Machine";
            responses: {
                key: "200"
                value: {
                    description: "OK";
                }
            };
            parameters: {
                headers: {
                    name: "x-zitadel-orgid";
                    description: "The default is always the organization of the requesting user. If you like to get a user from another organization include the header. Make sure the requesting user has permission in the requested organization.";
                    type: STRING,
                    required: false;
                };
            };
        };
    }

    rpc ListPersonalAccessTokens(ListPersonalAccessTokensRequest) returns (ListPersonalAccessTokensResponse) {
        option (google.api.http) = {
            post: "/users/{user_id}/pats/_search"
            body: "*"
        };

        option (zitadel.v1.auth_option) = {
            permission: "user.read"
        };

        option (grpc.gateway.protoc_gen_openapiv2.options.openapiv2_operation) = {
            summary: "Get a Personal-Access-Token (PAT) by ID";
            description: "Returns a list of PATs for a user, currently only available for machine users/service accounts. PATs are ready-to-use tokens and can be sent directly in the authentication header."
            tags: "Users";
            tags: "User Machine";
            responses: {
                key: "200"
                value: {
                    description: "OK";
                }
            };
            parameters: {
                headers: {
                    name: "x-zitadel-orgid";
                    description: "The default is always the organization of the requesting user. If you like to get a user from another organization include the header. Make sure the requesting user has permission in the requested organization.";
                    type: STRING,
                    required: false;
                };
            };
        };
    }

    rpc AddPersonalAccessToken(AddPersonalAccessTokenRequest) returns (AddPersonalAccessTokenResponse) {
        option (google.api.http) = {
            post: "/users/{user_id}/pats"
            body: "*"
        };

        option (zitadel.v1.auth_option) = {
            permission: "user.write"
        };

        option (grpc.gateway.protoc_gen_openapiv2.options.openapiv2_operation) = {
            summary: "Create a Personal-Access-Token (PAT)";
            description: "Generates a new PAT for the user. Currently only available for machine users. The token will be returned in the response, make sure to store it. PATs are ready-to-use tokens and can be sent directly in the authentication header."
            tags: "Users";
            tags: "User Machine";
            responses: {
                key: "200"
                value: {
                    description: "OK";
                }
            };
            parameters: {
                headers: {
                    name: "x-zitadel-orgid";
                    description: "The default is always the organization of the requesting user. If you like to update a user from another organization include the header. Make sure the requesting user has permission in the requested organization.";
                    type: STRING,
                    required: false;
                };
            };
        };
    }

    rpc RemovePersonalAccessToken(RemovePersonalAccessTokenRequest) returns (RemovePersonalAccessTokenResponse) {
        option (google.api.http) = {
            delete: "/users/{user_id}/pats/{token_id}"
        };

        option (zitadel.v1.auth_option) = {
            permission: "user.write"
        };

        option (grpc.gateway.protoc_gen_openapiv2.options.openapiv2_operation) = {
            summary: "Get a Personal-Access-Token (PAT) by ID";
            description: "Delete a PAT from a user. Afterward, the user will not be able to authenticate with that token anymore."
            tags: "Users";
            tags: "User Machine";
            responses: {
                key: "200"
                value: {
                    description: "OK";
                }
            };
            parameters: {
                headers: {
                    name: "x-zitadel-orgid";
                    description: "The default is always the organization of the requesting user. If you like to get a result from another organization include the header. Make sure the requesting user has permission in the requested organization.";
                    type: STRING,
                    required: false;
                };
            };
        };
    }

    rpc ListHumanLinkedIDPs(ListHumanLinkedIDPsRequest) returns (ListHumanLinkedIDPsResponse) {
        option (google.api.http) = {
            post: "/users/{user_id}/idps/_search"
            body: "*"
        };

        option (zitadel.v1.auth_option) = {
            permission: "user.read"
        };

        option (grpc.gateway.protoc_gen_openapiv2.options.openapiv2_operation) = {
            tags: "Users"
            summary: "List Social Logins";
            description: "Returns a list of all linked identity providers/social logins of the user. (e. Google, Microsoft, AzureAD, etc.)"
            parameters: {
                headers: {
                    name: "x-zitadel-orgid";
                    description: "The default is always the organization of the requesting user. If you like to get the result of another organization include the header. Make sure the user has permission to access the requested data.";
                    type: STRING,
                    required: false;
                };
            };
        };
    }

    rpc RemoveHumanLinkedIDP(RemoveHumanLinkedIDPRequest) returns (RemoveHumanLinkedIDPResponse) {
        option (google.api.http) = {
            delete: "/users/{user_id}/idps/{idp_id}/{linked_user_id}"
        };

        option (zitadel.v1.auth_option) = {
            permission: "user.write"
        };

        option (grpc.gateway.protoc_gen_openapiv2.options.openapiv2_operation) = {
            tags: "Users"
            summary: "Remove Social Login";
            description: "Remove a configured social logins/identity providers of the user (e.g. Google, Microsoft, AzureAD, etc.). The user will not be able to log in with the given provider afterward. Make sure the user does have other possibilities to authenticate."
            parameters: {
                headers: {
                    name: "x-zitadel-orgid";
                    description: "The default is always the organization of the requesting user. If you like to get the result of another organization include the header. Make sure the user has permission to access the requested data.";
                    type: STRING,
                    required: false;
                };
            };
        };
    }

    rpc ListUserMemberships(ListUserMembershipsRequest) returns (ListUserMembershipsResponse) {
        option (google.api.http) = {
            post: "/users/{user_id}/memberships/_search"
            body: "*"
        };

        option (zitadel.v1.auth_option) = {
            permission: "user.membership.read"
        };

        option (grpc.gateway.protoc_gen_openapiv2.options.openapiv2_operation) = {
            tags: "Users"
            summary: "List ZITADEL Permissions";
            description: "Show all the permissions the user has in ZITADEL (ZITADEL Manager)."
            parameters: {
                headers: {
                    name: "x-zitadel-orgid";
                    description: "The default is always the organization of the requesting user. If you like to get the result of another organization include the header. Make sure the user has permission to access the requested data.";
                    type: STRING,
                    required: false;
                };
            };
        };
    }

    rpc GetMyOrg(GetMyOrgRequest) returns (GetMyOrgResponse) {
        option (google.api.http) = {
            get: "/orgs/me"
        };

        option (zitadel.v1.auth_option) = {
            permission: "org.read"
        };

        option (grpc.gateway.protoc_gen_openapiv2.options.openapiv2_operation) = {
            summary: "Get My Organization";
            description: "Returns the organization that is sent in the x-zitadel-orgid. If no header is set the organization of the authenticated user will be returned."
            tags: "Organizations";
            parameters: {
                headers: {
                    name: "x-zitadel-orgid";
                    description: "The default is always the organization of the requesting user. If you like to get users of another organization include the header. Make sure the user has permission to access the requested data.";
                    type: STRING,
                    required: false;
                };
            };
        };
    }

    rpc GetOrgByDomainGlobal(GetOrgByDomainGlobalRequest) returns (GetOrgByDomainGlobalResponse) {
        option (google.api.http) = {
            get: "/global/orgs/_by_domain"
        };

        option (zitadel.v1.auth_option) = {
            permission: "org.global.read"
        };

        option (grpc.gateway.protoc_gen_openapiv2.options.openapiv2_operation) = {
            tags: "Organizations";
            summary: "Get Organization By Domain";
            description: "Search an organization by the domain, overall organizations. The domain must match exactly."
        };
    }

    rpc ListOrgChanges(ListOrgChangesRequest) returns (ListOrgChangesResponse) {
        option (google.api.http) = {
            post: "/orgs/me/changes/_search"
            body: "*"
        };

        option (zitadel.v1.auth_option) = {
            permission: "org.read"
        };

        option (grpc.gateway.protoc_gen_openapiv2.options.openapiv2_operation) = {
            tags: "Organizations";
            summary: "Get Organization History";
            description: "Returns a list of changes/events that have happened in the organization. It's the history of the organization. Make sure to send a limit."
            parameters: {
                headers: {
                    name: "x-zitadel-orgid";
                    description: "The default is always the organization of the requesting user. If you like to get users of another organization include the header. Make sure the user has permission to access the requested data.";
                    type: STRING,
                    required: false;
                };
            };
        };
    }

    rpc AddOrg(AddOrgRequest) returns (AddOrgResponse) {
        option (google.api.http) = {
            post: "/orgs"
            body: "*"
        };

        option (zitadel.v1.auth_option) = {
            permission: "org.create"
        };

        option (grpc.gateway.protoc_gen_openapiv2.options.openapiv2_operation) = {
            tags: "Organizations";
            summary: "Create Organization";
            description: "Create a new organization. Based on the given name a domain will be generated to be able to identify users within an organization."
            parameters: {
                headers: {
                    name: "x-zitadel-orgid";
                    description: "The default is always the organization of the requesting user. If you like to get users of another organization include the header. Make sure the user has permission to access the requested data.";
                    type: STRING,
                    required: false;
                };
            };
        };
    }

    rpc UpdateOrg(UpdateOrgRequest) returns (UpdateOrgResponse) {
        option (google.api.http) = {
            put: "/orgs/me"
            body: "*"
        };

        option (zitadel.v1.auth_option) = {
            permission: "org.write"
        };

        option (grpc.gateway.protoc_gen_openapiv2.options.openapiv2_operation) = {
            tags: "Organizations";
            summary: "Update Organization";
            description: "Change the name of the organization."
            parameters: {
                headers: {
                    name: "x-zitadel-orgid";
                    description: "The default is always the organization of the requesting user. If you like to get users of another organization include the header. Make sure the user has permission to access the requested data.";
                    type: STRING,
                    required: false;
                };
            };
        };
    }

    rpc DeactivateOrg(DeactivateOrgRequest) returns (DeactivateOrgResponse) {
        option (google.api.http) = {
            post: "/orgs/me/_deactivate"
            body: "*"
        };

        option (zitadel.v1.auth_option) = {
            permission: "org.write"
        };

        option (grpc.gateway.protoc_gen_openapiv2.options.openapiv2_operation) = {
            tags: "Organizations";
            summary: "Deactivate Organization";
            description: "Sets the state of my organization to deactivated. Users of this organization will not be able to log in."
            parameters: {
                headers: {
                    name: "x-zitadel-orgid";
                    description: "The default is always the organization of the requesting user. If you like to get users of another organization include the header. Make sure the user has permission to access the requested data.";
                    type: STRING,
                    required: false;
                };
            };
        };
    }

    rpc ReactivateOrg(ReactivateOrgRequest) returns (ReactivateOrgResponse) {
        option (google.api.http) = {
            post: "/orgs/me/_reactivate"
            body: "*"
        };

        option (zitadel.v1.auth_option) = {
            permission: "org.write"
        };

        option (grpc.gateway.protoc_gen_openapiv2.options.openapiv2_operation) = {
            tags: "Organizations";
            summary: "Reactivate Organization";
            description: "Set the state of my organization to active. The state of the organization has to be deactivated to perform the request. Users of this organization will be able to log in again."
            parameters: {
                headers: {
                    name: "x-zitadel-orgid";
                    description: "The default is always the organization of the requesting user. If you like to get users of another organization include the header. Make sure the user has permission to access the requested data.";
                    type: STRING,
                    required: false;
                };
            };
        };
    }

    rpc RemoveOrg(RemoveOrgRequest) returns (RemoveOrgResponse) {
        option (google.api.http) = {
            delete: "/orgs/me"
        };

        option (zitadel.v1.auth_option) = {
            permission: "org.delete"
        };

        option (grpc.gateway.protoc_gen_openapiv2.options.openapiv2_operation) = {
            tags: "Organizations";
            summary: "Delete Organization";
            description: "Sets the state of my organization and all its resource (Users, Projects, Grants to and from the org) to remove. Users of this organization will not be able to log in."
            parameters: {
                headers: {
                    name: "x-zitadel-orgid";
                    description: "The default is always the organization of the requesting user. If you like to get users of another organization include the header. Make sure the user has permission to access the requested data.";
                    type: STRING,
                    required: false;
                };
            };
        };
    }

    rpc SetOrgMetadata(SetOrgMetadataRequest) returns (SetOrgMetadataResponse) {
        option (google.api.http) = {
            post: "/metadata/{key}"
            body: "*"
        };

        option (zitadel.v1.auth_option) = {
            permission: "org.write"
        };

        option (grpc.gateway.protoc_gen_openapiv2.options.openapiv2_operation) = {
            tags: "Organizations";
            tags: "Organization Metadata";
            summary: "Set Organization Metadata";
            description: "This endpoint either adds or updates a metadata value for the requested key. Make sure the value is base64 encoded."
            parameters: {
                headers: {
                    name: "x-zitadel-orgid";
                    description: "The default is always the organization of the requesting user. If you like to get users of another organization include the header. Make sure the user has permission to access the requested data.";
                    type: STRING,
                    required: false;
                };
            };
        };
    }

    rpc BulkSetOrgMetadata(BulkSetOrgMetadataRequest) returns (BulkSetOrgMetadataResponse) {
        option (google.api.http) = {
            post: "/metadata/_bulk"
            body: "*"
        };

        option (zitadel.v1.auth_option) = {
            permission: "org.write"
        };

        option (grpc.gateway.protoc_gen_openapiv2.options.openapiv2_operation) = {
            tags: "Organizations";
            tags: "Organization Metadata";
            summary: "Bulk Set Organization Metadata";
            description: "This endpoint sets a list of metadata to the organization. Make sure the values are base64 encoded."
            parameters: {
                headers: {
                    name: "x-zitadel-orgid";
                    description: "The default is always the organization of the requesting user. If you like to get users of another organization include the header. Make sure the user has permission to access the requested data.";
                    type: STRING,
                    required: false;
                };
            };
        };
    }

    rpc ListOrgMetadata(ListOrgMetadataRequest) returns (ListOrgMetadataResponse) {
        option (google.api.http) = {
            post: "/metadata/_search"
            body: "*"
        };

        option (zitadel.v1.auth_option) = {
            permission: "org.read"
        };

        option (grpc.gateway.protoc_gen_openapiv2.options.openapiv2_operation) = {
            tags: "Organizations";
            tags: "Organization Metadata";
            summary: "Search Organization Metadata";
            description: "Get the metadata of an organization filtered by your query."
            parameters: {
                headers: {
                    name: "x-zitadel-orgid";
                    description: "The default is always the organization of the requesting user. If you like to get users of another organization include the header. Make sure the user has permission to access the requested data.";
                    type: STRING,
                    required: false;
                };
            };
        };
    }

    rpc GetOrgMetadata(GetOrgMetadataRequest) returns (GetOrgMetadataResponse) {
        option (google.api.http) = {
            get: "/metadata/{key}"
        };

        option (zitadel.v1.auth_option) = {
            permission: "org.read"
        };

        option (grpc.gateway.protoc_gen_openapiv2.options.openapiv2_operation) = {
            tags: "Organizations";
            tags: "Organization Metadata";
            summary: "Get Organization Metadata By Key";
            description: "Get a metadata object from an organization by a specific key."
            parameters: {
                headers: {
                    name: "x-zitadel-orgid";
                    description: "The default is always the organization of the requesting user. If you like to get users of another organization include the header. Make sure the user has permission to access the requested data.";
                    type: STRING,
                    required: false;
                };
            };
        };
    }

    rpc RemoveOrgMetadata(RemoveOrgMetadataRequest) returns (RemoveOrgMetadataResponse) {
        option (google.api.http) = {
            delete: "/metadata/{key}"
        };

        option (zitadel.v1.auth_option) = {
            permission: "org.write"
        };

        option (grpc.gateway.protoc_gen_openapiv2.options.openapiv2_operation) = {
            tags: "Organizations";
            tags: "Organization Metadata";
            summary: "Delete Organization Metadata By Key";
            description: "Remove a metadata object from an organization with a specific key."
            parameters: {
                headers: {
                    name: "x-zitadel-orgid";
                    description: "The default is always the organization of the requesting user. If you like to get users of another organization include the header. Make sure the user has permission to access the requested data.";
                    type: STRING,
                    required: false;
                };
            };
        };
    }

    rpc BulkRemoveOrgMetadata(BulkRemoveOrgMetadataRequest) returns (BulkRemoveOrgMetadataResponse) {
        option (google.api.http) = {
            delete: "/metadata/_bulk"
            body: "*"
        };

        option (zitadel.v1.auth_option) = {
            permission: "org.write"
        };

        option (grpc.gateway.protoc_gen_openapiv2.options.openapiv2_operation) = {
            tags: "Organizations";
            tags: "Organization Metadata";
            summary: "Bulk Delete Metadata";
            description: "Remove a list of metadata objects from an organization with a list of keys."
            parameters: {
                headers: {
                    name: "x-zitadel-orgid";
                    description: "The default is always the organization of the requesting user. If you like to get/set a result of another organization include the header. Make sure the user has permission to access the requested data.";
                    type: STRING,
                    required: false;
                };
            };
        };
    }

    rpc ListOrgDomains(ListOrgDomainsRequest) returns (ListOrgDomainsResponse) {
        option (google.api.http) = {
            post: "/orgs/me/domains/_search"
            body: "*"
        };

        option (zitadel.v1.auth_option) = {
            permission: "org.read"
        };

        option (grpc.gateway.protoc_gen_openapiv2.options.openapiv2_operation) = {
            tags: "Organizations";
            summary: "Search Domains";
            description: "Returns the list of registered domains of an organization. The domains are used to identify to which organization a user belongs."
            parameters: {
                headers: {
                    name: "x-zitadel-orgid";
                    description: "The default is always the organization of the requesting user. If you like to get/set a result of another organization include the header. Make sure the user has permission to access the requested data.";
                    type: STRING,
                    required: false;
                };
            };
        };
    }

    rpc AddOrgDomain(AddOrgDomainRequest) returns (AddOrgDomainResponse) {
        option (google.api.http) = {
            post: "/orgs/me/domains"
            body: "*"
        };

        option (zitadel.v1.auth_option) = {
            permission: "org.write"
        };

        option (grpc.gateway.protoc_gen_openapiv2.options.openapiv2_operation) = {
            tags: "Organizations";
            summary: "Add Domain";
            description: "Add a new domain to an organization. The domains are used to identify to which organization a user belongs."
            parameters: {
                headers: {
                    name: "x-zitadel-orgid";
                    description: "The default is always the organization of the requesting user. If you like to get/set a result of another organization include the header. Make sure the user has permission to access the requested data.";
                    type: STRING,
                    required: false;
                };
            };
        };
    }

    rpc RemoveOrgDomain(RemoveOrgDomainRequest) returns (RemoveOrgDomainResponse) {
        option (google.api.http) = {
            delete: "/orgs/me/domains/{domain}"
        };

        option (zitadel.v1.auth_option) = {
            permission: "org.write"
        };

        option (grpc.gateway.protoc_gen_openapiv2.options.openapiv2_operation) = {
            tags: "Organizations";
            summary: "Remove Domain";
            description: "Delete a new domain from an organization. The domains are used to identify to which organization a user belongs. If the uses use the domain for login, this will not be possible afterwards. They have to use another domain instead."
            parameters: {
                headers: {
                    name: "x-zitadel-orgid";
                    description: "The default is always the organization of the requesting user. If you like to get/set a result of another organization include the header. Make sure the user has permission to access the requested data.";
                    type: STRING,
                    required: false;
                };
            };
        };
    }

    rpc GenerateOrgDomainValidation(GenerateOrgDomainValidationRequest) returns (GenerateOrgDomainValidationResponse) {
        option (google.api.http) = {
            post: "/orgs/me/domains/{domain}/validation/_generate"
            body: "*"
        };

        option (zitadel.v1.auth_option) = {
            permission: "org.write"
        };

        option (grpc.gateway.protoc_gen_openapiv2.options.openapiv2_operation) = {
            tags: "Organizations";
            summary: "Generate Domain Verification";
            description: "Generate a new file to be able to verify your domain with DNS or HTTP challenge."
            parameters: {
                headers: {
                    name: "x-zitadel-orgid";
                    description: "The default is always the organization of the requesting user. If you like to get/set a result of another organization include the header. Make sure the user has permission to access the requested data.";
                    type: STRING,
                    required: false;
                };
            };
        };
    }

    rpc ValidateOrgDomain(ValidateOrgDomainRequest) returns (ValidateOrgDomainResponse) {
        option (google.api.http) = {
            post: "/orgs/me/domains/{domain}/validation/_validate"
            body: "*"
        };

        option (zitadel.v1.auth_option) = {
            permission: "org.write"
        };

        option (grpc.gateway.protoc_gen_openapiv2.options.openapiv2_operation) = {
            tags: "Organizations";
            summary: "Verify Domain";
            description: "Make sure you have added the required verification to your domain, depending on the method you have chosen (HTTP or DNS challenge). ZITADEL will check it and set the domain as verified if it was successful. A verify domain has to be unique."
            parameters: {
                headers: {
                    name: "x-zitadel-orgid";
                    description: "The default is always the organization of the requesting user. If you like to get/set a result of another organization include the header. Make sure the user has permission to access the requested data.";
                    type: STRING,
                    required: false;
                };
            };
        };
    }

    rpc SetPrimaryOrgDomain(SetPrimaryOrgDomainRequest) returns (SetPrimaryOrgDomainResponse) {
        option (google.api.http) = {
            post: "/orgs/me/domains/{domain}/_set_primary"
        };

        option (zitadel.v1.auth_option) = {
            permission: "org.write"
        };

        option (grpc.gateway.protoc_gen_openapiv2.options.openapiv2_operation) = {
            tags: "Organizations";
            summary: "Set Primary Domain";
            description: "Set a domain as primary. It has to be verified to be able to be set as primary. The primary domain will be shown as suffix on the usernames as preferred loginname on this organization."
            parameters: {
                headers: {
                    name: "x-zitadel-orgid";
                    description: "The default is always the organization of the requesting user. If you like to get/set a result of another organization include the header. Make sure the user has permission to access the requested data.";
                    type: STRING,
                    required: false;
                };
            };
        };
    }

    rpc ListOrgMemberRoles(ListOrgMemberRolesRequest) returns (ListOrgMemberRolesResponse) {
        option (google.api.http) = {
            post: "/orgs/members/roles/_search"
        };

        option (zitadel.v1.auth_option) = {
            permission: "org.member.read"
        };

        option (grpc.gateway.protoc_gen_openapiv2.options.openapiv2_operation) = {
            tags: "Organizations"
            tags: "Members";
            tags: "ZITADEL Administrators";
            summary: "List Organization Member Roles";
            description: "Members are users with permission to administrate ZITADEL on different levels. This request returns all roles possible for a ZITADEL member on the organization level."
            parameters: {
                headers: {
                    name: "x-zitadel-orgid";
                    description: "The default is always the organization of the requesting user. If you like to get/set a result of another organization include the header. Make sure the user has permission to access the requested data.";
                    type: STRING,
                    required: false;
                };
            };
        };
    }

    rpc ListOrgMembers(ListOrgMembersRequest) returns (ListOrgMembersResponse) {
        option (google.api.http) = {
            post: "/orgs/me/members/_search"
            body: "*"
        };

        option (zitadel.v1.auth_option) = {
            permission: "org.member.read"
        };

        option (grpc.gateway.protoc_gen_openapiv2.options.openapiv2_operation) = {
            tags: "Organizations"
            tags: "Members";
            tags: "ZITADEL Administrators";
            summary: "List Organization Members";
            description: "Members are users with permission to administrate ZITADEL on different levels. This request returns all users with memberships on the organization level, matching the search queries. The search queries will be AND linked."
            parameters: {
                headers: {
                    name: "x-zitadel-orgid";
                    description: "The default is always the organization of the requesting user. If you like to get/set a result of another organization include the header. Make sure the user has permission to access the requested data.";
                    type: STRING,
                    required: false;
                };
            };
        };
    }

    rpc AddOrgMember(AddOrgMemberRequest) returns (AddOrgMemberResponse) {
        option (google.api.http) = {
            post: "/orgs/me/members"
            body: "*"
        };

        option (zitadel.v1.auth_option) = {
            permission: "org.member.write"
        };

        option (grpc.gateway.protoc_gen_openapiv2.options.openapiv2_operation) = {
            tags: "Organizations";
            tags: "Members";
            tags: "ZITADEL Administrators";
            summary: "Add Organization Member";
            description: "Members are users with permission to administrate ZITADEL on different levels. This request adds a new user to the members list on the organization level with one or multiple roles."
            parameters: {
                headers: {
                    name: "x-zitadel-orgid";
                    description: "The default is always the organization of the requesting user. If you like to get/set a result of another organization include the header. Make sure the user has permission to access the requested data.";
                    type: STRING,
                    required: false;
                };
            };
        };
    }

    rpc UpdateOrgMember(UpdateOrgMemberRequest) returns (UpdateOrgMemberResponse) {
        option (google.api.http) = {
            put: "/orgs/me/members/{user_id}"
            body: "*"
        };

        option (zitadel.v1.auth_option) = {
            permission: "org.member.write"
        };

        option (grpc.gateway.protoc_gen_openapiv2.options.openapiv2_operation) = {
            tags: "Organizations";
            tags: "Members";
            tags: "ZITADEL Administrators";
            summary: "Update Organization Member";
            description: "Members are users with permission to administrate ZITADEL on different levels. This request changes the roles of an existing member. The whole roles list will be updated. Make sure to include roles that you don't want to change (remove)."
            parameters: {
                headers: {
                    name: "x-zitadel-orgid";
                    description: "The default is always the organization of the requesting user. If you like to get/set a result of another organization include the header. Make sure the user has permission to access the requested data.";
                    type: STRING,
                    required: false;
                };
            };
        };
    }

    rpc RemoveOrgMember(RemoveOrgMemberRequest) returns (RemoveOrgMemberResponse) {
        option (google.api.http) = {
            delete: "/orgs/me/members/{user_id}"
        };

        option (zitadel.v1.auth_option) = {
            permission: "org.member.delete"
        };

        option (grpc.gateway.protoc_gen_openapiv2.options.openapiv2_operation) = {
            tags: "Organizations";
            tags: "Members";
            tags: "ZITADEL Administrators";
            summary: "Remove Organization Member";
            description: "Members are users with permission to administrate ZITADEL on different levels. This request removes a user from the members list on an instance level. The user can still have roles on another level (iam, project)"
            parameters: {
                headers: {
                    name: "x-zitadel-orgid";
                    description: "The default is always the organization of the requesting user. If you like to get/set a result of another organization include the header. Make sure the user has permission to access the requested data.";
                    type: STRING,
                    required: false;
                };
            };
        };
    }

   rpc GetProjectByID(GetProjectByIDRequest) returns (GetProjectByIDResponse) {
        option (google.api.http) = {
            get: "/projects/{id}"
        };

        option (zitadel.v1.auth_option) = {
            permission: "project.read"
            check_field_name: "Id"
        };

        option (grpc.gateway.protoc_gen_openapiv2.options.openapiv2_operation) = {
            tags: "Projects";
            summary: "Get Project By ID";
            description: "Returns a project owned by the organization (no granted projects). A Project is a vessel for different applications sharing the same role context."
            parameters: {
                headers: {
                    name: "x-zitadel-orgid";
                    description: "The default is always the organization of the requesting user. If you like to get/set a result of another organization include the header. Make sure the user has permission to access the requested data.";
                    type: STRING,
                    required: false;
                };
            };
        };
    }

    rpc GetGrantedProjectByID(GetGrantedProjectByIDRequest) returns (GetGrantedProjectByIDResponse) {
        option (google.api.http) = {
            get: "/granted_projects/{project_id}/grants/{grant_id}"
        };

        option (zitadel.v1.auth_option) = {
            permission: "project.read"
            check_field_name: "GrantId"
        };

        option (grpc.gateway.protoc_gen_openapiv2.options.openapiv2_operation) = {
            tags: "Projects";
            summary: "Get Granted Project By ID";
            description: "Returns a project owned by another organization and granted to my organization. A Project is a vessel for different applications sharing the same role context."
            parameters: {
                headers: {
                    name: "x-zitadel-orgid";
                    description: "The default is always the organization of the requesting user. If you like to get/set a result of another organization include the header. Make sure the user has permission to access the requested data.";
                    type: STRING,
                    required: false;
                };
            };
        };
    }

    rpc ListProjects(ListProjectsRequest) returns (ListProjectsResponse) {
        option (google.api.http) = {
            post: "/projects/_search"
            body: "*"
        };

        option (zitadel.v1.auth_option) = {
            permission: "project.read"
        };

        option (grpc.gateway.protoc_gen_openapiv2.options.openapiv2_operation) = {
            tags: "Projects";
            summary: "Search Project";
            description: "Lists projects my organization is the owner of (no granted projects). A Project is a vessel for different applications sharing the same role context."
            parameters: {
                headers: {
                    name: "x-zitadel-orgid";
                    description: "The default is always the organization of the requesting user. If you like to change/get objects of another organization include the header. Make sure the requesting user has permission to access the requested data.";
                    type: STRING,
                    required: false;
                };
            };
        };
    }

    rpc ListGrantedProjects(ListGrantedProjectsRequest) returns (ListGrantedProjectsResponse) {
        option (google.api.http) = {
            post: "/granted_projects/_search"
            body: "*"
        };

        option (zitadel.v1.auth_option) = {
            permission: "project.read"
        };

        option (grpc.gateway.protoc_gen_openapiv2.options.openapiv2_operation) = {
            tags: "Projects";
            summary: "Search Granted Project";
            description: "Lists projects my organization got granted from another organization. A Project is a vessel for different applications sharing the same role context."
            parameters: {
                headers: {
                    name: "x-zitadel-orgid";
                    description: "The default is always the organization of the requesting user. If you like to change/get objects of another organization include the header. Make sure the requesting user has permission to access the requested data.";
                    type: STRING,
                    required: false;
                };
            };
        };
    }

    rpc ListGrantedProjectRoles(ListGrantedProjectRolesRequest) returns (ListGrantedProjectRolesResponse) {
        option (google.api.http) = {
            get: "/granted_projects/{project_id}/grants/{grant_id}/roles/_search"
        };

        option (zitadel.v1.auth_option) = {
            permission: "project.role.read"
            check_field_name: "GrantId"
        };

        option (grpc.gateway.protoc_gen_openapiv2.options.openapiv2_operation) = {
            tags: "Projects";
            summary: "Search Granted Project Roles";
            description: "Lists the roles a granted projects has. These are the roles, that have been granted by the owner organization to my organization."
            parameters: {
                headers: {
                    name: "x-zitadel-orgid";
                    description: "The default is always the organization of the requesting user. If you like to change/get objects of another organization include the header. Make sure the requesting user has permission to access the requested data.";
                    type: STRING,
                    required: false;
                };
            };
        };
    }

    rpc ListProjectChanges(ListProjectChangesRequest) returns (ListProjectChangesResponse) {
        option (google.api.http) = {
            post: "/projects/{project_id}/changes/_search"
        };

        option (zitadel.v1.auth_option) = {
            permission: "project.read"
            check_field_name: "ProjectId"
        };

        option (grpc.gateway.protoc_gen_openapiv2.options.openapiv2_operation) = {
            tags: "Projects";
            summary: "Project History";
            description: "Returns a list of changes/events that have happened on the project. It's the history of the project. Make sure to send a limit."
            parameters: {
                headers: {
                    name: "x-zitadel-orgid";
                    description: "The default is always the organization of the requesting user. If you like to change/get objects of another organization include the header. Make sure the requesting user has permission to access the requested data.";
                    type: STRING,
                    required: false;
                };
            };
        };
    }

    rpc AddProject(AddProjectRequest) returns (AddProjectResponse) {
        option (google.api.http) = {
            post: "/projects"
            body: "*"
        };

        option (zitadel.v1.auth_option) = {
            permission: "project.create"
        };

        option (grpc.gateway.protoc_gen_openapiv2.options.openapiv2_operation) = {
            tags: "Projects";
            summary: "Create Project";
            description: "Create a new project. A Project is a vessel for different applications sharing the same role context."
            parameters: {
                headers: {
                    name: "x-zitadel-orgid";
                    description: "The default is always the organization of the requesting user. If you like to change/get objects of another organization include the header. Make sure the requesting user has permission to access the requested data.";
                    type: STRING,
                    required: false;
                };
            };
        };
    }

    rpc UpdateProject(UpdateProjectRequest) returns (UpdateProjectResponse) {
        option (google.api.http) = {
            put: "/projects/{id}"
            body: "*"
        };

        option (zitadel.v1.auth_option) = {
            permission: "project.write"
            check_field_name: "Id"
        };

        option (grpc.gateway.protoc_gen_openapiv2.options.openapiv2_operation) = {
            tags: "Projects";
            summary: "Update Project";
            description: "Update a project and its settings. A Project is a vessel for different applications sharing the same role context."
            parameters: {
                headers: {
                    name: "x-zitadel-orgid";
                    description: "The default is always the organization of the requesting user. If you like to change/get objects of another organization include the header. Make sure the requesting user has permission to access the requested data.";
                    type: STRING,
                    required: false;
                };
            };
        };
    }

    rpc DeactivateProject(DeactivateProjectRequest) returns (DeactivateProjectResponse) {
        option (google.api.http) = {
            post: "/projects/{id}/_deactivate"
            body: "*"
        };

        option (zitadel.v1.auth_option) = {
            permission: "project.write"
            check_field_name: "Id"
        };

        option (grpc.gateway.protoc_gen_openapiv2.options.openapiv2_operation) = {
            tags: "Projects";
            summary: "Deactivate Project";
            description: "Set the state of a project to deactivated. Request returns an error if the project is already deactivated."
            parameters: {
                headers: {
                    name: "x-zitadel-orgid";
                    description: "The default is always the organization of the requesting user. If you like to change/get objects of another organization include the header. Make sure the requesting user has permission to access the requested data.";
                    type: STRING,
                    required: false;
                };
            };
        };
    }

    rpc ReactivateProject(ReactivateProjectRequest) returns (ReactivateProjectResponse) {
        option (google.api.http) = {
            post: "/projects/{id}/_reactivate"
            body: "*"
        };

        option (zitadel.v1.auth_option) = {
            permission: "project.write"
            check_field_name: "Id"
        };

        option (grpc.gateway.protoc_gen_openapiv2.options.openapiv2_operation) = {
            tags: "Projects";
            summary: "Reactivate Project";
            description: "Set the state of a project to active. Request returns an error if the project is not deactivated."
            parameters: {
                headers: {
                    name: "x-zitadel-orgid";
                    description: "The default is always the organization of the requesting user. If you like to change/get objects of another organization include the header. Make sure the requesting user has permission to access the requested data.";
                    type: STRING,
                    required: false;
                };
            };
        };
    }

    rpc RemoveProject(RemoveProjectRequest) returns (RemoveProjectResponse) {
        option (google.api.http) = {
            delete: "/projects/{id}"
        };

        option (zitadel.v1.auth_option) = {
            permission: "project.delete"
            check_field_name: "Id"
        };

        option (grpc.gateway.protoc_gen_openapiv2.options.openapiv2_operation) = {
            tags: "Projects";
            summary: "Remove Project";
            description: "Project and all its sub-resources like project grants, applications, roles and user grants will be removed."
            parameters: {
                headers: {
                    name: "x-zitadel-orgid";
                    description: "The default is always the organization of the requesting user. If you like to change/get objects of another organization include the header. Make sure the requesting user has permission to access the requested data.";
                    type: STRING,
                    required: false;
                };
            };
        };
    }

    rpc ListProjectRoles(ListProjectRolesRequest) returns (ListProjectRolesResponse) {
        option (google.api.http) = {
            post: "/projects/{project_id}/roles/_search"
            body: "*"
        };

        option (zitadel.v1.auth_option) = {
            permission: "project.role.read"
            check_field_name: "ProjectId"
        };

        option (grpc.gateway.protoc_gen_openapiv2.options.openapiv2_operation) = {
            tags: "Project Roles";
            summary: "Search Project Roles";
            description: "Returns all roles of a project matching the search query."
            parameters: {
                headers: {
                    name: "x-zitadel-orgid";
                    description: "The default is always the organization of the requesting user. If you like to change/get objects of another organization include the header. Make sure the requesting user has permission to access the requested data.";
                    type: STRING,
                    required: false;
                };
            };
        };
    }

    rpc AddProjectRole(AddProjectRoleRequest) returns (AddProjectRoleResponse) {
        option (google.api.http) = {
            post: "/projects/{project_id}/roles"
            body: "*"
        };

        option (zitadel.v1.auth_option) = {
            permission: "project.role.write"
            check_field_name: "ProjectId"
        };

        option (grpc.gateway.protoc_gen_openapiv2.options.openapiv2_operation) = {
            tags: "Project Roles";
            summary: "Add Project Role";
            description: "Add a new project role to a project. The key must be unique within the project."
            parameters: {
                headers: {
                    name: "x-zitadel-orgid";
                    description: "The default is always the organization of the requesting user. If you like to change/get objects of another organization include the header. Make sure the requesting user has permission to access the requested data.";
                    type: STRING,
                    required: false;
                };
            };
        };
    }

    rpc BulkAddProjectRoles(BulkAddProjectRolesRequest) returns (BulkAddProjectRolesResponse) {
        option (google.api.http) = {
            post: "/projects/{project_id}/roles/_bulk"
            body: "*"
        };

        option (zitadel.v1.auth_option) = {
            permission: "project.role.write"
            check_field_name: "ProjectId"
        };

        option (grpc.gateway.protoc_gen_openapiv2.options.openapiv2_operation) = {
            tags: "Project Roles";
            summary: "Bulk Add Project Role";
            description: "Add a list of roles to a project. The keys must be unique within the project."
            parameters: {
                headers: {
                    name: "x-zitadel-orgid";
                    description: "The default is always the organization of the requesting user. If you like to change/get objects of another organization include the header. Make sure the requesting user has permission to access the requested data.";
                    type: STRING,
                    required: false;
                };
            };
        };
    }

    rpc UpdateProjectRole(UpdateProjectRoleRequest) returns (UpdateProjectRoleResponse) {
        option (google.api.http) = {
            put: "/projects/{project_id}/roles/{role_key}"
            body: "*"
        };

        option (zitadel.v1.auth_option) = {
            permission: "project.role.write"
            check_field_name: "ProjectId"
        };

        option (grpc.gateway.protoc_gen_openapiv2.options.openapiv2_operation) = {
            tags: "Project Roles";
            summary: "Change Project Role";
            description: "Change a project role. The key is not editable. If a key should change, remove the role and create a new one."
            parameters: {
                headers: {
                    name: "x-zitadel-orgid";
                    description: "The default is always the organization of the requesting user. If you like to change/get objects of another organization include the header. Make sure the requesting user has permission to access the requested data.";
                    type: STRING,
                    required: false;
                };
            };
        };
    }

    rpc RemoveProjectRole(RemoveProjectRoleRequest) returns (RemoveProjectRoleResponse) {
        option (google.api.http) = {
            delete: "/projects/{project_id}/roles/{role_key}"
        };

        option (zitadel.v1.auth_option) = {
            permission: "project.role.delete"
            check_field_name: "ProjectId"
        };

        option (grpc.gateway.protoc_gen_openapiv2.options.openapiv2_operation) = {
            tags: "Project Roles";
            summary: "Remove Project Role";
            description: "Removes the role from the project and on every resource it has a dependency. This includes project grants and user grants."
            parameters: {
                headers: {
                    name: "x-zitadel-orgid";
                    description: "The default is always the organization of the requesting user. If you like to change/get objects of another organization include the header. Make sure the requesting user has permission to access the requested data.";
                    type: STRING,
                    required: false;
                };
            };
        };
    }

    rpc ListProjectMemberRoles(ListProjectMemberRolesRequest) returns (ListProjectMemberRolesResponse) {
        option (google.api.http) = {
            post: "/projects/members/roles/_search"
        };

        option (zitadel.v1.auth_option) = {
            permission: "project.member.read"
        };

        option (grpc.gateway.protoc_gen_openapiv2.options.openapiv2_operation) = {
            tags: "Projects"
            tags: "Members";
            tags: "ZITADEL Administrators";
            summary: "List Project Member Roles";
            description: "Members are users with permission to administrate ZITADEL on different levels. This request returns all roles possible for a ZITADEL member on the project level."
            parameters: {
                headers: {
                    name: "x-zitadel-orgid";
                    description: "The default is always the organization of the requesting user. If you like to get/set a result of another organization include the header. Make sure the user has permission to access the requested data.";
                    type: STRING,
                    required: false;
                };
            };
        };
    }

    rpc ListProjectMembers(ListProjectMembersRequest) returns (ListProjectMembersResponse) {
        option (google.api.http) = {
            post: "/projects/{project_id}/members/_search"
            body: "*"
        };

        option (zitadel.v1.auth_option) = {
            permission: "project.member.read"
            check_field_name: "ProjectId"
        };

        option (grpc.gateway.protoc_gen_openapiv2.options.openapiv2_operation) = {
            tags: "Projects"
            tags: "Members";
            tags: "ZITADEL Administrators";
            summary: "List Project Members";
            description: "Members are users with permission to administrate ZITADEL on different levels. This request returns all users with memberships on the project level, matching the search queries. The search queries will be AND linked."
            parameters: {
                headers: {
                    name: "x-zitadel-orgid";
                    description: "The default is always the organization of the requesting user. If you like to get/set a result of another organization include the header. Make sure the user has permission to access the requested data.";
                    type: STRING,
                    required: false;
                };
            };
        };
    }

    rpc AddProjectMember(AddProjectMemberRequest) returns (AddProjectMemberResponse) {
        option (google.api.http) = {
            post: "/projects/{project_id}/members"
            body: "*"
        };

        option (zitadel.v1.auth_option) = {
            permission: "project.member.write"
            check_field_name: "ProjectId"
        };

        option (grpc.gateway.protoc_gen_openapiv2.options.openapiv2_operation) = {
            tags: "Projects";
            tags: "Members";
            tags: "ZITADEL Administrators";
            summary: "Add Project Member";
            description: "Members are users with permission to administrate ZITADEL on different levels. This request adds a new user to the members list on the project level with one or multiple roles."
            parameters: {
                headers: {
                    name: "x-zitadel-orgid";
                    description: "The default is always the organization of the requesting user. If you like to get/set a result of another organization include the header. Make sure the user has permission to access the requested data.";
                    type: STRING,
                    required: false;
                };
            };
        };
    }

    rpc UpdateProjectMember(UpdateProjectMemberRequest) returns (UpdateProjectMemberResponse) {
        option (google.api.http) = {
            put: "/projects/{project_id}/members/{user_id}"
            body: "*"
        };

        option (zitadel.v1.auth_option) = {
            permission: "project.member.write"
            check_field_name: "ProjectId"
        };

        option (grpc.gateway.protoc_gen_openapiv2.options.openapiv2_operation) = {
            tags: "Projects";
            tags: "Members";
            tags: "ZITADEL Administrators";
            summary: "Update Project Member";
            description: "Members are users with permission to administrate ZITADEL on different levels. This request changes the roles of an existing member. The whole roles list will be updated. Make sure to include roles that you don't want to change (remove)."
            parameters: {
                headers: {
                    name: "x-zitadel-orgid";
                    description: "The default is always the organization of the requesting user. If you like to get/set a result of another organization include the header. Make sure the user has permission to access the requested data.";
                    type: STRING,
                    required: false;
                };
            };
        };
    }

    rpc RemoveProjectMember(RemoveProjectMemberRequest) returns (RemoveProjectMemberResponse) {
        option (google.api.http) = {
            delete: "/projects/{project_id}/members/{user_id}"
        };

        option (zitadel.v1.auth_option) = {
            permission: "project.member.delete"
            check_field_name: "ProjectId"
        };

        option (grpc.gateway.protoc_gen_openapiv2.options.openapiv2_operation) = {
            tags: "Projects";
            tags: "Members";
            tags: "ZITADEL Administrators";
            summary: "Remove Project Member";
            description: "Members are users with permission to administrate ZITADEL on different levels. This request removes a user from the members list on an project level. The user can still have roles on another level (iam, organization)"
            parameters: {
                headers: {
                    name: "x-zitadel-orgid";
                    description: "The default is always the organization of the requesting user. If you like to get/set a result of another organization include the header. Make sure the user has permission to access the requested data.";
                    type: STRING,
                    required: false;
                };
            };
        };
    }

    rpc GetAppByID(GetAppByIDRequest) returns (GetAppByIDResponse) {
        option (google.api.http) = {
            get: "/projects/{project_id}/apps/{app_id}"
        };

        option (zitadel.v1.auth_option) = {
            permission: "project.app.read"
            check_field_name: "ProjectId"
        };

        option (grpc.gateway.protoc_gen_openapiv2.options.openapiv2_operation) = {
            tags: "Applications";
            summary: "Get Application By ID";
            description: "Get an application of any type (OIDC, API, SAML)"
            parameters: {
                headers: {
                    name: "x-zitadel-orgid";
                    description: "The default is always the organization of the requesting user. If you like to get/set a result of another organization include the header. Make sure the user has permission to access the requested data.";
                    type: STRING,
                    required: false;
                };
            };
        };
    }

    rpc ListApps(ListAppsRequest) returns (ListAppsResponse) {
        option (google.api.http) = {
            post: "/projects/{project_id}/apps/_search"
            body: "*"
        };

        option (zitadel.v1.auth_option) = {
            permission: "project.app.read"
            check_field_name: "ProjectId"
        };

        option (grpc.gateway.protoc_gen_openapiv2.options.openapiv2_operation) = {
            tags: "Applications";
            summary: "Search Applications";
            description: "Returns all applications within a project, that match the query."
            parameters: {
                headers: {
                    name: "x-zitadel-orgid";
                    description: "The default is always the organization of the requesting user. If you like to change/get objects of another organization include the header. Make sure the requesting user has permission to access the requested data.";
                    type: STRING,
                    required: false;
                };
            };
        };
    }

    rpc ListAppChanges(ListAppChangesRequest) returns (ListAppChangesResponse) {
        option (google.api.http) = {
            post: "/projects/{project_id}/apps/{app_id}/changes/_search"
        };

        option (zitadel.v1.auth_option) = {
            permission: "project.app.read"
            check_field_name: "ProjectId"
        };

        option (grpc.gateway.protoc_gen_openapiv2.options.openapiv2_operation) = {
            tags: "Applications";
            summary: "Application History";
            description: "Returns a list of changes/events that have happened on the application. It's the history of the app. Make sure to send a limit."
            parameters: {
                headers: {
                    name: "x-zitadel-orgid";
                    description: "The default is always the organization of the requesting user. If you like to change/get objects of another organization include the header. Make sure the requesting user has permission to access the requested data.";
                    type: STRING,
                    required: false;
                };
            };
        };
    }

    rpc AddOIDCApp(AddOIDCAppRequest) returns (AddOIDCAppResponse) {
        option (google.api.http) = {
            post: "/projects/{project_id}/apps/oidc"
            body: "*"
        };

        option (zitadel.v1.auth_option) = {
            permission: "project.app.write"
            check_field_name: "ProjectId"
        };

        option (grpc.gateway.protoc_gen_openapiv2.options.openapiv2_operation) = {
            tags: "Applications";
            summary: "Create Application (OIDC)";
            description: "Create a new OIDC client. The client id will be generated and returned in the response. Depending on the chosen configuration also a secret will be returned."
            parameters: {
                headers: {
                    name: "x-zitadel-orgid";
                    description: "The default is always the organization of the requesting user. If you like to change/get objects of another organization include the header. Make sure the requesting user has permission to access the requested data.";
                    type: STRING,
                    required: false;
                };
            };
        };
    }

  rpc AddSAMLApp(AddSAMLAppRequest) returns (AddSAMLAppResponse) {
    option (google.api.http) = {
      post: "/projects/{project_id}/apps/saml"
      body: "*"
    };

    option (zitadel.v1.auth_option) = {
      permission: "project.app.write"
      check_field_name: "ProjectId"
    };

      option (grpc.gateway.protoc_gen_openapiv2.options.openapiv2_operation) = {
          tags: "Applications";
          summary: "Create Application (SAML)";
          description: "Create a new SAML client. Returns an entity ID"
          parameters: {
              headers: {
                  name: "x-zitadel-orgid";
                  description: "The default is always the organization of the requesting user. If you like to change/get objects of another organization include the header. Make sure the requesting user has permission to access the requested data.";
                  type: STRING,
                  required: false;
              };
          };
      };
  }

  rpc AddAPIApp(AddAPIAppRequest) returns (AddAPIAppResponse) {
    option (google.api.http) = {
      post: "/projects/{project_id}/apps/api"
      body: "*"
    };

        option (zitadel.v1.auth_option) = {
            permission: "project.app.write"
            check_field_name: "ProjectId"
        };

      option (grpc.gateway.protoc_gen_openapiv2.options.openapiv2_operation) = {
          tags: "Applications";
          summary: "Create Application (API)";
          description: "Create a new API client. The client id will be generated and returned in the response. Depending on the chosen configuration also a secret will be generated and returned."
          parameters: {
              headers: {
                  name: "x-zitadel-orgid";
                  description: "The default is always the organization of the requesting user. If you like to change/get objects of another organization include the header. Make sure the requesting user has permission to access the requested data.";
                  type: STRING,
                  required: false;
              };
          };
      };
    }

    // Changes application
    rpc UpdateApp(UpdateAppRequest) returns (UpdateAppResponse) {
        option (google.api.http) = {
            put: "/projects/{project_id}/apps/{app_id}"
            body: "*"
        };

        option (zitadel.v1.auth_option) = {
            permission: "project.app.write"
            check_field_name: "ProjectId"
        };

        option (grpc.gateway.protoc_gen_openapiv2.options.openapiv2_operation) = {
            tags: "Applications";
            summary: "Update Application";
            description: "Update the basic information of an application. This doesn't include information that are dependent on the application type (OIDC, API, SAML)"
            parameters: {
                headers: {
                    name: "x-zitadel-orgid";
                    description: "The default is always the organization of the requesting user. If you like to change/get objects of another organization include the header. Make sure the requesting user has permission to access the requested data.";
                    type: STRING,
                    required: false;
                };
            };
        };
    }

    rpc UpdateOIDCAppConfig(UpdateOIDCAppConfigRequest) returns (UpdateOIDCAppConfigResponse) {
        option (google.api.http) = {
            put: "/projects/{project_id}/apps/{app_id}/oidc_config"
            body: "*"
        };

        option (zitadel.v1.auth_option) = {
            permission: "project.app.write"
            check_field_name: "ProjectId"
        };

        option (grpc.gateway.protoc_gen_openapiv2.options.openapiv2_operation) = {
            tags: "Applications";
            summary: "Update OIDC Application Config";
            description: "Update the OIDC specific configuration of an application."
            parameters: {
                headers: {
                    name: "x-zitadel-orgid";
                    description: "The default is always the organization of the requesting user. If you like to change/get objects of another organization include the header. Make sure the requesting user has permission to access the requested data.";
                    type: STRING,
                    required: false;
                };
            };
        };
    }

  rpc UpdateSAMLAppConfig(UpdateSAMLAppConfigRequest) returns (UpdateSAMLAppConfigResponse) {
    option (google.api.http) = {
      put: "/projects/{project_id}/apps/{app_id}/saml_config"
      body: "*"
    };

    option (zitadel.v1.auth_option) = {
      permission: "project.app.write"
      check_field_name: "ProjectId"
    };

      option (grpc.gateway.protoc_gen_openapiv2.options.openapiv2_operation) = {
          tags: "Applications";
          summary: "Update SAML Application Config";
          description: "Update the SAML specific configuration of an application."
          parameters: {
              headers: {
                  name: "x-zitadel-orgid";
                  description: "The default is always the organization of the requesting user. If you like to change/get objects of another organization include the header. Make sure the requesting user has permission to access the requested data.";
                  type: STRING,
                  required: false;
              };
          };
      };
  }

  rpc UpdateAPIAppConfig(UpdateAPIAppConfigRequest) returns (UpdateAPIAppConfigResponse) {
    option (google.api.http) = {
      put: "/projects/{project_id}/apps/{app_id}/api_config"
      body: "*"
    };

        option (zitadel.v1.auth_option) = {
            permission: "project.app.write"
            check_field_name: "ProjectId"
        };

      option (grpc.gateway.protoc_gen_openapiv2.options.openapiv2_operation) = {
          tags: "Applications";
          summary: "Update API Application Config";
          description: "Update the OIDC-specific configuration of an application."
          parameters: {
              headers: {
                  name: "x-zitadel-orgid";
                  description: "The default is always the organization of the requesting user. If you like to change/get objects of another organization include the header. Make sure the requesting user has permission to access the requested data.";
                  type: STRING,
                  required: false;
              };
          };
      };
    }

    rpc DeactivateApp(DeactivateAppRequest) returns (DeactivateAppResponse) {
        option (google.api.http) = {
            post: "/projects/{project_id}/apps/{app_id}/_deactivate"
            body: "*"
        };

        option (zitadel.v1.auth_option) = {
            permission: "project.app.write"
            check_field_name: "ProjectId"
        };

        option (grpc.gateway.protoc_gen_openapiv2.options.openapiv2_operation) = {
            tags: "Applications";
            summary: "Deactivate Application";
            description: "Set the state of an application to deactivated. It is not possible to request tokens for deactivated apps. Request returns an error if the application is already deactivated."
            parameters: {
                headers: {
                    name: "x-zitadel-orgid";
                    description: "The default is always the organization of the requesting user. If you like to change/get objects of another organization include the header. Make sure the requesting user has permission to access the requested data.";
                    type: STRING,
                    required: false;
                };
            };
        };
    }

    rpc ReactivateApp(ReactivateAppRequest) returns (ReactivateAppResponse) {
        option (google.api.http) = {
            post: "/projects/{project_id}/apps/{app_id}/_reactivate"
            body: "*"
        };

        option (zitadel.v1.auth_option) = {
            permission: "project.app.write"
            check_field_name: "ProjectId"
        };

        option (grpc.gateway.protoc_gen_openapiv2.options.openapiv2_operation) = {
            tags: "Applications";
            summary: "Reactivate Application";
            description: "Set the state of an application to active. Request returns an error if the application is not deactivated."
            parameters: {
                headers: {
                    name: "x-zitadel-orgid";
                    description: "The default is always the organization of the requesting user. If you like to change/get objects of another organization include the header. Make sure the requesting user has permission to access the requested data.";
                    type: STRING,
                    required: false;
                };
            };
        };
    }

    rpc RemoveApp(RemoveAppRequest) returns (RemoveAppResponse) {
        option (google.api.http) = {
            delete: "/projects/{project_id}/apps/{app_id}"
        };

        option (zitadel.v1.auth_option) = {
            permission: "project.app.delete"
            check_field_name: "ProjectId"
        };

        option (grpc.gateway.protoc_gen_openapiv2.options.openapiv2_operation) = {
            tags: "Applications";
            summary: "Remove Application";
            description: "Remove an application. It is not possible to request tokens for removed apps. Request returns an error if the application is already deactivated."
            parameters: {
                headers: {
                    name: "x-zitadel-orgid";
                    description: "The default is always the organization of the requesting user. If you like to change/get objects of another organization include the header. Make sure the requesting user has permission to access the requested data.";
                    type: STRING,
                    required: false;
                };
            };
        };
    }

    rpc RegenerateOIDCClientSecret(RegenerateOIDCClientSecretRequest) returns (RegenerateOIDCClientSecretResponse) {
        option (google.api.http) = {
            post: "/projects/{project_id}/apps/{app_id}/oidc_config/_generate_client_secret"
            body: "*"
        };

        option (zitadel.v1.auth_option) = {
            permission: "project.app.write"
            check_field_name: "ProjectId"
        };

        option (grpc.gateway.protoc_gen_openapiv2.options.openapiv2_operation) = {
            tags: "Applications";
            summary: "Generate New OIDC Client Secret";
            description: "Generates a new client secret for the OIDC application, make sure to save the response"
            parameters: {
                headers: {
                    name: "x-zitadel-orgid";
                    description: "The default is always the organization of the requesting user. If you like to change/get objects of another organization include the header. Make sure the requesting user has permission to access the requested data.";
                    type: STRING,
                    required: false;
                };
            };
        };
    }

    rpc RegenerateAPIClientSecret(RegenerateAPIClientSecretRequest) returns (RegenerateAPIClientSecretResponse) {
        option (google.api.http) = {
            post: "/projects/{project_id}/apps/{app_id}/api_config/_generate_client_secret"
            body: "*"
        };

        option (zitadel.v1.auth_option) = {
            permission: "project.app.write"
            check_field_name: "ProjectId"
        };

        option (grpc.gateway.protoc_gen_openapiv2.options.openapiv2_operation) = {
            tags: "Applications";
            summary: "Generate New API Client Secret";
            description: "Generates a new client secret for the API application, make sure to save the response"
            parameters: {
                headers: {
                    name: "x-zitadel-orgid";
                    description: "The default is always the organization of the requesting user. If you like to change/get objects of another organization include the header. Make sure the requesting user has permission to access the requested data.";
                    type: STRING,
                    required: false;
                };
            };
        };
    }

    rpc GetAppKey(GetAppKeyRequest) returns (GetAppKeyResponse) {
        option (google.api.http) = {
            get: "/projects/{project_id}/apps/{app_id}/keys/{key_id}"
        };

        option (zitadel.v1.auth_option) = {
            permission: "project.app.read"
            check_field_name: "ProjectId"
        };

        option (grpc.gateway.protoc_gen_openapiv2.options.openapiv2_operation) = {
            tags: "Applications";
            summary: "Get Application Key By ID";
            description: "Returns an application key. Keys are used for authorizing API Applications."
            parameters: {
                headers: {
                    name: "x-zitadel-orgid";
                    description: "The default is always the organization of the requesting user. If you like to change/get objects of another organization include the header. Make sure the requesting user has permission to access the requested data.";
                    type: STRING,
                    required: false;
                };
            };
        };
    }

    rpc ListAppKeys(ListAppKeysRequest) returns (ListAppKeysResponse) {
        option (google.api.http) = {
            post: "/projects/{project_id}/apps/{app_id}/keys/_search"
            body: "*"
        };

        option (zitadel.v1.auth_option) = {
            permission: "project.app.read"
            check_field_name: "ProjectId"
        };

        option (grpc.gateway.protoc_gen_openapiv2.options.openapiv2_operation) = {
            tags: "Applications";
            summary: "List Application Keys";
            description: "Search application keys. Keys are used for authorizing API Applications."
            parameters: {
                headers: {
                    name: "x-zitadel-orgid";
                    description: "The default is always the organization of the requesting user. If you like to change/get objects of another organization include the header. Make sure the requesting user has permission to access the requested data.";
                    type: STRING,
                    required: false;
                };
            };
        };
    }

    rpc AddAppKey(AddAppKeyRequest) returns (AddAppKeyResponse){
        option (google.api.http) = {
            post: "/projects/{project_id}/apps/{app_id}/keys"
            body: "*"
        };

        option (zitadel.v1.auth_option) = {
            permission: "project.app.write"
            check_field_name: "ProjectId"
        };

        option (grpc.gateway.protoc_gen_openapiv2.options.openapiv2_operation) = {
            tags: "Applications";
            summary: "Create Application Key";
            description: "Create a new application key, they are used for authorizing API Applications. Key details will be returned in the response, make sure to save it."
            parameters: {
                headers: {
                    name: "x-zitadel-orgid";
                    description: "The default is always the organization of the requesting user. If you like to change/get objects of another organization include the header. Make sure the requesting user has permission to access the requested data.";
                    type: STRING,
                    required: false;
                };
            };
        };
    }

    rpc RemoveAppKey(RemoveAppKeyRequest) returns (RemoveAppKeyResponse) {
        option (google.api.http) = {
            delete: "/projects/{project_id}/apps/{app_id}/keys/{key_id}"
        };

        option (zitadel.v1.auth_option) = {
            permission: "project.app.write"
            check_field_name: "ProjectId"
        };

        option (grpc.gateway.protoc_gen_openapiv2.options.openapiv2_operation) = {
            tags: "Applications";
            summary: "Delete Application Key";
            description: "Remove an application key. The API application will not be able to authorize with the key anymore."
            parameters: {
                headers: {
                    name: "x-zitadel-orgid";
                    description: "The default is always the organization of the requesting user. If you like to change/get objects of another organization include the header. Make sure the requesting user has permission to access the requested data.";
                    type: STRING,
                    required: false;
                };
            };
        };
    }

    rpc ListProjectGrantChanges(ListProjectGrantChangesRequest) returns (ListProjectGrantChangesResponse) {
        option (google.api.http) = {
            post: "/projects/{project_id}/grants/{grant_id}/changes/_search"
        };

        option (zitadel.v1.auth_option) = {
            permission: "project.grant.read"
            check_field_name: "GrantId"
        };

        option (grpc.gateway.protoc_gen_openapiv2.options.openapiv2_operation) = {
            tags: "Projects";
            summary: "Project Grant History";
            description: "Returns a list of changes/events that have happened on the project grant. It's the history of the project. Make sure to send a limit."
            parameters: {
                headers: {
                    name: "x-zitadel-orgid";
                    description: "The default is always the organization of the requesting user. If you like to change/get objects of another organization include the header. Make sure the requesting user has permission to access the requested data.";
                    type: STRING,
                    required: false;
                };
            };
        };
    }

    rpc GetProjectGrantByID(GetProjectGrantByIDRequest) returns (GetProjectGrantByIDResponse) {
        option (google.api.http) = {
            get: "/projects/{project_id}/grants/{grant_id}"
        };

        option (zitadel.v1.auth_option) = {
            permission: "project.grant.read"
        };

        option (grpc.gateway.protoc_gen_openapiv2.options.openapiv2_operation) = {
            tags: "Projects";
            summary: "Project Grant By ID";
            description: "Returns a project grant. A project grant is when the organization grants its project to another organization."
            parameters: {
                headers: {
                    name: "x-zitadel-orgid";
                    description: "The default is always the organization of the requesting user. If you like to change/get objects of another organization include the header. Make sure the requesting user has permission to access the requested data.";
                    type: STRING,
                    required: false;
                };
            };
        };
    }

    rpc ListProjectGrants(ListProjectGrantsRequest) returns (ListProjectGrantsResponse) {
        option (google.api.http) = {
            post: "/projects/{project_id}/grants/_search"
            body: "*"
        };

        option (zitadel.v1.auth_option) = {
            permission: "project.grant.read"
            check_field_name: "ProjectId"
        };

        option (grpc.gateway.protoc_gen_openapiv2.options.openapiv2_operation) = {
            tags: "Project Grants";
            summary: "Search Project Grants from Project";
            description: "Returns a list of project grants for a specific project. A project grant is when the organization grants its project to another organization."
            parameters: {
                headers: {
                    name: "x-zitadel-orgid";
                    description: "The default is always the organization of the requesting user. If you like to change/get objects of another organization include the header. Make sure the requesting user has permission to access the requested data.";
                    type: STRING,
                    required: false;
                };
            };
        };
    }

    rpc ListAllProjectGrants(ListAllProjectGrantsRequest) returns (ListAllProjectGrantsResponse) {
        option (google.api.http) = {
            post: "/projectgrants/_search"
            body: "*"
        };

        option (zitadel.v1.auth_option) = {
            permission: "project.grant.read"
        };

        option (grpc.gateway.protoc_gen_openapiv2.options.openapiv2_operation) = {
            tags: "Project Grants";
            summary: "Search Project Grants";
            description: "Returns a list of project grants. A project grant is when the organization grants its project to another organization."
            parameters: {
                headers: {
                    name: "x-zitadel-orgid";
                    description: "The default is always the organization of the requesting user. If you like to change/get objects of another organization include the header. Make sure the requesting user has permission to access the requested data.";
                    type: STRING,
                    required: false;
                };
            };
        };
    }

    rpc AddProjectGrant(AddProjectGrantRequest) returns (AddProjectGrantResponse) {
        option (google.api.http) = {
            post: "/projects/{project_id}/grants"
            body: "*"
        };

        option (zitadel.v1.auth_option) = {
            permission: "project.grant.write"
        };

        option (grpc.gateway.protoc_gen_openapiv2.options.openapiv2_operation) = {
            tags: "Project Grants";
            summary: "Add Project Grant";
            description: "Grant a project to another organization. The project grant will allow the granted organization to access the project and manage the authorizations for its users. Project Grant will be listed in the granted project of the granted organization"
            parameters: {
                headers: {
                    name: "x-zitadel-orgid";
                    description: "The default is always the organization of the requesting user. If you like to change/get objects of another organization include the header. Make sure the requesting user has permission to access the requested data.";
                    type: STRING,
                    required: false;
                };
            };
        };
    }

    rpc UpdateProjectGrant(UpdateProjectGrantRequest) returns (UpdateProjectGrantResponse) {
        option (google.api.http) = {
            put: "/projects/{project_id}/grants/{grant_id}"
            body: "*"
        };

        option (zitadel.v1.auth_option) = {
            permission: "project.grant.write"
        };

        option (grpc.gateway.protoc_gen_openapiv2.options.openapiv2_operation) = {
            tags: "Project Grants";
            summary: "Change Project Grant";
            description: "Change the roles of the project that is granted to another organization. The project grant will allow the granted organization to access the project and manage the authorizations for its users. Project Grant will be listed in the granted project of the granted organization"
            parameters: {
                headers: {
                    name: "x-zitadel-orgid";
                    description: "The default is always the organization of the requesting user. If you like to change/get objects of another organization include the header. Make sure the requesting user has permission to access the requested data.";
                    type: STRING,
                    required: false;
                };
            };
        };
    }

    rpc DeactivateProjectGrant(DeactivateProjectGrantRequest) returns (DeactivateProjectGrantResponse) {
        option (google.api.http) = {
            post: "/projects/{project_id}/grants/{grant_id}/_deactivate"
            body: "*"
        };

        option (zitadel.v1.auth_option) = {
            permission: "project.grant.write"
        };

        option (grpc.gateway.protoc_gen_openapiv2.options.openapiv2_operation) = {
            tags: "Project Grants";
            summary: "Deactivate Project Grant";
            description: "Set the state of the project grant to deactivated. The grant has to be active to be able to deactivate."
            parameters: {
                headers: {
                    name: "x-zitadel-orgid";
                    description: "The default is always the organization of the requesting user. If you like to change/get objects of another organization include the header. Make sure the requesting user has permission to access the requested data.";
                    type: STRING,
                    required: false;
                };
            };
        };
    }

    rpc ReactivateProjectGrant(ReactivateProjectGrantRequest) returns (ReactivateProjectGrantResponse) {
        option (google.api.http) = {
            post: "/projects/{project_id}/grants/{grant_id}/_reactivate"
            body: "*"
        };

        option (zitadel.v1.auth_option) = {
            permission: "project.grant.write"
        };

        option (grpc.gateway.protoc_gen_openapiv2.options.openapiv2_operation) = {
            tags: "Project Grants";
            summary: "Reactivate Project Grant";
            description: "Set the state of the project grant to active. The grant has to be deactivated to be able to reactivate."
            parameters: {
                headers: {
                    name: "x-zitadel-orgid";
                    description: "The default is always the organization of the requesting user. If you like to change/get objects of another organization include the header. Make sure the requesting user has permission to access the requested data.";
                    type: STRING,
                    required: false;
                };
            };
        };
    }

    rpc RemoveProjectGrant(RemoveProjectGrantRequest) returns (RemoveProjectGrantResponse) {
        option (google.api.http) = {
            delete: "/projects/{project_id}/grants/{grant_id}"
        };

        option (zitadel.v1.auth_option) = {
            permission: "project.grant.delete"
        };

        option (grpc.gateway.protoc_gen_openapiv2.options.openapiv2_operation) = {
            tags: "Project Grants";
            summary: "Remove Project Grant";
            description: "Remove a project grant. All user grants for this project grant will also be removed. A user will not have access to the project afterward (if permissions are checked)."
            parameters: {
                headers: {
                    name: "x-zitadel-orgid";
                    description: "The default is always the organization of the requesting user. If you like to change/get objects of another organization include the header. Make sure the requesting user has permission to access the requested data.";
                    type: STRING,
                    required: false;
                };
            };
        };
    }

    rpc ListProjectGrantMemberRoles(ListProjectGrantMemberRolesRequest) returns (ListProjectGrantMemberRolesResponse) {
        option (google.api.http) = {
            post: "/projects/grants/members/roles/_search"
        };

        option (zitadel.v1.auth_option) = {
            permission: "project.grant.member.read"
        };

        option (grpc.gateway.protoc_gen_openapiv2.options.openapiv2_operation) = {
            tags: "Project Grants"
            tags: "Members";
            tags: "ZITADEL Administrators";
            summary: "List Project Grant Member Roles";
            description: "Members are users with permission to administrate ZITADEL on different levels. This request returns all roles possible for a ZITADEL member on the project grant level."
            parameters: {
                headers: {
                    name: "x-zitadel-orgid";
                    description: "The default is always the organization of the requesting user. If you like to get/set a result of another organization include the header. Make sure the user has permission to access the requested data.";
                    type: STRING,
                    required: false;
                };
            };
        };
    }

    rpc ListProjectGrantMembers(ListProjectGrantMembersRequest) returns (ListProjectGrantMembersResponse) {
        option (google.api.http) = {
            post: "/projects/{project_id}/grants/{grant_id}/members/_search"
            body: "*"
        };

        option (zitadel.v1.auth_option) = {
            permission: "project.grant.member.read"
        };

        option (grpc.gateway.protoc_gen_openapiv2.options.openapiv2_operation) = {
            tags: "Project Grants"
            tags: "Members";
            tags: "ZITADEL Administrators";
            summary: "List Project Members";
            description: "Members are users with permission to administrate ZITADEL on different levels. This request returns all users with memberships on the project grant level, matching the search queries. The search queries will be AND linked."
            parameters: {
                headers: {
                    name: "x-zitadel-orgid";
                    description: "The default is always the organization of the requesting user. If you like to get/set a result of another organization include the header. Make sure the user has permission to access the requested data.";
                    type: STRING,
                    required: false;
                };
            };
        };
    }

    rpc AddProjectGrantMember(AddProjectGrantMemberRequest) returns (AddProjectGrantMemberResponse) {
        option (google.api.http) = {
            post: "/projects/{project_id}/grants/{grant_id}/members"
            body: "*"
        };

        option (zitadel.v1.auth_option) = {
            permission: "project.grant.member.write"
        };

        option (grpc.gateway.protoc_gen_openapiv2.options.openapiv2_operation) = {
            tags: "Project Grants";
            tags: "Members";
            tags: "ZITADEL Administrators";
            summary: "Add Project Grant Member";
            description: "Members are users with permission to administrate ZITADEL on different levels. This request adds a new user to the members list on the project grant level with one or multiple roles."
            parameters: {
                headers: {
                    name: "x-zitadel-orgid";
                    description: "The default is always the organization of the requesting user. If you like to get/set a result of another organization include the header. Make sure the user has permission to access the requested data.";
                    type: STRING,
                    required: false;
                };
            };
        };
    }

    rpc UpdateProjectGrantMember(UpdateProjectGrantMemberRequest) returns (UpdateProjectGrantMemberResponse) {
        option (google.api.http) = {
            put: "/projects/{project_id}/grants/{grant_id}/members/{user_id}"
            body: "*"
        };

        option (zitadel.v1.auth_option) = {
            permission: "project.grant.member.write"
        };

        option (grpc.gateway.protoc_gen_openapiv2.options.openapiv2_operation) = {
            tags: "Project Grants";
            tags: "Members";
            tags: "ZITADEL Administrators";
            summary: "Update Project Grant Member";
            description: "Members are users with permission to administrate ZITADEL on different levels. This request changes the roles of an existing member. The whole roles list will be updated. Make sure to include roles that you don't want to change (remove)."
            parameters: {
                headers: {
                    name: "x-zitadel-orgid";
                    description: "The default is always the organization of the requesting user. If you like to get/set a result of another organization include the header. Make sure the user has permission to access the requested data.";
                    type: STRING,
                    required: false;
                };
            };
        };
    }

    rpc RemoveProjectGrantMember(RemoveProjectGrantMemberRequest) returns (RemoveProjectGrantMemberResponse) {
        option (google.api.http) = {
            delete: "/projects/{project_id}/grants/{grant_id}/members/{user_id}"
        };

        option (zitadel.v1.auth_option) = {
            permission: "project.grant.member.delete"
        };

        option (grpc.gateway.protoc_gen_openapiv2.options.openapiv2_operation) = {
            tags: "Project Grants";
            tags: "Members";
            tags: "ZITADEL Administrators";
            summary: "Remove Project Grant Member";
            description: "Members are users with permission to administrate ZITADEL on different levels. This request removes a user from the members list on a project grant level. The user can still have roles on another level (iam, organization, project)"
            parameters: {
                headers: {
                    name: "x-zitadel-orgid";
                    description: "The default is always the organization of the requesting user. If you like to get/set a result of another organization include the header. Make sure the user has permission to access the requested data.";
                    type: STRING,
                    required: false;
                };
            };
        };
    }

    rpc GetUserGrantByID(GetUserGrantByIDRequest) returns (GetUserGrantByIDResponse) {
        option (google.api.http) = {
            get: "/users/{user_id}/grants/{grant_id}"
        };

        option (zitadel.v1.auth_option) = {
            permission: "user.grant.read"
        };

        option (grpc.gateway.protoc_gen_openapiv2.options.openapiv2_operation) = {
            tags: "User Grants";
            summary: "User Grant By ID";
            description: "Returns a user grant per ID. A user grant is a role a user has for a specific project and organization."
            parameters: {
                headers: {
                    name: "x-zitadel-orgid";
                    description: "The default is always the organization of the requesting user. If you like to get/set a result of another organization include the header. Make sure the user has permission to access the requested data.";
                    type: STRING,
                    required: false;
                };
            };
        };
    }

    rpc ListUserGrants(ListUserGrantRequest) returns (ListUserGrantResponse) {
        option (google.api.http) = {
            post: "/users/grants/_search"
            body: "*"
        };

        option (zitadel.v1.auth_option) = {
            permission: "user.grant.read"
        };

        option (grpc.gateway.protoc_gen_openapiv2.options.openapiv2_operation) = {
            tags: "User Grants";
            summary: "Search User Grants";
            description: "Returns a list of user grants that match the search queries. User grants are the roles users have for a specific project and organization."
            parameters: {
                headers: {
                    name: "x-zitadel-orgid";
                    description: "The default is always the organization of the requesting user. If you like to get/set a result of another organization include the header. Make sure the user has permission to access the requested data.";
                    type: STRING,
                    required: false;
                };
            };
        };
    }

    rpc AddUserGrant(AddUserGrantRequest) returns (AddUserGrantResponse) {
        option (google.api.http) = {
            post: "/users/{user_id}/grants"
            body: "*"
        };

        option (zitadel.v1.auth_option) = {
            permission: "user.grant.write"
        };

        option (grpc.gateway.protoc_gen_openapiv2.options.openapiv2_operation) = {
            tags: "User Grants";
            summary: "Add User Grant";
            description: "Add a user grant for a specific user. User grants are the roles users have for a specific project and organization."
            parameters: {
                headers: {
                    name: "x-zitadel-orgid";
                    description: "The default is always the organization of the requesting user. If you like to get/set a result of another organization include the header. Make sure the user has permission to access the requested data.";
                    type: STRING,
                    required: false;
                };
            };
        };
    }

    rpc UpdateUserGrant(UpdateUserGrantRequest) returns (UpdateUserGrantResponse) {
        option (google.api.http) = {
            put: "/users/{user_id}/grants/{grant_id}"
            body: "*"
        };

        option (zitadel.v1.auth_option) = {
            permission: "user.grant.write"
        };

        option (grpc.gateway.protoc_gen_openapiv2.options.openapiv2_operation) = {
            tags: "User Grants";
            summary: "Update User Grants";
            description: "Update the roles of a user grant. User grants are the roles users have for a specific project and organization."
            parameters: {
                headers: {
                    name: "x-zitadel-orgid";
                    description: "The default is always the organization of the requesting user. If you like to get/set a result of another organization include the header. Make sure the user has permission to access the requested data.";
                    type: STRING,
                    required: false;
                };
            };
        };
    }

    rpc DeactivateUserGrant(DeactivateUserGrantRequest) returns (DeactivateUserGrantResponse) {
        option (google.api.http) = {
            post: "/users/{user_id}/grants/{grant_id}/_deactivate"
            body: "*"
        };

        option (zitadel.v1.auth_option) = {
            permission: "user.grant.write"
        };

        option (grpc.gateway.protoc_gen_openapiv2.options.openapiv2_operation) = {
            tags: "User Grants";
            summary: "Deactivate User Grant";
            description: "Deactivate the user grant. The user will not be able to use the granted project anymore. Also, the roles will not be included in the tokens when requested. An error will be returned if the user grant is already deactivated."
            parameters: {
                headers: {
                    name: "x-zitadel-orgid";
                    description: "The default is always the organization of the requesting user. If you like to get/set a result of another organization include the header. Make sure the user has permission to access the requested data.";
                    type: STRING,
                    required: false;
                };
            };
        };
    }

    rpc ReactivateUserGrant(ReactivateUserGrantRequest) returns (ReactivateUserGrantResponse) {
        option (google.api.http) = {
            post: "/users/{user_id}/grants/{grant_id}/_reactivate"
            body: "*"
        };

        option (zitadel.v1.auth_option) = {
            permission: "user.grant.write"
        };

        option (grpc.gateway.protoc_gen_openapiv2.options.openapiv2_operation) = {
            tags: "User Grants";
            summary: "Reactivate User Grant";
            description: "Reactivate a deactivated user grant. The user will be able to use the granted project again. An error will be returned if the user grant is not deactivated."
            parameters: {
                headers: {
                    name: "x-zitadel-orgid";
                    description: "The default is always the organization of the requesting user. If you like to get/set a result of another organization include the header. Make sure the user has permission to access the requested data.";
                    type: STRING,
                    required: false;
                };
            };
        };
    }

    rpc RemoveUserGrant(RemoveUserGrantRequest) returns (RemoveUserGrantResponse) {
        option (google.api.http) = {
            delete: "/users/{user_id}/grants/{grant_id}"
        };

        option (zitadel.v1.auth_option) = {
            permission: "user.grant.delete"
        };

        option (grpc.gateway.protoc_gen_openapiv2.options.openapiv2_operation) = {
            tags: "User Grants";
            summary: "Remove User Grant";
            description: "Removes the user grant from the user. The user will not be able to use the granted project anymore. Also, the roles will not be included in the tokens when requested."
            parameters: {
                headers: {
                    name: "x-zitadel-orgid";
                    description: "The default is always the organization of the requesting user. If you like to get/set a result of another organization include the header. Make sure the user has permission to access the requested data.";
                    type: STRING,
                    required: false;
                };
            };
        };
    }

    rpc BulkRemoveUserGrant(BulkRemoveUserGrantRequest) returns (BulkRemoveUserGrantResponse) {
        option (google.api.http) = {
            delete: "/user_grants/_bulk"
            body: "*"
        };

        option (zitadel.v1.auth_option) = {
            permission: "user.grant.delete"
        };

        option (grpc.gateway.protoc_gen_openapiv2.options.openapiv2_operation) = {
            tags: "User Grants";
            summary: "Bulk Remove User Grants";
            description: "Remove a list of user grants. The users will not be able to use the granted project anymore. Also, the roles will not be included in the tokens when requested."
            parameters: {
                headers: {
                    name: "x-zitadel-orgid";
                    description: "The default is always the organization of the requesting user. If you like to get/set a result of another organization include the header. Make sure the user has permission to access the requested data.";
                    type: STRING,
                    required: false;
                };
            };
        };
    }

    //deprecated: please use DomainPolicy instead
    rpc GetOrgIAMPolicy(GetOrgIAMPolicyRequest) returns (GetOrgIAMPolicyResponse) {
        option (google.api.http) = {
            get: "/policies/orgiam"
        };

        option (zitadel.v1.auth_option) = {
            permission: "authenticated"
        };

        option (grpc.gateway.protoc_gen_openapiv2.options.openapiv2_operation) = {
            tags: "Settings";
            tags: "Domain Settings";
            summary: "Get Org IAM Policy";
            description: "Use Get Domain Settings instead"
            deprecated: true;
        };
    }

    rpc GetDomainPolicy(GetDomainPolicyRequest) returns (GetDomainPolicyResponse) {
        option (google.api.http) = {
            get: "/policies/domain"
        };

        option (zitadel.v1.auth_option) = {
            permission: "authenticated"
        };

        option (grpc.gateway.protoc_gen_openapiv2.options.openapiv2_operation) = {
            tags: "Settings";
            tags: "Domain Settings";
            summary: "Get Domain Policy";
            description: "Returns the domain policy (this policy is managed by the IAM administrator)";
            parameters: {
                headers: {
                    name: "x-zitadel-orgid";
                    description: "The default is always the organization of the requesting user. If you like to get/set a result of another organization include the header. Make sure the user has permission to access the requested data.";
                    type: STRING,
                    required: false;
                };
            };
        };
    }

    rpc GetLoginPolicy(GetLoginPolicyRequest) returns (GetLoginPolicyResponse) {
        option (google.api.http) = {
            get: "/policies/login"
        };

        option (zitadel.v1.auth_option) = {
            permission: "policy.read"
        };

        option (grpc.gateway.protoc_gen_openapiv2.options.openapiv2_operation) = {
            tags: "Settings";
            tags: "Login Settings";
            summary: "Get Login Settings";
            description: "Returns the login settings defined on the organization level. It will trigger as soon as the organization is identified (scope, user identification). The login policy defines what kind of authentication possibilities the user should have. Generally speaking the behavior of the login and register UI.";
            parameters: {
                headers: {
                    name: "x-zitadel-orgid";
                    description: "The default is always the organization of the requesting user. If you like to get/set a result of another organization include the header. Make sure the user has permission to access the requested data.";
                    type: STRING,
                    required: false;
                };
            };
        };
    }

    rpc GetDefaultLoginPolicy(GetDefaultLoginPolicyRequest) returns (GetDefaultLoginPolicyResponse) {
        option (google.api.http) = {
            get: "/policies/default/login"
        };

        option (zitadel.v1.auth_option) = {
            permission: "policy.read"
        };

        option (grpc.gateway.protoc_gen_openapiv2.options.openapiv2_operation) = {
            tags: "Settings";
            tags: "Login Settings";
            summary: "Get Default Login Settings";
            description: "Returns the default login settings defined on the instance level. The login policy defines what kind of authentication possibilities the user should have. Generally speaking the behavior of the login and register UI.";
            parameters: {
                headers: {
                    name: "x-zitadel-orgid";
                    description: "The default is always the organization of the requesting user. If you like to get/set a result of another organization include the header. Make sure the user has permission to access the requested data.";
                    type: STRING,
                    required: false;
                };
            };
        };
    }

    rpc AddCustomLoginPolicy(AddCustomLoginPolicyRequest) returns (AddCustomLoginPolicyResponse) {
        option (google.api.http) = {
            post: "/policies/login"
            body: "*"
        };

        option (zitadel.v1.auth_option) = {
            permission: "policy.write"
        };

        option (grpc.gateway.protoc_gen_openapiv2.options.openapiv2_operation) = {
            tags: "Settings";
            tags: "Login Settings";
            summary: "Create Custom Login Settings";
            description: "Create login settings for the organization and therefore overwrite the default settings for this organization. The login policy defines what kind of authentication possibilities the user should have. Generally speaking the behavior of the login and register UI.";
            parameters: {
                headers: {
                    name: "x-zitadel-orgid";
                    description: "The default is always the organization of the requesting user. If you like to get/set a result of another organization include the header. Make sure the user has permission to access the requested data.";
                    type: STRING,
                    required: false;
                };
            };
        };
    }

    rpc UpdateCustomLoginPolicy(UpdateCustomLoginPolicyRequest) returns (UpdateCustomLoginPolicyResponse) {
        option (google.api.http) = {
            put: "/policies/login"
            body: "*"
        };

        option (zitadel.v1.auth_option) = {
            permission: "policy.write"
        };

        option (grpc.gateway.protoc_gen_openapiv2.options.openapiv2_operation) = {
            tags: "Settings";
            tags: "Login Settings";
            summary: "Update Custom Login Settings";
            description: "Change the login settings for the organization, that overwrites the default settings for this organization. The login policy defines what kind of authentication possibilities the user should have. Generally speaking the behavior of the login and register UI.";
            parameters: {
                headers: {
                    name: "x-zitadel-orgid";
                    description: "The default is always the organization of the requesting user. If you like to get/set a result of another organization include the header. Make sure the user has permission to access the requested data.";
                    type: STRING,
                    required: false;
                };
            };
        };
    }

    rpc ResetLoginPolicyToDefault(ResetLoginPolicyToDefaultRequest) returns (ResetLoginPolicyToDefaultResponse) {
        option (google.api.http) = {
            delete: "/policies/login"
        };

        option (zitadel.v1.auth_option) = {
            permission: "policy.delete"
        };

        option (grpc.gateway.protoc_gen_openapiv2.options.openapiv2_operation) = {
            tags: "Settings";
            tags: "Login Settings";
            summary: "Reset Custom Login Settings to Default";
            description: "Remove the custom settings from the organization. The default settings of the instance will be triggered afterward. The login policy defines what kind of authentication possibilities the user should have. Generally speaking the behavior of the login and register UI.";
            parameters: {
                headers: {
                    name: "x-zitadel-orgid";
                    description: "The default is always the organization of the requesting user. If you like to get/set a result of another organization include the header. Make sure the user has permission to access the requested data.";
                    type: STRING,
                    required: false;
                };
            };
        };
    }

    rpc ListLoginPolicyIDPs(ListLoginPolicyIDPsRequest) returns (ListLoginPolicyIDPsResponse) {
        option (google.api.http) = {
            post: "/policies/login/idps/_search"
            body: "*"
        };

        option (zitadel.v1.auth_option) = {
            permission: "policy.read"
        };

        option (grpc.gateway.protoc_gen_openapiv2.options.openapiv2_operation) = {
            tags: "Settings";
            tags: "Login Settings";
            tags: "Identity Providers"
            summary: "List Linked Identity Providers";
            description: "Returns a list of identity providers that are linked in the login policy. This means, that they are configured for the organization and will be shown to the users. They will be shown if the organization is identified (per scope or user)."
            parameters: {
                headers: {
                    name: "x-zitadel-orgid";
                    description: "The default is always the organization of the requesting user. If you like to get/set a result of another organization include the header. Make sure the user has permission to access the requested data.";
                    type: STRING,
                    required: false;
                };
            };
        };
    }

    rpc AddIDPToLoginPolicy(AddIDPToLoginPolicyRequest) returns (AddIDPToLoginPolicyResponse) {
        option (google.api.http) = {
            post: "/policies/login/idps"
            body: "*"
        };

        option (zitadel.v1.auth_option) = {
            permission: "policy.write"
        };

        option (grpc.gateway.protoc_gen_openapiv2.options.openapiv2_operation) = {
            tags: "Settings";
            tags: "Login Settings";
            tags: "Identity Providers"
            summary: "Add Linked Identity Provider";
            description: "Add/link a pre-configured identity provider to the login settings of the organization. This means that it will be shown to the users on the login page. They will be shown if the organization is identified (per scope or user)."
            parameters: {
                headers: {
                    name: "x-zitadel-orgid";
                    description: "The default is always the organization of the requesting user. If you like to get/set a result of another organization include the header. Make sure the user has permission to access the requested data.";
                    type: STRING,
                    required: false;
                };
            };
        };
    }

    rpc RemoveIDPFromLoginPolicy(RemoveIDPFromLoginPolicyRequest) returns (RemoveIDPFromLoginPolicyResponse) {
        option (google.api.http) = {
            delete: "/policies/login/idps/{idp_id}"
        };

        option (zitadel.v1.auth_option) = {
            permission: "policy.write"
        };

        option (grpc.gateway.protoc_gen_openapiv2.options.openapiv2_operation) = {
            tags: "Settings";
            tags: "Login Settings";
            tags: "Identity Providers"
            summary: "Remove Linked Identity Provider";
            description: "Remove an identity provider from the login settings of the organization. This means that it will not be shown to the users on the login page."
            parameters: {
                headers: {
                    name: "x-zitadel-orgid";
                    description: "The default is always the organization of the requesting user. If you like to get/set a result of another organization include the header. Make sure the user has permission to access the requested data.";
                    type: STRING,
                    required: false;
                };
            };
        };
    }

    rpc ListLoginPolicySecondFactors(ListLoginPolicySecondFactorsRequest) returns (ListLoginPolicySecondFactorsResponse) {
        option (google.api.http) = {
            post: "/policies/login/second_factors/_search"
        };

        option (zitadel.v1.auth_option) = {
            permission: "policy.read"
        };

        option (grpc.gateway.protoc_gen_openapiv2.options.openapiv2_operation) = {
            tags: "Settings";
            tags: "Login Settings";
            tags: "Authentication Methods"
            summary: "List Second Factors (2FA)";
            description: "Returns a list of second factors (2FA) configured on the login settings of the organization. Authentication factors are used as an additional layer of security for your users (e.g. Authentication App, FingerPrint, Windows Hello, etc). Per definition, it is called the second factor as it is used after a password. In the UI we generalize it as multi-factor."
            parameters: {
                headers: {
                    name: "x-zitadel-orgid";
                    description: "The default is always the organization of the requesting user. If you like to get/set a result of another organization include the header. Make sure the user has permission to access the requested data.";
                    type: STRING,
                    required: false;
                };
            };
        };
    }

    rpc AddSecondFactorToLoginPolicy(AddSecondFactorToLoginPolicyRequest) returns (AddSecondFactorToLoginPolicyResponse) {
        option (google.api.http) = {
            post: "/policies/login/second_factors"
            body: "*"
        };

        option (zitadel.v1.auth_option) = {
            permission: "policy.write"
        };

        option (grpc.gateway.protoc_gen_openapiv2.options.openapiv2_operation) = {
            tags: "Settings";
            tags: "Login Settings";
            tags: "Authentication Methods"
            summary: "Add Second Factor (2FA)";
            description: "Add a new second factor (2FA) to the login settings of the organization. Users will have the possibility to authenticate with the configured factor afterward. Authentication factors are used as an additional factor to add more security to your users (e.g. Authentication App, FingerPrint, Windows Hello, etc). Per definition, it is called a second factor as it is used as an additional authentication after a password. In the UI we generalize this as multi-factor."
            parameters: {
                headers: {
                    name: "x-zitadel-orgid";
                    description: "The default is always the organization of the requesting user. If you like to get/set a result of another organization include the header. Make sure the user has permission to access the requested data.";
                    type: STRING,
                    required: false;
                };
            };
        };
    }

    rpc RemoveSecondFactorFromLoginPolicy(RemoveSecondFactorFromLoginPolicyRequest) returns (RemoveSecondFactorFromLoginPolicyResponse) {
        option (google.api.http) = {
            delete: "/policies/login/second_factors/{type}"
        };

        option (zitadel.v1.auth_option) = {
            permission: "policy.write"
        };

        option (grpc.gateway.protoc_gen_openapiv2.options.openapiv2_operation) = {
            tags: "Settings";
            tags: "Login Settings";
            tags: "Authentication Methods"
            summary: "Remove Second Factor (2FA)";
            description: "Remove a configured second factor (2FA) from the login settings of the organization. Users will not be able to authenticate with the configured factor afterward. Authentication factors are used as an additional layer of security for your users (e.g. Authentication App, FingerPrint, Windows Hello, etc). Per definition, it is called the second factor as it is used after a password. In the UI we generalize it as multi-factor."
            parameters: {
                headers: {
                    name: "x-zitadel-orgid";
                    description: "The default is always the organization of the requesting user. If you like to get/set a result of another organization include the header. Make sure the user has permission to access the requested data.";
                    type: STRING,
                    required: false;
                };
            };
        };
    }

    rpc ListLoginPolicyMultiFactors(ListLoginPolicyMultiFactorsRequest) returns (ListLoginPolicyMultiFactorsResponse) {
        option (google.api.http) = {
            post: "/policies/login/auth_factors/_search"
        };

        option (zitadel.v1.auth_option) = {
            permission: "policy.read"
        };

        option (grpc.gateway.protoc_gen_openapiv2.options.openapiv2_operation) = {
            tags: "Settings";
            tags: "Login Settings";
            tags: "Authentication Methods"
            summary: "List Multi Factors (MFA)";
            description: "Returns a list of multi factors (MFA) configured on the login settings of the organization. Authentication factors are used as an additional layer of security for your users (e.g. Authentication App, FingerPrint, Windows Hello, etc).  Per definition, it is called multifactor factor or passwordless as it is used as first and second authentication and a password is not necessary. In the UI we generalize it as passwordless or passkey."
            parameters: {
                headers: {
                    name: "x-zitadel-orgid";
                    description: "The default is always the organization of the requesting user. If you like to get/set a result of another organization include the header. Make sure the user has permission to access the requested data.";
                    type: STRING,
                    required: false;
                };
            };
        };
    }

    rpc AddMultiFactorToLoginPolicy(AddMultiFactorToLoginPolicyRequest) returns (AddMultiFactorToLoginPolicyResponse) {
        option (google.api.http) = {
            post: "/policies/login/multi_factors"
            body: "*"
        };

        option (zitadel.v1.auth_option) = {
            permission: "policy.write"
        };

        option (grpc.gateway.protoc_gen_openapiv2.options.openapiv2_operation) = {
            tags: "Settings";
            tags: "Login Settings";
            tags: "Authentication Methods"
            summary: "Add Multi-Factor (MFA)";
            description: "Add a multi-factor (MFA) to the login settings of the organization. It affects all organizations, without custom login settings. Authentication factors are used as an additional layer of security for your users (e.g. Authentication App, FingerPrint, Windows Hello, etc).  Per definition, it is called multi-factor factor or passwordless as it is used as first and second authentication and a password is not necessary. In the UI we generalize it as passwordless or passkey."
            parameters: {
                headers: {
                    name: "x-zitadel-orgid";
                    description: "The default is always the organization of the requesting user. If you like to get/set a result of another organization include the header. Make sure the user has permission to access the requested data.";
                    type: STRING,
                    required: false;
                };
            };
        };
    }

    rpc RemoveMultiFactorFromLoginPolicy(RemoveMultiFactorFromLoginPolicyRequest) returns (RemoveMultiFactorFromLoginPolicyResponse) {
        option (google.api.http) = {
            delete: "/policies/login/multi_factors/{type}"
        };

        option (zitadel.v1.auth_option) = {
            permission: "policy.write"
        };

        option (grpc.gateway.protoc_gen_openapiv2.options.openapiv2_operation) = {
            tags: "Settings";
            tags: "Login Settings";
            tags: "Authentication Methods"
            summary: "Remove Multi Factor (MFA)";
            description: "Remove a multi-factor (MFA) from the login settings of the organization. It affects all organizations, without custom login settings. Authentication factors are used as an additional layer of security for your users (e.g. Authentication App, FingerPrint, Windows Hello, etc).  Per definition, it is called multi-factor factor or passwordless as it is used as first and second authentication and a password is not necessary. In the UI we generalize it as passwordless or passkey."
            parameters: {
                headers: {
                    name: "x-zitadel-orgid";
                    description: "The default is always the organization of the requesting user. If you like to get/set a result of another organization include the header. Make sure the user has permission to access the requested data.";
                    type: STRING,
                    required: false;
                };
            };
        };
    }

    rpc GetPasswordComplexityPolicy(GetPasswordComplexityPolicyRequest) returns (GetPasswordComplexityPolicyResponse) {
        option (google.api.http) = {
            get: "/policies/password/complexity"
        };

        option (zitadel.v1.auth_option) = {
            permission: "policy.read"
        };

        option (grpc.gateway.protoc_gen_openapiv2.options.openapiv2_operation) = {
            tags: "Settings";
            tags: "Password Settings";
            summary: "Get Password Complexity Settings";
            description: "Returns the password complexity settings configured on the organization. The settings specify how a password should look (characters, length, etc.)"
            parameters: {
                headers: {
                    name: "x-zitadel-orgid";
                    description: "The default is always the organization of the requesting user. If you like to get/set a result of another organization include the header. Make sure the user has permission to access the requested data.";
                    type: STRING,
                    required: false;
                };
            };
        };
    }

    rpc GetDefaultPasswordComplexityPolicy(GetDefaultPasswordComplexityPolicyRequest) returns (GetDefaultPasswordComplexityPolicyResponse) {
        option (google.api.http) = {
            get: "/policies/default/password/complexity"
        };

        option (zitadel.v1.auth_option) = {
            permission: "policy.read"
        };

        option (grpc.gateway.protoc_gen_openapiv2.options.openapiv2_operation) = {
            tags: "Settings";
            tags: "Password Settings";
            summary: "Get Default Password Complexity Settings";
            description: "Returns the default password complexity settings configured on the instance. The settings specify how a password should look (characters, length, etc.)"
            parameters: {
                headers: {
                    name: "x-zitadel-orgid";
                    description: "The default is always the organization of the requesting user. If you like to get/set a result of another organization include the header. Make sure the user has permission to access the requested data.";
                    type: STRING,
                    required: false;
                };
            };
        };
    }

    rpc AddCustomPasswordComplexityPolicy(AddCustomPasswordComplexityPolicyRequest) returns (AddCustomPasswordComplexityPolicyResponse) {
        option (google.api.http) = {
            post: "/policies/password/complexity"
            body: "*"
        };

        option (zitadel.v1.auth_option) = {
            permission: "policy.write"
        };

        option (grpc.gateway.protoc_gen_openapiv2.options.openapiv2_operation) = {
            tags: "Settings";
            tags: "Password Settings";
            summary: "Create Password Complexity Settings";
            description: "Create new password complexity settings for the organization. This will overwrite the settings of the instance for this organization. The settings specify how a password should look (characters, length, etc.)"
            parameters: {
                headers: {
                    name: "x-zitadel-orgid";
                    description: "The default is always the organization of the requesting user. If you like to get/set a result of another organization include the header. Make sure the user has permission to access the requested data.";
                    type: STRING,
                    required: false;
                };
            };
        };
    }

    rpc UpdateCustomPasswordComplexityPolicy(UpdateCustomPasswordComplexityPolicyRequest) returns (UpdateCustomPasswordComplexityPolicyResponse) {
        option (google.api.http) = {
            put: "/policies/password/complexity"
            body: "*"
        };

        option (zitadel.v1.auth_option) = {
            permission: "policy.write"
        };

        option (grpc.gateway.protoc_gen_openapiv2.options.openapiv2_operation) = {
            tags: "Settings";
            tags: "Password Settings";
            summary: "Update Password Complexity Settings";
            description: "Update the password complexity settings of the organization. The settings specify how a password should look (characters, length, etc.)"
            parameters: {
                headers: {
                    name: "x-zitadel-orgid";
                    description: "The default is always the organization of the requesting user. If you like to get/set a result of another organization include the header. Make sure the user has permission to access the requested data.";
                    type: STRING,
                    required: false;
                };
            };
        };
    }

    rpc ResetPasswordComplexityPolicyToDefault(ResetPasswordComplexityPolicyToDefaultRequest) returns (ResetPasswordComplexityPolicyToDefaultResponse) {
        option (google.api.http) = {
            delete: "/policies/password/complexity"
        };

        option (zitadel.v1.auth_option) = {
            permission: "policy.delete"
        };

        option (grpc.gateway.protoc_gen_openapiv2.options.openapiv2_operation) = {
            tags: "Settings";
            tags: "Password Settings";
            summary: "Reset Password Complexity Settings to Default";
            description: "Remove the password complexity settings of the organization and therefore use the default settings on the instance. The settings specify how a password should look (characters, length, etc.)"
            parameters: {
                headers: {
                    name: "x-zitadel-orgid";
                    description: "The default is always the organization of the requesting user. If you like to get/set a result of another organization include the header. Make sure the user has permission to access the requested data.";
                    type: STRING,
                    required: false;
                };
            };
        };
    }

    // The password age policy is not used at the moment
    rpc GetPasswordAgePolicy(GetPasswordAgePolicyRequest) returns (GetPasswordAgePolicyResponse) {
        option (google.api.http) = {
            get: "/policies/password/age"
        };

        option (zitadel.v1.auth_option) = {
            permission: "policy.read"
        };

        option (grpc.gateway.protoc_gen_openapiv2.options.openapiv2_operation) = {
            tags: "Settings";
            tags: "Password Settings";
            summary: "Get Password Age Settings";
            description: "Not implemented";
            parameters: {
                headers: {
                    name: "x-zitadel-orgid";
                    description: "The default is always the organization of the requesting user. If you like to get/set a result of another organization include the header. Make sure the user has permission to access the requested data.";
                    type: STRING,
                    required: false;
                };
            };
        };
    }

    // The password age policy is not used at the moment
    rpc GetDefaultPasswordAgePolicy(GetDefaultPasswordAgePolicyRequest) returns (GetDefaultPasswordAgePolicyResponse) {
        option (google.api.http) = {
            get: "/policies/default/password/age"
        };

        option (zitadel.v1.auth_option) = {
            permission: "policy.read"
        };

        option (grpc.gateway.protoc_gen_openapiv2.options.openapiv2_operation) = {
            tags: "Settings";
            tags: "Password Settings";
            summary: "Get Default Password Age Settings";
            description: "Not implemented";
            parameters: {
                headers: {
                    name: "x-zitadel-orgid";
                    description: "The default is always the organization of the requesting user. If you like to get/set a result of another organization include the header. Make sure the user has permission to access the requested data.";
                    type: STRING,
                    required: false;
                };
            };
        };
    }

    // The password age policy is not used at the moment
    rpc AddCustomPasswordAgePolicy(AddCustomPasswordAgePolicyRequest) returns (AddCustomPasswordAgePolicyResponse) {
        option (google.api.http) = {
            post: "/policies/password/age"
            body: "*"
        };

        option (zitadel.v1.auth_option) = {
            permission: "policy.write"
        };

        option (grpc.gateway.protoc_gen_openapiv2.options.openapiv2_operation) = {
            tags: "Settings";
            tags: "Password Settings";
            summary: "Add Password Age Settings";
            description: "Not implemented";
            parameters: {
                headers: {
                    name: "x-zitadel-orgid";
                    description: "The default is always the organization of the requesting user. If you like to get/set a result of another organization include the header. Make sure the user has permission to access the requested data.";
                    type: STRING,
                    required: false;
                };
            };
        };
    }

    // The password age policy is not used at the moment
    rpc UpdateCustomPasswordAgePolicy(UpdateCustomPasswordAgePolicyRequest) returns (UpdateCustomPasswordAgePolicyResponse) {
        option (google.api.http) = {
            put: "/policies/password/age"
            body: "*"
        };

        option (zitadel.v1.auth_option) = {
            permission: "policy.write"
        };

        option (grpc.gateway.protoc_gen_openapiv2.options.openapiv2_operation) = {
            tags: "Settings";
            tags: "Password Settings";
            summary: "Update Password Age Settings";
            description: "Not implemented";
            parameters: {
                headers: {
                    name: "x-zitadel-orgid";
                    description: "The default is always the organization of the requesting user. If you like to get/set a result of another organization include the header. Make sure the user has permission to access the requested data.";
                    type: STRING,
                    required: false;
                };
            };
        };
    }

    // The password age policy is not used at the moment
    rpc ResetPasswordAgePolicyToDefault(ResetPasswordAgePolicyToDefaultRequest) returns (ResetPasswordAgePolicyToDefaultResponse) {
        option (google.api.http) = {
            delete: "/policies/password/age"
        };

        option (zitadel.v1.auth_option) = {
            permission: "policy.delete"
        };

        option (grpc.gateway.protoc_gen_openapiv2.options.openapiv2_operation) = {
            tags: "Settings";
            tags: "Password Settings";
            summary: "Reset Password Age Settings to Default";
            description: "Not implemented";
            parameters: {
                headers: {
                    name: "x-zitadel-orgid";
                    description: "The default is always the organization of the requesting user. If you like to get/set a result of another organization include the header. Make sure the user has permission to access the requested data.";
                    type: STRING,
                    required: false;
                };
            };
        };
    }

    rpc GetLockoutPolicy(GetLockoutPolicyRequest) returns (GetLockoutPolicyResponse) {
        option (google.api.http) = {
            get: "/policies/lockout"
        };

        option (zitadel.v1.auth_option) = {
            permission: "policy.read"
        };

        option (grpc.gateway.protoc_gen_openapiv2.options.openapiv2_operation) = {
            tags: "Settings";
            tags: "Password Settings";
            summary: "Get Password Lockout Settings";
            description: "Returns the password lockout settings configured on the organization. The settings specify when a user should be locked (e.g how many password attempts). The user has to be unlocked by an administrator afterward."
            parameters: {
                headers: {
                    name: "x-zitadel-orgid";
                    description: "The default is always the organization of the requesting user. If you like to get/set a result of another organization include the header. Make sure the user has permission to access the requested data.";
                    type: STRING,
                    required: false;
                };
            };
        };
    }

    rpc GetDefaultLockoutPolicy(GetDefaultLockoutPolicyRequest) returns (GetDefaultLockoutPolicyResponse) {
        option (google.api.http) = {
            get: "/policies/default/lockout"
        };

        option (zitadel.v1.auth_option) = {
            permission: "policy.read"
        };

        option (grpc.gateway.protoc_gen_openapiv2.options.openapiv2_operation) = {
            tags: "Settings";
            tags: "Password Settings";
            summary: "Get Default Password Lockout Settings";
            description: "Returns the default password lockout settings configured on the instance. The settings specify when a user should be locked (e.g how many password attempts). The user has to be unlocked by an administrator afterward."
            parameters: {
                headers: {
                    name: "x-zitadel-orgid";
                    description: "The default is always the organization of the requesting user. If you like to get/set a result of another organization include the header. Make sure the user has permission to access the requested data.";
                    type: STRING,
                    required: false;
                };
            };
        };
    }

    rpc AddCustomLockoutPolicy(AddCustomLockoutPolicyRequest) returns (AddCustomLockoutPolicyResponse) {
        option (google.api.http) = {
            post: "/policies/lockout"
            body: "*"
        };

        option (zitadel.v1.auth_option) = {
            permission: "policy.write"
        };

        option (grpc.gateway.protoc_gen_openapiv2.options.openapiv2_operation) = {
            tags: "Settings";
            tags: "Password Settings";
            summary: "Add Password Lockout Settings";
            description: "Add new password lockout settings on the organization level. This will overwrite the settings set on the instance for this organization. The settings specify when a user should be locked (e.g how many password attempts). The user has to be unlocked by an administrator afterward."
            parameters: {
                headers: {
                    name: "x-zitadel-orgid";
                    description: "The default is always the organization of the requesting user. If you like to get/set a result of another organization include the header. Make sure the user has permission to access the requested data.";
                    type: STRING,
                    required: false;
                };
            };
        };
    }

    rpc UpdateCustomLockoutPolicy(UpdateCustomLockoutPolicyRequest) returns (UpdateCustomLockoutPolicyResponse) {
        option (google.api.http) = {
            put: "/policies/lockout"
            body: "*"
        };

        option (zitadel.v1.auth_option) = {
            permission: "policy.write"
        };

        option (grpc.gateway.protoc_gen_openapiv2.options.openapiv2_operation) = {
            tags: "Settings";
            tags: "Password Settings";
            summary: "Update Password Lockout Settings";
            description: "Update the password lockout settings configured on the organization. The settings specify when a user should be locked (e.g how many password attempts). The user has to be unlocked by an administrator afterward."
            parameters: {
                headers: {
                    name: "x-zitadel-orgid";
                    description: "The default is always the organization of the requesting user. If you like to get/set a result of another organization include the header. Make sure the user has permission to access the requested data.";
                    type: STRING,
                    required: false;
                };
            };
        };
    }

    rpc ResetLockoutPolicyToDefault(ResetLockoutPolicyToDefaultRequest) returns (ResetLockoutPolicyToDefaultResponse) {
        option (google.api.http) = {
            delete: "/policies/lockout"
        };

        option (zitadel.v1.auth_option) = {
            permission: "policy.delete"
        };

        option (grpc.gateway.protoc_gen_openapiv2.options.openapiv2_operation) = {
            tags: "Settings";
            tags: "Password Settings";
            summary: "Reset Password Lockout Settings to Default";
            description: "Remove the password lockout settings from the organization. The settings configured on the instance will trigger afterward for this organization. The settings specify when a user should be locked (e.g how many password attempts). The user has to be unlocked by an administrator afterward."
            parameters: {
                headers: {
                    name: "x-zitadel-orgid";
                    description: "The default is always the organization of the requesting user. If you like to get/set a result of another organization include the header. Make sure the user has permission to access the requested data.";
                    type: STRING,
                    required: false;
                };
            };
        };
    }

    rpc GetPrivacyPolicy(GetPrivacyPolicyRequest) returns (GetPrivacyPolicyResponse) {
        option (google.api.http) = {
            get: "/policies/privacy"
        };

        option (zitadel.v1.auth_option) = {
            permission: "policy.read"
        };

        option (grpc.gateway.protoc_gen_openapiv2.options.openapiv2_operation) = {
            tags: "Settings";
            tags: "Privacy Settings";
            summary: "Get Privacy Settings";
            description: "Returns the privacy settings configured on the organization. To be able to trigger the correct policy make sure to identify which organization should be requested on the login/register (organization scope). The settings specify the terms and services, privacy policy, etc. A registering user has to accept the configured settings."
            parameters: {
                headers: {
                    name: "x-zitadel-orgid";
                    description: "The default is always the organization of the requesting user. If you like to get/set a result of another organization include the header. Make sure the user has permission to access the requested data.";
                    type: STRING,
                    required: false;
                };
            };
        };
    }

    rpc GetDefaultPrivacyPolicy(GetDefaultPrivacyPolicyRequest) returns (GetDefaultPrivacyPolicyResponse) {
        option (google.api.http) = {
            get: "/policies/default/privacy"
        };

        option (zitadel.v1.auth_option) = {
            permission: "policy.read"
        };

        option (grpc.gateway.protoc_gen_openapiv2.options.openapiv2_operation) = {
            tags: "Settings";
            tags: "Privacy Settings";
            summary: "Get Default Privacy Settings";
            description: "Returns the default privacy settings configured on the instance. The settings specify the terms and services, privacy policy, etc. A registering user has to accept the configured settings."
            parameters: {
                headers: {
                    name: "x-zitadel-orgid";
                    description: "The default is always the organization of the requesting user. If you like to get/set a result of another organization include the header. Make sure the user has permission to access the requested data.";
                    type: STRING,
                    required: false;
                };
            };
        };
    }

    rpc AddCustomPrivacyPolicy(AddCustomPrivacyPolicyRequest) returns (AddCustomPrivacyPolicyResponse) {
        option (google.api.http) = {
            post: "/policies/privacy"
            body: "*"
        };

        option (zitadel.v1.auth_option) = {
            permission: "policy.write"
        };

        option (grpc.gateway.protoc_gen_openapiv2.options.openapiv2_operation) = {
            tags: "Settings";
            tags: "Privacy Settings";
            summary: "Add Privacy Settings";
            description: "Add a custom privacy policy for the organization. The configuration of the instance will be overwritten. Variable {{.Lang}} can be set to have different links based on the language. Make sure to identify which settings should be triggered by sending the organization scope. The settings specify the terms and services, privacy policy, etc. A registering user has to accept the configured settings."
            parameters: {
                headers: {
                    name: "x-zitadel-orgid";
                    description: "The default is always the organization of the requesting user. If you like to get/set a result of another organization include the header. Make sure the user has permission to access the requested data.";
                    type: STRING,
                    required: false;
                };
            };
        };
    }

    rpc UpdateCustomPrivacyPolicy(UpdateCustomPrivacyPolicyRequest) returns (UpdateCustomPrivacyPolicyResponse) {
        option (google.api.http) = {
            put: "/policies/privacy"
            body: "*"
        };

        option (zitadel.v1.auth_option) = {
            permission: "policy.write"
        };

        option (grpc.gateway.protoc_gen_openapiv2.options.openapiv2_operation) = {
            tags: "Settings";
            tags: "Privacy Settings";
            summary: "Update Privacy Settings";
            description: "Update the custom privacy policy for the organization. Variable {{.Lang}} can be set to have different links based on the language. Make sure to identify which settings should be triggered by sending the organization scope. The settings specify the terms and services, privacy policy, etc. A registering user has to accept the configured settings."
            parameters: {
                headers: {
                    name: "x-zitadel-orgid";
                    description: "The default is always the organization of the requesting user. If you like to get/set a result of another organization include the header. Make sure the user has permission to access the requested data.";
                    type: STRING,
                    required: false;
                };
            };
        };
    }

    rpc ResetPrivacyPolicyToDefault(ResetPrivacyPolicyToDefaultRequest) returns (ResetPrivacyPolicyToDefaultResponse) {
        option (google.api.http) = {
            delete: "/policies/privacy"
        };

        option (zitadel.v1.auth_option) = {
            permission: "policy.delete"
        };

        option (grpc.gateway.protoc_gen_openapiv2.options.openapiv2_operation) = {
            tags: "Settings";
            tags: "Privacy Settings";
            summary: "Reset Privacy Settings to Default";
            description: "The settings from the organization will be removed and therefore the default settings configured on the instance will be triggered. The settings specify the terms and services, privacy policy, etc. A registering user has to accept the configured settings."
            parameters: {
                headers: {
                    name: "x-zitadel-orgid";
                    description: "The default is always the organization of the requesting user. If you like to get/set a result of another organization include the header. Make sure the user has permission to access the requested data.";
                    type: STRING,
                    required: false;
                };
            };
        };
    }

    rpc GetNotificationPolicy(GetNotificationPolicyRequest) returns (GetNotificationPolicyResponse) {
        option (google.api.http) = {
            get: "/policies/notification"
        };

        option (zitadel.v1.auth_option) = {
            permission: "policy.read"
        };

        option (grpc.gateway.protoc_gen_openapiv2.options.openapiv2_operation) = {
            tags: "Settings";
            tags: "Notification Settings";
            summary: "Get Notification Settings";
            description: "Return the notification settings configured on the organization. It overwrites the default settings configured on the instance for this organization. The settings specify if notifications should be sent to the users on specific triggers (e.g password changed)."
            parameters: {
                headers: {
                    name: "x-zitadel-orgid";
                    description: "The default is always the organization of the requesting user. If you like to get/set a result of another organization include the header. Make sure the user has permission to access the requested data.";
                    type: STRING,
                    required: false;
                };
            };
        };
    }

    rpc GetDefaultNotificationPolicy(GetDefaultNotificationPolicyRequest) returns (GetDefaultNotificationPolicyResponse) {
        option (google.api.http) = {
            get: "/policies/default/notification"
        };

        option (zitadel.v1.auth_option) = {
            permission: "policy.read"
        };

        option (grpc.gateway.protoc_gen_openapiv2.options.openapiv2_operation) = {
            tags: "Settings";
            tags: "Notification Settings";
            summary: "Get Default Notification Settings";
            description: "Return the default notification settings configured on the instance. The settings specify if notifications should be sent to the users on specific triggers (e.g password changed)."
            parameters: {
                headers: {
                    name: "x-zitadel-orgid";
                    description: "The default is always the organization of the requesting user. If you like to get/set a result of another organization include the header. Make sure the user has permission to access the requested data.";
                    type: STRING,
                    required: false;
                };
            };
        };
    }

    rpc AddCustomNotificationPolicy(AddCustomNotificationPolicyRequest) returns (AddCustomNotificationPolicyResponse) {
        option (google.api.http) = {
            post: "/policies/notification"
            body: "*"
        };

        option (zitadel.v1.auth_option) = {
            permission: "policy.write"
        };

        option (grpc.gateway.protoc_gen_openapiv2.options.openapiv2_operation) = {
            tags: "Settings";
            tags: "Notification Settings";
            summary: "Add Notification Settings";
            description: "Create notification settings for the organization and therefore overwrite the default settings for this organization. The settings specify if notifications should be sent to the users on specific triggers (e.g password changed)."
            parameters: {
                headers: {
                    name: "x-zitadel-orgid";
                    description: "The default is always the organization of the requesting user. If you like to get/set a result of another organization include the header. Make sure the user has permission to access the requested data.";
                    type: STRING,
                    required: false;
                };
            };
        };
    }

    rpc UpdateCustomNotificationPolicy(UpdateCustomNotificationPolicyRequest) returns (UpdateCustomNotificationPolicyResponse) {
        option (google.api.http) = {
            put: "/policies/notification"
            body: "*"
        };

        option (zitadel.v1.auth_option) = {
            permission: "policy.write"
        };

        option (grpc.gateway.protoc_gen_openapiv2.options.openapiv2_operation) = {
            tags: "Settings";
            tags: "Notification Settings";
            summary: "Update Notification Settings";
            description: "Update notification settings configured for the organization. The settings specify if notifications should be sent to the users on specific triggers (e.g password changed)."
            parameters: {
                headers: {
                    name: "x-zitadel-orgid";
                    description: "The default is always the organization of the requesting user. If you like to get/set a result of another organization include the header. Make sure the user has permission to access the requested data.";
                    type: STRING,
                    required: false;
                };
            };
        };
    }

    rpc ResetNotificationPolicyToDefault(ResetNotificationPolicyToDefaultRequest) returns (ResetNotificationPolicyToDefaultResponse) {
        option (google.api.http) = {
            delete: "/policies/notification"
        };

        option (zitadel.v1.auth_option) = {
            permission: "policy.delete"
        };

        option (grpc.gateway.protoc_gen_openapiv2.options.openapiv2_operation) = {
            tags: "Settings";
            tags: "Notification Settings";
            summary: "Reset Notification Settings to Default";
            description: "The settings configured will be removed from the organization. Therefore the settings from the instance will trigger for the users of this organization afterward. The settings specify if notifications should be sent to the users on specific triggers (e.g password changed)."
            parameters: {
                headers: {
                    name: "x-zitadel-orgid";
                    description: "The default is always the organization of the requesting user. If you like to get/set a result of another organization include the header. Make sure the user has permission to access the requested data.";
                    type: STRING,
                    required: false;
                };
            };
        };
    }

    rpc GetLabelPolicy(GetLabelPolicyRequest) returns (GetLabelPolicyResponse) {
        option (google.api.http) = {
            get: "/policies/label"
        };

        option (zitadel.v1.auth_option) = {
            permission: "policy.read"
        };

        option (grpc.gateway.protoc_gen_openapiv2.options.openapiv2_operation) = {
            tags: "Settings";
            tags: "Branding";
            summary: "Get Private Labeling/Branding Settings";
            description: "Returns the currently active private labeling/branding configured on the organization. The settings will trigger if the organization has been identified (organization scope, user). Define what colors, fonts, and logo should be used for the Login/Register UI, E-Mails and Console."
            parameters: {
                headers: {
                    name: "x-zitadel-orgid";
                    description: "The default is always the organization of the requesting user. If you like to get/set a result of another organization include the header. Make sure the user has permission to access the requested data.";
                    type: STRING,
                    required: false;
                };
            };
        };
    }

    rpc GetPreviewLabelPolicy(GetPreviewLabelPolicyRequest) returns (GetPreviewLabelPolicyResponse) {
        option (google.api.http) = {
            get: "/policies/label/_preview"
        };

        option (zitadel.v1.auth_option) = {
            permission: "policy.read"
        };

        option (grpc.gateway.protoc_gen_openapiv2.options.openapiv2_operation) = {
            tags: "Settings";
            tags: "Branding";
            summary: "Get Preview Private Labeling/Branding Settings";
            description: "Returns the preview private labeling/branding configured on the organization. The preview is used to show you how it will look like, and not activate it directly for your users. In the future, it should be possible to send a preview mail and have a look at the preview login. The settings will trigger if the organization has been identified (organization scope, user). Define what colors, fonts, and logo should be used for the Login/Register UI, E-Mails and Console."
            parameters: {
                headers: {
                    name: "x-zitadel-orgid";
                    description: "The default is always the organization of the requesting user. If you like to get/set a result of another organization include the header. Make sure the user has permission to access the requested data.";
                    type: STRING,
                    required: false;
                };
            };
        };
    }

    rpc GetDefaultLabelPolicy(GetDefaultLabelPolicyRequest) returns (GetDefaultLabelPolicyResponse) {
        option (google.api.http) = {
            get: "/policies/default/label"
        };

        option (zitadel.v1.auth_option) = {
            permission: "policy.read"
        };

        option (grpc.gateway.protoc_gen_openapiv2.options.openapiv2_operation) = {
            tags: "Settings";
            tags: "Branding";
            summary: "Get Default Private Labeling/Branding Settings";
            description: "Returns the default private labeling/branding configured on the instance. Defines what colors, fonts, and logo should be used for the Login/Register UI, E-Mails and Console."
            parameters: {
                headers: {
                    name: "x-zitadel-orgid";
                    description: "The default is always the organization of the requesting user. If you like to get/set a result of another organization include the header. Make sure the user has permission to access the requested data.";
                    type: STRING,
                    required: false;
                };
            };
        };
    }

    rpc AddCustomLabelPolicy(AddCustomLabelPolicyRequest) returns (AddCustomLabelPolicyResponse) {
        option (google.api.http) = {
            post: "/policies/label"
            body: "*"
        };

        option (zitadel.v1.auth_option) = {
            permission: "policy.write"
        };

        option (grpc.gateway.protoc_gen_openapiv2.options.openapiv2_operation) = {
            tags: "Settings";
            tags: "Branding";
            summary: "Create Labeling/Branding Settings";
            description: "Create the private labeling/branding configured on the organization. Make sure to activate it so it will be shown to the users. The settings will trigger if the organization has been identified (organization scope, user). Define what colors, fonts, and logo should be used for the Login/Register UI, E-Mails and Console."
            parameters: {
                headers: {
                    name: "x-zitadel-orgid";
                    description: "The default is always the organization of the requesting user. If you like to get/set a result of another organization include the header. Make sure the user has permission to access the requested data.";
                    type: STRING,
                    required: false;
                };
            };
        };
    }

    rpc UpdateCustomLabelPolicy(UpdateCustomLabelPolicyRequest) returns (UpdateCustomLabelPolicyResponse) {
        option (google.api.http) = {
            put: "/policies/label"
            body: "*"
        };

        option (zitadel.v1.auth_option) = {
            permission: "policy.write"
        };

        option (grpc.gateway.protoc_gen_openapiv2.options.openapiv2_operation) = {
            tags: "Settings";
            tags: "Branding";
            summary: "Update Labeling/Branding Settings";
            description: "Update the preview private labeling/branding configured on the organization. The settings will trigger if the organization has been identified (organization scope, user). The preview is used to show you how it will look like, make sure to activate it as soon as you are happy with the configuration. Define what colors, fonts, and logo should be used for the Login/Register UI, E-Mails and Console."
            parameters: {
                headers: {
                    name: "x-zitadel-orgid";
                    description: "The default is always the organization of the requesting user. If you like to get/set a result of another organization include the header. Make sure the user has permission to access the requested data.";
                    type: STRING,
                    required: false;
                };
            };
        };
    }

    rpc ActivateCustomLabelPolicy(ActivateCustomLabelPolicyRequest) returns (ActivateCustomLabelPolicyResponse) {
        option (google.api.http) = {
            post: "/policies/label/_activate"
            body: "*"

        };

        option (zitadel.v1.auth_option) = {
            permission: "policy.write"
        };

        option (grpc.gateway.protoc_gen_openapiv2.options.openapiv2_operation) = {
            tags: "Settings";
            tags: "Branding";
            summary: "Activate Labeling/Branding Settings";
            description: "Activates the preview private labeling/branding configured on the organization. It will be shown to the users afterward. The settings will trigger if the organization has been identified (organization scope, user). Defines what colors, fonts, and logo should be used for the Login/Register UI, E-Mails and Console."
            parameters: {
                headers: {
                    name: "x-zitadel-orgid";
                    description: "The default is always the organization of the requesting user. If you like to get/set a result of another organization include the header. Make sure the user has permission to access the requested data.";
                    type: STRING,
                    required: false;
                };
            };
        };
    }

    rpc RemoveCustomLabelPolicyLogo(RemoveCustomLabelPolicyLogoRequest) returns (RemoveCustomLabelPolicyLogoResponse) {
        option (google.api.http) = {
            delete: "/policies/label/logo"
        };

        option (zitadel.v1.auth_option) = {
            permission: "policy.write"
        };

        option (grpc.gateway.protoc_gen_openapiv2.options.openapiv2_operation) = {
            tags: "Settings";
            tags: "Branding";
            summary: "Remove Logo Light";
            description: "Removes the logo of the light theme from the configured label policy/branding of the organization. It will only be shown on the preview. Make sure to activate your changes afterward."
            parameters: {
                headers: {
                    name: "x-zitadel-orgid";
                    description: "The default is always the organization of the requesting user. If you like to get/set a result of another organization include the header. Make sure the user has permission to access the requested data.";
                    type: STRING,
                    required: false;
                };
            };
        };
    }

    rpc RemoveCustomLabelPolicyLogoDark(RemoveCustomLabelPolicyLogoDarkRequest) returns (RemoveCustomLabelPolicyLogoDarkResponse) {
        option (google.api.http) = {
            delete: "/policies/label/logo_dark"
        };

        option (zitadel.v1.auth_option) = {
            permission: "policy.write"
        };

        option (grpc.gateway.protoc_gen_openapiv2.options.openapiv2_operation) = {
            tags: "Settings";
            tags: "Branding";
            summary: "Remove Logo Dark";
            description: "Removes the logo of the dark theme from the configured label policy/branding of the organization. It will only be shown on the preview. Make sure to activate your changes afterward."
            parameters: {
                headers: {
                    name: "x-zitadel-orgid";
                    description: "The default is always the organization of the requesting user. If you like to get/set a result of another organization include the header. Make sure the user has permission to access the requested data.";
                    type: STRING,
                    required: false;
                };
            };
        };
    }

    rpc RemoveCustomLabelPolicyIcon(RemoveCustomLabelPolicyIconRequest) returns (RemoveCustomLabelPolicyIconResponse) {
        option (google.api.http) = {
            delete: "/policies/label/icon"
        };

        option (zitadel.v1.auth_option) = {
            permission: "policy.write"
        };

        option (grpc.gateway.protoc_gen_openapiv2.options.openapiv2_operation) = {
            tags: "Settings";
            tags: "Branding";
            summary: "Remove Icon Light";
            description: "Removes the icon of the light theme from the configured label policy/branding of the organization. It will only be shown on the preview. Make sure to activate your changes afterward."
            parameters: {
                headers: {
                    name: "x-zitadel-orgid";
                    description: "The default is always the organization of the requesting user. If you like to get/set a result of another organization include the header. Make sure the user has permission to access the requested data.";
                    type: STRING,
                    required: false;
                };
            };
        };
    }

    rpc RemoveCustomLabelPolicyIconDark(RemoveCustomLabelPolicyIconDarkRequest) returns (RemoveCustomLabelPolicyIconDarkResponse) {
        option (google.api.http) = {
            delete: "/policies/label/icon_dark"
        };

        option (zitadel.v1.auth_option) = {
            permission: "policy.write"
        };

        option (grpc.gateway.protoc_gen_openapiv2.options.openapiv2_operation) = {
            tags: "Settings";
            tags: "Branding";
            summary: "Remove Icon Dark";
            description: "Removes the icon of the dark theme from the configured label policy/branding of the organization. It will only be shown on the preview. Make sure to activate your changes afterward."
            parameters: {
                headers: {
                    name: "x-zitadel-orgid";
                    description: "The default is always the organization of the requesting user. If you like to get/set a result of another organization include the header. Make sure the user has permission to access the requested data.";
                    type: STRING,
                    required: false;
                };
            };
        };
    }

    rpc RemoveCustomLabelPolicyFont(RemoveCustomLabelPolicyFontRequest) returns (RemoveCustomLabelPolicyFontResponse) {
        option (google.api.http) = {
            delete: "/policies/label/font"
        };

        option (zitadel.v1.auth_option) = {
            permission: "policy.write"
        };

        option (grpc.gateway.protoc_gen_openapiv2.options.openapiv2_operation) = {
            tags: "Settings";
            tags: "Branding";
            summary: "Remove Font";
            description: "Removes the font from the configured label policy/branding of the organization. It will only be shown on the preview. Make sure to activate your changes afterward."
            parameters: {
                headers: {
                    name: "x-zitadel-orgid";
                    description: "The default is always the organization of the requesting user. If you like to get/set a result of another organization include the header. Make sure the user has permission to access the requested data.";
                    type: STRING,
                    required: false;
                };
            };
        };
    }

    rpc ResetLabelPolicyToDefault(ResetLabelPolicyToDefaultRequest) returns (ResetLabelPolicyToDefaultResponse) {
        option (google.api.http) = {
            delete: "/policies/label"
        };

        option (zitadel.v1.auth_option) = {
            permission: "policy.delete"
        };

        option (grpc.gateway.protoc_gen_openapiv2.options.openapiv2_operation) = {
            tags: "Settings";
            tags: "Branding";
            summary: "Reset Labeling/Branding Settings";
            description: "Removes the label policy/branding of the organization and therefore the default settings from the instance will be shown to the users."
            parameters: {
                headers: {
                    name: "x-zitadel-orgid";
                    description: "The default is always the organization of the requesting user. If you like to get/set a result of another organization include the header. Make sure the user has permission to access the requested data.";
                    type: STRING,
                    required: false;
                };
            };
        };
    }

    rpc GetCustomInitMessageText(GetCustomInitMessageTextRequest) returns (GetCustomInitMessageTextResponse) {
        option (google.api.http) = {
            get: "/text/message/init/{language}";
        };

        option (zitadel.v1.auth_option) = {
            permission: "policy.read";
        };

        option (grpc.gateway.protoc_gen_openapiv2.options.openapiv2_operation) = {
            tags: "Message Texts";
            summary: "Get Custom Init Message Text";
            description: "Get the custom text of the initialize-user message/email that is set on the organization. The email is sent when a user is created and has either no password or a non-verified email address."
            parameters: {
                headers: {
                    name: "x-zitadel-orgid";
                    description: "The default is always the organization of the requesting user. If you like to get/set a result of another organization include the header. Make sure the user has permission to access the requested data.";
                    type: STRING,
                    required: false;
                };
            };
        };
    }

    rpc GetDefaultInitMessageText(GetDefaultInitMessageTextRequest) returns (GetDefaultInitMessageTextResponse) {
        option (google.api.http) = {
            get: "/text/default/message/init/{language}";
        };

        option (zitadel.v1.auth_option) = {
            permission: "policy.read";
        };

        option (grpc.gateway.protoc_gen_openapiv2.options.openapiv2_operation) = {
            tags: "Message Texts";
            summary: "Get Default Init Message Text";
            description: "Get the default text of the initialize-user message/email that is set either on the instance or in the filesystem of ZITADEL. The email is sent when a user is created and has either no password or a non-verified email address."
            parameters: {
                headers: {
                    name: "x-zitadel-orgid";
                    description: "The default is always the organization of the requesting user. If you like to get/set a result of another organization include the header. Make sure the user has permission to access the requested data.";
                    type: STRING,
                    required: false;
                };
            };
        };
    }

    rpc SetCustomInitMessageText(SetCustomInitMessageTextRequest) returns (SetCustomInitMessageTextResponse) {
        option (google.api.http) = {
            put: "/text/message/init/{language}";
            body: "*";
        };

        option (zitadel.v1.auth_option) = {
            permission: "policy.write";
        };

        option (grpc.gateway.protoc_gen_openapiv2.options.openapiv2_operation) = {
            tags: "Message Texts";
            summary: "Set Custom Init Message Text";
            description: "Set the custom text of the initialize-user message/email the default texts will be overwritten for the organization. The email is sent when a user is created and has either no password or a non-verified email address. The Following Variables can be used: {{.Code}} {{.UserName}} {{.FirstName}} {{.LastName}} {{.NickName}} {{.DisplayName}} {{.LastEmail}} {{.VerifiedEmail}} {{.LastPhone}} {{.VerifiedPhone}} {{.PreferredLoginName}} {{.LoginNames}} {{.ChangeDate}} {{.CreationDate}}"
            parameters: {
                headers: {
                    name: "x-zitadel-orgid";
                    description: "The default is always the organization of the requesting user. If you like to get/set a result of another organization include the header. Make sure the user has permission to access the requested data.";
                    type: STRING,
                    required: false;
                };
            };
        };
    }

    rpc ResetCustomInitMessageTextToDefault(ResetCustomInitMessageTextToDefaultRequest) returns (ResetCustomInitMessageTextToDefaultResponse) {
        option (google.api.http) = {
            delete: "/text/message/init/{language}"
        };

        option (zitadel.v1.auth_option) = {
            permission: "policy.delete"
        };

        option (grpc.gateway.protoc_gen_openapiv2.options.openapiv2_operation) = {
            tags: "Message Texts";
            summary: "Reset Custom Init Message Text to Default";
            description: "Removes the custom text of the initialize-user message/email that is overwritten on the organization and triggers the default text instead."
            parameters: {
                headers: {
                    name: "x-zitadel-orgid";
                    description: "The default is always the organization of the requesting user. If you like to get/set a result of another organization include the header. Make sure the user has permission to access the requested data.";
                    type: STRING,
                    required: false;
                };
            };
        };
    }

    rpc GetCustomPasswordResetMessageText(GetCustomPasswordResetMessageTextRequest) returns (GetCustomPasswordResetMessageTextResponse) {
        option (google.api.http) = {
            get: "/text/message/passwordreset/{language}";
        };

        option (zitadel.v1.auth_option) = {
            permission: "policy.read";
        };

        option (grpc.gateway.protoc_gen_openapiv2.options.openapiv2_operation) = {
            tags: "Message Texts";
            summary: "Get Custom Password Reset Message Text";
            description: "Get the custom text of the password reset message/email that is set on the organization. The email is sent when a user triggers the password forgot-request."
            parameters: {
                headers: {
                    name: "x-zitadel-orgid";
                    description: "The default is always the organization of the requesting user. If you like to get/set a result of another organization include the header. Make sure the user has permission to access the requested data.";
                    type: STRING,
                    required: false;
                };
            };
        };
    }

    rpc GetDefaultPasswordResetMessageText(GetDefaultPasswordResetMessageTextRequest) returns (GetDefaultPasswordResetMessageTextResponse) {
        option (google.api.http) = {
            get: "/text/default/message/passwordreset/{language}";
        };

        option (zitadel.v1.auth_option) = {
            permission: "policy.read";
        };

        option (grpc.gateway.protoc_gen_openapiv2.options.openapiv2_operation) = {
            tags: "Message Texts";
            summary: "Get Default Password Reset Message Text";
            description: "Get the default text of the password reset message/email that is set on the instance or in the files of ZITADEL. The email is sent when a user triggers the password forgot-request."
            parameters: {
                headers: {
                    name: "x-zitadel-orgid";
                    description: "The default is always the organization of the requesting user. If you like to get/set a result of another organization include the header. Make sure the user has permission to access the requested data.";
                    type: STRING,
                    required: false;
                };
            };
        };
    }

    rpc SetCustomPasswordResetMessageText(SetCustomPasswordResetMessageTextRequest) returns (SetCustomPasswordResetMessageTextResponse) {
        option (google.api.http) = {
            put: "/text/message/passwordreset/{language}";
            body: "*";
        };

        option (zitadel.v1.auth_option) = {
            permission: "policy.write";
        };

        option (grpc.gateway.protoc_gen_openapiv2.options.openapiv2_operation) = {
            tags: "Message Texts";
            summary: "Set Custom Password Reset Message Text";
            description: "Set the custom text of the password reset user message/email for the organization. The email is sent when a user triggers the password forgot-request. The Following Variables can be used: {{.Code}} {{.UserName}} {{.FirstName}} {{.LastName}} {{.NickName}} {{.DisplayName}} {{.LastEmail}} {{.VerifiedEmail}} {{.LastPhone}} {{.VerifiedPhone}} {{.PreferredLoginName}} {{.LoginNames}} {{.ChangeDate}} {{.CreationDate}}"
            parameters: {
                headers: {
                    name: "x-zitadel-orgid";
                    description: "The default is always the organization of the requesting user. If you like to get/set a result of another organization include the header. Make sure the user has permission to access the requested data.";
                    type: STRING,
                    required: false;
                };
            };
        };
    }

    rpc ResetCustomPasswordResetMessageTextToDefault(ResetCustomPasswordResetMessageTextToDefaultRequest) returns (ResetCustomPasswordResetMessageTextToDefaultResponse) {
        option (google.api.http) = {
            delete: "/text/message/verifyemail/{language}"
        };

        option (zitadel.v1.auth_option) = {
            permission: "policy.delete"
        };

        option (grpc.gateway.protoc_gen_openapiv2.options.openapiv2_operation) = {
            tags: "Message Texts";
            summary: "Reset Custom Password Reset Message Text to Default";
            description: "Removes the custom text of the password reset user message/email and the default will trigger afterward."
            parameters: {
                headers: {
                    name: "x-zitadel-orgid";
                    description: "The default is always the organization of the requesting user. If you like to get/set a result of another organization include the header. Make sure the user has permission to access the requested data.";
                    type: STRING,
                    required: false;
                };
            };
        };
    }

    rpc GetCustomVerifyEmailMessageText(GetCustomVerifyEmailMessageTextRequest) returns (GetCustomVerifyEmailMessageTextResponse) {
        option (google.api.http) = {
            get: "/text/message/verifyemail/{language}";
        };

        option (zitadel.v1.auth_option) = {
            permission: "policy.read";
        };

        option (grpc.gateway.protoc_gen_openapiv2.options.openapiv2_operation) = {
            tags: "Message Texts";
            summary: "Get Custom Verify Email Message Text";
            description: "Get the custom text of the verify-email message/email that is set on the organization. The email is sent when a user adds a new non-verified email address."
            parameters: {
                headers: {
                    name: "x-zitadel-orgid";
                    description: "The default is always the organization of the requesting user. If you like to get/set a result of another organization include the header. Make sure the user has permission to access the requested data.";
                    type: STRING,
                    required: false;
                };
            };
        };
    }

    rpc GetDefaultVerifyEmailMessageText(GetDefaultVerifyEmailMessageTextRequest) returns (GetDefaultVerifyEmailMessageTextResponse) {
        option (google.api.http) = {
            get: "/text/default/message/verifyemail/{language}";
        };

        option (zitadel.v1.auth_option) = {
            permission: "policy.read";
        };

        option (grpc.gateway.protoc_gen_openapiv2.options.openapiv2_operation) = {
            tags: "Message Texts";
            summary: "Get Default Verify Email Message Text";
            description: "Get the default text of the verify-email message/email that is set on the instance or as translation files in ZITADEL itself. The email is sent when a user adds a new non-verified email address."
            parameters: {
                headers: {
                    name: "x-zitadel-orgid";
                    description: "The default is always the organization of the requesting user. If you like to get/set a result of another organization include the header. Make sure the user has permission to access the requested data.";
                    type: STRING,
                    required: false;
                };
            };
        };
    }

    rpc SetCustomVerifyEmailMessageText(SetCustomVerifyEmailMessageTextRequest) returns (SetCustomVerifyEmailMessageTextResponse) {
        option (google.api.http) = {
            put: "/text/message/verifyemail/{language}";
            body: "*";
        };

        option (zitadel.v1.auth_option) = {
            permission: "policy.write";
        };

        option (grpc.gateway.protoc_gen_openapiv2.options.openapiv2_operation) = {
            tags: "Message Texts";
            summary: "Set Default Verify Email Message Text";
            description: "Set the custom text of the verify-email user message/email for the organization. The email is sent when a user adds a new nonverified email address. The Following Variables can be used: {{.Code}} {{.UserName}} {{.FirstName}} {{.LastName}} {{.NickName}} {{.DisplayName}} {{.LastEmail}} {{.VerifiedEmail}} {{.LastPhone}} {{.VerifiedPhone}} {{.PreferredLoginName}} {{.LoginNames}} {{.ChangeDate}} {{.CreationDate}}"
            parameters: {
                headers: {
                    name: "x-zitadel-orgid";
                    description: "The default is always the organization of the requesting user. If you like to get/set a result of another organization include the header. Make sure the user has permission to access the requested data.";
                    type: STRING,
                    required: false;
                };
            };
        };
    }

    rpc ResetCustomVerifyEmailMessageTextToDefault(ResetCustomVerifyEmailMessageTextToDefaultRequest) returns (ResetCustomVerifyEmailMessageTextToDefaultResponse) {
        option (google.api.http) = {
            delete: "/text/message/verifyemail/{language}"
        };

        option (zitadel.v1.auth_option) = {
            permission: "policy.delete"
        };

        option (grpc.gateway.protoc_gen_openapiv2.options.openapiv2_operation) = {
            tags: "Message Texts";
            summary: "Reset Custom Verify Email Message Text to Default";
            description: "Removes the custom text of the email verify message/email and therefore the default settings will trigger afterward."
            parameters: {
                headers: {
                    name: "x-zitadel-orgid";
                    description: "The default is always the organization of the requesting user. If you like to get/set a result of another organization include the header. Make sure the user has permission to access the requested data.";
                    type: STRING,
                    required: false;
                };
            };
        };
    }

    rpc GetCustomVerifyPhoneMessageText(GetCustomVerifyPhoneMessageTextRequest) returns (GetCustomVerifyPhoneMessageTextResponse) {
        option (google.api.http) = {
            get: "/text/message/verifyphone/{language}";
        };

        option (zitadel.v1.auth_option) = {
            permission: "policy.read";
        };

        option (grpc.gateway.protoc_gen_openapiv2.options.openapiv2_operation) = {
            tags: "Message Texts";
            summary: "Get Custom Verify Phone Message Text";
            description: "Get the custom text of the verify-phone message that is set on the organization. The message is sent when a user adds a new non-verified phone number and a notification provider is configured."
            parameters: {
                headers: {
                    name: "x-zitadel-orgid";
                    description: "The default is always the organization of the requesting user. If you like to get/set a result of another organization include the header. Make sure the user has permission to access the requested data.";
                    type: STRING,
                    required: false;
                };
            };
        };
    }

    rpc GetDefaultVerifyPhoneMessageText(GetDefaultVerifyPhoneMessageTextRequest) returns (GetDefaultVerifyPhoneMessageTextResponse) {
        option (google.api.http) = {
            get: "/text/default/message/verifyphone/{language}";
        };

        option (zitadel.v1.auth_option) = {
            permission: "policy.read";
        };

        option (grpc.gateway.protoc_gen_openapiv2.options.openapiv2_operation) = {
            tags: "Message Texts";
            summary: "Get Default Verify Phone Message Text";
            description: "Get the default text of the verify-phone message that is set on the instance or as translation files in ZITADEL itself. The message is sent when a user adds a new non-verified phone number and a notification provider is configured."
            parameters: {
                headers: {
                    name: "x-zitadel-orgid";
                    description: "The default is always the organization of the requesting user. If you like to get/set a result of another organization include the header. Make sure the user has permission to access the requested data.";
                    type: STRING,
                    required: false;
                };
            };
        };
    }

    rpc SetCustomVerifyPhoneMessageText(SetCustomVerifyPhoneMessageTextRequest) returns (SetCustomVerifyPhoneMessageTextResponse) {
        option (google.api.http) = {
            put: "/text/message/verifyphone/{language}";
            body: "*";
        };

        option (zitadel.v1.auth_option) = {
            permission: "policy.write";
        };

        option (grpc.gateway.protoc_gen_openapiv2.options.openapiv2_operation) = {
            tags: "Message Texts";
            summary: "Set Custom Verify Phone Reset Message Text";
            description: "Set the custom text of the verify-phone message for the organization. The message is sent when a user adds a new non-verified phone number and a notification provider is configured. The Following Variables can be used: {{.Code}} {{.UserName}} {{.FirstName}} {{.LastName}} {{.NickName}} {{.DisplayName}} {{.LastEmail}} {{.VerifiedEmail}} {{.LastPhone}} {{.VerifiedPhone}} {{.PreferredLoginName}} {{.LoginNames}} {{.ChangeDate}} {{.CreationDate}}"
            parameters: {
                headers: {
                    name: "x-zitadel-orgid";
                    description: "The default is always the organization of the requesting user. If you like to get/set a result of another organization include the header. Make sure the user has permission to access the requested data.";
                    type: STRING,
                    required: false;
                };
            };
        };
    }

    rpc ResetCustomVerifyPhoneMessageTextToDefault(ResetCustomVerifyPhoneMessageTextToDefaultRequest) returns (ResetCustomVerifyPhoneMessageTextToDefaultResponse) {
        option (google.api.http) = {
            delete: "/text/message/verifyphone/{language}"
        };

        option (zitadel.v1.auth_option) = {
            permission: "policy.delete"
        };

        option (grpc.gateway.protoc_gen_openapiv2.options.openapiv2_operation) = {
            tags: "Message Texts";
            summary: "Reset Custom Verify Phone Message Text to Default";
            description: "Removes the custom text of the verify-phone message from the organization and therefore the default texts will trigger for the users afterward."
            parameters: {
                headers: {
                    name: "x-zitadel-orgid";
                    description: "The default is always the organization of the requesting user. If you like to get/set a result of another organization include the header. Make sure the user has permission to access the requested data.";
                    type: STRING,
                    required: false;
                };
            };
        };
    }

    rpc GetCustomDomainClaimedMessageText(GetCustomDomainClaimedMessageTextRequest) returns (GetCustomDomainClaimedMessageTextResponse) {
        option (google.api.http) = {
            get: "/text/message/domainclaimed/{language}";
        };

        option (zitadel.v1.auth_option) = {
            permission: "policy.read";
        };

        option (grpc.gateway.protoc_gen_openapiv2.options.openapiv2_operation) = {
            tags: "Message Texts";
            summary: "Get Custom Domain Claimed Message Text";
            description: "Get the custom text of the domain claimed message/email that is configured on the organization. The message is sent when an organization claims a domain and a user of this domain exists in another organization."
            parameters: {
                headers: {
                    name: "x-zitadel-orgid";
                    description: "The default is always the organization of the requesting user. If you like to get/set a result of another organization include the header. Make sure the user has permission to access the requested data.";
                    type: STRING,
                    required: false;
                };
            };
        };
    }

    rpc GetDefaultDomainClaimedMessageText(GetDefaultDomainClaimedMessageTextRequest) returns (GetDefaultDomainClaimedMessageTextResponse) {
        option (google.api.http) = {
            get: "/text/default/message/domainclaimed/{language}";
        };

        option (zitadel.v1.auth_option) = {
            permission: "policy.read";
        };

        option (grpc.gateway.protoc_gen_openapiv2.options.openapiv2_operation) = {
            tags: "Message Texts";
            summary: "Get Default Domain Claimed Message Text";
            description: "Get the default text of the domain claimed message/email that is set on the instance or as translation files in ZITADEL itself. The text will be sent to the users of all organizations, that do not have a custom text configured. The message is sent when an organization claims a domain and a user of this domain exists in another organization."
            parameters: {
                headers: {
                    name: "x-zitadel-orgid";
                    description: "The default is always the organization of the requesting user. If you like to get/set a result of another organization include the header. Make sure the user has permission to access the requested data.";
                    type: STRING,
                    required: false;
                };
            };
        };
    }

    rpc SetCustomDomainClaimedMessageCustomText(SetCustomDomainClaimedMessageTextRequest) returns (SetCustomDomainClaimedMessageTextResponse) {
        option (google.api.http) = {
            put: "/text/message/domainclaimed/{language}";
            body: "*";
        };

        option (zitadel.v1.auth_option) = {
            permission: "policy.write";
        };

        option (grpc.gateway.protoc_gen_openapiv2.options.openapiv2_operation) = {
            tags: "Message Texts";
            summary: "Set Custom Domain Claimed Message Text";
            description: "Set the custom text of the domain claimed message/email for the organization. The message/email is sent when an organization claims a domain and a user of this domain exists in another organization. The Following Variables can be used: {{.Domain}} {{.TempUsername}} {{.UserName}} {{.FirstName}} {{.LastName}} {{.NickName}} {{.DisplayName}} {{.LastEmail}} {{.VerifiedEmail}} {{.LastPhone}} {{.VerifiedPhone}} {{.PreferredLoginName}} {{.LoginNames}} {{.ChangeDate}} {{.CreationDate}}"
            parameters: {
                headers: {
                    name: "x-zitadel-orgid";
                    description: "The default is always the organization of the requesting user. If you like to get/set a result of another organization include the header. Make sure the user has permission to access the requested data.";
                    type: STRING,
                    required: false;
                };
            };
        };
    }

    rpc ResetCustomDomainClaimedMessageTextToDefault(ResetCustomDomainClaimedMessageTextToDefaultRequest) returns (ResetCustomDomainClaimedMessageTextToDefaultResponse) {
        option (google.api.http) = {
            delete: "/text/message/domainclaimed/{language}"
        };

        option (zitadel.v1.auth_option) = {
            permission: "policy.delete"
        };

        option (grpc.gateway.protoc_gen_openapiv2.options.openapiv2_operation) = {
            tags: "Message Texts";
            summary: "Reset Custom Domain Claimed Message Text to Default";
            description: "Removes the custom text of the domain claimed message that is configured on the organization and triggers the text from the instance or translation files in ZITADEL."
            parameters: {
                headers: {
                    name: "x-zitadel-orgid";
                    description: "The default is always the organization of the requesting user. If you like to get/set a result of another organization include the header. Make sure the user has permission to access the requested data.";
                    type: STRING,
                    required: false;
                };
            };
        };
    }

    rpc GetCustomPasswordlessRegistrationMessageText(GetCustomPasswordlessRegistrationMessageTextRequest) returns (GetCustomPasswordlessRegistrationMessageTextResponse) {
        option (google.api.http) = {
            get: "/text/message/passwordless_registration/{language}";
        };

        option (zitadel.v1.auth_option) = {
            permission: "policy.read";
        };

        option (grpc.gateway.protoc_gen_openapiv2.options.openapiv2_operation) = {
            tags: "Message Texts";
            summary: "Get Custom Passwordless Registration Message Text";
            description: "Get the custom text of the passwordless/passkey registration message/email that is configured on the organization. The message is sent when a user requests passwordless/passkey registration as email, to be able to configure on another device."
            parameters: {
                headers: {
                    name: "x-zitadel-orgid";
                    description: "The default is always the organization of the requesting user. If you like to get/set a result of another organization include the header. Make sure the user has permission to access the requested data.";
                    type: STRING,
                    required: false;
                };
            };
        };
    }

    rpc GetDefaultPasswordlessRegistrationMessageText(GetDefaultPasswordlessRegistrationMessageTextRequest) returns (GetDefaultPasswordlessRegistrationMessageTextResponse) {
        option (google.api.http) = {
            get: "/text/default/message/passwordless_registration/{language}";
        };

        option (zitadel.v1.auth_option) = {
            permission: "policy.read";
        };

        option (grpc.gateway.protoc_gen_openapiv2.options.openapiv2_operation) = {
            tags: "Message Texts";
            summary: "Get Default Passwordless Registration Message Text";
            description: "Get the default text of the domain claimed message/email that is configured on the instance or as translation files in ZITADEL. The message is sent when a user requests passwordless/passkey registration as email, to be able to configure on another device."
            parameters: {
                headers: {
                    name: "x-zitadel-orgid";
                    description: "The default is always the organization of the requesting user. If you like to get/set a result of another organization include the header. Make sure the user has permission to access the requested data.";
                    type: STRING,
                    required: false;
                };
            };
        };
    }

    rpc SetCustomPasswordlessRegistrationMessageCustomText(SetCustomPasswordlessRegistrationMessageTextRequest) returns (SetCustomPasswordlessRegistrationMessageTextResponse) {
        option (google.api.http) = {
            put: "/text/message/passwordless_registration/{language}";
            body: "*";
        };

        option (zitadel.v1.auth_option) = {
            permission: "policy.write";
        };

        option (grpc.gateway.protoc_gen_openapiv2.options.openapiv2_operation) = {
            tags: "Message Texts";
            summary: "Set Default Passwordless Registration Message Text";
            description: "Set the custom text of the passwordless/passkey registration message/email for the organization. The message/email is sent when a user requests passwordless/passkey registration as email, to be able to configure on another device.  The Following Variables can be used: {{.UserName}} {{.FirstName}} {{.LastName}} {{.NickName}} {{.DisplayName}} {{.LastEmail}} {{.VerifiedEmail}} {{.LastPhone}} {{.VerifiedPhone}} {{.PreferredLoginName}} {{.LoginNames}} {{.ChangeDate}} {{.CreationDate}}"
            parameters: {
                headers: {
                    name: "x-zitadel-orgid";
                    description: "The default is always the organization of the requesting user. If you like to get/set a result of another organization include the header. Make sure the user has permission to access the requested data.";
                    type: STRING,
                    required: false;
                };
            };
        };
    }

    rpc ResetCustomPasswordlessRegistrationMessageTextToDefault(ResetCustomPasswordlessRegistrationMessageTextToDefaultRequest) returns (ResetCustomPasswordlessRegistrationMessageTextToDefaultResponse) {
        option (google.api.http) = {
            delete: "/text/message/passwordless_registration/{language}"
        };

        option (zitadel.v1.auth_option) = {
            permission: "policy.delete"
        };

        option (grpc.gateway.protoc_gen_openapiv2.options.openapiv2_operation) = {
            tags: "Message Texts";
            summary: "Reset Custom Passwordless Registration Message Text to Default";
            description: "Removes the custom text of the passwordless/passkey registration from the organization and therefore the default configuration from the instance or translation files will be triggered for the users."
            parameters: {
                headers: {
                    name: "x-zitadel-orgid";
                    description: "The default is always the organization of the requesting user. If you like to get/set a result of another organization include the header. Make sure the user has permission to access the requested data.";
                    type: STRING,
                    required: false;
                };
            };
        };
    }

    rpc GetCustomPasswordChangeMessageText(GetCustomPasswordChangeMessageTextRequest) returns (GetCustomPasswordChangeMessageTextResponse) {
        option (google.api.http) = {
            get: "/text/message/password_change/{language}";
        };

        option (zitadel.v1.auth_option) = {
            permission: "policy.read";
        };

        option (grpc.gateway.protoc_gen_openapiv2.options.openapiv2_operation) = {
            tags: "Message Texts";
            summary: "Get Custom Password Change Message Text";
            description: "Get the custom text of the password-changed message/email that is configured on the organization. The message is sent when the password of a user has been changed."
            parameters: {
                headers: {
                    name: "x-zitadel-orgid";
                    description: "The default is always the organization of the requesting user. If you like to get/set a result of another organization include the header. Make sure the user has permission to access the requested data.";
                    type: STRING,
                    required: false;
                };
            };
        };
    }

    rpc GetDefaultPasswordChangeMessageText(GetDefaultPasswordChangeMessageTextRequest) returns (GetDefaultPasswordChangeMessageTextResponse) {
        option (google.api.http) = {
            get: "/text/default/message/password_change/{language}";
        };

        option (zitadel.v1.auth_option) = {
            permission: "policy.read";
        };

        option (grpc.gateway.protoc_gen_openapiv2.options.openapiv2_operation) = {
            tags: "Message Texts";
            summary: "Get Default Password Change Message Text";
            description: "Get the default text of the password-changed message/email that is configured on the instance or as translation files in ZITADEL itself. The message is sent when the password of a user has been changed."
            parameters: {
                headers: {
                    name: "x-zitadel-orgid";
                    description: "The default is always the organization of the requesting user. If you like to get/set a result of another organization include the header. Make sure the user has permission to access the requested data.";
                    type: STRING,
                    required: false;
                };
            };
        };
    }

    rpc SetCustomPasswordChangeMessageCustomText(SetCustomPasswordChangeMessageTextRequest) returns (SetCustomPasswordChangeMessageTextResponse) {
        option (google.api.http) = {
            put: "/text/message/password_change/{language}";
            body: "*";
        };

        option (zitadel.v1.auth_option) = {
            permission: "policy.write";
        };

        option (grpc.gateway.protoc_gen_openapiv2.options.openapiv2_operation) = {
            tags: "Message Texts";
            summary: "Set Custom Password Changed Message Text";
            description: "Set the custom text of the password-changed message/email for the organization. The message/email is sent when the password of a user has been changed.  The Following Variables can be used: {{.UserName}} {{.FirstName}} {{.LastName}} {{.NickName}} {{.DisplayName}} {{.LastEmail}} {{.VerifiedEmail}} {{.LastPhone}} {{.VerifiedPhone}} {{.PreferredLoginName}} {{.LoginNames}} {{.ChangeDate}} {{.CreationDate}}"
            parameters: {
                headers: {
                    name: "x-zitadel-orgid";
                    description: "The default is always the organization of the requesting user. If you like to get/set a result of another organization include the header. Make sure the user has permission to access the requested data.";
                    type: STRING,
                    required: false;
                };
            };
        };
    }

    rpc ResetCustomPasswordChangeMessageTextToDefault(ResetCustomPasswordChangeMessageTextToDefaultRequest) returns (ResetCustomPasswordChangeMessageTextToDefaultResponse) {
        option (google.api.http) = {
            delete: "/text/message/password_change/{language}"
        };

        option (zitadel.v1.auth_option) = {
            permission: "policy.delete"
        };

        option (grpc.gateway.protoc_gen_openapiv2.options.openapiv2_operation) = {
            tags: "Message Texts";
            summary: "Reset Custom Password Changed Message Text to Default";
            description: "Removes the custom text of the password-changed message from the organization and therefore the default texts from the instance or translation files will be triggered for the users."
            parameters: {
                headers: {
                    name: "x-zitadel-orgid";
                    description: "The default is always the organization of the requesting user. If you like to get/set a result of another organization include the header. Make sure the user has permission to access the requested data.";
                    type: STRING,
                    required: false;
                };
            };
        };
    }

    rpc GetCustomLoginTexts(GetCustomLoginTextsRequest) returns (GetCustomLoginTextsResponse) {
        option (google.api.http) = {
            get: "/text/login/{language}";
        };

        option (zitadel.v1.auth_option) = {
            permission: "policy.read";
        };

        option (grpc.gateway.protoc_gen_openapiv2.options.openapiv2_operation) = {
            tags: "Login Texts";
            summary: "Get Custom Login Text";
            description: "Get the custom texts for the login and register UI of ZITADEL, which are configured on the organization. The text from the organization will trigger as soon as the organization is identified (organization scope or user)."
            parameters: {
                headers: {
                    name: "x-zitadel-orgid";
                    description: "The default is always the organization of the requesting user. If you like to get/set a result of another organization include the header. Make sure the user has permission to access the requested data.";
                    type: STRING,
                    required: false;
                };
            };
        };
    }

    rpc GetDefaultLoginTexts(GetDefaultLoginTextsRequest) returns (GetDefaultLoginTextsResponse) {
        option (google.api.http) = {
            get: "/text/default/login/{language}";
        };

        option (zitadel.v1.auth_option) = {
            permission: "policy.read";
        };

        option (grpc.gateway.protoc_gen_openapiv2.options.openapiv2_operation) = {
            tags: "Login Texts";
            summary: "Get Default Login Text";
            description: "Get the default texts for the login and register UI of ZITADEL, which are configured on the instance or as translation files in ZITADEL itself. The text will be shown to the users of all organizations, that do not have a custom text configured. Or if the organization context is not given."
            parameters: {
                headers: {
                    name: "x-zitadel-orgid";
                    description: "The default is always the organization of the requesting user. If you like to get/set a result of another organization include the header. Make sure the user has permission to access the requested data.";
                    type: STRING,
                    required: false;
                };
            };
        };
    }

    rpc SetCustomLoginText(SetCustomLoginTextsRequest) returns (SetCustomLoginTextsResponse) {
        option (google.api.http) = {
            put: "/text/login/{language}";
            body: "*";
        };

        option (zitadel.v1.auth_option) = {
            permission: "policy.write";
        };

        option (grpc.gateway.protoc_gen_openapiv2.options.openapiv2_operation) = {
            tags: "Login Texts";
            summary: "Set Default Login Text";
            description: "Set the custom texts for the login and register UI of ZITADEL for the organization."
            parameters: {
                headers: {
                    name: "x-zitadel-orgid";
                    description: "The default is always the organization of the requesting user. If you like to get/set a result of another organization include the header. Make sure the user has permission to access the requested data.";
                    type: STRING,
                    required: false;
                };
            };
        };
    }

    rpc ResetCustomLoginTextToDefault(ResetCustomLoginTextsToDefaultRequest) returns (ResetCustomLoginTextsToDefaultResponse) {
        option (google.api.http) = {
            delete: "/text/login/{language}"
        };

        option (zitadel.v1.auth_option) = {
            permission: "policy.delete"
        };

        option (grpc.gateway.protoc_gen_openapiv2.options.openapiv2_operation) = {
            tags: "Login Texts";
            summary: "Reset Custom Login Text to Default";
            description: "Removes the custom texts for the login and register UI from the organization and therefore the configuration of the instance or the translation files in ZITADEL itself will trigger."
            parameters: {
                headers: {
                    name: "x-zitadel-orgid";
                    description: "The default is always the organization of the requesting user. If you like to get/set a result of another organization include the header. Make sure the user has permission to access the requested data.";
                    type: STRING,
                    required: false;
                };
            };
        };
    }

    rpc GetOrgIDPByID(GetOrgIDPByIDRequest) returns (GetOrgIDPByIDResponse) {
        option (google.api.http) = {
            get: "/idps/{id}"
        };

        option (zitadel.v1.auth_option) = {
            permission: "org.idp.read"
        };

        option (grpc.gateway.protoc_gen_openapiv2.options.openapiv2_operation) = {
            tags: "Identity Providers";
            summary: "Get Identity Provider (IDP) by ID";
            description: "Returns an identity provider (social/enterprise login) by its ID e.g Google, AzureAD, etc that is configured on the organization."
            parameters: {
                headers: {
                    name: "x-zitadel-orgid";
                    description: "The default is always the organization of the requesting user. If you like to get/set a result of another organization include the header. Make sure the user has permission to access the requested data.";
                    type: STRING,
                    required: false;
                };
            };
        };
    }

    rpc ListOrgIDPs(ListOrgIDPsRequest) returns (ListOrgIDPsResponse) {
        option (google.api.http) = {
            post: "/idps/_search"
            body: "*"
        };

        option (zitadel.v1.auth_option) = {
            permission: "org.idp.read"
        };

        option (grpc.gateway.protoc_gen_openapiv2.options.openapiv2_operation) = {
            tags: "Identity Providers";
            summary: "Search Identity Providers (IDPs)";
            description: "Returns a list of identity providers (social/enterprise login) configured on the organization. e.g Google, AzureAD, etc."
            parameters: {
                headers: {
                    name: "x-zitadel-orgid";
                    description: "The default is always the organization of the requesting user. If you like to get/set a result of another organization include the header. Make sure the user has permission to access the requested data.";
                    type: STRING,
                    required: false;
                };
            };
        };
    }

    rpc AddOrgOIDCIDP(AddOrgOIDCIDPRequest) returns (AddOrgOIDCIDPResponse) {
        option (google.api.http) = {
            post: "/idps/oidc"
            body: "*"
        };

        option (zitadel.v1.auth_option) = {
            permission: "org.idp.write"
        };

        option (grpc.gateway.protoc_gen_openapiv2.options.openapiv2_operation) = {
            tags: "Identity Providers";
            summary: "Add OIDC Identity Provider (IDP)";
            description: "Create a new identity provider configuration on the organization to enable your users to log in with social/enterprise login. The provider has to be OIDC-compliant. This configuration can only be used by the organization itself."
            parameters: {
                headers: {
                    name: "x-zitadel-orgid";
                    description: "The default is always the organization of the requesting user. If you like to get/set a result of another organization include the header. Make sure the user has permission to access the requested data.";
                    type: STRING,
                    required: false;
                };
            };
        };
    }

    rpc AddOrgJWTIDP(AddOrgJWTIDPRequest) returns (AddOrgJWTIDPResponse) {
        option (google.api.http) = {
            post: "/idps/jwt"
            body: "*"
        };

        option (zitadel.v1.auth_option) = {
            permission: "org.idp.write"
        };

        option (grpc.gateway.protoc_gen_openapiv2.options.openapiv2_operation) = {
            tags: "Identity Providers";
            summary: "Add JWT Identity Provider (IDP)";
            description: "Create a new identity provider configuration on the organization to enable your users to log in with social/enterprise login. JSON Web Token Identity Provider (JWT IDP) gives you the possibility to use an (existing) JWT as a federated identity. You have to provide an endpoint where ZITADEL can get the existing JWT token."
            parameters: {
                headers: {
                    name: "x-zitadel-orgid";
                    description: "The default is always the organization of the requesting user. If you like to get/set a result of another organization include the header. Make sure the user has permission to access the requested data.";
                    type: STRING,
                    required: false;
                };
            };
        };
    }

    rpc DeactivateOrgIDP(DeactivateOrgIDPRequest) returns (DeactivateOrgIDPResponse) {
        option (google.api.http) = {
            post: "/idps/{idp_id}/_deactivate"
            body: "*"
        };

        option (zitadel.v1.auth_option) = {
            permission: "org.idp.write"
        };

        option (grpc.gateway.protoc_gen_openapiv2.options.openapiv2_operation) = {
            tags: "Identity Providers";
            summary: "Deactivate Identity Provider (IDP)";
            description: "Sets the state of the provider to inactive. It can only be called for the provider with the state active. Users will not be able to log in with the given provider afterward. It might cause troubles if it is the only authentication method of the user."
            parameters: {
                headers: {
                    name: "x-zitadel-orgid";
                    description: "The default is always the organization of the requesting user. If you like to get/set a result of another organization include the header. Make sure the user has permission to access the requested data.";
                    type: STRING,
                    required: false;
                };
            };
        };
    }

    rpc ReactivateOrgIDP(ReactivateOrgIDPRequest) returns (ReactivateOrgIDPResponse) {
        option (google.api.http) = {
            post: "/idps/{idp_id}/_reactivate"
            body: "*"
        };

        option (zitadel.v1.auth_option) = {
            permission: "org.idp.write"
        };

        option (grpc.gateway.protoc_gen_openapiv2.options.openapiv2_operation) = {
            tags: "Identity Providers";
            summary: "Reactivate Identity Provider (IDP)";
            description: "Sets the state of the provider to active. It can only be called for providers with the state inactive. Users will not be able to log in again with the given provider."
            parameters: {
                headers: {
                    name: "x-zitadel-orgid";
                    description: "The default is always the organization of the requesting user. If you like to get/set a result of another organization include the header. Make sure the user has permission to access the requested data.";
                    type: STRING,
                    required: false;
                };
            };
        };
    }

    rpc RemoveOrgIDP(RemoveOrgIDPRequest) returns (RemoveOrgIDPResponse) {
        option (google.api.http) = {
            delete: "/idps/{idp_id}"
        };

        option (zitadel.v1.auth_option) = {
            permission: "org.idp.write"
        };

        option (grpc.gateway.protoc_gen_openapiv2.options.openapiv2_operation) = {
            tags: "Identity Providers";
            summary: "Remove Identity Provider (IDP)";
            description: "Removes the identity provider permanently. All links to the given IDP on users will be deleted as well. They will not be able to log in with the provider afterward. If it is their only authentication possibility it might cause problems."
            parameters: {
                headers: {
                    name: "x-zitadel-orgid";
                    description: "The default is always the organization of the requesting user. If you like to get/set a result of another organization include the header. Make sure the user has permission to access the requested data.";
                    type: STRING,
                    required: false;
                };
            };
        };
    }

    rpc UpdateOrgIDP(UpdateOrgIDPRequest) returns (UpdateOrgIDPResponse) {
        option (google.api.http) = {
            put: "/idps/{idp_id}"
            body: "*"
        };

        option (zitadel.v1.auth_option) = {
            permission: "org.idp.write"
        };

        option (grpc.gateway.protoc_gen_openapiv2.options.openapiv2_operation) = {
            tags: "Identity Providers";
            summary: "Update Identity Provider (IDP)";
            description: "Update an existing IDP. All fields are updated. If you do not send a value in a field, it will be empty afterward."
            parameters: {
                headers: {
                    name: "x-zitadel-orgid";
                    description: "The default is always the organization of the requesting user. If you like to get/set a result of another organization include the header. Make sure the user has permission to access the requested data.";
                    type: STRING,
                    required: false;
                };
            };
        };
    }

    rpc UpdateOrgIDPOIDCConfig(UpdateOrgIDPOIDCConfigRequest) returns (UpdateOrgIDPOIDCConfigResponse) {
        option (google.api.http) = {
            put: "/idps/{idp_id}/oidc_config"
            body: "*"
        };

        option (zitadel.v1.auth_option) = {
            permission: "org.idp.write"
        };

        option (grpc.gateway.protoc_gen_openapiv2.options.openapiv2_operation) = {
            tags: "Identity Providers";
            summary: "Update OIDC Identity Provider (IDP)";
            description: "Update the OIDC-specific configuration of an identity provider. All fields will be updated. If a field has no value it will be empty afterward."
            parameters: {
                headers: {
                    name: "x-zitadel-orgid";
                    description: "The default is always the organization of the requesting user. If you like to get/set a result of another organization include the header. Make sure the user has permission to access the requested data.";
                    type: STRING,
                    required: false;
                };
            };
        };
    }

    rpc UpdateOrgIDPJWTConfig(UpdateOrgIDPJWTConfigRequest) returns (UpdateOrgIDPJWTConfigResponse) {
        option (google.api.http) = {
            put: "/idps/{idp_id}/jwt_config"
            body: "*"
        };

        option (zitadel.v1.auth_option) = {
            permission: "org.idp.write"
        };

        option (grpc.gateway.protoc_gen_openapiv2.options.openapiv2_operation) = {
            tags: "Identity Providers";
            summary: "Update JWT Identity Provider (IDP)";
            description: "Update the JWT-specific configuration of an identity provider. All fields will be updated. If a field has no value it will be empty afterward."
            parameters: {
                headers: {
                    name: "x-zitadel-orgid";
                    description: "The default is always the organization of the requesting user. If you like to get/set a result of another organization include the header. Make sure the user has permission to access the requested data.";
                    type: STRING,
                    required: false;
                };
            };
        };
    }

    // Returns all identity providers, which match the query
    // Limit should always be set, there is a default limit set by the service
    rpc ListProviders(ListProvidersRequest) returns (ListProvidersResponse) {
        option (google.api.http) = {
            post: "/idps/templates/_search"
            body: "*"
        };

        option (zitadel.v1.auth_option) = {
            permission: "org.idp.read"
        };
    }

    // Returns an identity provider of the organization
    rpc GetProviderByID(GetProviderByIDRequest) returns (GetProviderByIDResponse) {
        option (google.api.http) = {
            get: "/idps/templates/{id}"
        };

        option (zitadel.v1.auth_option) = {
            permission: "org.idp.read"
        };
    }

<<<<<<< HEAD
    // Add a new OAuth2 identity provider in the organisation
=======
    // Add a new OAuth2 identity provider in the organization
>>>>>>> ed4983d3
    rpc AddGenericOAuthProvider(AddGenericOAuthProviderRequest) returns (AddGenericOAuthProviderResponse) {
        option (google.api.http) = {
            post: "/idps/oauth"
            body: "*"
        };

        option (zitadel.v1.auth_option) = {
            permission: "org.idp.write"
        };
    }

<<<<<<< HEAD
    // Change an existing OAuth2 identity provider in the organisation
=======
    // Change an existing OAuth2 identity provider in the organization
>>>>>>> ed4983d3
    rpc UpdateGenericOAuthProvider(UpdateGenericOAuthProviderRequest) returns (UpdateGenericOAuthProviderResponse) {
        option (google.api.http) = {
            put: "/idps/oauth/{id}"
            body: "*"
        };

        option (zitadel.v1.auth_option) = {
            permission: "org.idp.write"
        };
    }

<<<<<<< HEAD
    // Add a new GitHub identity provider in the organisation
    rpc AddGitHubProvider(AddGitHubProviderRequest) returns (AddGitHubProviderResponse) {
        option (google.api.http) = {
            post: "/idps/github"
=======
    // Add a new OIDC identity provider in the organisation
    rpc AddGenericOIDCProvider(AddGenericOIDCProviderRequest) returns (AddGenericOIDCProviderResponse) {
        option (google.api.http) = {
            post: "/idps/generic_oidc"
>>>>>>> ed4983d3
            body: "*"
        };

        option (zitadel.v1.auth_option) = {
            permission: "org.idp.write"
        };
    }

<<<<<<< HEAD
    // Change an existing GitHub identity provider in the organisation
    rpc UpdateGitHubProvider(UpdateGitHubProviderRequest) returns (UpdateGitHubProviderResponse) {
        option (google.api.http) = {
            put: "/idps/github/{id}"
=======
    // Change an existing OIDC identity provider in the organisation
    rpc UpdateGenericOIDCProvider(UpdateGenericOIDCProviderRequest) returns (UpdateGenericOIDCProviderResponse) {
        option (google.api.http) = {
            put: "/idps/generic_oidc/{id}"
>>>>>>> ed4983d3
            body: "*"
        };

        option (zitadel.v1.auth_option) = {
            permission: "org.idp.write"
        };
    }

<<<<<<< HEAD
    // Add a new GitHub Enterprise Server identity provider in the organisation
    rpc AddGitHubEnterpriseServerProvider(AddGitHubEnterpriseServerProviderRequest) returns (AddGitHubEnterpriseServerProviderResponse) {
        option (google.api.http) = {
            post: "/idps/github_es"
=======
    // Add a new JWT identity provider in the organisation
    rpc AddJWTProvider(AddJWTProviderRequest) returns (AddJWTProviderResponse) {
        option (google.api.http) = {
            post: "/idps/generic_jwt"
>>>>>>> ed4983d3
            body: "*"
        };

        option (zitadel.v1.auth_option) = {
            permission: "org.idp.write"
        };
    }

<<<<<<< HEAD
    // Change an existing GitHub Enterprise Server identity provider in the organisation
    rpc UpdateGitHubEnterpriseServerProvider(UpdateGitHubEnterpriseServerProviderRequest) returns (UpdateGitHubEnterpriseServerProviderResponse) {
        option (google.api.http) = {
            put: "/idps/github_es/{id}"
=======
    // Change an existing JWT identity provider in the organisation
    rpc UpdateJWTProvider(UpdateJWTProviderRequest) returns (UpdateJWTProviderResponse) {
        option (google.api.http) = {
            put: "/idps/generic_jwt/{id}"
>>>>>>> ed4983d3
            body: "*"
        };

        option (zitadel.v1.auth_option) = {
            permission: "org.idp.write"
        };
    }

    // Add a new Google identity provider in the organisation
    rpc AddGoogleProvider(AddGoogleProviderRequest) returns (AddGoogleProviderResponse) {
        option (google.api.http) = {
            post: "/idps/google"
            body: "*"
        };

        option (zitadel.v1.auth_option) = {
            permission: "org.idp.write"
        };
    }

    // Change an existing Google identity provider in the organization
    rpc UpdateGoogleProvider(UpdateGoogleProviderRequest) returns (UpdateGoogleProviderResponse) {
        option (google.api.http) = {
            put: "/idps/google/{id}"
            body: "*"
        };

        option (zitadel.v1.auth_option) = {
            permission: "org.idp.write"
        };
    }

    // Add a new LDAP identity provider in the organization
    rpc AddLDAPProvider(AddLDAPProviderRequest) returns (AddLDAPProviderResponse) {
        option (google.api.http) = {
            post: "/idps/ldap"
            body: "*"
        };

        option (zitadel.v1.auth_option) = {
            permission: "org.idp.write"
        };
    }

    // Change an existing LDAP identity provider in the organization
    rpc UpdateLDAPProvider(UpdateLDAPProviderRequest) returns (UpdateLDAPProviderResponse) {
        option (google.api.http) = {
            put: "/idps/ldap/{id}"
            body: "*"
        };

        option (zitadel.v1.auth_option) = {
            permission: "org.idp.write"
        };
    }

    // Remove an identity provider
    // Will remove all linked providers of this configuration on the users
    rpc DeleteProvider(DeleteProviderRequest) returns (DeleteProviderResponse) {
        option (google.api.http) = {
            delete: "/idps/templates/{id}"
        };

        option (zitadel.v1.auth_option) = {
            permission: "org.idp.write"
        };
    }

    rpc ListActions(ListActionsRequest) returns (ListActionsResponse) {
        option (google.api.http) = {
            post: "/actions/_search"
            body: "*"
        };

        option (zitadel.v1.auth_option) = {
            permission: "org.action.read"
        };

        option (grpc.gateway.protoc_gen_openapiv2.options.openapiv2_operation) = {
            tags: "Actions";
            summary: "Search Actions";
            description: "Returns a list of actions matching the query. Actions are custom code written in javascript, that can be run at a specified point/flow/trigger in ZITADEL."
            parameters: {
                headers: {
                    name: "x-zitadel-orgid";
                    description: "The default is always the organization of the requesting user. If you like to get users of another organization include the header. Make sure the user has permission to access the requested data.";
                    type: STRING,
                    required: false;
                };
            };
        };
    }

    rpc GetAction(GetActionRequest) returns (GetActionResponse) {
        option (google.api.http) = {
            get: "/actions/{id}"
        };

        option (zitadel.v1.auth_option) = {
            permission: "org.action.read"
        };

        option (grpc.gateway.protoc_gen_openapiv2.options.openapiv2_operation) = {
            tags: "Actions";
            summary: "Get Action By ID";
            description: "Returns an action by id. Actions are custom code written in javascript, that can be run at a specified point/flow/trigger in ZITADEL."
            parameters: {
                headers: {
                    name: "x-zitadel-orgid";
                    description: "The default is always the organization of the requesting user. If you like to get users of another organization include the header. Make sure the user has permission to access the requested data.";
                    type: STRING,
                    required: false;
                };
            };
        };
    }

    rpc CreateAction(CreateActionRequest) returns (CreateActionResponse) {
        option (google.api.http) = {
            post: "/actions"
            body: "*"
        };

        option (zitadel.v1.auth_option) = {
            permission: "org.action.write"
        };

        option (grpc.gateway.protoc_gen_openapiv2.options.openapiv2_operation) = {
            tags: "Actions";
            summary: "Create Action";
            description: "Create a new ZITADEL action. Actions are custom code written in javascript, that can be run at a specified point/flow/trigger in ZITADEL."
            parameters: {
                headers: {
                    name: "x-zitadel-orgid";
                    description: "The default is always the organization of the requesting user. If you like to get users of another organization include the header. Make sure the user has permission to access the requested data.";
                    type: STRING,
                    required: false;
                };
            };
        };
    }

    rpc UpdateAction(UpdateActionRequest) returns (UpdateActionResponse) {
        option (google.api.http) = {
            put: "/actions/{id}"
            body: "*"
        };

        option (zitadel.v1.auth_option) = {
            permission: "org.action.write"
        };

        option (grpc.gateway.protoc_gen_openapiv2.options.openapiv2_operation) = {
            tags: "Actions";
            summary: "Update Action";
            description: "Update an existing ZITADEL action. Actions are custom code written in javascript, that can be run at a specified point/flow/trigger in ZITADEL."
            parameters: {
                headers: {
                    name: "x-zitadel-orgid";
                    description: "The default is always the organization of the requesting user. If you like to get users of another organization include the header. Make sure the user has permission to access the requested data.";
                    type: STRING,
                    required: false;
                };
            };
        };
    }

    rpc DeactivateAction(DeactivateActionRequest) returns (DeactivateActionResponse) {
        option (google.api.http) = {
            post: "/actions/{id}/_deactivate"
            body: "*"
        };

        option (zitadel.v1.auth_option) = {
            permission: "org.action.write"
        };

        option (grpc.gateway.protoc_gen_openapiv2.options.openapiv2_operation) = {
            tags: "Actions";
            summary: "Deactivate Action";
            description: "Deactivate an existing action. The action will not be executed if configured in a flow. Actions are custom code written in javascript, that can be run at a specified point/flow/trigger in ZITADEL."
            parameters: {
                headers: {
                    name: "x-zitadel-orgid";
                    description: "The default is always the organization of the requesting user. If you like to get users of another organization include the header. Make sure the user has permission to access the requested data.";
                    type: STRING,
                    required: false;
                };
            };
        };
    }

    rpc ReactivateAction(ReactivateActionRequest) returns (ReactivateActionResponse) {
        option (google.api.http) = {
            post: "/actions/{id}/_reactivate"
            body: "*"
        };

        option (zitadel.v1.auth_option) = {
            permission: "org.action.write"
        };

        option (grpc.gateway.protoc_gen_openapiv2.options.openapiv2_operation) = {
            tags: "Actions";
            summary: "Reactivate Action";
            description: "Reactivate an existing action that is deactivated. The action will be executed again if configured in a flow. Actions are custom code written in javascript, that can be run at a specified point/flow/trigger in ZITADEL."
            parameters: {
                headers: {
                    name: "x-zitadel-orgid";
                    description: "The default is always the organization of the requesting user. If you like to get users of another organization include the header. Make sure the user has permission to access the requested data.";
                    type: STRING,
                    required: false;
                };
            };
        };
    }

    rpc DeleteAction(DeleteActionRequest) returns (DeleteActionResponse) {
        option (google.api.http) = {
            delete: "/actions/{id}"
            body: "*"
        };

        option (zitadel.v1.auth_option) = {
            permission: "org.action.delete"
        };

        option (grpc.gateway.protoc_gen_openapiv2.options.openapiv2_operation) = {
            tags: "Actions";
            summary: "Delete Action";
            description: "Remove an existing action. Actions are custom code written in javascript, that can be run at a specified point/flow/trigger in ZITADEL."
            parameters: {
                headers: {
                    name: "x-zitadel-orgid";
                    description: "The default is always the organization of the requesting user. If you like to get users of another organization include the header. Make sure the user has permission to access the requested data.";
                    type: STRING,
                    required: false;
                };
            };
        };
    }

    rpc ListFlowTypes(ListFlowTypesRequest) returns (ListFlowTypesResponse) {
        option (google.api.http) = {
            post: "/flows/types/_search"
        };

        option (zitadel.v1.auth_option) = {
            permission: "org.flow.read"
        };

        option (grpc.gateway.protoc_gen_openapiv2.options.openapiv2_operation) = {
            tags: "Actions";
            summary: "Search Flow Types";
            parameters: {
                headers: {
                    name: "x-zitadel-orgid";
                    description: "The default is always the organization of the requesting user. If you like to get users of another organization include the header. Make sure the user has permission to access the requested data.";
                    type: STRING,
                    required: false;
                };
            };
        };
    }

    rpc ListFlowTriggerTypes(ListFlowTriggerTypesRequest) returns (ListFlowTriggerTypesResponse) {
        option (google.api.http) = {
            post: "/flows/{type}/triggers/_search"
        };

        option (zitadel.v1.auth_option) = {
            permission: "org.flow.read"
        };

        option (grpc.gateway.protoc_gen_openapiv2.options.openapiv2_operation) = {
            tags: "Actions";
            summary: "List Flow Trigger Types";
            parameters: {
                headers: {
                    name: "x-zitadel-orgid";
                    description: "The default is always the organization of the requesting user. If you like to get users of another organization include the header. Make sure the user has permission to access the requested data.";
                    type: STRING,
                    required: false;
                };
            };
        };
    }

    rpc GetFlow(GetFlowRequest) returns (GetFlowResponse) {
        option (google.api.http) = {
            get: "/flows/{type}"
        };

        option (zitadel.v1.auth_option) = {
            permission: "org.flow.read"
        };

        option (grpc.gateway.protoc_gen_openapiv2.options.openapiv2_operation) = {
            tags: "Actions";
            summary: "Get Flow";
            description: "Returns a flow. Flows are the links between an action and a specific point during a user interaction with ZITADEL."
            parameters: {
                headers: {
                    name: "x-zitadel-orgid";
                    description: "The default is always the organization of the requesting user. If you like to get users of another organization include the header. Make sure the user has permission to access the requested data.";
                    type: STRING,
                    required: false;
                };
            };
        };
    }

    rpc ClearFlow(ClearFlowRequest) returns (ClearFlowResponse) {
        option (google.api.http) = {
            post: "/flows/{type}/_clear"
        };

        option (zitadel.v1.auth_option) = {
            permission: "org.flow.delete"
        };

        option (grpc.gateway.protoc_gen_openapiv2.options.openapiv2_operation) = {
            tags: "Actions";
            summary: "Clear Flow";
            parameters: {
                headers: {
                    name: "x-zitadel-orgid";
                    description: "The default is always the organization of the requesting user. If you like to get users of another organization include the header. Make sure the user has permission to access the requested data.";
                    type: STRING,
                    required: false;
                };
            };
        };
    }

    rpc SetTriggerActions(SetTriggerActionsRequest) returns (SetTriggerActionsResponse) {
        option (google.api.http) = {
            post: "/flows/{flow_type}/trigger/{trigger_type}"
            body: "*"
        };

        option (zitadel.v1.auth_option) = {
            permission: "org.flow.write"
        };

        option (grpc.gateway.protoc_gen_openapiv2.options.openapiv2_operation) = {
            tags: "Actions";
            summary: "Set Trigger Actions";
            parameters: {
                headers: {
                    name: "x-zitadel-orgid";
                    description: "The default is always the organization of the requesting user. If you like to get users of another organization include the header. Make sure the user has permission to access the requested data.";
                    type: STRING,
                    required: false;
                };
            };
        };
    }
}

//This is an empty request
message HealthzRequest {}

//This is an empty response
message HealthzResponse {}

//This is an empty request
message GetOIDCInformationRequest {}

message GetOIDCInformationResponse {
    string issuer = 1;
    string discovery_endpoint = 2;
}

//This is an empty request
message GetIAMRequest {}

message GetIAMResponse {
    //deprecated: use default_org_id instead
    string global_org_id = 1;
    string iam_project_id = 2;
    string default_org_id = 3;
}

//This is an empty request
message GetSupportedLanguagesRequest {}

message GetSupportedLanguagesResponse {
    repeated string languages = 1 [
        (grpc.gateway.protoc_gen_openapiv2.options.openapiv2_field) = {
            example: "[\"en\", \"de\", \"it\"]"
        }
    ];
}

message GetUserByIDRequest {
    string id = 1 [
        (validate.rules).string = {min_len: 1, max_len: 200},
        (google.api.field_behavior) = REQUIRED,
        (grpc.gateway.protoc_gen_openapiv2.options.openapiv2_field) = {
            min_length: 1;
            max_length: 200;
            example: "\"69629012906488334\"";
            description: "User ID of the user you like to get."
        }
    ];
}

message GetUserByIDResponse {
    zitadel.user.v1.User user = 1;
}

message GetUserByLoginNameGlobalRequest{
    string login_name = 1 [
        (validate.rules).string = {min_len: 1, max_len: 200},
        (grpc.gateway.protoc_gen_openapiv2.options.openapiv2_field) = {
            min_length: 1;
            max_length: 200;
            example: "\"minnie-mouse\"";
        }
    ];
}

message GetUserByLoginNameGlobalResponse {
    zitadel.user.v1.User user = 1;
}

message ListUsersRequest {
    //list limitations and ordering
    zitadel.v1.ListQuery query = 1;
    // the field the result is sorted
    zitadel.user.v1.UserFieldName sorting_column = 2;
    //criteria the client is looking for
    repeated zitadel.user.v1.SearchQuery queries = 3;
}

message ListUsersResponse {
    zitadel.v1.ListDetails details = 1;
    zitadel.user.v1.UserFieldName sorting_column = 2;
    repeated zitadel.user.v1.User result = 3;
}

message ListUserChangesRequest {
    //list limitations and ordering
    zitadel.change.v1.ChangeQuery query = 1;
    string user_id = 2 [(validate.rules).string = {min_len: 1, max_len: 200}];
}

message ListUserChangesResponse {
    reserved 1;
    reserved "details";
    // zitadel.v1.ListDetails details = 1; was always returned empty (as we cannot get the necessary info)
    repeated zitadel.change.v1.Change result = 2;
}

message IsUserUniqueRequest {
    string user_name = 1 [(validate.rules).string = {max_len: 200}];
    string email = 2 [(validate.rules).string = {max_len: 200}];
}

message IsUserUniqueResponse {
    bool is_unique = 1;
}

message AddHumanUserRequest {
    message Profile {
        string first_name = 1 [(validate.rules).string = {min_len: 1, max_len: 200}];
        string last_name = 2 [(validate.rules).string = {min_len: 1, max_len: 200}];
        string nick_name = 3 [(validate.rules).string = {max_len: 200}];
        string display_name = 4 [(validate.rules).string = {max_len: 200}];
        string preferred_language = 5 [(validate.rules).string = {max_len: 10}];
        zitadel.user.v1.Gender gender = 6;
    }
    message Email {
        string email = 1 [(validate.rules).string.email = true];
        bool is_email_verified = 2;
    }
    message Phone {
        // has to be a global number
        string phone = 1 [(validate.rules).string = {min_len: 1, max_len: 50, prefix: "+"}];
        bool is_phone_verified = 2;
    }

    string user_name = 1 [(validate.rules).string = {min_len: 1, max_len: 200}];

    Profile profile = 2 [(validate.rules).message.required = true];
    Email email = 3 [(validate.rules).message.required = true];
    Phone phone = 4;
    string initial_password = 5;
}

message AddHumanUserResponse {
    string user_id = 1;
    zitadel.v1.ObjectDetails details = 2;
}

// Describe my Import Human User Request
message ImportHumanUserRequest {
    message Profile {
        option (grpc.gateway.protoc_gen_openapiv2.options.openapiv2_schema) = {
            json_schema: {
                title: "Profile"
                description: "Profile includes the basic information of a user, like first name, last name, etc."
            }
        };
        string first_name = 1 [
            (validate.rules).string = {min_len: 1, max_len: 200},
            (google.api.field_behavior) = REQUIRED,
            (grpc.gateway.protoc_gen_openapiv2.options.openapiv2_field) = {
                min_length: 1;
                max_length: 200;
                example: "\"Minnie\"";
            }
        ];
        string last_name = 2 [
            (validate.rules).string = {min_len: 1, max_len: 200},
            (google.api.field_behavior) = REQUIRED,
            (grpc.gateway.protoc_gen_openapiv2.options.openapiv2_field) = {
                min_length: 1;
                max_length: 200;
                example: "\"Mouse\"";
            }
        ];
        string nick_name = 3 [
            (validate.rules).string = {max_len: 200},
            (grpc.gateway.protoc_gen_openapiv2.options.openapiv2_field) = {
                max_length: 200;
                example: "\"Mini\"";
            }
        ];
        string display_name = 4 [
            (validate.rules).string = {max_len: 200},
            (grpc.gateway.protoc_gen_openapiv2.options.openapiv2_field) = {
                max_length: 200;
                example: "\"Minnie Mouse\"";
            }
        ];
        string preferred_language = 5 [
            (validate.rules).string = {max_len: 10},
            (grpc.gateway.protoc_gen_openapiv2.options.openapiv2_field) = {
                max_length: 10;
                example: "\"en\"";
            }
        ];
        zitadel.user.v1.Gender gender = 6 [(grpc.gateway.protoc_gen_openapiv2.options.openapiv2_field) = {
            example: "\"GENDER_FEMALE\"";
        }];
    }
    message Email {
        option (grpc.gateway.protoc_gen_openapiv2.options.openapiv2_schema) = {
            json_schema: {
                title: "Email"
            }
        };
        string email = 1 [
            (validate.rules).string.email = true,
            (google.api.field_behavior) = REQUIRED,
            (grpc.gateway.protoc_gen_openapiv2.options.openapiv2_field) = {
                example: "\"minnie@mouse.com\"";
                description: "Object that contains the email address and a verified flag."
            }];
        bool is_email_verified = 2;
    }
    message Phone {
        option (grpc.gateway.protoc_gen_openapiv2.options.openapiv2_schema) = {
            json_schema: {
                title: "Phone"
                description: "Object that contains the number and a verified flag"
            }
        };
        string phone = 1 [
            (validate.rules).string = {min_len: 1, max_len: 50, prefix: "+"},
            (grpc.gateway.protoc_gen_openapiv2.options.openapiv2_field) = {
                description: "mobile phone number of the user. (use global pattern of spec https://tools.ietf.org/html/rfc3966)";
                min_length: 1;
                max_length: 50;
                example: "\"+41 71 000 00 00\"";
            }
        ];
        bool is_phone_verified = 2;
    }
    message HashedPassword{
        option (grpc.gateway.protoc_gen_openapiv2.options.openapiv2_schema) = {
            json_schema: {
                title: "Hashed Password",
                description: "Use this to import hashed passwords from another system."
            }
        };
        string value = 1;
        string algorithm = 2;
    }
    message IDP {
        string config_id = 1 [
            (validate.rules).string = {min_len: 1, max_len: 200},
            (grpc.gateway.protoc_gen_openapiv2.options.openapiv2_field) = {
                example: "\"idp-config-id\"";
                min_length: 1,
                max_length: 200,
                description: "The internal ID of the identity provider configured in ZITADEL."
            }
        ];
        string external_user_id = 2 [
            (validate.rules).string = {min_len: 1, max_len: 200},
            (grpc.gateway.protoc_gen_openapiv2.options.openapiv2_field) = {
                min_length: 1;
                max_length: 200;
                example: "\"idp-config-id\"";
                description: "The id of the user in the external identity provider"
            }
        ];
        string display_name = 3 [
            (validate.rules).string = {max_len: 200},
            (grpc.gateway.protoc_gen_openapiv2.options.openapiv2_field) = {
                max_length: 200,
                example: "\"minnie.mouse@gmail.com\"";
                description: "A display name ZITADEL can show on the linked provider."
            }
        ];
    }

    string user_name = 1 [
        (validate.rules).string = {min_len: 1, max_len: 200},
        (google.api.field_behavior) = REQUIRED,
        (grpc.gateway.protoc_gen_openapiv2.options.openapiv2_field) = {
            example: "\"minnie-mouse\"";
        }
    ];

    Profile profile = 2 [
        (validate.rules).message.required = true,
        (google.api.field_behavior) = REQUIRED
    ];
    Email email = 3 [
        (validate.rules).message.required = true,
        (google.api.field_behavior) = REQUIRED
    ];
    Phone phone = 4;
    string password = 5;
    HashedPassword hashed_password = 6;
    bool password_change_required = 7 [
        (grpc.gateway.protoc_gen_openapiv2.options.openapiv2_field) = {
            description: "If this is set to true, the user has to change the password on the next login.";
            example: "true";
        }
    ];
    bool request_passwordless_registration = 8 [
        (grpc.gateway.protoc_gen_openapiv2.options.openapiv2_field) = {
            description: "If this is set to true, you will get a link for the passwordless/passkey registration in the response.";
            example: "true";
        }
    ];
    string otp_code = 9;
    repeated IDP idps = 10 [
        (grpc.gateway.protoc_gen_openapiv2.options.openapiv2_field) = {
            title: "Identity Provider";
            description: "To link your user directly with an external identity provider (Identity brokering)"
        }
    ];
}

message ImportHumanUserResponse {
    message PasswordlessRegistration {
        string link = 1;
        //deprecated: use expiration instead
        google.protobuf.Duration lifetime = 2;
        google.protobuf.Duration expiration = 3;
    }

    string user_id = 1;
    zitadel.v1.ObjectDetails details = 2;
    PasswordlessRegistration passwordless_registration = 3;
}

message AddMachineUserRequest {
    string user_name = 1 [
        (validate.rules).string = {min_len: 1, max_len: 200},
        (google.api.field_behavior) = REQUIRED,
        (grpc.gateway.protoc_gen_openapiv2.options.openapiv2_field) = {
            min_length: 1;
            max_length: 200;
            example: "\"robot\"";
        }
    ];

    string name = 2 [
        (validate.rules).string = {min_len: 1, max_len: 200},
        (google.api.field_behavior) = REQUIRED,
        (grpc.gateway.protoc_gen_openapiv2.options.openapiv2_field) = {
            min_length: 1;
            max_length: 200;
            example: "\"My Machine Account\"";
        }
    ];
    string description = 3 [
        (validate.rules).string = {max_len: 500},
        (grpc.gateway.protoc_gen_openapiv2.options.openapiv2_field) = {
            max_length: 500;
            example: "\"First machine account used for API XY.\"";
        }
    ];

    zitadel.user.v1.AccessTokenType access_token_type = 4 [
        (validate.rules).enum = {defined_only: true}
    ];
}

message AddMachineUserResponse {
    string user_id = 1;
    zitadel.v1.ObjectDetails details = 2;
}

message DeactivateUserRequest {
    string id = 1 [
        (validate.rules).string = {min_len: 1, max_len: 200},
        (google.api.field_behavior) = REQUIRED,
        (grpc.gateway.protoc_gen_openapiv2.options.openapiv2_field) = {
            min_length: 1;
            max_length: 200;
            example: "\"69629012906488334\"";
        }
    ];
}

message DeactivateUserResponse {
    zitadel.v1.ObjectDetails details = 1;
}

message ReactivateUserRequest {
    string id = 1 [
        (validate.rules).string = {min_len: 1, max_len: 200},
        (google.api.field_behavior) = REQUIRED,
        (grpc.gateway.protoc_gen_openapiv2.options.openapiv2_field) = {
            min_length: 1;
            max_length: 200;
            example: "\"69629012906488334\"";
        }
    ];
}

message ReactivateUserResponse {
    zitadel.v1.ObjectDetails details = 1;
}

message LockUserRequest {
    string id = 1 [
        (validate.rules).string = {min_len: 1, max_len: 200},
        (google.api.field_behavior) = REQUIRED,
        (grpc.gateway.protoc_gen_openapiv2.options.openapiv2_field) = {
            min_length: 1;
            max_length: 200;
            example: "\"69629012906488334\"";
        }];
}

message LockUserResponse {
    zitadel.v1.ObjectDetails details = 1;
}

message UnlockUserRequest {
    string id = 1 [
        (validate.rules).string = {min_len: 1, max_len: 200},
        (google.api.field_behavior) = REQUIRED,
        (grpc.gateway.protoc_gen_openapiv2.options.openapiv2_field) = {
            min_length: 1;
            max_length: 200;
            example: "\"69629012906488334\"";
        }
    ];
}

message UnlockUserResponse {
    zitadel.v1.ObjectDetails details = 1;
}

message RemoveUserRequest {
    string id = 1 [
        (validate.rules).string = {min_len: 1, max_len: 200},
        (google.api.field_behavior) = REQUIRED,
        (grpc.gateway.protoc_gen_openapiv2.options.openapiv2_field) = {
            min_length: 1;
            max_length: 200;
            example: "\"69629012906488334\"";
        }];
}

message RemoveUserResponse {
    zitadel.v1.ObjectDetails details = 1;
}

message UpdateUserNameRequest {
    string user_id = 1 [
        (validate.rules).string = {min_len: 1, max_len: 200},
        (google.api.field_behavior) = REQUIRED,
        (grpc.gateway.protoc_gen_openapiv2.options.openapiv2_field) = {
            min_length: 1;
            max_length: 200;
            example: "\"69629012906488334\"";
        }];
    string user_name = 2 [
        (validate.rules).string = {min_len: 1, max_len: 200},
        (google.api.field_behavior) = REQUIRED,
        (grpc.gateway.protoc_gen_openapiv2.options.openapiv2_field) = {
            min_length: 1;
            max_length: 200;
            example: "\"minnie-mouse-updated\"";
        }];
}

message UpdateUserNameResponse {
    zitadel.v1.ObjectDetails details = 1;
}

message ListUserMetadataRequest {
    string id = 1 [(validate.rules).string = {min_len: 1, max_len: 200}];
    zitadel.v1.ListQuery query = 2;
    repeated zitadel.metadata.v1.MetadataQuery queries = 3 [
        (grpc.gateway.protoc_gen_openapiv2.options.openapiv2_field) = {
            title: "Medata Query"
            description: "Metadata object-specific queries."
        }];
}

message ListUserMetadataResponse {
    zitadel.v1.ListDetails details = 1;
    repeated zitadel.metadata.v1.Metadata result = 2;
}

message GetUserMetadataRequest {
    string id = 1 [(validate.rules).string = {min_len: 1, max_len: 200}];
    string key = 2 [(validate.rules).string = {min_len: 1, max_len: 200}];
}

message GetUserMetadataResponse {
    zitadel.metadata.v1.Metadata metadata = 1;
}

message SetUserMetadataRequest {
    string id = 1 [
        (validate.rules).string = {min_len: 1, max_len: 200},
        (grpc.gateway.protoc_gen_openapiv2.options.openapiv2_field) = {
            example: "\"my-user-id\"";
            min_length: 1,
            max_length: 200;
        }
    ];
    string key = 2 [
        (validate.rules).string = {min_len: 1, max_len: 200},
        (grpc.gateway.protoc_gen_openapiv2.options.openapiv2_field) = {
            example: "\"my-key\"";
            min_length: 1,
            max_length: 200;
        }
    ];
    bytes value = 3 [
        (validate.rules).bytes = {min_len: 1, max_len: 500000},
        (grpc.gateway.protoc_gen_openapiv2.options.openapiv2_field) = {
            description: "The value has to be base64 encoded.";
            example: "\"VGhpcyBpcyBteSB0ZXN0IHZhbHVl\"";
            min_length: 1,
            max_length: 500000;
        }
    ];
}

message SetUserMetadataResponse {
    string id = 1;
    zitadel.v1.ObjectDetails details = 2;
}

message BulkSetUserMetadataRequest {
    string id = 1 [(validate.rules).string = {min_len: 1, max_len: 200}];
    message Metadata {
        string key = 1 [(validate.rules).string = {min_len: 1, max_len: 200}];
        bytes value = 2 [(validate.rules).bytes = {min_len: 1, max_len: 500000}];
    }
    repeated Metadata metadata = 2 [
        (grpc.gateway.protoc_gen_openapiv2.options.openapiv2_field) = {
            title: "Medata (Key/Value)"
            description: "The values have to be base64 encoded.";
            example: "[{\"key\": \"test1\", \"value\": \"VGhpcyBpcyBteSBmaXJzdCB2YWx1ZQ==\"}, {\"key\": \"test2\", \"value\": \"VGhpcyBpcyBteSBzZWNvbmQgdmFsdWU=\"}]"
        }
    ];
}

message BulkSetUserMetadataResponse {
    zitadel.v1.ObjectDetails details = 1;
}

message RemoveUserMetadataRequest {
    string id = 1 [(validate.rules).string = {min_len: 1, max_len: 200}];
    string key = 2 [(validate.rules).string = {min_len: 1, max_len: 200}];
}

message RemoveUserMetadataResponse {
    zitadel.v1.ObjectDetails details = 1;
}

message BulkRemoveUserMetadataRequest {
    string id = 1 [(validate.rules).string = {min_len: 1, max_len: 200}];
    repeated string keys = 2 [
        (validate.rules).repeated.items.string = {min_len: 1, max_len: 200},
        (google.api.field_behavior) = REQUIRED,
        (grpc.gateway.protoc_gen_openapiv2.options.openapiv2_field) = {
            description: "A list of keys that should be removed"
            example: "[\"test1\", \"test2\"]"
        }
    ];
}

message BulkRemoveUserMetadataResponse {
    zitadel.v1.ObjectDetails details = 1;
}

message GetHumanProfileRequest {
    string user_id = 1 [(validate.rules).string = {min_len: 1, max_len: 200}];
}

message GetHumanProfileResponse {
    zitadel.v1.ObjectDetails details = 1;
    zitadel.user.v1.Profile profile = 2;
}

message UpdateHumanProfileRequest {
    string user_id = 1 [(validate.rules).string = {min_len: 1, max_len: 200}];

    string first_name = 2 [
        (validate.rules).string = {min_len: 1, max_len: 200},
        (google.api.field_behavior) = REQUIRED,
        (grpc.gateway.protoc_gen_openapiv2.options.openapiv2_field) = {
            min_length: 1;
            max_length: 200;
            example: "\"Gigi\"";
        }
    ];
    string last_name = 3 [
        (validate.rules).string = {min_len: 1, max_len: 200},
        (google.api.field_behavior) = REQUIRED,
        (grpc.gateway.protoc_gen_openapiv2.options.openapiv2_field) = {
            min_length: 1;
            max_length: 200;
            example: "\"Giraffe\"";
        }
    ];
    string nick_name = 4 [
        (validate.rules).string = {max_len: 200},
        (grpc.gateway.protoc_gen_openapiv2.options.openapiv2_field) = {
            max_length: 200;
            example: "\"Gigi\"";
        }
    ];
    string display_name = 5 [
        (validate.rules).string = {min_len: 1, max_len: 200},
        (grpc.gateway.protoc_gen_openapiv2.options.openapiv2_field) = {
            min_length: 1;
            max_length: 200;
            example: "\"Gigi\"";
        }
    ];
    string preferred_language = 6 [
        (validate.rules).string = {max_len: 10},
        (grpc.gateway.protoc_gen_openapiv2.options.openapiv2_field) = {
            max_length: 10;
            example: "\"en\"";
        }
    ];
    zitadel.user.v1.Gender gender = 7;
}

message UpdateHumanProfileResponse {
    zitadel.v1.ObjectDetails details = 1;
}

message GetHumanEmailRequest {
    string user_id = 1 [(validate.rules).string = {min_len: 1, max_len: 200}];
}

message GetHumanEmailResponse {
    zitadel.v1.ObjectDetails details = 1;
    zitadel.user.v1.Email email = 2;
}

message UpdateHumanEmailRequest {
    string user_id = 1 [(validate.rules).string = {min_len: 1, max_len: 200}];

    string email = 2 [
        (validate.rules).string.email = true,
        (grpc.gateway.protoc_gen_openapiv2.options.openapiv2_field) = {
            example: "\"gigi@zitadel.com\"";
        }
    ];
    bool is_email_verified = 3;
}

message UpdateHumanEmailResponse {
    zitadel.v1.ObjectDetails details = 1;
}

message ResendHumanInitializationRequest {
    string user_id = 1 [(validate.rules).string = {min_len: 1, max_len: 200}];
    string email = 2 [
        (validate.rules).string = {ignore_empty: true, email: true},
        (grpc.gateway.protoc_gen_openapiv2.options.openapiv2_field) = {
            example: "\"updated-email@test.com\"";
            description: "Send a new email address if the one set on the user is wrong or has a typo."
        }
    ];
}

message ResendHumanInitializationResponse {
    zitadel.v1.ObjectDetails details = 1;
}

message ResendHumanEmailVerificationRequest {
    string user_id = 1 [(validate.rules).string = {min_len: 1, max_len: 200}];
}

message ResendHumanEmailVerificationResponse {
    zitadel.v1.ObjectDetails details = 1;
}

message GetHumanPhoneRequest {
    string user_id = 1 [(validate.rules).string = {min_len: 1, max_len: 200}];
}

message GetHumanPhoneResponse {
    zitadel.v1.ObjectDetails details = 1;
    zitadel.user.v1.Phone phone = 2;
}

message UpdateHumanPhoneRequest {
    string user_id = 1 [(validate.rules).string = {min_len: 1, max_len: 200}];
    string phone = 2 [
        (validate.rules).string = {min_len: 1, max_len: 50, prefix: "+"},
        (google.api.field_behavior) = REQUIRED,
        (grpc.gateway.protoc_gen_openapiv2.options.openapiv2_field) = {
            description: "mobile phone number of the user. (use global pattern of spec https://tools.ietf.org/html/rfc3966)";
            min_length: 1;
            max_length: 50;
            example: "\"+41 71 000 00 00\"";
        }
    ];
    bool is_phone_verified = 3;
}

message UpdateHumanPhoneResponse {
    zitadel.v1.ObjectDetails details = 1;
}

message RemoveHumanPhoneRequest {
    string user_id = 1 [(validate.rules).string = {min_len: 1, max_len: 200}];
}

message RemoveHumanPhoneResponse {
    zitadel.v1.ObjectDetails details = 1;
}

message ResendHumanPhoneVerificationRequest {
    string user_id = 1 [(validate.rules).string = {min_len: 1, max_len: 200}];
}

message ResendHumanPhoneVerificationResponse {
    zitadel.v1.ObjectDetails details = 1;
}

message RemoveHumanAvatarRequest {
    string user_id = 1 [(validate.rules).string = {min_len: 1, max_len: 200}];
}

message RemoveHumanAvatarResponse {
    zitadel.v1.ObjectDetails details = 1;
}

message SetHumanInitialPasswordRequest {
    string user_id = 1 [(validate.rules).string.min_len = 1];
    string password = 2 [(validate.rules).string = {min_len: 1, max_len: 72}];
}

message SetHumanInitialPasswordResponse {
    zitadel.v1.ObjectDetails details = 1;
}

message SetHumanPasswordRequest {
    string user_id = 1 [(validate.rules).string.min_len = 1];
    string password = 2 [
        (validate.rules).string = {min_len: 1, max_len: 72},
        (google.api.field_behavior) = REQUIRED,
        (grpc.gateway.protoc_gen_openapiv2.options.openapiv2_field) = {
            min_length: 1;
            max_length: 72;
            example: "\"MyNewPassword1234!\"";
        }
    ];
    bool no_change_required = 3;
}

message SetHumanPasswordResponse {
    zitadel.v1.ObjectDetails details = 1;
}

message SendHumanResetPasswordNotificationRequest {
    enum Type {
        TYPE_EMAIL = 0;
        TYPE_SMS = 1;
    }
    string user_id = 1 [(validate.rules).string = {min_len: 1, max_len: 200}];
    Type type = 2 [(validate.rules).enum.defined_only = true];
}

message SendHumanResetPasswordNotificationResponse {
    zitadel.v1.ObjectDetails details = 1;
}

message ListHumanAuthFactorsRequest {
    string user_id = 1 [(validate.rules).string = {min_len: 1, max_len: 200}];
}

message ListHumanAuthFactorsResponse {
    repeated zitadel.user.v1.AuthFactor result = 1;
}

message RemoveHumanAuthFactorOTPRequest {
    string user_id = 1 [(validate.rules).string = {min_len: 1, max_len: 200}];
}

message RemoveHumanAuthFactorOTPResponse {
    zitadel.v1.ObjectDetails details = 1;
}

message RemoveHumanAuthFactorU2FRequest {
    string user_id = 1 [(validate.rules).string = {min_len: 1, max_len: 200}];
    string token_id = 2 [(validate.rules).string = {min_len: 1, max_len: 200}];
}

message RemoveHumanAuthFactorU2FResponse {
    zitadel.v1.ObjectDetails details = 1;
}

message ListHumanPasswordlessRequest {
    string user_id = 1 [(validate.rules).string = {min_len: 1, max_len: 200}];
}

message ListHumanPasswordlessResponse {
    repeated zitadel.user.v1.WebAuthNToken result = 1;
}

message AddPasswordlessRegistrationRequest {
    string user_id = 1 [(validate.rules).string = {min_len: 1, max_len: 200}];
}

message AddPasswordlessRegistrationResponse {
    zitadel.v1.ObjectDetails details = 1;
    string link = 2;
    google.protobuf.Duration expiration = 3;
}

message SendPasswordlessRegistrationRequest {
    string user_id = 1 [(validate.rules).string = {min_len: 1, max_len: 200}];
}

message SendPasswordlessRegistrationResponse {
    zitadel.v1.ObjectDetails details = 1;
}

message RemoveHumanPasswordlessRequest {
    string user_id = 1 [(validate.rules).string = {min_len: 1, max_len: 200}];
    string token_id = 2 [(validate.rules).string = {min_len: 1, max_len: 200}];
}

message RemoveHumanPasswordlessResponse {
    zitadel.v1.ObjectDetails details = 1;
}

message UpdateMachineRequest {
    string user_id = 1 [(validate.rules).string = {min_len: 1, max_len: 200}];
    string description = 2 [(validate.rules).string.max_len = 500];
    string name = 3 [(validate.rules).string = {min_len: 1, max_len: 200}];
    zitadel.user.v1.AccessTokenType access_token_type = 4 [(validate.rules).enum = {defined_only: true}];
}

message UpdateMachineResponse {
    zitadel.v1.ObjectDetails details = 1;
}

message GenerateMachineSecretRequest {
    string user_id = 1 [(validate.rules).string.min_len = 1];
}

message GenerateMachineSecretResponse {
    string client_id = 1;
    string client_secret = 2;
    zitadel.v1.ObjectDetails details = 3;
}

message RemoveMachineSecretRequest {
    string user_id = 1 [(validate.rules).string = {min_len: 1, max_len: 200}];
}

message RemoveMachineSecretResponse {
    zitadel.v1.ObjectDetails details = 1;
}

message GetMachineKeyByIDsRequest {
    string user_id = 1 [(validate.rules).string = {min_len: 1, max_len: 200}];
    string key_id = 2 [(validate.rules).string = {min_len: 1, max_len: 200}];
}

message GetMachineKeyByIDsResponse {
    zitadel.authn.v1.Key key = 1;
}

message ListMachineKeysRequest {
    string user_id = 1 [(validate.rules).string = {min_len: 1, max_len: 200}];
    //list limitations and ordering
    zitadel.v1.ListQuery query = 2;
}

message ListMachineKeysResponse {
    zitadel.v1.ListDetails details = 1;
    repeated zitadel.authn.v1.Key result = 2;
}

message AddMachineKeyRequest {
    string user_id = 1 [(validate.rules).string.min_len = 1];
    zitadel.authn.v1.KeyType type = 2 [
        (validate.rules).enum = {defined_only: true, not_in: [0]},
        (grpc.gateway.protoc_gen_openapiv2.options.openapiv2_field) = {
            example: "\"KEY_TYPE_JSON\"";
            description: "The date the key will expire and no logins will be possible";
        }
    ];
    google.protobuf.Timestamp expiration_date = 3 [
        (grpc.gateway.protoc_gen_openapiv2.options.openapiv2_field) = {
            example: "\"2519-04-01T08:45:00.000000Z\"";
            description: "The date the key will expire and no logins will be possible";
        }
    ];
}

message AddMachineKeyResponse {
    string key_id = 1;
    bytes key_details = 2;
    zitadel.v1.ObjectDetails details = 3;
}

message RemoveMachineKeyRequest {
    string user_id = 1 [(validate.rules).string = {min_len: 1, max_len: 200}];
    string key_id = 2 [(validate.rules).string = {min_len: 1, max_len: 200}];
}

message RemoveMachineKeyResponse {
    zitadel.v1.ObjectDetails details = 1;
}

message GetPersonalAccessTokenByIDsRequest {
    string user_id = 1 [(validate.rules).string = {min_len: 1, max_len: 200}];
    string token_id = 2 [(validate.rules).string = {min_len: 1, max_len: 200}];
}

message GetPersonalAccessTokenByIDsResponse {
    zitadel.user.v1.PersonalAccessToken token = 1;
}

message ListPersonalAccessTokensRequest {
    string user_id = 1 [(validate.rules).string = {min_len: 1, max_len: 200}];
    //list limitations and ordering
    zitadel.v1.ListQuery query = 2;
}

message ListPersonalAccessTokensResponse {
    zitadel.v1.ListDetails details = 1;
    repeated zitadel.user.v1.PersonalAccessToken result = 2;
}

message AddPersonalAccessTokenRequest {
    string user_id = 1 [(validate.rules).string.min_len = 1];
    google.protobuf.Timestamp expiration_date = 2 [
        (grpc.gateway.protoc_gen_openapiv2.options.openapiv2_field) = {
            example: "\"2519-04-01T08:45:00.000000Z\"";
            description: "The date the token will expire and no logins will be possible";
        }
    ];
}

message AddPersonalAccessTokenResponse {
    string token_id = 1;
    string token = 2;
    zitadel.v1.ObjectDetails details = 3;
}

message RemovePersonalAccessTokenRequest {
    string user_id = 1 [(validate.rules).string = {min_len: 1, max_len: 200}];
    string token_id = 2 [(validate.rules).string = {min_len: 1, max_len: 200}];
}

message RemovePersonalAccessTokenResponse {
    zitadel.v1.ObjectDetails details = 1;
}

message ListHumanLinkedIDPsRequest {
    string user_id = 1 [(validate.rules).string = {min_len: 1, max_len: 200}];
    //list limitations and ordering
    zitadel.v1.ListQuery query = 2;
}

message ListHumanLinkedIDPsResponse {
    zitadel.v1.ListDetails details = 1;
    repeated zitadel.idp.v1.IDPUserLink result = 2;
}

message RemoveHumanLinkedIDPRequest {
    string user_id = 1 [(validate.rules).string = {min_len: 1, max_len: 200}];
    string idp_id = 2 [(validate.rules).string = {min_len: 1, max_len: 200}];
    string linked_user_id = 3 [(validate.rules).string = {min_len: 1, max_len: 200}];
}

message RemoveHumanLinkedIDPResponse {
    zitadel.v1.ObjectDetails details = 1;
}

message ListUserMembershipsRequest {
    //list limitations and ordering
    string user_id = 1 [(validate.rules).string = {min_len: 1, max_len: 200}];
    //the field the result is sorted
    zitadel.v1.ListQuery query = 2;
    //criteria the client is looking for
    repeated zitadel.user.v1.MembershipQuery queries = 3;
}

message ListUserMembershipsResponse {
    zitadel.v1.ListDetails details = 1;
    repeated zitadel.user.v1.Membership result = 2;
}

//This is an empty request
message GetMyOrgRequest {}

message GetMyOrgResponse {
    zitadel.org.v1.Org org = 1;
}

message GetOrgByDomainGlobalRequest {
    string domain = 1 [
        (validate.rules).string = {min_len: 1, max_len: 200} ,
        (google.api.field_behavior) = REQUIRED,
        (grpc.gateway.protoc_gen_openapiv2.options.openapiv2_field) = {
            min_length: 1;
            max_length: 200;
            example: "\"zitadel.cloud\"";
        }
    ];
}

message ListOrgChangesRequest {
    //list limitations and ordering
    zitadel.change.v1.ChangeQuery query = 1;
}

message ListOrgChangesResponse {
    reserved 1;
    reserved "details";
    // zitadel.v1.ListDetails details = 1; was always returned empty (as we cannot get the necessary info)
    repeated zitadel.change.v1.Change result = 2;
}

message GetOrgByDomainGlobalResponse {
    zitadel.org.v1.Org org = 1;
}

message AddOrgRequest {
    string name = 1 [
        (validate.rules).string = {min_len: 1, max_len: 200},
        (google.api.field_behavior) = REQUIRED,
        (grpc.gateway.protoc_gen_openapiv2.options.openapiv2_field) = {
            min_length: 1;
            max_length: 200;
            example: "\"Customer A\"";
        }
    ];
}

message AddOrgResponse {
    string id = 1 [
        (grpc.gateway.protoc_gen_openapiv2.options.openapiv2_field) = {
            example: "\"69629026806489455\"";
        }
    ];
    zitadel.v1.ObjectDetails details = 2;
}

message UpdateOrgRequest {
    string name = 1 [
        (validate.rules).string = {min_len: 1, max_len: 200},
        (google.api.field_behavior) = REQUIRED,
        (grpc.gateway.protoc_gen_openapiv2.options.openapiv2_field) = {
            min_length: 1;
            max_length: 200;
            example: "\"Customer 1\"";
        }
    ];
}

message UpdateOrgResponse {
    zitadel.v1.ObjectDetails details = 1;
}

//This is an empty request
message DeactivateOrgRequest {}

message DeactivateOrgResponse {
    zitadel.v1.ObjectDetails details = 1;
}

//This is an empty request
message ReactivateOrgRequest {}

message ReactivateOrgResponse {
    zitadel.v1.ObjectDetails details = 1;
}

message RemoveOrgRequest {}

message RemoveOrgResponse {
    zitadel.v1.ObjectDetails details = 1;
}

message ListOrgDomainsRequest {
    //list limitations and ordering
    zitadel.v1.ListQuery query = 1;
    //criteria the client is looking for
    repeated zitadel.org.v1.DomainSearchQuery queries = 2;
}

message ListOrgDomainsResponse {
    zitadel.v1.ListDetails details = 1;
    repeated zitadel.org.v1.Domain result = 2;
}

message AddOrgDomainRequest {
    string domain = 1 [
        (validate.rules).string = {min_len: 1, max_len: 200},
        (google.api.field_behavior) = REQUIRED,
        (grpc.gateway.protoc_gen_openapiv2.options.openapiv2_field) = {
            min_length: 1;
            max_length: 200;
            example: "\"testdomain.com\"";
        }
    ];
}

message AddOrgDomainResponse {
    zitadel.v1.ObjectDetails details = 1;
}

message RemoveOrgDomainRequest {
    string domain = 1 [(validate.rules).string = {min_len: 1, max_len: 200}];
}

message RemoveOrgDomainResponse {
    zitadel.v1.ObjectDetails details = 1;
}

message GenerateOrgDomainValidationRequest {
    string domain = 1 [(validate.rules).string = {min_len: 1, max_len: 200}];
    zitadel.org.v1.DomainValidationType type = 2 [(validate.rules).enum = {defined_only: true, not_in: [0]}];
}

message GenerateOrgDomainValidationResponse {
    string token = 1 [
        (grpc.gateway.protoc_gen_openapiv2.options.openapiv2_field) = {
            example: "\"ofSBHsSAVHAoTIE4Iv2gwhaYhTjcY5QX\"";
        }
    ];
    string url = 2 [
        (grpc.gateway.protoc_gen_openapiv2.options.openapiv2_field) = {
            example: "\"https://testdomain.com/.well-known/zitadel-challenge/ofSBHsSAVHAoTIE4Iv2gwhaYhTjcY5QX\"";
        }
    ];
}


message ValidateOrgDomainRequest {
    string domain = 1 [
        (validate.rules).string = {min_len: 1, max_len: 200},
        (grpc.gateway.protoc_gen_openapiv2.options.openapiv2_field) = {
            min_length: 1;
            max_length: 200;
            example: "\"testdomain.com\"";
        }
    ];
}

message ValidateOrgDomainResponse {
    zitadel.v1.ObjectDetails details = 1;
}

message SetPrimaryOrgDomainRequest {
    string domain = 1 [(validate.rules).string = {min_len: 1, max_len: 200}];
}

message SetPrimaryOrgDomainResponse {
    zitadel.v1.ObjectDetails details = 1;
}

//This is an empty request
message ListOrgMemberRolesRequest {}

message ListOrgMemberRolesResponse {
    repeated string result = 1 [
        (grpc.gateway.protoc_gen_openapiv2.options.openapiv2_field) = {
            example: "[\"ORG_OWNER\", \"ORG_OWNER_VIEWER\", \"...\"]";
        }
    ];
}

message ListOrgMembersRequest {
    //list limitations and ordering
    zitadel.v1.ListQuery query = 1;
    //criteria the client is looking for
    repeated zitadel.member.v1.SearchQuery queries = 2;
}

message ListOrgMembersResponse {
    //list limitations and ordering
    zitadel.v1.ListDetails details = 1;
    //criteria the client is looking for
    repeated zitadel.member.v1.Member result = 2;
}

message AddOrgMemberRequest {
    string user_id = 1 [(validate.rules).string = {min_len: 1, max_len: 200}];
    repeated string roles = 2  [
        (grpc.gateway.protoc_gen_openapiv2.options.openapiv2_field) = {
            example: "[\"IAM_OWNER\"]";
            description: "If no roles are provided the user won't have any rights"
        }
    ];
}
message AddOrgMemberResponse {
    zitadel.v1.ObjectDetails details = 1;
}

message UpdateOrgMemberRequest {
    string user_id = 1 [(validate.rules).string = {min_len: 1, max_len: 200}];
    repeated string roles = 2 [
        (grpc.gateway.protoc_gen_openapiv2.options.openapiv2_field) = {
            example: "[\"IAM_OWNER\"]";
            description: "If no roles are provided the user won't have any rights"
        }
    ];
}

message UpdateOrgMemberResponse {
    zitadel.v1.ObjectDetails details = 1;
}

message RemoveOrgMemberRequest {
    string user_id = 1 [(validate.rules).string = {min_len: 1, max_len: 200}];
}

message RemoveOrgMemberResponse {
    zitadel.v1.ObjectDetails details = 1;
}

message ListOrgMetadataRequest {
    zitadel.v1.ListQuery query = 1;
    repeated zitadel.metadata.v1.MetadataQuery queries = 2 [
        (grpc.gateway.protoc_gen_openapiv2.options.openapiv2_field) = {
            title: "Medata Query"
            description: "Metadata object-specific queries."
        }];
}

message ListOrgMetadataResponse {
    zitadel.v1.ListDetails details = 1;
    repeated zitadel.metadata.v1.Metadata result = 2;
}

message GetOrgMetadataRequest {
    string key = 1 [(validate.rules).string = {min_len: 1, max_len: 200}];
}

message GetOrgMetadataResponse {
    zitadel.metadata.v1.Metadata metadata = 1;
}

message SetOrgMetadataRequest {
    string key = 1 [
        (validate.rules).string = {min_len: 1, max_len: 200},
        (grpc.gateway.protoc_gen_openapiv2.options.openapiv2_field) = {
            example: "\"key1\"";
            min_length: 1,
            max_length: 200;
        }
    ];
    bytes value = 2 [
        (validate.rules).bytes = {min_len: 1, max_len: 500000},
        (grpc.gateway.protoc_gen_openapiv2.options.openapiv2_field) = {
            description: "The value has to be base64 encoded.";
            example: "\"VGhpcyBpcyBteSB0ZXN0IHZhbHVl\"";
            min_length: 1,
            max_length: 500000;
        }
    ];
}

message SetOrgMetadataResponse {
    zitadel.v1.ObjectDetails details = 1;
}

message BulkSetOrgMetadataRequest {
    message Metadata {
        string key = 1 [(validate.rules).string = {min_len: 1, max_len: 200}];
        bytes value = 2 [(validate.rules).bytes = {min_len: 1, max_len: 500000}];
    }
    repeated Metadata metadata = 1 [
        (grpc.gateway.protoc_gen_openapiv2.options.openapiv2_field) = {
            title: "Medata (Key/Value)"
            description: "The values have to be base64 encoded.";
            example: "[{\"key\": \"test1\", \"value\": \"VGhpcyBpcyBteSBmaXJzdCB2YWx1ZQ==\"}, {\"key\": \"test2\", \"value\": \"VGhpcyBpcyBteSBzZWNvbmQgdmFsdWU=\"}]"
        }
    ];
}

message BulkSetOrgMetadataResponse {
    zitadel.v1.ObjectDetails details = 1;
}

message RemoveOrgMetadataRequest {
    string key = 1 [(validate.rules).string = {min_len: 1, max_len: 200}];
}

message RemoveOrgMetadataResponse {
    zitadel.v1.ObjectDetails details = 1;
}

message BulkRemoveOrgMetadataRequest {
    repeated string keys = 1 [(validate.rules).repeated.items.string = {min_len: 1, max_len: 200}];
}

message BulkRemoveOrgMetadataResponse {
    zitadel.v1.ObjectDetails details = 1;
}

message GetProjectByIDRequest {
    string id = 1 [
        (validate.rules).string = {min_len: 1, max_len: 200},
        (grpc.gateway.protoc_gen_openapiv2.options.openapiv2_field) = {
            example: "\"69629026806489455\"";
        }
    ];
}

message GetProjectByIDResponse {
    zitadel.project.v1.Project project = 1;
}

message GetGrantedProjectByIDRequest {
    string project_id = 1 [(validate.rules).string = {min_len: 1, max_len: 200}];
    string grant_id = 2 [(validate.rules).string = {min_len: 1, max_len: 200}];
}

message GetGrantedProjectByIDResponse {
    zitadel.project.v1.GrantedProject granted_project = 1;
}

message ListProjectsRequest {
    //list limitations and ordering
    zitadel.v1.ListQuery query = 1;
    //criteria the client is looking for
    repeated zitadel.project.v1.ProjectQuery queries = 2;
}

message ListProjectsResponse {
    zitadel.v1.ListDetails details = 1;
    repeated zitadel.project.v1.Project result = 2;
}

message ListGrantedProjectsRequest {
    //list limitations and ordering
    zitadel.v1.ListQuery query = 1;
    //criteria the client is looking for
    repeated zitadel.project.v1.ProjectQuery queries = 2;
}

message ListGrantedProjectsResponse {
    zitadel.v1.ListDetails details = 1;
    repeated zitadel.project.v1.GrantedProject result = 2;
}

message ListProjectChangesRequest {
    //list limitations and ordering
    zitadel.change.v1.ChangeQuery query = 1;
    string project_id = 2 [(validate.rules).string = {min_len: 1, max_len: 200}];
}

message ListProjectChangesResponse {
    reserved 1;
    reserved "details";
    // zitadel.v1.ListDetails details = 1; was always returned empty (as we cannot get the necessary info)
    repeated zitadel.change.v1.Change result = 2;
}

message AddProjectRequest {
    string name = 1 [
        (validate.rules).string = {min_len: 1, max_len: 200},
        (google.api.field_behavior) = REQUIRED,
        (grpc.gateway.protoc_gen_openapiv2.options.openapiv2_field) = {
            min_length: 1;
            max_length: 200;
            example: "\"MyProject\"";
        }
    ];
    bool project_role_assertion = 2 [
        (grpc.gateway.protoc_gen_openapiv2.options.openapiv2_field) = {
            description: "Enable this setting to have role information included in the user info endpoint. It is also dependent on your application settings to include it in tokens and other types.";
        }
    ];
    bool project_role_check = 3 [
        (grpc.gateway.protoc_gen_openapiv2.options.openapiv2_field) = {
            description: "When enabled ZITADEL will check if a user has a role of this project assigned when login into an application of this project.";
        }
    ];
    bool has_project_check = 4 [
        (grpc.gateway.protoc_gen_openapiv2.options.openapiv2_field) = {
            description: "When enabled ZITADEL will check if the organization of the user, that is trying to log in, has a grant to this project.";
        }
    ];
    zitadel.project.v1.PrivateLabelingSetting private_labeling_setting = 5 [
        (validate.rules).enum = {defined_only: true},
        (grpc.gateway.protoc_gen_openapiv2.options.openapiv2_field) = {
            description: "Define which private labeling/branding should trigger when getting to a login of this project.";
        }
    ];
}

message AddProjectResponse {
    string id = 1 [
        (grpc.gateway.protoc_gen_openapiv2.options.openapiv2_field) = {
            example: "\"98729028932384528\"";
        }
    ];
    zitadel.v1.ObjectDetails details = 2;
}

message UpdateProjectRequest {
    string id = 1 [
        (validate.rules).string = {min_len: 1, max_len: 200}
    ];
    string name = 2  [
        (validate.rules).string = {min_len: 1, max_len: 200},
        (google.api.field_behavior) = REQUIRED,
        (grpc.gateway.protoc_gen_openapiv2.options.openapiv2_field) = {
            min_length: 1;
            max_length: 200;
            example: "\"MyProject-Updated\"";
        }
    ];
    bool project_role_assertion = 3 [
        (grpc.gateway.protoc_gen_openapiv2.options.openapiv2_field) = {
            description: "Enable this setting to have role information included in the user info endpoint. It is also dependent on your application settings to include it in tokens and other types.";
        }
    ];
    bool project_role_check = 4 [
        (grpc.gateway.protoc_gen_openapiv2.options.openapiv2_field) = {
            description: "When enabled ZITADEL will check if a user has a role of this project assigned when login into an application of this project.";
        }
    ];
    bool has_project_check = 5 [
        (grpc.gateway.protoc_gen_openapiv2.options.openapiv2_field) = {
            description: "When enabled ZITADEL will check if the organization of the user, that is trying to log in, has a grant to this project.";
        }
    ];
    zitadel.project.v1.PrivateLabelingSetting private_labeling_setting = 6 [
        (validate.rules).enum = {defined_only: true},
        (grpc.gateway.protoc_gen_openapiv2.options.openapiv2_field) = {
            description: "Define which private labeling/branding should trigger when getting to a login of this project.";
        }
    ];
}

message UpdateProjectResponse {
    zitadel.v1.ObjectDetails details = 1;
}

message DeactivateProjectRequest {
    string id = 1 [(validate.rules).string = {min_len: 1, max_len: 200}];
}

message DeactivateProjectResponse {
    zitadel.v1.ObjectDetails details = 1;
}

message ReactivateProjectRequest {
    string id = 1 [(validate.rules).string = {min_len: 1, max_len: 200}];
}

message ReactivateProjectResponse {
    zitadel.v1.ObjectDetails details = 1;
}

message RemoveProjectRequest {
    string id = 1 [(validate.rules).string = {min_len: 1, max_len: 200}];
}

message RemoveProjectResponse {
    zitadel.v1.ObjectDetails details = 1;
}

//This is an empty request
message ListProjectMemberRolesRequest {}

message ListProjectMemberRolesResponse {
    zitadel.v1.ListDetails details = 1;
    repeated string result = 2 [
        (grpc.gateway.protoc_gen_openapiv2.options.openapiv2_field) = {
            example: "[\"PROJECT_OWNER\", \"PROJECT_OWNER_VIEWER\", \"...\"]";
        }
    ];
}

message AddProjectRoleRequest {
    string project_id = 1 [
        (validate.rules).string = {min_len: 1, max_len: 200}
    ];
    string role_key = 2 [
        (validate.rules).string = {min_len: 1, max_len: 200},
        (google.api.field_behavior) = REQUIRED,
        (grpc.gateway.protoc_gen_openapiv2.options.openapiv2_field) = {
            min_length: 1;
            max_length: 200;
            example: "\"ADMIN\"";
            description: "The key is the only relevant attribute for ZITADEL regarding the authorization checks."
        }
    ];
    string display_name = 3 [
        (validate.rules).string = {min_len: 1, max_len: 200},
        (google.api.field_behavior) = REQUIRED,
        (grpc.gateway.protoc_gen_openapiv2.options.openapiv2_field) = {
            min_length: 1;
            max_length: 200;
            example: "\"Administrator\"";
        }
    ];
    string group = 4 [
        (validate.rules).string = {max_len: 200},
        (grpc.gateway.protoc_gen_openapiv2.options.openapiv2_field) = {
            max_length: 200;
            example: "\"Admins\"";
            description: "The group is only used for display purposes. That you have better handling, like giving all the roles from a group to a user.";
        }
    ];
}

message AddProjectRoleResponse {
    zitadel.v1.ObjectDetails details = 1;
}

message BulkAddProjectRolesRequest {
    message Role {
        string key = 1 [(validate.rules).string = {min_len: 1, max_len: 200}];
        string display_name = 2 [(validate.rules).string = {min_len: 1, max_len: 200}];
        string group = 3 [(validate.rules).string = {max_len: 200}];
    }

    string project_id = 1 [(validate.rules).string = {min_len: 1, max_len: 200}];
    repeated Role roles = 2  [
        (grpc.gateway.protoc_gen_openapiv2.options.openapiv2_field) = {
            title: "Roles"
            example: "[{\"key\": \"ADMIN\", \"display_name\": \"Administrator\"}, {\"key\": \"SUPPORT\", \"display_name\": \"Supporter\"}]"
        }
    ];;
}

message BulkAddProjectRolesResponse {
    zitadel.v1.ObjectDetails details = 1;
}

message UpdateProjectRoleRequest {
    string project_id = 1 [(validate.rules).string = {min_len: 1, max_len: 200}];
    string role_key = 2 [
        (validate.rules).string = {min_len: 1, max_len: 200},
        (google.api.field_behavior) = REQUIRED,
        (grpc.gateway.protoc_gen_openapiv2.options.openapiv2_field) = {
            min_length: 1;
            max_length: 200;
            example: "\"ADMIN\"";
            description: "The key is the only relevant attribute for ZITADEL regarding the authorization checks."
        }
    ];
    string display_name = 3 [
        (validate.rules).string = {min_len: 1, max_len: 200},
        (google.api.field_behavior) = REQUIRED,
        (grpc.gateway.protoc_gen_openapiv2.options.openapiv2_field) = {
            min_length: 1;
            max_length: 200;
            example: "\"Administrator\"";
        }
    ];
    string group = 4 [
        (validate.rules).string = {max_len: 200},
        (grpc.gateway.protoc_gen_openapiv2.options.openapiv2_field) = {
            max_length: 200;
            example: "\"Admins\"";
            description: "The group is only used for display purposes. That you have better handling, like giving all the roles from a group to a user.";
        }
    ];
}

message UpdateProjectRoleResponse {
    zitadel.v1.ObjectDetails details = 1;
}

message RemoveProjectRoleRequest {
    string project_id = 1 [(validate.rules).string = {min_len: 1, max_len: 200}];
    string role_key = 2 [(validate.rules).string = {min_len: 1, max_len: 200}];
}

message RemoveProjectRoleResponse {
    zitadel.v1.ObjectDetails details = 1;
}

message ListProjectRolesRequest {
    string project_id = 1 [(validate.rules).string = {min_len: 1, max_len: 200}];
    //list limitations and ordering
    zitadel.v1.ListQuery query = 2;
    //criteria the client is looking for
    repeated zitadel.project.v1.RoleQuery queries = 3;
}

message ListProjectRolesResponse {
    zitadel.v1.ListDetails details = 1;
    repeated zitadel.project.v1.Role result = 2;
}

message ListGrantedProjectRolesRequest {
    string project_id = 1 [(validate.rules).string = {min_len: 1, max_len: 200}];
    string grant_id = 2 [(validate.rules).string = {min_len: 1, max_len: 200}];
    //list limitations and ordering
    zitadel.v1.ListQuery query = 3;
    //criteria the client is looking for
    repeated zitadel.project.v1.RoleQuery queries = 4;
}

message ListGrantedProjectRolesResponse {
    zitadel.v1.ListDetails details = 1;
    repeated zitadel.project.v1.Role result = 2;
}

message ListProjectMembersRequest {
    string project_id = 1 [(validate.rules).string = {min_len: 1, max_len: 200}];
    //list limitations and ordering
    zitadel.v1.ListQuery query = 2;
    //criteria the client is looking for
    repeated zitadel.member.v1.SearchQuery queries = 3;
}

message ListProjectMembersResponse {
    zitadel.v1.ListDetails details = 1;
    repeated zitadel.member.v1.Member result = 2;
}

message AddProjectMemberRequest {
    string project_id = 1 [(validate.rules).string = {min_len: 1, max_len: 200}];
    string user_id = 2 [(validate.rules).string = {min_len: 1, max_len: 200}];
    repeated string roles = 3 [
        (grpc.gateway.protoc_gen_openapiv2.options.openapiv2_field) = {
            example: "[\"PROJECT_OWNER\"]";
            description: "If no roles are provided the user won't have any rights"
        }
    ];
}

message AddProjectMemberResponse {
    zitadel.v1.ObjectDetails details = 1;
}

message UpdateProjectMemberRequest {
    string project_id = 1 [(validate.rules).string = {min_len: 1, max_len: 200}];
    string user_id = 2 [(validate.rules).string = {min_len: 1, max_len: 200}];
    repeated string roles = 3 [
        (grpc.gateway.protoc_gen_openapiv2.options.openapiv2_field) = {
            example: "[\"PROJECT_OWNER\"]";
            description: "If no roles are provided the user won't have any rights"
        }
    ];
}

message UpdateProjectMemberResponse {
    zitadel.v1.ObjectDetails details = 1;
}

message RemoveProjectMemberRequest {
    string project_id = 1 [(validate.rules).string = {min_len: 1, max_len: 200}];
    string user_id = 2 [(validate.rules).string = {min_len: 1, max_len: 200}];
}

message RemoveProjectMemberResponse {
    zitadel.v1.ObjectDetails details = 1;
}

message GetAppByIDRequest {
    string project_id = 1 [(validate.rules).string = {min_len: 1, max_len: 200}];
    string app_id = 2 [(validate.rules).string = {min_len: 1, max_len: 200}];
}

message GetAppByIDResponse {
    zitadel.app.v1.App app = 1;
}

message ListAppsRequest {
    string project_id = 1 [(validate.rules).string = {min_len: 1, max_len: 200}];
    //list limitations and ordering
    zitadel.v1.ListQuery query = 2;
    //criteria the client is looking for
    repeated zitadel.app.v1.AppQuery queries = 3;
}

message ListAppsResponse {
    zitadel.v1.ListDetails details = 1;
    repeated zitadel.app.v1.App result = 2;
}

message ListAppChangesRequest {
    //list limitations and ordering
    zitadel.change.v1.ChangeQuery query = 1;
    string project_id = 2 [(validate.rules).string = {min_len: 1, max_len: 200}];
    string app_id = 3 [(validate.rules).string = {min_len: 1, max_len: 200}];
}

message ListAppChangesResponse {
    reserved 1;
    reserved "details";
    // zitadel.v1.ListDetails details = 1; was always returned empty (as we cannot get the necessary info)
    repeated zitadel.change.v1.Change result = 2;
}

message AddOIDCAppRequest {
    string project_id = 1 [(validate.rules).string = {min_len: 1, max_len: 200}];
    string name = 2 [
        (validate.rules).string = {min_len: 1, max_len: 200},
        (google.api.field_behavior) = REQUIRED,
        (grpc.gateway.protoc_gen_openapiv2.options.openapiv2_field) = {
            min_length: 1;
            max_length: 200;
            example: "\"MyOIDCApp\"";
        }
    ];
    repeated string redirect_uris = 3 [
        (grpc.gateway.protoc_gen_openapiv2.options.openapiv2_field) = {
            example: "[\"http://localhost:4200/auth/callback\"]";
            description: "Callback URI of the authorization request where the code or tokens will be sent to";
        }
    ];
    repeated zitadel.app.v1.OIDCResponseType response_types = 4 [
        (grpc.gateway.protoc_gen_openapiv2.options.openapiv2_field) = {
            description: "Determines whether a code, id_token token or just id_token will be returned"
        }
    ];
    repeated zitadel.app.v1.OIDCGrantType grant_types = 5 [
        (grpc.gateway.protoc_gen_openapiv2.options.openapiv2_field) = {
            description: "The flow type the application uses to gain access";
        }
    ];
    zitadel.app.v1.OIDCAppType app_type = 6 [
        (validate.rules).enum = {defined_only: true},
        (grpc.gateway.protoc_gen_openapiv2.options.openapiv2_field) = {
            description: "Determines the paradigm of the application";
        }
    ];
    zitadel.app.v1.OIDCAuthMethodType auth_method_type = 7 [
        (validate.rules).enum = {defined_only: true},
        (grpc.gateway.protoc_gen_openapiv2.options.openapiv2_field) = {
            description: "Defines how the application passes login credentials";
        }
    ];
    repeated string post_logout_redirect_uris = 8 [
        (grpc.gateway.protoc_gen_openapiv2.options.openapiv2_field) = {
            example: "[\"http://localhost:4200/signedout\"]";
            description: "ZITADEL will redirect to this link after a successful logout";
        }
    ];
    zitadel.app.v1.OIDCVersion version = 9 [(validate.rules).enum = {defined_only: true}];
    bool dev_mode = 10 [
        (grpc.gateway.protoc_gen_openapiv2.options.openapiv2_field) = {
            description: "Used for development, some checks of the OIDC specification will not be checked.";
        }
    ];
    zitadel.app.v1.OIDCTokenType access_token_type = 11 [
        (validate.rules).enum = {defined_only: true},
        (grpc.gateway.protoc_gen_openapiv2.options.openapiv2_field) = {
            description: "Type of the access token returned from ZITADEL";
        }
    ];
    bool access_token_role_assertion = 12 [
        (grpc.gateway.protoc_gen_openapiv2.options.openapiv2_field) = {
            description: "Adds roles to the claims of the access token (only if type == JWT) even if they are not requested by scopes";
        }
    ];
    bool id_token_role_assertion = 13 [
        (grpc.gateway.protoc_gen_openapiv2.options.openapiv2_field) = {
            description: "Adds roles to the claims of the id token even if they are not requested by scopes";
        }
    ];
    bool id_token_userinfo_assertion = 14 [
        (grpc.gateway.protoc_gen_openapiv2.options.openapiv2_field) = {
            description: "Claims of profile, email, address and phone scopes are added to the id token even if an access token is issued. Attention this violates the OIDC specification";
        }
    ];
    google.protobuf.Duration clock_skew = 15 [
        (validate.rules).duration = {gte: {}, lte: {seconds: 5}},
        (grpc.gateway.protoc_gen_openapiv2.options.openapiv2_field) = {
            description: "Used to compensate time difference of servers. Duration added to the \"exp\" claim and subtracted from \"iat\", \"auth_time\" and \"nbf\" claims";
            example: "\"1s\"";
        }
    ];
    repeated string additional_origins = 16 [
        (grpc.gateway.protoc_gen_openapiv2.options.openapiv2_field) = {
            example: "[\"https://console.zitadel.ch/auth/callback\"]";
            description: "Additional origins (other than the redirect_uris) from where the API can be used";
        }
    ];
}

message AddOIDCAppResponse {
    string app_id = 1;
    zitadel.v1.ObjectDetails details = 2;
    string client_id = 3 [
        (grpc.gateway.protoc_gen_openapiv2.options.openapiv2_field) = {
            example: "\"1035496534033449\"";
            description: "generated client id for this config";
        }
    ];
    string client_secret = 4 [
        (grpc.gateway.protoc_gen_openapiv2.options.openapiv2_field) = {
            example: "\"gjoq34589uasgh\"";
            description: "generated secret for this config";
        }
    ];
    bool none_compliant = 5;
    repeated zitadel.v1.LocalizedMessage compliance_problems = 6;
}

message AddSAMLAppRequest {
  string project_id = 1 [(validate.rules).string = {min_len: 1, max_len: 200}];
  string name = 2 [
      (validate.rules).string = {min_len: 1, max_len: 200},
      (google.api.field_behavior) = REQUIRED,
      (grpc.gateway.protoc_gen_openapiv2.options.openapiv2_field) = {
          min_length: 1;
          max_length: 200;
          example: "\"MySAMLApp\"";
      }
  ];
  oneof metadata {
      option (validate.required) = true;
      bytes metadata_xml = 3 [(validate.rules).bytes.max_len = 500000];
      string metadata_url = 4 [(validate.rules).string.max_len = 200];
  }
}

message AddSAMLAppResponse {
  string app_id = 1;
  zitadel.v1.ObjectDetails details = 2;
}

message AddAPIAppRequest {
    string project_id = 1 [(validate.rules).string = {min_len: 1, max_len: 200}];
    string name = 2 [
        (validate.rules).string = {min_len: 1, max_len: 200},
        (google.api.field_behavior) = REQUIRED,
        (grpc.gateway.protoc_gen_openapiv2.options.openapiv2_field) = {
            min_length: 1;
            max_length: 200;
            example: "\"MyAPIApp\"";
        }
    ];
    zitadel.app.v1.APIAuthMethodType auth_method_type = 3 [(validate.rules).enum = {defined_only: true}];
}

message AddAPIAppResponse {
    string app_id = 1;
    zitadel.v1.ObjectDetails details = 2;
    string client_id = 3 [
        (grpc.gateway.protoc_gen_openapiv2.options.openapiv2_field) = {
            example: "\"3950723409029374\"";
            description: "generated secret for this config";
        }
    ];
    string client_secret = 4 [
        (grpc.gateway.protoc_gen_openapiv2.options.openapiv2_field) = {
            example: "\"gjoq34589uasgh\"";
            description: "generated secret for this config";
        }
    ];
}

message UpdateAppRequest {
    string project_id = 1 [(validate.rules).string = {min_len: 1, max_len: 200}];
    string app_id = 2 [(validate.rules).string = {min_len: 1, max_len: 200}];
    string name = 5 [
        (validate.rules).string = {min_len: 1, max_len: 200},
        (google.api.field_behavior) = REQUIRED,
        (grpc.gateway.protoc_gen_openapiv2.options.openapiv2_field) = {
            example: "\"MyApplicationName\"";
            min_length: 1;
            max_length: 200;
        }
    ];
}

message UpdateAppResponse {
    zitadel.v1.ObjectDetails details = 1;
}

message UpdateOIDCAppConfigRequest {
    string project_id = 1 [(validate.rules).string = {min_len: 1, max_len: 200}];
    string app_id = 2 [(validate.rules).string = {min_len: 1, max_len: 200}];

    repeated string redirect_uris = 3 [
        (grpc.gateway.protoc_gen_openapiv2.options.openapiv2_field) = {
            example: "[\"http://localhost:4200/auth/callback\"]";
            description: "Callback URI of the authorization request where the code or tokens will be sent to";
        }
    ];
    repeated zitadel.app.v1.OIDCResponseType response_types = 4 [
        (grpc.gateway.protoc_gen_openapiv2.options.openapiv2_field) = {
            description: "Determines whether a code, id_token token or just id_token will be returned"
        }
    ];
    repeated zitadel.app.v1.OIDCGrantType grant_types = 5 [
        (grpc.gateway.protoc_gen_openapiv2.options.openapiv2_field) = {
            description: "The flow type the application uses to gain access";
        }
    ];
    zitadel.app.v1.OIDCAppType app_type = 6 [
        (validate.rules).enum = {defined_only: true},
        (grpc.gateway.protoc_gen_openapiv2.options.openapiv2_field) = {
            description: "Determines the paradigm of the application";
        }
    ];
    zitadel.app.v1.OIDCAuthMethodType auth_method_type = 7 [
        (validate.rules).enum = {defined_only: true},
        (grpc.gateway.protoc_gen_openapiv2.options.openapiv2_field) = {
            description: "Defines how the application passes login credentials";
        }
    ];
    repeated string post_logout_redirect_uris = 8 [
        (grpc.gateway.protoc_gen_openapiv2.options.openapiv2_field) = {
            example: "[\"http://localhost:4200/signedout\"]";
            description: "ZITADEL will redirect to this link after a successful logout";
        }
    ];
    bool dev_mode = 9 [
        (grpc.gateway.protoc_gen_openapiv2.options.openapiv2_field) = {
            description: "Used for development, some checks of the OIDC specification will not be checked.";
        }
    ];
    zitadel.app.v1.OIDCTokenType access_token_type = 10 [
        (validate.rules).enum = {defined_only: true},
        (grpc.gateway.protoc_gen_openapiv2.options.openapiv2_field) = {
            description: "Type of the access token returned from ZITADEL";
        }
    ];
    bool access_token_role_assertion = 11 [
        (grpc.gateway.protoc_gen_openapiv2.options.openapiv2_field) = {
            description: "Adds roles to the claims of the access token (only if type == JWT) even if they are not requested by scopes";
        }
    ];
    bool id_token_role_assertion = 12 [
        (grpc.gateway.protoc_gen_openapiv2.options.openapiv2_field) = {
            description: "Adds roles to the claims of the id token even if they are not requested by scopes";
        }
    ];
    bool id_token_userinfo_assertion = 13 [
        (grpc.gateway.protoc_gen_openapiv2.options.openapiv2_field) = {
            description: "Claims of profile, email, address and phone scopes are added to the id token even if an access token is issued. Attention this violates the OIDC specification";
        }
    ];
    google.protobuf.Duration clock_skew = 14 [
        (validate.rules).duration = {gte: {}, lte: {seconds: 5}},
        (grpc.gateway.protoc_gen_openapiv2.options.openapiv2_field) = {
            description: "Used to compensate time difference of servers. Duration added to the \"exp\" claim and subtracted from \"iat\", \"auth_time\" and \"nbf\" claims";
            example: "\"1s\"";
        }
    ];
    repeated string additional_origins = 15 [
        (grpc.gateway.protoc_gen_openapiv2.options.openapiv2_field) = {
            example: "[\"https://console.zitadel.ch/auth/callback\"]";
            description: "Additional origins (other than the redirect_uris) from where the API can be used";
        }
    ];
}

message UpdateOIDCAppConfigResponse {
  zitadel.v1.ObjectDetails details = 1;
}

message UpdateSAMLAppConfigRequest {
  string project_id = 1 [(validate.rules).string = {min_len: 1, max_len: 200}];
  string app_id = 2 [(validate.rules).string = {min_len: 1, max_len: 200}];

  oneof metadata {
      option (validate.required) = true;
      bytes metadata_xml = 3 [(validate.rules).bytes.max_len = 500000];
      string metadata_url = 4 [(validate.rules).string.max_len = 200];
  }
}

message UpdateSAMLAppConfigResponse {
  zitadel.v1.ObjectDetails details = 1;
}

message UpdateAPIAppConfigRequest {
    string project_id = 1 [(validate.rules).string = {min_len: 1, max_len: 200}];
    string app_id = 2 [(validate.rules).string = {min_len: 1, max_len: 200}];
    zitadel.app.v1.APIAuthMethodType auth_method_type = 7 [(validate.rules).enum = {defined_only: true}];
}

message UpdateAPIAppConfigResponse {
    zitadel.v1.ObjectDetails details = 1;
}

message DeactivateAppRequest {
    string project_id = 1 [(validate.rules).string = {min_len: 1, max_len: 200}];
    string app_id = 2 [(validate.rules).string = {min_len: 1, max_len: 200}];
}

message DeactivateAppResponse {
    zitadel.v1.ObjectDetails details = 1;
}

message ReactivateAppRequest {
    string project_id = 1 [(validate.rules).string = {min_len: 1, max_len: 200}];
    string app_id = 2 [(validate.rules).string = {min_len: 1, max_len: 200}];
}

message ReactivateAppResponse {
    zitadel.v1.ObjectDetails details = 1;
}

message RemoveAppRequest {
    string project_id = 1 [(validate.rules).string = {min_len: 1, max_len: 200}];
    string app_id = 2 [(validate.rules).string = {min_len: 1, max_len: 200}];
}

message RemoveAppResponse {
    zitadel.v1.ObjectDetails details = 1;
}

message RegenerateOIDCClientSecretRequest {
    string project_id = 1 [(validate.rules).string = {min_len: 1, max_len: 200}];
    string app_id = 2 [(validate.rules).string = {min_len: 1, max_len: 200}];
}

message RegenerateOIDCClientSecretResponse {
    string client_secret = 1 [
        (grpc.gateway.protoc_gen_openapiv2.options.openapiv2_field) = {
            example: "\"gjoq34589uasgh\"";
            description: "generated secret for the client";
        }
    ];
    zitadel.v1.ObjectDetails details = 2;
}

message RegenerateAPIClientSecretRequest {
    string project_id = 1 [(validate.rules).string = {min_len: 1, max_len: 200}];
    string app_id = 2 [(validate.rules).string = {min_len: 1, max_len: 200}];
}

message RegenerateAPIClientSecretResponse {
    string client_secret = 1 [
        (grpc.gateway.protoc_gen_openapiv2.options.openapiv2_field) = {
            example: "\"k3n0fnslei93nps9\"";
            description: "generated secret for the client";
        }
    ];
    zitadel.v1.ObjectDetails details = 2;
}

message GetAppKeyRequest {
    string project_id = 1 [(validate.rules).string = {min_len: 1, max_len: 200}];
    string app_id = 2 [(validate.rules).string = {min_len: 1, max_len: 200}];
    string key_id = 3 [(validate.rules).string = {min_len: 1, max_len: 200}];
}

message GetAppKeyResponse {
    zitadel.authn.v1.Key key = 1;
}

message ListAppKeysRequest {
    //list limitations and ordering
    zitadel.v1.ListQuery query = 1;
    string app_id = 2 [(validate.rules).string = {min_len: 1, max_len: 200}];
    string project_id = 3 [(validate.rules).string = {min_len: 1, max_len: 200}];
}
message ListAppKeysResponse {
    zitadel.v1.ListDetails details = 1;
    repeated zitadel.authn.v1.Key result = 2;
}

message AddAppKeyRequest {
    string project_id = 1 [(validate.rules).string = {min_len: 1, max_len: 200}];
    string app_id = 2 [(validate.rules).string = {min_len: 1, max_len: 200}];
    zitadel.authn.v1.KeyType type = 3 [
        (validate.rules).enum = {defined_only: true, not_in: [0]},
        (grpc.gateway.protoc_gen_openapiv2.options.openapiv2_field) = {
            example: "\"KEY_TYPE_JSON\"";
        }
    ];
    google.protobuf.Timestamp expiration_date = 4 [
        (grpc.gateway.protoc_gen_openapiv2.options.openapiv2_field) = {
            example: "\"2519-04-01T08:45:00.000000Z\"";
            description: "The date the key will expire and no logins will be possible";
        }
    ];
}

message AddAppKeyResponse {
    string id = 1 [
        (grpc.gateway.protoc_gen_openapiv2.options.openapiv2_field) = {
            example: "\"28746028909593987\"";
        }
    ];
    zitadel.v1.ObjectDetails details = 2;
    bytes key_details = 3 [
        (grpc.gateway.protoc_gen_openapiv2.options.openapiv2_field) = {
            example: "\"eyJ0eXBlIjoiYXBwbGljYXRpb24iLCJrZXlJZCI6IjIwMjcxMDE4NjYyMjcxNDExMyIsImtleSI6Ii0tLS0tQkVHSU4gUlNBIFBSSVZBVEUgS0VZLS0tLS1cbk1JSUVvd0lCQUFLQ0FRRUFuMUxyNStTV0pGRllURU1kaXQ2U0dNY0E2Yks5dG0xMmhlcm55V0wrZm9PWnA3eEVcbk9wcmsvWE81QVplSU5NY0x0ZVhxckJlK1NPdVVNMFpLU2xCMHFTNzNjVStDVTVMTGoycVB0UzhNOFI0N3BGdFhcbjJXRTFJNjNhZHB1N01TejA2SXduQ2lyNnJYOTVPQ2ZneHA3VU1Dd0pSTUZmYXJqdjVBRXY3NXpsSS9lYUV6bUJcbkxKWU1xanZFRmZoN2x3M2lPT3VsWW9kNjNpN3RDNWl5czNlYjNLZW4yWU0rN1FSbXB2dE5qcTJMVmlIMnkrUGJcbk9ESlI3MU9ib05TYVJDNTZDUFpWVytoWDByYXI3VzMwUjI2eGtIQ09oSytQbUpSeGtOY0g1VTdja0xXMEw0WEVcbnNNZkVUSmszeDR3Q0psbisxbElXUzkrNmw0R1E2TWRzWURyOU5RSURBUUFCQW9JQkFCSkx6WGQxMHFBZEQwekNcbnNGUFFOMnJNLzVmV3hONThONDR0YWF6QXg0VHp5K050UlZDTmxScGQvYkxuR2VjbHJIeVpDSmYycWcxcHNEMHJcbkowRGRlR2d0VXBFYWxsYk9scjNEZVBsUGkrYnNsK0RKOUk2c0VSUWwxTjZtQjVzZ0ZJZllBR3UwZjlFSXdIem9cblozR25yNnBRaEVmM0JPUVdsTVhVTlJNSksyOHp3M2E1L01nRmtKVUZUSTUzeXFwbGRtZ2hLajRZR1hLRk1LUGhcbkV3RkxrRncwK2s3K0xuSjFQNGp1ZVd1RXo3WlAyaFpvUWxCcXdSajVyTG9QZ05RbUU4UytFVDRuczlUYzByOFFcbnFyaHlacDZBczJrTDhGTytCZnF3SVpDZnpnWHN2cC9PLzRaSHIzVTB2Ymp3UW1sSzdVSm42U0J6T2hpWFpNU0lcbk5Wc0V5VUVDZ1lFQTFEaktkRGo3NTM1MWQzdlRNQlRFd2JSQ3hoUVZOdENFMnMwVUw4ckJQZ1I0K1dlblNUWmFcbnprWUprcEV0bE54VGxzYnN1Y0RTUXZqeWRYYk5nSHFBeDYzMm1vdTVkak9lR0VTUDFWVGtUdElsZFZQZWszQWxcbjVYbkpQa1dqWGVyVVJZNm5KeUQ5UWhlREx3MVp4NEFYVzNHWURiTFkrT05XV0VKUlJaQUloNjBDZ1lFQXdEQ2xcbnc1MHc4dkcvbEJ4RzNSYW9FaHdLOWNna1VXOHk2T25DekNwcEtjOEZUUmY1VE5iWjl5TzNXUmdYajhkeHRCakFcbkl5VGlzYk9NQk1VaFZKUUtGZHRQaDhoVDBwRkRjeE9ndzY0aHBtYzhyY2RTbXVKNzlYSVRTaHUySjA0N0UvNFZcbnJOTThpWVk5ZGR3VGdGUUlsdFNZL0l0RnFxWERmdjhqK1dVY25La0NnWUVBaENOUU80bDNuNjRucWR2WnBTaHBcblVrclJBTkJrWFJyOGZkZ1BaNnFSSS9KWStNSEhjVmg4dGM3NkN0NkdTUmZlbkJVRU5LeVF2czZPK1FDZCtBOU9cbnZBWGZkRjduZldlcVdtWG1RT2g0dDNNMWk1WkxFZlpVUWt2UU9BdllLcFFhMDZ4OCsyb1pCdHZvL0pVTmY2Q0xcbjZvNFNKUVZrLzZOZGtkckpDODBnNG9rQ2dZQkZsNWYrbkVYa1F0dWZVeG5wNXRGWE5XWldsM0ZuTjMvVXpRaW5cbmkxZm5OcnB4cnhPcjJrUzA4KzdwU1FzSEdpNDNDNXRQWG9UajJlTUN1eXNWaUVHYXBuNUc2YWhJb0NjdlhWVWlcblprUnpFQUR0NERZdU5ZS3pYdXBUTkhPaUNmYmtoMlhyM2RXVzZ0QUloSGRmU1k2T3AwNzZhNmYvWWVUSGNMWGpcbkVkVHBlUUtCZ0FPdnBqcDQ4TzRUWEZkU0JLSnYya005OHVhUjlSQURtdGxTWHd2cTlyQkhTV084NFk4bzE0L1Bcbkl1UmxUOHhROGRYKzhMR21UUCtjcUtiOFFRQ1grQk1YUWxMSEVtWnpnb0xFa0pGMUVIMm4vZEZ5bngxS3prdFNcbm9UZUdsRzZhbXhVOVh4eW9RVFlEVGJCbERwc2FZUlFBZ2FUQzM3UVZRUjhmK1ZoRzFHSFFcbi0tLS0tRU5EIFJTQSBQUklWQVRFIEtFWS0tLS0tXG4iLCJhcHBJZCI6IjIwMjcwNjM5ODgxMzg4MDU3NyIsImNsaWVudElkIjoiMjAyNzA2Mzk4ODEzOTQ2MTEzQG15dGVzdHByb2plY3QifQ==\"";
        }
    ];
}

message RemoveAppKeyRequest {
    string project_id = 1 [(validate.rules).string = {min_len: 1, max_len: 200}];
    string app_id = 2 [(validate.rules).string = {min_len: 1, max_len: 200}];
    string key_id = 3 [(validate.rules).string = {min_len: 1, max_len: 200}];
}

message RemoveAppKeyResponse {
    zitadel.v1.ObjectDetails details = 1;
}

message ListProjectGrantChangesRequest {
    //list limitations and ordering
    zitadel.change.v1.ChangeQuery query = 1;
    string project_id = 2 [(validate.rules).string = {min_len: 1, max_len: 200}];
    string grant_id = 3 [(validate.rules).string = {min_len: 1, max_len: 200}];
}

message ListProjectGrantChangesResponse {
    reserved 1;
    reserved "details";
    // zitadel.v1.ListDetails details = 1; was always returned empty (as we cannot get the necessary info)
    repeated zitadel.change.v1.Change result = 2;
}

message GetProjectGrantByIDRequest {
    string project_id = 1 [(validate.rules).string = {min_len: 1, max_len: 200}];
    string grant_id = 2 [(validate.rules).string = {min_len: 1, max_len: 200}];
}

message GetProjectGrantByIDResponse {
    zitadel.project.v1.GrantedProject project_grant = 1;
}

message ListProjectGrantsRequest {
    string project_id = 1 [(validate.rules).string = {min_len: 1, max_len: 200}];
    //list limitations and ordering
    zitadel.v1.ListQuery query = 2;
    //criteria the client is looking for
    repeated zitadel.project.v1.ProjectGrantQuery queries = 3;
}

message ListProjectGrantsResponse {
    zitadel.v1.ListDetails details = 1;
    repeated zitadel.project.v1.GrantedProject result = 2;
}

message ListAllProjectGrantsRequest {
    //list limitations and ordering
    zitadel.v1.ListQuery query = 1;
    //criteria the client is looking for
    repeated zitadel.project.v1.AllProjectGrantQuery queries = 2;
}

message ListAllProjectGrantsResponse {
    zitadel.v1.ListDetails details = 1;
    repeated zitadel.project.v1.GrantedProject result = 2;
}

message AddProjectGrantRequest {
    string project_id = 1 [(validate.rules).string = {min_len: 1, max_len: 200}];
    string granted_org_id = 2 [
        (validate.rules).string = {min_len: 1, max_len: 200},
        (grpc.gateway.protoc_gen_openapiv2.options.openapiv2_field) = {
            example: "\"28746028909593987\""
        }
    ];
    repeated string role_keys = 3 [
        (grpc.gateway.protoc_gen_openapiv2.options.openapiv2_field) = {
            example: "[\"RoleKey1\", \"RoleKey2\"]";
        }
    ];
}

message AddProjectGrantResponse {
    string grant_id = 1 [
        (grpc.gateway.protoc_gen_openapiv2.options.openapiv2_field) = {
            example: "\"28746028909593987\""
        }
    ];
    zitadel.v1.ObjectDetails details = 2;
}

message UpdateProjectGrantRequest {
    string project_id = 1 [(validate.rules).string = {min_len: 1, max_len: 200}];
    string grant_id = 2 [(validate.rules).string = {min_len: 1, max_len: 200}];
    repeated string role_keys = 3 [
        (grpc.gateway.protoc_gen_openapiv2.options.openapiv2_field) = {
            example: "[\"RoleKey1\", \"RoleKey2\"]";
        }
    ];
}

message UpdateProjectGrantResponse {
    zitadel.v1.ObjectDetails details = 1;
}

message DeactivateProjectGrantRequest {
    string project_id = 1 [(validate.rules).string = {min_len: 1, max_len: 200}];
    string grant_id = 2 [(validate.rules).string = {min_len: 1, max_len: 200}];
}

message DeactivateProjectGrantResponse {
    zitadel.v1.ObjectDetails details = 1;
}

message ReactivateProjectGrantRequest {
    string project_id = 1 [(validate.rules).string = {min_len: 1, max_len: 200}];
    string grant_id = 2 [(validate.rules).string = {min_len: 1, max_len: 200}];
}
message ReactivateProjectGrantResponse {
    zitadel.v1.ObjectDetails details = 1;
}

message RemoveProjectGrantRequest {
    string project_id = 1 [(validate.rules).string = {min_len: 1, max_len: 200}];
    string grant_id = 2 [(validate.rules).string = {min_len: 1, max_len: 200}];
}
message RemoveProjectGrantResponse {
    zitadel.v1.ObjectDetails details = 1;
}

message ListProjectGrantMemberRolesRequest {
    zitadel.v1.ListQuery query = 1;
    repeated string result = 2;
}

message ListProjectGrantMemberRolesResponse {
    zitadel.v1.ListDetails details = 1;
    repeated string result = 2 [
        (grpc.gateway.protoc_gen_openapiv2.options.openapiv2_field) = {
            example: "[\"PROJECT_GRANT_OWNER\", \"PROJECT_GRANT_OWNER_VIEWER\", \"...\"]";
        }
    ];
}

message ListProjectGrantMembersRequest {
    string project_id = 1 [(validate.rules).string = {min_len: 1, max_len: 200}];
    string grant_id = 2 [(validate.rules).string = {min_len: 1, max_len: 200}];
    //list limitations and ordering
    zitadel.v1.ListQuery query = 3;
    //criteria the client is looking for
    repeated zitadel.member.v1.SearchQuery queries = 4;
}

message ListProjectGrantMembersResponse {
    zitadel.v1.ListDetails details = 1;
    repeated zitadel.member.v1.Member result = 2;
}

message AddProjectGrantMemberRequest {
    string project_id = 1 [(validate.rules).string = {min_len: 1, max_len: 200}];
    string grant_id = 2 [(validate.rules).string = {min_len: 1, max_len: 200}];
    string user_id = 3 [
        (validate.rules).string = {min_len: 1, max_len: 200},
        (google.api.field_behavior) = REQUIRED,
        (grpc.gateway.protoc_gen_openapiv2.options.openapiv2_field) = {
            min_length: 1;
            max_length: 200;
            example: "\"69629012906488334\"";
        }
    ];
    repeated string roles = 4 [
        (grpc.gateway.protoc_gen_openapiv2.options.openapiv2_field) = {
            example: "[\"PROJECT_GRANT_OWNER\"]";
            description: "If no roles are provided the user won't have any rights"
        }
    ];
}

message AddProjectGrantMemberResponse {
    zitadel.v1.ObjectDetails details = 1;
}

message UpdateProjectGrantMemberRequest {
    string project_id = 1 [(validate.rules).string = {min_len: 1, max_len: 200}];
    string grant_id = 2 [(validate.rules).string = {min_len: 1, max_len: 200}];
    string user_id = 3 [
        (validate.rules).string = {min_len: 1, max_len: 200},
        (google.api.field_behavior) = REQUIRED,
        (grpc.gateway.protoc_gen_openapiv2.options.openapiv2_field) = {
            min_length: 1;
            max_length: 200;
            example: "\"69629012906488334\"";
        }
    ];
    repeated string roles = 4 [
        (grpc.gateway.protoc_gen_openapiv2.options.openapiv2_field) = {
            example: "[\"PROJECT_GRANT_OWNER\"]";
            description: "If no roles are provided the user won't have any rights"
        }
    ];
}

message UpdateProjectGrantMemberResponse {
    zitadel.v1.ObjectDetails details = 1;
}

message RemoveProjectGrantMemberRequest {
    string project_id = 1 [(validate.rules).string = {min_len: 1, max_len: 200}];
    string grant_id = 2 [(validate.rules).string = {min_len: 1, max_len: 200}];
    string user_id = 3 [(validate.rules).string = {min_len: 1, max_len: 200}];
}

message RemoveProjectGrantMemberResponse {
    zitadel.v1.ObjectDetails details = 1;
}

message GetUserGrantByIDRequest {
    string user_id = 1 [(validate.rules).string = {min_len: 1, max_len: 200}];
    string grant_id = 2 [(validate.rules).string = {min_len: 1, max_len: 200}];
}

message GetUserGrantByIDResponse {
    zitadel.user.v1.UserGrant user_grant = 1;
}

message ListUserGrantRequest {
    //list limitations and ordering
    zitadel.v1.ListQuery query = 1;
    //criteria the client is looking for
    repeated zitadel.user.v1.UserGrantQuery queries = 2;
}

message ListUserGrantResponse {
    zitadel.v1.ListDetails details = 1;
    repeated zitadel.user.v1.UserGrant result = 2;
}

message AddUserGrantRequest {
    string user_id = 1 [
        (validate.rules).string = {min_len: 1, max_len: 200},
        (google.api.field_behavior) = REQUIRED,
        (grpc.gateway.protoc_gen_openapiv2.options.openapiv2_field) = {
            min_length: 1;
            example: "\"69629026806489455\"";
        }
    ];
    string project_id = 2 [
        (validate.rules).string = {min_len: 1, max_len: 200},
        (google.api.field_behavior) = REQUIRED,
        (grpc.gateway.protoc_gen_openapiv2.options.openapiv2_field) = {
            min_length: 1;
            max_length: 200;
            example: "\"58949026806489455\"";
        }
    ];
    string project_grant_id = 3 [
        (validate.rules).string = {max_len: 200},
        (grpc.gateway.protoc_gen_openapiv2.options.openapiv2_field) = {
            max_length: 200;
            example: "\"9847026806489455\"";
            description: "Make sure to fill in the project grant id if the user grant is for a granted project and the organization is not the owner of the project.";
        }
    ];
    repeated string role_keys = 4 [
        (grpc.gateway.protoc_gen_openapiv2.options.openapiv2_field) = {
            example: "[\"RoleKey1\", \"RoleKey2\"]"
        }
    ];
}

message AddUserGrantResponse {
    string user_grant_id = 1;
    zitadel.v1.ObjectDetails details = 2;
}

message UpdateUserGrantRequest {
    string user_id = 1 [(validate.rules).string = {min_len: 1, max_len: 200}];
    string grant_id = 2 [(validate.rules).string = {min_len: 1, max_len: 200}];
    repeated string role_keys = 3 [
        (grpc.gateway.protoc_gen_openapiv2.options.openapiv2_field) = {
            example: "[\"RoleKey1\", \"RoleKey2\"]"
        }
    ];
}

message UpdateUserGrantResponse {
    zitadel.v1.ObjectDetails details = 1;
}

message DeactivateUserGrantRequest {
    string user_id = 1 [(validate.rules).string = {min_len: 1, max_len: 200}];
    string grant_id = 2 [(validate.rules).string = {min_len: 1, max_len: 200}];
}

message DeactivateUserGrantResponse {
    zitadel.v1.ObjectDetails details = 1;
}

message ReactivateUserGrantRequest {
    string user_id = 1 [(validate.rules).string = {min_len: 1, max_len: 200}];
    string grant_id = 2 [(validate.rules).string = {min_len: 1, max_len: 200}];
}

message ReactivateUserGrantResponse {
    zitadel.v1.ObjectDetails details = 1;
}

message RemoveUserGrantRequest {
    string user_id = 1 [(validate.rules).string = {min_len: 1, max_len: 200}];
    string grant_id = 2 [(validate.rules).string = {min_len: 1, max_len: 200}];
}

message RemoveUserGrantResponse {
    zitadel.v1.ObjectDetails details = 1;
}

message BulkRemoveUserGrantRequest {
    repeated string grant_id = 1 [
        (grpc.gateway.protoc_gen_openapiv2.options.openapiv2_field) = {
            example: "[\"9384786806489455\", \"2984754806489455\"]"
        }
    ];
}

message BulkRemoveUserGrantResponse {}

message GetOrgIAMPolicyRequest {}

message GetOrgIAMPolicyResponse {
    zitadel.policy.v1.OrgIAMPolicy policy = 1;
}

message GetDomainPolicyRequest {}

message GetDomainPolicyResponse {
    zitadel.policy.v1.DomainPolicy policy = 1;
}

message GetLoginPolicyRequest {}

message GetLoginPolicyResponse {
    zitadel.policy.v1.LoginPolicy policy = 1;
    //deprecated: is_default is also defined in zitadel.policy.v1.LoginPolicy
    bool is_default = 2;
}

message GetDefaultLoginPolicyRequest {}

message GetDefaultLoginPolicyResponse {
    zitadel.policy.v1.LoginPolicy policy = 1;
}

message AddCustomLoginPolicyRequest {
    message IDP {
        string idp_id = 1 [(validate.rules).string = {min_len: 1, max_len: 200}];
        zitadel.idp.v1.IDPOwnerType ownerType = 2 [(validate.rules).enum = {defined_only: true, not_in: [0]}];
    }

    bool allow_username_password = 1;
    bool allow_register = 2;
    bool allow_external_idp = 3;
    bool force_mfa = 4;
    zitadel.policy.v1.PasswordlessType passwordless_type = 5 [(validate.rules).enum = {defined_only: true}];
    bool hide_password_reset = 6;
    bool ignore_unknown_usernames = 7 [
        (grpc.gateway.protoc_gen_openapiv2.options.openapiv2_field) = {
            description: "defines if unknown username on login screen directly returns an error or always displays the password screen"
        }
    ];
    string default_redirect_uri = 8 [
        (grpc.gateway.protoc_gen_openapiv2.options.openapiv2_field) = {
            description: "defines where the user will be redirected to if the login is started without app context (e.g. from mail)"
        }
    ];
    google.protobuf.Duration password_check_lifetime = 9;
    google.protobuf.Duration external_login_check_lifetime = 10;
    google.protobuf.Duration mfa_init_skip_lifetime = 11;
    google.protobuf.Duration second_factor_check_lifetime = 12;
    google.protobuf.Duration multi_factor_check_lifetime = 13;
    repeated zitadel.policy.v1.SecondFactorType second_factors = 14;
    repeated zitadel.policy.v1.MultiFactorType multi_factors = 15;
    repeated IDP idps = 16;
    // If set to true, the suffix (@domain.com) of an unknown username input on the login screen will be matched against the org domains and will redirect to the registration of that organization on success.
    bool allow_domain_discovery = 17 [
        (grpc.gateway.protoc_gen_openapiv2.options.openapiv2_field) = {
            description: "If set to true, the suffix (@domain.com) of an unknown username input on the login screen will be matched against the org domains and will redirect to the registration of that organization on success."
        }
    ];
    bool disable_login_with_email = 18 [
        (grpc.gateway.protoc_gen_openapiv2.options.openapiv2_field) = {
            description: "defines if the user can additionally (to the login name) be identified by their verified email address"
        }
    ];
    bool disable_login_with_phone = 19 [
        (grpc.gateway.protoc_gen_openapiv2.options.openapiv2_field) = {
            description: "defines if the user can additionally (to the login name) be identified by their verified phone number"
        }
    ];
}

message AddCustomLoginPolicyResponse {
    zitadel.v1.ObjectDetails details = 1;
}

message UpdateCustomLoginPolicyRequest {
    bool allow_username_password = 1;
    bool allow_register = 2;
    bool allow_external_idp = 3;
    bool force_mfa = 4;
    zitadel.policy.v1.PasswordlessType passwordless_type = 5 [(validate.rules).enum = {defined_only: true}];
    bool hide_password_reset = 6;
    bool ignore_unknown_usernames = 7 [
        (grpc.gateway.protoc_gen_openapiv2.options.openapiv2_field) = {
            description: "defines if unknown username on login screen directly returns an error or always displays the password screen"
        }
    ];
    string default_redirect_uri = 8 [
        (grpc.gateway.protoc_gen_openapiv2.options.openapiv2_field) = {
            description: "defines where the user will be redirected to if the login is started without app context (e.g. from mail)"
        }
    ];
    google.protobuf.Duration password_check_lifetime = 9;
    google.protobuf.Duration external_login_check_lifetime = 10;
    google.protobuf.Duration mfa_init_skip_lifetime = 11;
    google.protobuf.Duration second_factor_check_lifetime = 12;
    google.protobuf.Duration multi_factor_check_lifetime = 13;
    // If set to true, the suffix (@domain.com) of an unknown username input on the login screen will be matched against the org domains and will redirect to the registration of that organization on success.
    bool allow_domain_discovery = 14 [
        (grpc.gateway.protoc_gen_openapiv2.options.openapiv2_field) = {
            description: "If set to true, the suffix (@domain.com) of an unknown username input on the login screen will be matched against the org domains and will redirect to the registration of that organization on success."
        }
    ];
    bool disable_login_with_email = 15 [
        (grpc.gateway.protoc_gen_openapiv2.options.openapiv2_field) = {
            description: "defines if the user can additionally (to the login name) be identified by their verified email address"
        }
    ];
    bool disable_login_with_phone = 16 [
        (grpc.gateway.protoc_gen_openapiv2.options.openapiv2_field) = {
            description: "defines if the user can additionally (to the login name) be identified by their verified phone number"
        }
    ];
}

message UpdateCustomLoginPolicyResponse {
    zitadel.v1.ObjectDetails details = 1;
}

message ResetLoginPolicyToDefaultRequest {}

message ResetLoginPolicyToDefaultResponse {
    zitadel.v1.ObjectDetails details = 1;
}

message ListLoginPolicyIDPsRequest {
    zitadel.v1.ListQuery query = 1;
}

message ListLoginPolicyIDPsResponse {
    zitadel.v1.ListDetails details = 1;
    repeated zitadel.idp.v1.IDPLoginPolicyLink result = 2;
}

message AddIDPToLoginPolicyRequest {
    string idp_id = 1 [(validate.rules).string = {min_len: 1, max_len: 200}];
    zitadel.idp.v1.IDPOwnerType ownerType = 2 [
        (validate.rules).enum = {defined_only: true, not_in: [0]},
        (grpc.gateway.protoc_gen_openapiv2.options.openapiv2_field) = {
            example: "[\"IDP_OWNER_TYPE_SYSTEM\"]";
            description: "Choose IDP_OWNER_TYPE_SYSTEM if the configuration is made on the instance and IDP_OWNER_TYPE_ORG if the configuration is made on the organization."
        }
    ];
}

message AddIDPToLoginPolicyResponse {
    zitadel.v1.ObjectDetails details = 1;
}

message RemoveIDPFromLoginPolicyRequest {
    string idp_id = 1 [(validate.rules).string = {min_len: 1, max_len: 200}];
}

message RemoveIDPFromLoginPolicyResponse {
    zitadel.v1.ObjectDetails details = 1;
}

message ListLoginPolicySecondFactorsRequest {}

message ListLoginPolicySecondFactorsResponse {
    zitadel.v1.ListDetails details = 1;
    repeated zitadel.policy.v1.SecondFactorType result = 2 [
        (grpc.gateway.protoc_gen_openapiv2.options.openapiv2_field) = {
            example: "[\"SECOND_FACTOR_TYPE_OTP\"]"
        }
    ];
}

message AddSecondFactorToLoginPolicyRequest {
    zitadel.policy.v1.SecondFactorType type = 1 [
        (validate.rules).enum = {defined_only: true, not_in: [0]},
        (grpc.gateway.protoc_gen_openapiv2.options.openapiv2_field) = {
            example: "\"SECOND_FACTOR_TYPE_OTP\"";
        }
    ];
}
message AddSecondFactorToLoginPolicyResponse {
    zitadel.v1.ObjectDetails details = 1;
}

message RemoveSecondFactorFromLoginPolicyRequest {
    zitadel.policy.v1.SecondFactorType type = 1 [(validate.rules).enum = {defined_only: true, not_in: [0]}];
}

message RemoveSecondFactorFromLoginPolicyResponse {
    zitadel.v1.ObjectDetails details = 1;
}

message ListLoginPolicyMultiFactorsRequest {}

message ListLoginPolicyMultiFactorsResponse {
    zitadel.v1.ListDetails details = 1;
    repeated zitadel.policy.v1.MultiFactorType result = 2 [
        (grpc.gateway.protoc_gen_openapiv2.options.openapiv2_field) = {
            example: "[\"MULTI_FACTOR_TYPE_U2F_WITH_VERIFICATION\"]"
        }
    ];
}

message AddMultiFactorToLoginPolicyRequest {
    zitadel.policy.v1.MultiFactorType type = 1 [
        (validate.rules).enum = {defined_only: true, not_in: [0]},
        (grpc.gateway.protoc_gen_openapiv2.options.openapiv2_field) = {
            example: "\"MULTI_FACTOR_TYPE_U2F_WITH_VERIFICATION\"";
        }
    ];
}

message AddMultiFactorToLoginPolicyResponse {
    zitadel.v1.ObjectDetails details = 1;
}

message RemoveMultiFactorFromLoginPolicyRequest {
    zitadel.policy.v1.MultiFactorType type = 1 [(validate.rules).enum = {defined_only: true, not_in: [0]}];
}

message RemoveMultiFactorFromLoginPolicyResponse {
    zitadel.v1.ObjectDetails details = 1;
}

message GetPasswordComplexityPolicyRequest {}

message GetPasswordComplexityPolicyResponse {
    zitadel.policy.v1.PasswordComplexityPolicy policy = 1;
    //deprecated: is_default is also defined in zitadel.policy.v1.PasswordComplexityPolicy
    bool is_default = 2 [
        (grpc.gateway.protoc_gen_openapiv2.options.openapiv2_field) = {
            description: "Deprecated: Is defined in the policy itself"
        }
    ];
}

//This is an empty request
message GetDefaultPasswordComplexityPolicyRequest {}

message GetDefaultPasswordComplexityPolicyResponse {
    zitadel.policy.v1.PasswordComplexityPolicy policy = 1;
}

message AddCustomPasswordComplexityPolicyRequest {
    uint64 min_length = 1 [
        (grpc.gateway.protoc_gen_openapiv2.options.openapiv2_field) = {
            example: "\"8\""
        }
    ];
    bool has_uppercase = 2 [
        (grpc.gateway.protoc_gen_openapiv2.options.openapiv2_field) = {
            description: "Defines if the password MUST contain an upper case letter"
        }
    ];
    bool has_lowercase = 3 [
        (grpc.gateway.protoc_gen_openapiv2.options.openapiv2_field) = {
            description: "Defines if the password MUST contain a lowercase letter"
        }
    ];
    bool has_number = 4 [
        (grpc.gateway.protoc_gen_openapiv2.options.openapiv2_field) = {
            description: "Defines if the password MUST contain a number"
        }
    ];
    bool has_symbol = 5 [
        (grpc.gateway.protoc_gen_openapiv2.options.openapiv2_field) = {
            description: "Defines if the password MUST contain a symbol. E.g. \"$\""
        }
    ];
}

message AddCustomPasswordComplexityPolicyResponse {
    zitadel.v1.ObjectDetails details = 1;
}

message UpdateCustomPasswordComplexityPolicyRequest {
    uint64 min_length = 1 [
        (grpc.gateway.protoc_gen_openapiv2.options.openapiv2_field) = {
            example: "\"8\""
        }
    ];
    bool has_uppercase = 2 [
        (grpc.gateway.protoc_gen_openapiv2.options.openapiv2_field) = {
            description: "Defines if the password MUST contain an upper case letter"
        }
    ];
    bool has_lowercase = 3 [
        (grpc.gateway.protoc_gen_openapiv2.options.openapiv2_field) = {
            description: "Defines if the password MUST contain a lowercase letter"
        }
    ];
    bool has_number = 4 [
        (grpc.gateway.protoc_gen_openapiv2.options.openapiv2_field) = {
            description: "Defines if the password MUST contain a number"
        }
    ];
    bool has_symbol = 5 [
        (grpc.gateway.protoc_gen_openapiv2.options.openapiv2_field) = {
            description: "defines if the password MUST contain a symbol. E.g. \"$\""
        }
    ];
}

message UpdateCustomPasswordComplexityPolicyResponse {
    zitadel.v1.ObjectDetails details = 1;
}

//This is an empty request
message ResetPasswordComplexityPolicyToDefaultRequest {}

message ResetPasswordComplexityPolicyToDefaultResponse {
    zitadel.v1.ObjectDetails details = 1;
}

//This is an empty request
message GetPasswordAgePolicyRequest {}

message GetPasswordAgePolicyResponse {
    zitadel.policy.v1.PasswordAgePolicy policy = 1;
    //deprecated: is_default is also defined in zitadel.policy.v1.PasswordAgePolicy
    bool is_default = 2;
}

//This is an empty request
message GetDefaultPasswordAgePolicyRequest {}

message GetDefaultPasswordAgePolicyResponse {
    zitadel.policy.v1.PasswordAgePolicy policy = 1;
}

message AddCustomPasswordAgePolicyRequest {
    uint32 max_age_days = 1;
    uint32 expire_warn_days = 2;
}

message AddCustomPasswordAgePolicyResponse {
    zitadel.v1.ObjectDetails details = 1;
}

message UpdateCustomPasswordAgePolicyRequest {
    uint32 max_age_days = 1;
    uint32 expire_warn_days = 2;
}

message UpdateCustomPasswordAgePolicyResponse {
    zitadel.v1.ObjectDetails details = 1;
}

//This is an empty request
message ResetPasswordAgePolicyToDefaultRequest {}

message ResetPasswordAgePolicyToDefaultResponse {
    zitadel.v1.ObjectDetails details = 1;
}

//This is an empty request
message GetLockoutPolicyRequest {}

message GetLockoutPolicyResponse {
    zitadel.policy.v1.LockoutPolicy policy = 1;
    //deprecated: is_default is also defined in zitadel.policy.v1.LockoutPolicy
    bool is_default = 2;
}

//This is an empty request
message GetDefaultLockoutPolicyRequest {}

message GetDefaultLockoutPolicyResponse {
    zitadel.policy.v1.LockoutPolicy policy = 1;
}

message AddCustomLockoutPolicyRequest {
    uint32 max_password_attempts = 1 [
        (grpc.gateway.protoc_gen_openapiv2.options.openapiv2_field) = {
            description: "When the user has reached the maximum password attempts the account will be locked, If this is set to 0 the lockout will not trigger."
        }
    ];
}

message AddCustomLockoutPolicyResponse {
    zitadel.v1.ObjectDetails details = 1;
}

message UpdateCustomLockoutPolicyRequest {
    uint32 max_password_attempts = 1 [
        (grpc.gateway.protoc_gen_openapiv2.options.openapiv2_field) = {
            description: "When the user has reached the maximum password attempts the account will be locked, If this is set to 0 the lockout will not trigger."
        }
    ];
}

message UpdateCustomLockoutPolicyResponse {
    zitadel.v1.ObjectDetails details = 1;
}

//This is an empty request
message ResetLockoutPolicyToDefaultRequest {}

message ResetLockoutPolicyToDefaultResponse {
    zitadel.v1.ObjectDetails details = 1;
}

//This is an empty request
message GetPrivacyPolicyRequest {}

message GetPrivacyPolicyResponse {
    zitadel.policy.v1.PrivacyPolicy policy = 1;
}

//This is an empty request
message GetDefaultPrivacyPolicyRequest {}

message GetDefaultPrivacyPolicyResponse {
    zitadel.policy.v1.PrivacyPolicy policy = 1;
}

message AddCustomPrivacyPolicyRequest {
    string tos_link = 1 [
        (grpc.gateway.protoc_gen_openapiv2.options.openapiv2_field) = {
            description: "If registration is enabled, the user has to accept the TOS. Variable {{.Lang}} can be set to have different links based on the language.";
            example: "\"https://zitadel.com/docs/legal/terms-of-service\"";
        }
    ];
    string privacy_link = 2 [
        (grpc.gateway.protoc_gen_openapiv2.options.openapiv2_field) = {
            description: "If registration is enabled, the user has to accept the privacy terms. Variable {{.Lang}} can be set to have different links based on the language.";
            example: "\"https://zitadel.com/docs/legal/privacy-policy\"";
        }
    ];
    string help_link = 3 [
        (grpc.gateway.protoc_gen_openapiv2.options.openapiv2_field) = {
            description: "Variable {{.Lang}} can be set to have different links based on the language.";
            example: "\"https://zitadel.com/docs/manuals/introduction\"";
        }
    ];
}

message AddCustomPrivacyPolicyResponse {
    zitadel.v1.ObjectDetails details = 1;
}

message UpdateCustomPrivacyPolicyRequest {
    string tos_link = 1 [
        (grpc.gateway.protoc_gen_openapiv2.options.openapiv2_field) = {
            description: "If registration is enabled, the user has to accept the TOS. Variable {{.Lang}} can be set to have different links based on the language.";
            example: "\"https://zitadel.com/docs/legal/terms-of-service\"";
        }
    ];
    string privacy_link = 2 [
        (grpc.gateway.protoc_gen_openapiv2.options.openapiv2_field) = {
            description: "If registration is enabled, the user has to accept the privacy terms. Variable {{.Lang}} can be set to have different links based on the language.";
            example: "\"https://zitadel.com/docs/legal/privacy-policy\"";
        }
    ];
    string help_link = 3 [
        (grpc.gateway.protoc_gen_openapiv2.options.openapiv2_field) = {
            description: "Variable {{.Lang}} can be set to have different links based on the language.";
            example: "\"https://zitadel.com/docs/manuals/introduction\"";
        }
    ];
}

message UpdateCustomPrivacyPolicyResponse {
    zitadel.v1.ObjectDetails details = 1;
}

//This is an empty request
message ResetPrivacyPolicyToDefaultRequest {}

message ResetPrivacyPolicyToDefaultResponse {
    zitadel.v1.ObjectDetails details = 1;
}

//This is an empty request
message GetNotificationPolicyRequest {}

message GetNotificationPolicyResponse {
    zitadel.policy.v1.NotificationPolicy policy = 1;
}

//This is an empty request
message GetDefaultNotificationPolicyRequest {}

message GetDefaultNotificationPolicyResponse {
    zitadel.policy.v1.NotificationPolicy policy = 1;
}

message AddCustomNotificationPolicyRequest {
    bool password_change = 1 [
        (grpc.gateway.protoc_gen_openapiv2.options.openapiv2_field) = {
            description: "If set to true the users will get a notification whenever their password has been changed.";
        }
    ];
}

message AddCustomNotificationPolicyResponse {
    zitadel.v1.ObjectDetails details = 1;
}

message UpdateCustomNotificationPolicyRequest {
    bool password_change = 1 [
        (grpc.gateway.protoc_gen_openapiv2.options.openapiv2_field) = {
            description: "If set to true the users will get a notification whenever their password has been changed.";
        }
    ];
}

message UpdateCustomNotificationPolicyResponse {
    zitadel.v1.ObjectDetails details = 1;
}

//This is an empty request
message ResetNotificationPolicyToDefaultRequest {}

message ResetNotificationPolicyToDefaultResponse {
    zitadel.v1.ObjectDetails details = 1;
}

//This is an empty request
message GetLabelPolicyRequest {}

message GetLabelPolicyResponse {
    zitadel.policy.v1.LabelPolicy policy = 1;
    //deprecated: is_default is also defined in zitadel.policy.v1.LabelPolicy
    bool is_default = 2;
}

//This is an empty request
message GetPreviewLabelPolicyRequest {}

message GetPreviewLabelPolicyResponse {
    zitadel.policy.v1.LabelPolicy policy = 1;
    //deprecated: is_default is also defined in zitadel.policy.v1.LabelPolicy
    bool is_default = 2;
}

//This is an empty request
message GetDefaultLabelPolicyRequest {}

message GetDefaultLabelPolicyResponse {
    zitadel.policy.v1.LabelPolicy policy = 1;
}

message AddCustomLabelPolicyRequest {
    string primary_color = 1 [
        (validate.rules).string = {max_len: 50},
        (grpc.gateway.protoc_gen_openapiv2.options.openapiv2_field) = {
            description: "Represents a color scheme"
            example: "\"#353535\"";
            max_length: 50;
        }
    ];
    // hides the org suffix on the login form if the scope \"urn:zitadel:iam:org:domain:primary:{domainname}\" is set
    bool hide_login_name_suffix = 3 [
        (grpc.gateway.protoc_gen_openapiv2.options.openapiv2_field) = {
            description: "hides the org suffix on the login form if the scope \"urn:zitadel:iam:org:domain:primary:{domainname}\" is set";
        }
    ];
    string warn_color = 4 [
        (validate.rules).string = {max_len: 50},
        (grpc.gateway.protoc_gen_openapiv2.options.openapiv2_field) = {
            description: "hex value for warn color";
            example: "\"#CD3D56\"";
            max_length: 50;
        }
    ];
    string background_color = 5 [
        (validate.rules).string = {max_len: 50},
        (grpc.gateway.protoc_gen_openapiv2.options.openapiv2_field) = {
            description: "hex value for background color";
            example: "\"#FAFAFA\"";
            max_length: 50;
        }
    ];
    string font_color = 6 [
        (validate.rules).string = {max_len: 50},
        (grpc.gateway.protoc_gen_openapiv2.options.openapiv2_field) = {
            description: "hex value for font color";
            example: "\"#000000\"";
            max_length: 50;
        }
    ];
    string primary_color_dark = 7 [
        (validate.rules).string = {max_len: 50},
        (grpc.gateway.protoc_gen_openapiv2.options.openapiv2_field) = {
            description: "hex value for the primary color dark theme";
            example: "\"#BBBAFA\"";
            max_length: 50;
        }
    ];
    string background_color_dark = 8 [
        (validate.rules).string = {max_len: 50},
        (grpc.gateway.protoc_gen_openapiv2.options.openapiv2_field) = {
            description: "hex value for background color dark theme";
            example: "\"#111827\"";
            max_length: 50;
        }
    ];
    string warn_color_dark = 9 [
        (validate.rules).string = {max_len: 50},
        (grpc.gateway.protoc_gen_openapiv2.options.openapiv2_field) = {
            description: "hex value for warning color dark theme";
            example: "\"#FF3B5B\"";
            max_length: 50;
        }
    ];
    string font_color_dark = 10 [
        (validate.rules).string = {max_len: 50},
        (grpc.gateway.protoc_gen_openapiv2.options.openapiv2_field) = {
            description: "hex value for font color dark theme";
            example: "\"#FFFFFF\"";
            max_length: 50;
        }
    ];
    bool disable_watermark = 11;
}

message AddCustomLabelPolicyResponse {
    zitadel.v1.ObjectDetails details = 1;
}

message UpdateCustomLabelPolicyRequest {
    string primary_color = 1 [(validate.rules).string = {max_len: 50}];
    bool hide_login_name_suffix = 3 [
        (grpc.gateway.protoc_gen_openapiv2.options.openapiv2_field) = {
            description: "hides the org suffix on the login form if the scope \"urn:zitadel:iam:org:domain:primary:{domainname}\" is set";
        }
    ];
    string warn_color = 4 [
        (validate.rules).string = {max_len: 50},
        (grpc.gateway.protoc_gen_openapiv2.options.openapiv2_field) = {
            description: "hex value for warn color";
            example: "\"#CD3D56\"";
            max_length: 50;
        }
    ];
    string background_color = 5 [
        (validate.rules).string = {max_len: 50},
        (grpc.gateway.protoc_gen_openapiv2.options.openapiv2_field) = {
            description: "hex value for background color";
            example: "\"#FAFAFA\"";
            max_length: 50;
        }
    ];
    string font_color = 6 [
        (validate.rules).string = {max_len: 50},
        (grpc.gateway.protoc_gen_openapiv2.options.openapiv2_field) = {
            description: "hex value for font color";
            example: "\"#000000\"";
            max_length: 50;
        }
    ];
    string primary_color_dark = 7 [
        (validate.rules).string = {max_len: 50},
        (grpc.gateway.protoc_gen_openapiv2.options.openapiv2_field) = {
            description: "hex value for the primary color dark theme";
            example: "\"#BBBAFA\"";
            max_length: 50;
        }
    ];
    string background_color_dark = 8 [
        (validate.rules).string = {max_len: 50},
        (grpc.gateway.protoc_gen_openapiv2.options.openapiv2_field) = {
            description: "hex value for background color dark theme";
            example: "\"#111827\"";
            max_length: 50;
        }
    ];
    string warn_color_dark = 9 [
        (validate.rules).string = {max_len: 50},
        (grpc.gateway.protoc_gen_openapiv2.options.openapiv2_field) = {
            description: "hex value for warning color dark theme";
            example: "\"#FF3B5B\"";
            max_length: 50;
        }
    ];
    string font_color_dark = 10 [
        (validate.rules).string = {max_len: 50},
        (grpc.gateway.protoc_gen_openapiv2.options.openapiv2_field) = {
            description: "hex value for font color dark theme";
            example: "\"#FFFFFF\"";
            max_length: 50;
        }
    ];
    bool disable_watermark = 11;
}

message UpdateCustomLabelPolicyResponse {
    zitadel.v1.ObjectDetails details = 1;
}

//This is an empty request
message ActivateCustomLabelPolicyRequest {}

message ActivateCustomLabelPolicyResponse {
    zitadel.v1.ObjectDetails details = 1;
}

//This is an empty request
message RemoveCustomLabelPolicyLogoRequest {}

message RemoveCustomLabelPolicyLogoResponse {
    zitadel.v1.ObjectDetails details = 1;
}

//This is an empty request
message RemoveCustomLabelPolicyLogoDarkRequest {}

message RemoveCustomLabelPolicyLogoDarkResponse {
    zitadel.v1.ObjectDetails details = 1;
}

//This is an empty request
message RemoveCustomLabelPolicyIconRequest {}

message RemoveCustomLabelPolicyIconResponse {
    zitadel.v1.ObjectDetails details = 1;
}

//This is an empty request
message RemoveCustomLabelPolicyIconDarkRequest {}

message RemoveCustomLabelPolicyIconDarkResponse {
    zitadel.v1.ObjectDetails details = 1;
}

//This is an empty request
message RemoveCustomLabelPolicyFontRequest {}

message RemoveCustomLabelPolicyFontResponse {
    zitadel.v1.ObjectDetails details = 1;
}

//This is an empty request
message ResetLabelPolicyToDefaultRequest {}

message ResetLabelPolicyToDefaultResponse {
    zitadel.v1.ObjectDetails details = 1;
}

message GetCustomInitMessageTextRequest {
    string language = 1 [(validate.rules).string = {min_len: 1, max_len: 200}];
}

message GetCustomInitMessageTextResponse {
    zitadel.text.v1.MessageCustomText custom_text = 1;
}

message GetDefaultInitMessageTextRequest {
    string language = 1 [(validate.rules).string = {min_len: 1, max_len: 200}];
}

message GetDefaultInitMessageTextResponse {
    zitadel.text.v1.MessageCustomText custom_text = 1;
}

message SetCustomInitMessageTextRequest {
    string language = 1 [
        (validate.rules).string = {min_len: 1, max_len: 200},
        (grpc.gateway.protoc_gen_openapiv2.options.openapiv2_field) = {
            example: "\"de\""
        }
    ];
    string title = 2 [
        (validate.rules).string = {max_len: 200},
        (grpc.gateway.protoc_gen_openapiv2.options.openapiv2_field) = {
            example: "\"ZITADEL - Initialize User\""
            max_length: 200;
        }
    ];
    string pre_header = 3 [
        (validate.rules).string = {max_len: 200},
        (grpc.gateway.protoc_gen_openapiv2.options.openapiv2_field) = {
            example: "\"Initialize User\""
            max_length: 200;
        }
    ];
    string subject = 4 [
        (validate.rules).string = {max_len: 200},
        (grpc.gateway.protoc_gen_openapiv2.options.openapiv2_field) = {
            example: "\"Initialize User\""
            max_length: 200;
        }
    ];
    string greeting = 5  [
        (validate.rules).string = {max_len: 200},
        (grpc.gateway.protoc_gen_openapiv2.options.openapiv2_field) = {
            example: "\"Hello {{.FirstName}} {{.LastName}},\""
            max_length: 200;
        }
    ];
    string text = 6 [
        (validate.rules).string = {max_len: 800},
        (grpc.gateway.protoc_gen_openapiv2.options.openapiv2_field) = {
            example: "\"This user was created in Zitadel. Use the username {{.PreferredLoginName}} to log in. Please click the button below to finish the initialization process. (Code {{.Code}}) If you didn't ask for this mail, please ignore it.\""
            max_length: 800;
        }
    ];
    string button_text = 7 [
        (validate.rules).string = {max_len: 200},
        (grpc.gateway.protoc_gen_openapiv2.options.openapiv2_field) = {
            example: "\"Finish initialization\""
            max_length: 200;
        }
    ];
    string footer_text = 8 [(validate.rules).string = {max_len: 200}];
}

message SetCustomInitMessageTextResponse {
    zitadel.v1.ObjectDetails details = 1;
}

message ResetCustomInitMessageTextToDefaultRequest {
    string language = 1 [(validate.rules).string = {min_len: 1, max_len: 200}];
}

message ResetCustomInitMessageTextToDefaultResponse {
    zitadel.v1.ObjectDetails details = 1;
}

message GetDefaultLoginTextsRequest {
    string language = 1 [(validate.rules).string = {min_len: 1, max_len: 200}];
}

message GetDefaultLoginTextsResponse {
    zitadel.text.v1.LoginCustomText custom_text = 1;
}

message GetCustomLoginTextsRequest {
    string language = 1 [(validate.rules).string = {min_len: 1, max_len: 200}];
}

message GetCustomLoginTextsResponse {
    zitadel.text.v1.LoginCustomText custom_text = 1;
}

message SetCustomLoginTextsRequest {
    string language = 1 [
        (validate.rules).string = {min_len: 1, max_len: 200},
        (grpc.gateway.protoc_gen_openapiv2.options.openapiv2_field) = {
            example: "\"de\""
        }
    ];
    zitadel.text.v1.SelectAccountScreenText select_account_text = 2;
    zitadel.text.v1.LoginScreenText login_text = 3;
    zitadel.text.v1.PasswordScreenText password_text = 4;
    zitadel.text.v1.UsernameChangeScreenText username_change_text = 5;
    zitadel.text.v1.UsernameChangeDoneScreenText username_change_done_text = 6;
    zitadel.text.v1.InitPasswordScreenText init_password_text = 7;
    zitadel.text.v1.InitPasswordDoneScreenText init_password_done_text = 8;
    zitadel.text.v1.EmailVerificationScreenText email_verification_text = 9;
    zitadel.text.v1.EmailVerificationDoneScreenText email_verification_done_text = 10;
    zitadel.text.v1.InitializeUserScreenText initialize_user_text = 11;
    zitadel.text.v1.InitializeUserDoneScreenText initialize_done_text = 12;
    zitadel.text.v1.InitMFAPromptScreenText init_mfa_prompt_text = 13;
    zitadel.text.v1.InitMFAOTPScreenText init_mfa_otp_text = 14;
    zitadel.text.v1.InitMFAU2FScreenText init_mfa_u2f_text = 15;
    zitadel.text.v1.InitMFADoneScreenText init_mfa_done_text = 16;
    zitadel.text.v1.MFAProvidersText mfa_providers_text = 17;
    zitadel.text.v1.VerifyMFAOTPScreenText verify_mfa_otp_text = 18;
    zitadel.text.v1.VerifyMFAU2FScreenText verify_mfa_u2f_text = 19;
    zitadel.text.v1.PasswordlessScreenText passwordless_text = 20;
    zitadel.text.v1.PasswordChangeScreenText password_change_text = 21;
    zitadel.text.v1.PasswordChangeDoneScreenText password_change_done_text = 22;
    zitadel.text.v1.PasswordResetDoneScreenText password_reset_done_text = 23;
    zitadel.text.v1.RegistrationOptionScreenText registration_option_text = 24;
    zitadel.text.v1.RegistrationUserScreenText registration_user_text = 25;
    zitadel.text.v1.RegistrationOrgScreenText registration_org_text = 26;
    zitadel.text.v1.LinkingUserDoneScreenText linking_user_done_text = 27;
    zitadel.text.v1.ExternalUserNotFoundScreenText external_user_not_found_text = 28;
    zitadel.text.v1.SuccessLoginScreenText success_login_text = 29;
    zitadel.text.v1.LogoutDoneScreenText logout_text = 30;
    zitadel.text.v1.FooterText footer_text = 31;
    zitadel.text.v1.PasswordlessPromptScreenText passwordless_prompt_text = 32;
    zitadel.text.v1.PasswordlessRegistrationScreenText passwordless_registration_text = 33;
    zitadel.text.v1.PasswordlessRegistrationDoneScreenText passwordless_registration_done_text = 34;
    zitadel.text.v1.ExternalRegistrationUserOverviewScreenText external_registration_user_overview_text = 35;
}

message SetCustomLoginTextsResponse {
    zitadel.v1.ObjectDetails details = 1;
}
message ResetCustomLoginTextsToDefaultRequest {
    string language = 1 [(validate.rules).string = {min_len: 1, max_len: 200}];
}

message ResetCustomLoginTextsToDefaultResponse {
    zitadel.v1.ObjectDetails details = 1;
}

message GetCustomPasswordResetMessageTextRequest {
    string language = 1 [(validate.rules).string = {min_len: 1, max_len: 200}];
}

message GetCustomPasswordResetMessageTextResponse {
    zitadel.text.v1.MessageCustomText custom_text = 1;
}

message GetDefaultPasswordResetMessageTextRequest {
    string language = 1 [(validate.rules).string = {min_len: 1, max_len: 200}];
}

message GetDefaultPasswordResetMessageTextResponse {
    zitadel.text.v1.MessageCustomText custom_text = 1;
}

message SetCustomPasswordResetMessageTextRequest {
    string language = 1 [
        (validate.rules).string = {min_len: 1, max_len: 200},
        (grpc.gateway.protoc_gen_openapiv2.options.openapiv2_field) = {
            example: "\"de\""
        }
    ];
    string title = 2 [
        (validate.rules).string = {max_len: 200},
        (grpc.gateway.protoc_gen_openapiv2.options.openapiv2_field) = {
            example: "\"ZITADEL - Reset Password\""
            max_length: 200;
        }
    ];
    string pre_header = 3 [
        (validate.rules).string = {max_len: 200},
        (grpc.gateway.protoc_gen_openapiv2.options.openapiv2_field) = {
            example: "\"Reset Password\""
            max_length: 200;
        }
    ];
    string subject = 4 [
        (validate.rules).string = {max_len: 200},
        (grpc.gateway.protoc_gen_openapiv2.options.openapiv2_field) = {
            example: "\"Reset Password\""
            max_length: 200;
        }
    ];
    string greeting = 5 [
        (validate.rules).string = {max_len: 200},
        (grpc.gateway.protoc_gen_openapiv2.options.openapiv2_field) = {
            example: "\"Hello {{.FirstName}} {{.LastName}},\""
            max_length: 200;
        }
    ];
    string text = 6 [
        (validate.rules).string = {max_len: 800},
        (grpc.gateway.protoc_gen_openapiv2.options.openapiv2_field) = {
            example: "\"We received a password reset request. Please use the button below to reset your password. (Code {{.Code}}) If you didn't ask for this mail, please ignore it.\""
            max_length: 800;
        }
    ];
    string button_text = 7 [
        (validate.rules).string = {max_len: 200},
        (grpc.gateway.protoc_gen_openapiv2.options.openapiv2_field) = {
            example: "\"Reset Password\""
            max_length: 200;
        }
    ];
    string footer_text = 8 [(validate.rules).string = {max_len: 200}];
}

message SetCustomPasswordResetMessageTextResponse {
    zitadel.v1.ObjectDetails details = 1;
}

message ResetCustomPasswordResetMessageTextToDefaultRequest {
    string language = 1 [(validate.rules).string = {min_len: 1, max_len: 200}];
}

message ResetCustomPasswordResetMessageTextToDefaultResponse {
    zitadel.v1.ObjectDetails details = 1;
}

message GetCustomVerifyEmailMessageTextRequest {
    string language = 1 [(validate.rules).string = {min_len: 1, max_len: 200}];
}

message GetCustomVerifyEmailMessageTextResponse {
    zitadel.text.v1.MessageCustomText custom_text = 1;
}

message GetDefaultVerifyEmailMessageTextRequest {
    string language = 1 [(validate.rules).string = {min_len: 1, max_len: 200}];
}

message GetDefaultVerifyEmailMessageTextResponse {
    zitadel.text.v1.MessageCustomText custom_text = 1;
}

message SetCustomVerifyEmailMessageTextRequest {
    string language = 1 [
        (validate.rules).string = {min_len: 1, max_len: 200},
        (grpc.gateway.protoc_gen_openapiv2.options.openapiv2_field) = {
            example: "\"de\""
        }
    ];
    string title = 2 [
        (validate.rules).string = {max_len: 200},
        (grpc.gateway.protoc_gen_openapiv2.options.openapiv2_field) = {
            example: "\"ZITADEL - Verify Email\""
            max_length: 200;
        }
    ];
    string pre_header = 3 [
        (validate.rules).string = {max_len: 200},
        (grpc.gateway.protoc_gen_openapiv2.options.openapiv2_field) = {
            example: "\"Verify Email\""
            max_length: 200;
        }
    ];
    string subject = 4 [
        (validate.rules).string = {max_len: 200},
        (grpc.gateway.protoc_gen_openapiv2.options.openapiv2_field) = {
            example: "\"Verify Email\""
            max_length: 200;
        }
    ];
    string greeting = 5  [
        (validate.rules).string = {max_len: 200},
        (grpc.gateway.protoc_gen_openapiv2.options.openapiv2_field) = {
            example: "\"Hello {{.FirstName}} {{.LastName}},\""
            max_length: 200;
        }
    ];
    string text = 6 [
        (validate.rules).string = {max_len: 800},
        (grpc.gateway.protoc_gen_openapiv2.options.openapiv2_field) = {
            example: "\"A new email has been added. Please use the button below to verify your mail. (Code {{.Code}}) If you didn't add a new email, please ignore this email.\""
            max_length: 800;
        }
    ];
    string button_text = 7 [
        (validate.rules).string = {max_len: 200},
        (grpc.gateway.protoc_gen_openapiv2.options.openapiv2_field) = {
            example: "\"Verify Email\""
            max_length: 200;
        }
    ];
    string footer_text = 8 [(validate.rules).string = {max_len: 200}];
}

message SetCustomVerifyEmailMessageTextResponse {
    zitadel.v1.ObjectDetails details = 1;
}

message ResetCustomVerifyEmailMessageTextToDefaultRequest {
    string language = 1 [(validate.rules).string = {min_len: 1, max_len: 200}];
}

message ResetCustomVerifyEmailMessageTextToDefaultResponse {
    zitadel.v1.ObjectDetails details = 1;
}

message GetCustomVerifyPhoneMessageTextRequest {
    string language = 1 [(validate.rules).string = {min_len: 1, max_len: 200}];
}

message GetCustomVerifyPhoneMessageTextResponse {
    zitadel.text.v1.MessageCustomText custom_text = 1;
}

message GetDefaultVerifyPhoneMessageTextRequest {
    string language = 1 [(validate.rules).string = {min_len: 1, max_len: 200}];
}

message GetDefaultVerifyPhoneMessageTextResponse {
    zitadel.text.v1.MessageCustomText custom_text = 1;
}

message SetCustomVerifyPhoneMessageTextRequest {
    string language = 1 [
        (validate.rules).string = {min_len: 1, max_len: 200},
        (grpc.gateway.protoc_gen_openapiv2.options.openapiv2_field) = {
            example: "\"de\""
        }
    ];
    string title = 2 [
        (validate.rules).string = {max_len: 200},
        (grpc.gateway.protoc_gen_openapiv2.options.openapiv2_field) = {
            example: "\"ZITADEL - Verify Phone\""
            max_length: 200;
        }
    ];
    string pre_header = 3 [
        (validate.rules).string = {max_len: 200},
        (grpc.gateway.protoc_gen_openapiv2.options.openapiv2_field) = {
            example: "\"Verify Phone\""
            max_length: 200;
        }
    ];
    string subject = 4 [
        (validate.rules).string = {max_len: 200},
        (grpc.gateway.protoc_gen_openapiv2.options.openapiv2_field) = {
            example: "\"Verify Phone\""
            max_length: 200;
        }
    ];
    string greeting = 5  [
        (validate.rules).string = {max_len: 200},
        (grpc.gateway.protoc_gen_openapiv2.options.openapiv2_field) = {
            example: "\"Hello {{.FirstName}} {{.LastName}},\""
            max_length: 200;
        }
    ];
    string text = 6 [
        (validate.rules).string = {max_len: 800},
        (grpc.gateway.protoc_gen_openapiv2.options.openapiv2_field) = {
            example: "\"A new phone number has been added. Please use the following code to verify it {{.Code}}.\""
            max_length: 800;
        }
    ];
    string button_text = 7 [
        (validate.rules).string = {max_len: 200},
        (grpc.gateway.protoc_gen_openapiv2.options.openapiv2_field) = {
            example: "\"Verify Phone\""
            max_length: 200;
        }
    ];
    string footer_text = 8 [(validate.rules).string = {max_len: 200}];
}

message SetCustomVerifyPhoneMessageTextResponse {
    zitadel.v1.ObjectDetails details = 1;
}

message ResetCustomVerifyPhoneMessageTextToDefaultRequest {
    string language = 1 [(validate.rules).string = {min_len: 1, max_len: 200}];
}

message ResetCustomVerifyPhoneMessageTextToDefaultResponse {
    zitadel.v1.ObjectDetails details = 1;
}

message GetCustomDomainClaimedMessageTextRequest {
    string language = 1 [(validate.rules).string = {min_len: 1, max_len: 200}];
}

message GetCustomDomainClaimedMessageTextResponse {
    zitadel.text.v1.MessageCustomText custom_text = 1;
}

message GetDefaultDomainClaimedMessageTextRequest {
    string language = 1 [(validate.rules).string = {min_len: 1, max_len: 200}];
}

message GetDefaultDomainClaimedMessageTextResponse {
    zitadel.text.v1.MessageCustomText custom_text = 1;
}

message SetCustomDomainClaimedMessageTextRequest {
    string language = 1 [
        (validate.rules).string = {min_len: 1, max_len: 200},
        (grpc.gateway.protoc_gen_openapiv2.options.openapiv2_field) = {
            example: "\"de\""
        }
    ];
    string title = 2 [
        (validate.rules).string = {max_len: 200},
        (grpc.gateway.protoc_gen_openapiv2.options.openapiv2_field) = {
            example: "\"ZITADEL - Domain has been claimed\""
            max_length: 200;
        }
    ];
    string pre_header = 3 [
        (validate.rules).string = {max_len: 200},
        (grpc.gateway.protoc_gen_openapiv2.options.openapiv2_field) = {
            example: "\"Change email / username\""
            max_length: 200;
        }
    ];
    string subject = 4 [
        (validate.rules).string = {max_len: 200},
        (grpc.gateway.protoc_gen_openapiv2.options.openapiv2_field) = {
            example: "\"Domain has been claimed\""
            max_length: 200;
        }
    ];
    string greeting = 5 [
        (validate.rules).string = {max_len: 200},
        (grpc.gateway.protoc_gen_openapiv2.options.openapiv2_field) = {
            example: "\"Hello {{.FirstName}} {{.LastName}},\""
            max_length: 200;
        }
    ];
    string text = 6 [
        (validate.rules).string = {max_len: 800},
        (grpc.gateway.protoc_gen_openapiv2.options.openapiv2_field) = {
            example: "\"The domain {{.Domain}} has been claimed by an organization. Your current user {{.UserName}} is not part of this organization. Therefore you'll have to change your email when you log in. We have created a temporary username ({{.TempUsername}}) for this login.\""
            max_length: 800;
        }
    ];
    string button_text = 7 [
        (validate.rules).string = {max_len: 200},
        (grpc.gateway.protoc_gen_openapiv2.options.openapiv2_field) = {
            example: "\"Login\""
            max_length: 200;
        }
    ];
    string footer_text = 8 [(validate.rules).string = {max_len: 200}];
}

message SetCustomDomainClaimedMessageTextResponse {
    zitadel.v1.ObjectDetails details = 1;
}

//This is an empty request
message ResetCustomDomainClaimedMessageTextToDefaultRequest {
    string language = 1 [(validate.rules).string = {min_len: 1, max_len: 200}];
}

message ResetCustomDomainClaimedMessageTextToDefaultResponse {
    zitadel.v1.ObjectDetails details = 1;
}

message GetCustomPasswordlessRegistrationMessageTextRequest {
    string language = 1 [(validate.rules).string = {min_len: 1, max_len: 200}];
}

message GetCustomPasswordlessRegistrationMessageTextResponse {
    zitadel.text.v1.MessageCustomText custom_text = 1;
}

message GetDefaultPasswordlessRegistrationMessageTextRequest {
    string language = 1 [(validate.rules).string = {min_len: 1, max_len: 200}];
}

message GetDefaultPasswordlessRegistrationMessageTextResponse {
    zitadel.text.v1.MessageCustomText custom_text = 1;
}

message SetCustomPasswordlessRegistrationMessageTextRequest {
    string language = 1 [
        (validate.rules).string = {min_len: 1, max_len: 200},
        (grpc.gateway.protoc_gen_openapiv2.options.openapiv2_field) = {
            example: "\"de\""
        }
    ];
    string title = 2 [
        (validate.rules).string = {max_len: 200},
        (grpc.gateway.protoc_gen_openapiv2.options.openapiv2_field) = {
            example: "\"ZITADEL - Password of the user has changed\""
            max_length: 200;
        }
    ];
    string pre_header = 3 [
        (validate.rules).string = {max_len: 200},
        (grpc.gateway.protoc_gen_openapiv2.options.openapiv2_field) = {
            example: "\"Password Changed\""
            max_length: 200;
        }
    ];
    string subject = 4 [
        (validate.rules).string = {max_len: 200},
        (grpc.gateway.protoc_gen_openapiv2.options.openapiv2_field) = {
            example: "\"Password of user has changed\""
            max_length: 200;
        }
    ];
    string greeting = 5 [
        (validate.rules).string = {max_len: 200},
        (grpc.gateway.protoc_gen_openapiv2.options.openapiv2_field) = {
            example: "\"Hello {{.FirstName}} {{.LastName}},\""
            max_length: 200;
        }
    ];
    string text = 6 [
        (validate.rules).string = {max_len: 800},
        (grpc.gateway.protoc_gen_openapiv2.options.openapiv2_field) = {
            example: "\"The password of your user has changed, if this change was not done by you, please be advised to immediately reset your password.\""
            max_length: 800;
        }
    ];
    string button_text = 7 [
        (validate.rules).string = {max_len: 200},
        (grpc.gateway.protoc_gen_openapiv2.options.openapiv2_field) = {
            example: "\"Login\""
            max_length: 200;
        }
    ];
    string footer_text = 8 [(validate.rules).string = {max_len: 200}];
}

message SetCustomPasswordlessRegistrationMessageTextResponse {
    zitadel.v1.ObjectDetails details = 1;
}

message ResetCustomPasswordlessRegistrationMessageTextToDefaultRequest {
    string language = 1 [(validate.rules).string = {min_len: 1, max_len: 200}];
}

message ResetCustomPasswordlessRegistrationMessageTextToDefaultResponse {
    zitadel.v1.ObjectDetails details = 1;
}

message GetCustomPasswordChangeMessageTextRequest {
    string language = 1 [(validate.rules).string = {min_len: 1, max_len: 200}];
}

message GetCustomPasswordChangeMessageTextResponse {
    zitadel.text.v1.MessageCustomText custom_text = 1;
}

message GetDefaultPasswordChangeMessageTextRequest {
    string language = 1 [(validate.rules).string = {min_len: 1, max_len: 200}];
}

message GetDefaultPasswordChangeMessageTextResponse {
    zitadel.text.v1.MessageCustomText custom_text = 1;
}

message SetCustomPasswordChangeMessageTextRequest {
    string language = 1 [
        (validate.rules).string = {min_len: 1, max_len: 200},
        (grpc.gateway.protoc_gen_openapiv2.options.openapiv2_field) = {
            example: "\"de\""
        }
    ];
    string title = 2 [
        (validate.rules).string = {max_len: 200},
        (grpc.gateway.protoc_gen_openapiv2.options.openapiv2_field) = {
            example: "\"ZITADEL - Add Passwordless Login\""
            max_length: 200;
        }
    ];
    string pre_header = 3 [
        (validate.rules).string = {max_len: 200},
        (grpc.gateway.protoc_gen_openapiv2.options.openapiv2_field) = {
            example: "\"Add Passwordless Login\""
            max_length: 200;
        }
    ];
    string subject = 4 [
        (validate.rules).string = {max_len: 200},
        (grpc.gateway.protoc_gen_openapiv2.options.openapiv2_field) = {
            example: "\"Add Passwordless Login\""
            max_length: 200;
        }
    ];
    string greeting = 5 [
        (validate.rules).string = {max_len: 200},
        (grpc.gateway.protoc_gen_openapiv2.options.openapiv2_field) = {
            example: "\"Hello {{.FirstName}} {{.LastName}},\""
            max_length: 200;
        }
    ];
    string text = 6 [
        (validate.rules).string = {max_len: 800},
        (grpc.gateway.protoc_gen_openapiv2.options.openapiv2_field) = {
            example: "\"We received a request to add a token for passwordless login. Please use the button below to add your token or device for passwordless login.\""
            max_length: 800;
        }
    ];
    string button_text = 7 [
        (validate.rules).string = {max_len: 200},
        (grpc.gateway.protoc_gen_openapiv2.options.openapiv2_field) = {
            example: "\"Add Passwordless Login\""
            max_length: 200;
        }
    ];
    string footer_text = 8 [(validate.rules).string = {max_len: 200}];
}

message SetCustomPasswordChangeMessageTextResponse {
    zitadel.v1.ObjectDetails details = 1;
}

message ResetCustomPasswordChangeMessageTextToDefaultRequest {
    string language = 1 [(validate.rules).string = {min_len: 1, max_len: 200}];
}

message ResetCustomPasswordChangeMessageTextToDefaultResponse {
    zitadel.v1.ObjectDetails details = 1;
}

message GetOrgIDPByIDRequest {
    string id = 1 [(validate.rules).string = {min_len: 1, max_len: 200}];
}

message GetOrgIDPByIDResponse {
    zitadel.idp.v1.IDP idp = 1;
}

message ListOrgIDPsRequest {
    //list limitations and ordering
    zitadel.v1.ListQuery query = 1;
    //the field the result is sorted
    zitadel.idp.v1.IDPFieldName sorting_column = 2;
    //criteria the client is looking for
    repeated IDPQuery queries = 3;
}

message IDPQuery {
    oneof query {
        option (validate.required) = true;

        zitadel.idp.v1.IDPIDQuery idp_id_query = 1;
        zitadel.idp.v1.IDPNameQuery idp_name_query = 2;
        zitadel.idp.v1.IDPOwnerTypeQuery owner_type_query = 3;
    }
}

message ListOrgIDPsResponse {
    zitadel.v1.ListDetails details = 1;
    zitadel.idp.v1.IDPFieldName sorting_column = 2;
    repeated zitadel.idp.v1.IDP result = 3;
}

message AddOrgOIDCIDPRequest {
    string name = 1 [
        (validate.rules).string = {min_len: 1, max_len: 200},
        (google.api.field_behavior) = REQUIRED,
        (grpc.gateway.protoc_gen_openapiv2.options.openapiv2_field) = {
            example: "\"google\"";
            min_length: 1;
            max_length: 200;
        }
    ];
    zitadel.idp.v1.IDPStylingType styling_type = 2 [
        (validate.rules).enum = {defined_only: true},
        (grpc.gateway.protoc_gen_openapiv2.options.openapiv2_field) = {
            description: "some identity providers specify the styling of the button to their login";
        }
    ];

    string client_id = 3 [
        (validate.rules).string = {min_len: 1, max_len: 200},
        (google.api.field_behavior) = REQUIRED,
        (grpc.gateway.protoc_gen_openapiv2.options.openapiv2_field) = {
            description: "client id generated by the identity provider";
            min_length: 1;
            max_length: 200;
        }
    ];
    string client_secret = 4 [
        (validate.rules).string = {min_len: 1, max_len: 200},
        (google.api.field_behavior) = REQUIRED,
        (grpc.gateway.protoc_gen_openapiv2.options.openapiv2_field) = {
            description: "client secret generated by the identity provider";
            min_length: 1;
            max_length: 200;
        }
    ];
    string issuer = 5 [
        (validate.rules).string = {min_len: 1, max_len: 200},
        (google.api.field_behavior) = REQUIRED,
        (grpc.gateway.protoc_gen_openapiv2.options.openapiv2_field) = {
            example: "\"https://accounts.google.com\"";
            description: "the OIDC issuer of the identity provider";
        }
    ];
    repeated string scopes = 6 [
        (grpc.gateway.protoc_gen_openapiv2.options.openapiv2_field) = {
            example: "[\"openid\", \"profile\", \"email\"]";
            description: "the scopes requested by ZITADEL during the request on the identity provider";
        }
    ];
    zitadel.idp.v1.OIDCMappingField display_name_mapping = 7 [
        (validate.rules).enum = {defined_only: true},
        (grpc.gateway.protoc_gen_openapiv2.options.openapiv2_field) = {
            description: "definition which field is mapped to the display name of the user";
        }
    ];
    zitadel.idp.v1.OIDCMappingField username_mapping = 8 [
        (validate.rules).enum = {defined_only: true},
        (grpc.gateway.protoc_gen_openapiv2.options.openapiv2_field) = {
            description: "definition which field is mapped to the email of the user";
        }
    ];
    bool auto_register = 9;
}

message AddOrgOIDCIDPResponse {
    zitadel.v1.ObjectDetails details = 1;
    string idp_id = 2 [
        (grpc.gateway.protoc_gen_openapiv2.options.openapiv2_field) = {
            example: "\"69234230193872955\"";
        }
    ];
}

message AddOrgJWTIDPRequest {
    string name = 1 [
        (validate.rules).string = {min_len: 1, max_len: 200},
        (google.api.field_behavior) = REQUIRED,
        (grpc.gateway.protoc_gen_openapiv2.options.openapiv2_field) = {
            example: "\"google\"";
            min_length: 1;
            max_length: 200;
        }
    ];
    zitadel.idp.v1.IDPStylingType styling_type = 2 [
        (validate.rules).enum = {defined_only: true},
        (grpc.gateway.protoc_gen_openapiv2.options.openapiv2_field) = {
            description: "some identity providers specify the styling of the button to their login";
        }
    ];
    string jwt_endpoint = 3 [
        (validate.rules).string = {min_len: 1, max_len: 200},
        (google.api.field_behavior) = REQUIRED,
        (grpc.gateway.protoc_gen_openapiv2.options.openapiv2_field) = {
            example: "\"https://accounts.google.com\"";
            description: "the endpoint where the JWT can be extracted";
            min_length: 1;
            max_length: 200;
        }
    ];
    string issuer = 4 [
        (validate.rules).string = {min_len: 1, max_len: 200},
        (google.api.field_behavior) = REQUIRED,
        (grpc.gateway.protoc_gen_openapiv2.options.openapiv2_field) = {
            example: "\"https://accounts.google.com\"";
            description: "the issuer of the JWT (for validation)";
            min_length: 1;
            max_length: 200;
        }
    ];
    string keys_endpoint = 5 [
        (validate.rules).string = {min_len: 1, max_len: 200},
        (google.api.field_behavior) = REQUIRED,
        (grpc.gateway.protoc_gen_openapiv2.options.openapiv2_field) = {
            example: "\"https://accounts.google.com/keys\"";
            description: "the endpoint to the key (JWK) which is used to sign the JWT with";
            min_length: 1;
            max_length: 200;
        }
    ];
    string header_name = 6 [
        (validate.rules).string = {min_len: 1, max_len: 200},
        (google.api.field_behavior) = REQUIRED,
        (grpc.gateway.protoc_gen_openapiv2.options.openapiv2_field) = {
            example: "\"x-auth-token\"";
            description: "the name of the header where the JWT is sent in, default is authorization";
            min_length: 1;
            max_length: 200;
        }
    ];
    bool auto_register = 7;
}

message AddOrgJWTIDPResponse {
    zitadel.v1.ObjectDetails details = 1;
    string idp_id = 2 [
        (grpc.gateway.protoc_gen_openapiv2.options.openapiv2_field) = {
            example: "\"69234230193872955\"";
        }
    ];
}

message DeactivateOrgIDPRequest {
    string idp_id = 1 [(validate.rules).string = {min_len: 1, max_len: 200}];
}

message DeactivateOrgIDPResponse {
    zitadel.v1.ObjectDetails details = 1;
}

message ReactivateOrgIDPRequest {
    string idp_id = 1 [(validate.rules).string = {min_len: 1, max_len: 200}];
}

message ReactivateOrgIDPResponse {
    zitadel.v1.ObjectDetails details = 1;
}

message RemoveOrgIDPRequest {
    string idp_id = 1 [(validate.rules).string = {min_len: 1, max_len: 200}];
}

//This is an empty response
message RemoveOrgIDPResponse {}

message UpdateOrgIDPRequest {
    string idp_id = 1 [(validate.rules).string = {min_len: 1, max_len: 200}];
    string name = 2 [
        (validate.rules).string = {min_len: 1, max_len: 200},
        (google.api.field_behavior) = REQUIRED,
        (grpc.gateway.protoc_gen_openapiv2.options.openapiv2_field) = {
            example: "\"google\"";
            min_length: 1;
            max_length: 200;
        }
    ];
    zitadel.idp.v1.IDPStylingType styling_type = 3 [
        (validate.rules).enum = {defined_only: true},
        (grpc.gateway.protoc_gen_openapiv2.options.openapiv2_field) = {
            description: "some identity providers specify the styling of the button to their login";
        }
    ];
    bool auto_register = 4;
}

message UpdateOrgIDPResponse {
    zitadel.v1.ObjectDetails details = 1;
}

message UpdateOrgIDPOIDCConfigRequest {
    string idp_id = 1 [
        (validate.rules).string = {min_len: 1, max_len: 200},
        (grpc.gateway.protoc_gen_openapiv2.options.openapiv2_field) = {
            example: "\"69629023906488334\"";
        }
    ];

    string client_id = 2 [
        (validate.rules).string = {min_len: 1, max_len: 200},
        (google.api.field_behavior) = REQUIRED,
        (grpc.gateway.protoc_gen_openapiv2.options.openapiv2_field) = {
            description: "client id generated by the identity provider";
            min_length: 1;
            max_length: 200;
        }
    ];
    string client_secret = 3 [
        (validate.rules).string = {max_len: 200},
        (grpc.gateway.protoc_gen_openapiv2.options.openapiv2_field) = {
            description: "client secret generated by the identity provider. If empty the secret is not overwritten";
        }
    ];
    string issuer = 4 [
        (validate.rules).string = {min_len: 1, max_len: 200},
        (google.api.field_behavior) = REQUIRED,
        (grpc.gateway.protoc_gen_openapiv2.options.openapiv2_field) = {
            example: "\"https://accounts.google.com\"";
            description: "the OIDC issuer of the identity provider";
            min_length: 1;
            max_length: 200;
        }
    ];
    repeated string scopes = 5 [
        (grpc.gateway.protoc_gen_openapiv2.options.openapiv2_field) = {
            example: "[\"openid\", \"profile\", \"email\"]";
            description: "the scopes requested by ZITADEL during the request on the identity provider";
        }
    ];
    zitadel.idp.v1.OIDCMappingField display_name_mapping = 6 [
        (validate.rules).enum = {defined_only: true},
        (grpc.gateway.protoc_gen_openapiv2.options.openapiv2_field) = {
            description: "definition which field is mapped to the display name of the user";
        }
    ];
    zitadel.idp.v1.OIDCMappingField username_mapping = 7 [
        (validate.rules).enum = {defined_only: true},
        (grpc.gateway.protoc_gen_openapiv2.options.openapiv2_field) = {
            description: "definition which field is mapped to the email of the user";
        }
    ];
}

message UpdateOrgIDPOIDCConfigResponse {
    zitadel.v1.ObjectDetails details = 1;
}


message UpdateOrgIDPJWTConfigRequest {
    string idp_id = 1 [
        (validate.rules).string = {min_len: 1, max_len: 200},
        (grpc.gateway.protoc_gen_openapiv2.options.openapiv2_field) = {
            example: "\"69629023906488334\"";
        }
    ];
    string jwt_endpoint = 2 [
        (validate.rules).string = {min_len: 1, max_len: 200},
        (google.api.field_behavior) = REQUIRED,
        (grpc.gateway.protoc_gen_openapiv2.options.openapiv2_field) = {
            example: "\"https://accounts.google.com\"";
            description: "the endpoint where the JWT can be extracted";
            min_length: 1;
            max_length: 200;
        }
    ];
    string issuer = 3 [
        (validate.rules).string = {min_len: 1, max_len: 200},
        (google.api.field_behavior) = REQUIRED,
        (grpc.gateway.protoc_gen_openapiv2.options.openapiv2_field) = {
            example: "\"https://accounts.google.com\"";
            description: "the issuer of the JWT (for validation)";
            min_length: 1;
            max_length: 200;
        }
    ];
    string keys_endpoint = 4 [
        (validate.rules).string = {min_len: 1, max_len: 200},
        (google.api.field_behavior) = REQUIRED,
        (grpc.gateway.protoc_gen_openapiv2.options.openapiv2_field) = {
            example: "\"https://accounts.google.com/keys\"";
            description: "the endpoint to the key (JWK) which is used to sign the JWT with";
            min_length: 1;
            max_length: 200;
        }
    ];
    string header_name = 5 [
        (validate.rules).string = {min_len: 1, max_len: 200},
        (google.api.field_behavior) = REQUIRED,
        (grpc.gateway.protoc_gen_openapiv2.options.openapiv2_field) = {
            example: "\"x-auth-token\"";
            description: "the name of the header where the JWT is sent in, default is authorization";
            max_length: 200;
        }
    ];
}

message UpdateOrgIDPJWTConfigResponse {
    zitadel.v1.ObjectDetails details = 1;
}

message ListProvidersRequest {
    //list limitations and ordering
    zitadel.v1.ListQuery query = 1;
    //criteria the client is looking for
    repeated ProviderQuery queries = 2;
}

message ProviderQuery {
    oneof query {
        zitadel.idp.v1.IDPIDQuery idp_id_query = 1;
        zitadel.idp.v1.IDPNameQuery idp_name_query = 2;
        zitadel.idp.v1.IDPOwnerTypeQuery owner_type_query = 3;
    }
}

message ListProvidersResponse {
    zitadel.v1.ListDetails details = 1;
    repeated zitadel.idp.v1.Provider result = 2;
}

message GetProviderByIDRequest {
    string id = 1 [(validate.rules).string = {min_len: 1, max_len: 200}];
}

message GetProviderByIDResponse {
    zitadel.idp.v1.Provider idp = 1;
}

message AddGenericOAuthProviderRequest {
    string name = 1 [(validate.rules).string = {min_len: 1, max_len: 200}];
    string client_id = 2 [(validate.rules).string = {min_len: 1, max_len: 200}];
    string client_secret = 3 [(validate.rules).string = {min_len: 1, max_len: 200}];
    string authorization_endpoint = 4 [(validate.rules).string = {min_len: 1, max_len: 200}];
    string token_endpoint = 5 [(validate.rules).string = {min_len: 1, max_len: 200}];
    string user_endpoint = 6 [(validate.rules).string = {min_len: 1, max_len: 200}];
    repeated string scopes = 7 [(validate.rules).repeated = {max_items: 20, items: {string: {min_len: 1, max_len: 100}}}];
    zitadel.idp.v1.Options provider_options = 8;
}

message AddGenericOAuthProviderResponse {
    zitadel.v1.ObjectDetails details = 1;
    string id = 2;
}

message UpdateGenericOAuthProviderRequest {
    string id = 1 [(validate.rules).string = {min_len: 1, max_len: 200}];
    string name = 2 [(validate.rules).string = {min_len: 1, max_len: 200}];
    string client_id = 3 [(validate.rules).string = {min_len: 1, max_len: 200}];
    // client_secret will only be updated if provided
    string client_secret = 4 [(validate.rules).string = {max_len: 200}];
    string authorization_endpoint = 5 [(validate.rules).string = {min_len: 1, max_len: 200}];
    string token_endpoint = 6 [(validate.rules).string = {min_len: 1, max_len: 200}];
    string user_endpoint = 7 [(validate.rules).string = {min_len: 1, max_len: 200}];
    repeated string scopes = 8 [(validate.rules).repeated = {max_items: 20, items: {string: {min_len: 1, max_len: 100}}}];
    zitadel.idp.v1.Options provider_options = 9;
}

message UpdateGenericOAuthProviderResponse {
    zitadel.v1.ObjectDetails details = 1;
}

<<<<<<< HEAD
message AddGitHubProviderRequest {
    // GitHub will be used as default, if no name is provided
    string name = 1 [(validate.rules).string = {max_len: 200}];
    string client_id = 2 [(validate.rules).string = {min_len: 1, max_len: 200}];
    string client_secret = 3 [(validate.rules).string = {min_len: 1, max_len: 200}];
    repeated string scopes = 4 [(validate.rules).repeated = {max_items: 20, items: {string: {min_len: 1, max_len: 100}}}];
    zitadel.idp.v1.Options provider_options = 5;
}

message AddGitHubProviderResponse {
=======
message AddGenericOIDCProviderRequest {
    string name = 1 [(validate.rules).string = {min_len: 1, max_len: 200}];
    string issuer = 2 [(validate.rules).string = {min_len: 1, max_len: 200}];
    string client_id = 3 [(validate.rules).string = {min_len: 1, max_len: 200}];
    string client_secret = 4 [(validate.rules).string = {min_len: 1, max_len: 200}];
    repeated string scopes = 5 [(validate.rules).repeated = {max_items: 20, items: {string: {min_len: 1, max_len: 100}}}];
    zitadel.idp.v1.Options provider_options = 6;
}

message AddGenericOIDCProviderResponse {
>>>>>>> ed4983d3
    zitadel.v1.ObjectDetails details = 1;
    string id = 2;
}

<<<<<<< HEAD
message UpdateGitHubProviderRequest {
    string id = 1 [(validate.rules).string = {min_len: 1, max_len: 200}];
    string name = 2 [(validate.rules).string = {max_len: 200}];
    string client_id = 3 [(validate.rules).string = {min_len: 1, max_len: 200}];
    // client_secret will only be updated if provided
    string client_secret = 4 [(validate.rules).string = {max_len: 200}];
    repeated string scopes = 5 [(validate.rules).repeated = {max_items: 20, items: {string: {min_len: 1, max_len: 100}}}];
    zitadel.idp.v1.Options provider_options = 6;
}

message UpdateGitHubProviderResponse {
    zitadel.v1.ObjectDetails details = 1;
}

message AddGitHubEnterpriseServerProviderRequest {
    string client_id = 1 [(validate.rules).string = {min_len: 1, max_len: 200}];
    string name = 2 [(validate.rules).string = {min_len: 1, max_len: 200}];
    string client_secret = 3 [(validate.rules).string = {min_len: 1, max_len: 200}];
    string authorization_endpoint = 4 [(validate.rules).string = {min_len: 1, max_len: 200}];
    string token_endpoint = 5 [(validate.rules).string = {min_len: 1, max_len: 200}];
    string user_endpoint = 6 [(validate.rules).string = {min_len: 1, max_len: 200}];
    repeated string scopes = 7 [(validate.rules).repeated = {max_items: 20, items: {string: {min_len: 1, max_len: 100}}}];
    zitadel.idp.v1.Options provider_options = 8;
}

message AddGitHubEnterpriseServerProviderResponse {
=======
message UpdateGenericOIDCProviderRequest {
    string id = 1 [(validate.rules).string = {min_len: 1, max_len: 200}];
    string name = 2 [(validate.rules).string = {min_len: 1, max_len: 200}];
    string issuer = 3 [(validate.rules).string = {min_len: 1, max_len: 200}];
    string client_id = 4 [(validate.rules).string = {min_len: 1, max_len: 200}];
    // client_secret will only be updated if provided
    string client_secret = 5 [(validate.rules).string = {max_len: 200}];
    repeated string scopes = 6 [(validate.rules).repeated = {max_items: 20, items: {string: {min_len: 1, max_len: 100}}}];
    zitadel.idp.v1.Options provider_options = 7;
}

message UpdateGenericOIDCProviderResponse {
    zitadel.v1.ObjectDetails details = 1;
}

message AddJWTProviderRequest {
    string name = 1 [(validate.rules).string = {min_len: 1, max_len: 200}];
    string issuer = 2 [(validate.rules).string = {min_len: 1, max_len: 200}];
    string jwt_endpoint = 3 [(validate.rules).string = {min_len: 1, max_len: 200}];
    string keys_endpoint = 4 [(validate.rules).string = {min_len: 1, max_len: 200}];
    string header_name = 5 [(validate.rules).string = {min_len: 1, max_len: 200}];
    zitadel.idp.v1.Options provider_options = 6;
}

message AddJWTProviderResponse {
>>>>>>> ed4983d3
    zitadel.v1.ObjectDetails details = 1;
    string id = 2;
}

<<<<<<< HEAD
message UpdateGitHubEnterpriseServerProviderRequest {
    string id = 1 [(validate.rules).string = {min_len: 1, max_len: 200}];
    string name = 2 [(validate.rules).string = {min_len: 1, max_len: 200}];
    string client_id = 3 [(validate.rules).string = {min_len: 1, max_len: 200}];
    // client_secret will only be updated if provided
    string client_secret = 4 [(validate.rules).string = {max_len: 200}];
    string authorization_endpoint = 5 [(validate.rules).string = {min_len: 1, max_len: 200}];
    string token_endpoint = 6 [(validate.rules).string = {min_len: 1, max_len: 200}];
    string user_endpoint = 7 [(validate.rules).string = {min_len: 1, max_len: 200}];
    repeated string scopes = 8 [(validate.rules).repeated = {max_items: 20, items: {string: {min_len: 1, max_len: 100}}}];
    zitadel.idp.v1.Options provider_options = 9;
}

message UpdateGitHubEnterpriseServerProviderResponse {
=======
message UpdateJWTProviderRequest {
    string id = 1 [(validate.rules).string = {min_len: 1, max_len: 200}];
    string name = 2 [(validate.rules).string = {min_len: 1, max_len: 200}];
    string issuer = 3 [(validate.rules).string = {min_len: 1, max_len: 200}];
    string jwt_endpoint = 4 [(validate.rules).string = {min_len: 1, max_len: 200}];
    string keys_endpoint = 5 [(validate.rules).string = {max_len: 200}];
    string header_name = 6 [(validate.rules).string = {min_len: 1, max_len: 200}];
    zitadel.idp.v1.Options provider_options = 7;
}

message UpdateJWTProviderResponse {
>>>>>>> ed4983d3
    zitadel.v1.ObjectDetails details = 1;
}

message AddGoogleProviderRequest {
    // Google will be used as default, if no name is provided
    string name = 1 [(validate.rules).string = {max_len: 200}];
    string client_id = 2 [(validate.rules).string = {min_len: 1, max_len: 200}];
    string client_secret = 3 [(validate.rules).string = {min_len: 1, max_len: 200}];
    repeated string scopes = 4 [(validate.rules).repeated = {max_items: 20, items: {string: {min_len: 1, max_len: 100}}}];
    zitadel.idp.v1.Options provider_options = 5;
}

message AddGoogleProviderResponse {
    zitadel.v1.ObjectDetails details = 1;
    string id = 2;
}

message UpdateGoogleProviderRequest {
    string id = 1 [(validate.rules).string = {min_len: 1, max_len: 200}];
    string name = 2 [(validate.rules).string = {max_len: 200}];
    string client_id = 3 [(validate.rules).string = {min_len: 1, max_len: 200}];
    // client_secret will only be updated if provided
    string client_secret = 4 [(validate.rules).string = {max_len: 200}];
    repeated string scopes = 5 [(validate.rules).repeated = {max_items: 20, items: {string: {min_len: 1, max_len: 100}}}];
    zitadel.idp.v1.Options provider_options = 6;
}

message UpdateGoogleProviderResponse {
    zitadel.v1.ObjectDetails details = 1;
}

message AddLDAPProviderRequest {
    string name = 1 [(validate.rules).string = {min_len: 1, max_len: 200}];
    string host = 2 [(validate.rules).string = {min_len: 1, max_len: 200}];
    string port = 3 [(validate.rules).string = {max_len: 5}];
    bool tls = 4;
    string base_dn = 5 [(validate.rules).string = {min_len: 1, max_len: 200}];
    string user_object_class = 6 [(validate.rules).string = {min_len: 1, max_len: 200}];
    string user_unique_attribute = 7 [(validate.rules).string = {min_len: 1, max_len: 200}];
    string admin = 8 [(validate.rules).string = {min_len: 1, max_len: 200}];
    string password = 9 [(validate.rules).string = {min_len: 1, max_len: 200}];
    zitadel.idp.v1.LDAPAttributes attributes = 10;
    zitadel.idp.v1.Options provider_options = 11;
}

message AddLDAPProviderResponse {
    zitadel.v1.ObjectDetails details = 1;
    string id = 2;
}

message UpdateLDAPProviderRequest {
    string id = 1 [(validate.rules).string = {min_len: 1, max_len: 200}];
    string name = 2 [(validate.rules).string = {min_len: 1, max_len: 200}];
    string host = 3 [(validate.rules).string = {min_len: 1, max_len: 200}];
    string port = 4 [(validate.rules).string = {max_len: 5}];
    bool tls = 5;
    string base_dn = 6 [(validate.rules).string = {min_len: 1, max_len: 200}];
    string user_object_class = 7 [(validate.rules).string = {min_len: 1, max_len: 200}];
    string user_unique_attribute = 8 [(validate.rules).string = {min_len: 1, max_len: 200}];
    string admin = 9 [(validate.rules).string = {min_len: 1, max_len: 200}];
    string password = 10 [(validate.rules).string = {max_len: 200}];
    zitadel.idp.v1.LDAPAttributes attributes = 11;
    zitadel.idp.v1.Options provider_options = 12;
}

message UpdateLDAPProviderResponse {
    zitadel.v1.ObjectDetails details = 1;
}

message DeleteProviderRequest {
    string id = 1 [(validate.rules).string = {min_len: 1, max_len: 200}];
}

message DeleteProviderResponse {
    zitadel.v1.ObjectDetails details = 1;
}

message ListActionsRequest {
    //list limitations and ordering
    zitadel.v1.ListQuery query = 1;
    //the field the result is sorted
    zitadel.action.v1.ActionFieldName sorting_column = 2;
    //criteria the client is looking for
    repeated ActionQuery queries = 3;
}

message ActionQuery {
    oneof query {
        option (validate.required) = true;

        zitadel.action.v1.ActionIDQuery action_id_query = 1;
        zitadel.action.v1.ActionNameQuery action_name_query = 2;
        zitadel.action.v1.ActionStateQuery action_state_query = 3;
    }
}

message ListActionsResponse {
    zitadel.v1.ListDetails details = 1;
    zitadel.action.v1.ActionFieldName sorting_column = 2;
    repeated zitadel.action.v1.Action result = 3;
}

message CreateActionRequest {
    string name = 1 [
        (validate.rules).string = {min_len: 1, max_len: 200},
        (google.api.field_behavior) = REQUIRED,
        (grpc.gateway.protoc_gen_openapiv2.options.openapiv2_field) = {
            example: "\"log context\"";
            min_length: 1;
            max_length: 200;
        }
    ];
    string script = 2 [
        (validate.rules).string = {min_len: 1, max_len: 2000},
        (google.api.field_behavior) = REQUIRED,
        (grpc.gateway.protoc_gen_openapiv2.options.openapiv2_field) = {
            example: "\"function log(context, calls){console.log(context)}\"";
            description: "Javascript code that should be executed"
            min_length: 1;
            max_length: 2000;
        }
    ];
    google.protobuf.Duration timeout = 3 [
        (validate.rules).duration = {gte: {}, lte: {seconds: 20}},
        (grpc.gateway.protoc_gen_openapiv2.options.openapiv2_field) = {
            description: "after which time the action will be terminated if not finished";
        }
    ];
    bool allowed_to_fail = 4 [
        (grpc.gateway.protoc_gen_openapiv2.options.openapiv2_field) = {
            description: "when true, the next action will be called even if this action fails";
        }
    ];
}

message CreateActionResponse {
    zitadel.v1.ObjectDetails details = 1;
    string id = 2;
}

message GetActionRequest {
    string id = 1;
}

message GetActionResponse {
    zitadel.action.v1.Action action = 1;
}

message UpdateActionRequest {
    string id = 1 [
        (validate.rules).string = {min_len: 1, max_len: 200},
        (grpc.gateway.protoc_gen_openapiv2.options.openapiv2_field) = {
            example: "\"69629023906488334\"";
        }
    ];
    string name = 2 [
        (validate.rules).string = {min_len: 1, max_len: 200},
        (grpc.gateway.protoc_gen_openapiv2.options.openapiv2_field) = {
            example: "\"log context\"";
        }
    ];
    string script = 3 [
        (validate.rules).string = {min_len: 1, max_len: 2000},
         (grpc.gateway.protoc_gen_openapiv2.options.openapiv2_field) = {
             example: "\"function log(context, calls){console.log(context)}\"";
         }
    ];
    google.protobuf.Duration timeout = 4 [
        (validate.rules).duration = {gte: {}, lte: {seconds: 20}},
        (grpc.gateway.protoc_gen_openapiv2.options.openapiv2_field) = {
            description: "after which time the action will be terminated if not finished";
        }
    ];
    bool allowed_to_fail = 5 [
        (grpc.gateway.protoc_gen_openapiv2.options.openapiv2_field) = {
            description: "when true, the next action will be called even if this action fails";
        }
    ];
}

message UpdateActionResponse {
    zitadel.v1.ObjectDetails details = 1;
}

message DeleteActionRequest {
    string id = 1;
}

message DeleteActionResponse {}

message ListFlowTypesRequest {}

message ListFlowTypesResponse {
    repeated zitadel.action.v1.FlowType result = 1;
}

message ListFlowTriggerTypesRequest {
    string type = 1;
}

message ListFlowTriggerTypesResponse {
    repeated zitadel.action.v1.TriggerType result = 1;
}

message DeactivateActionRequest {
    string id = 1;
}

message DeactivateActionResponse {
    zitadel.v1.ObjectDetails details = 1;
}

message ReactivateActionRequest {
    string id = 1;
}

message ReactivateActionResponse {
    zitadel.v1.ObjectDetails details = 1;
}

message GetFlowRequest {
    // id of the flow
    string type = 1;
}

message GetFlowResponse {
    zitadel.action.v1.Flow flow = 1;
}

message ClearFlowRequest {
    // id of the flow
    string type = 1;
}

message ClearFlowResponse {
    zitadel.v1.ObjectDetails details = 1;
}

message SetTriggerActionsRequest {
    // id of the flow type
    string flow_type = 1 [
        (grpc.gateway.protoc_gen_openapiv2.options.openapiv2_field) = {
            example: "\"1\"";
            description: "At the moment you have to send the ID of the Flow Type: ExternalAuthentication=1, CustomiseToken=2, InternalAuthentication=3, PreUserinfoCreation=3";
        }
    ];
    // id of the trigger type
    string trigger_type = 2 [
        (grpc.gateway.protoc_gen_openapiv2.options.openapiv2_field) = {
            example: "\"1\"";
            description: "At the moment you have to send the ID of the Trigger Type: PostAuthentication=1, PreCreation=2, PostCreation=3, PreUserinfoCreation=4, PreAccessTokenCreation=5";
         }
    ];
    repeated string action_ids = 3;
}

message SetTriggerActionsResponse {
    zitadel.v1.ObjectDetails details = 1;
}<|MERGE_RESOLUTION|>--- conflicted
+++ resolved
@@ -6463,11 +6463,7 @@
         };
     }
 
-<<<<<<< HEAD
-    // Add a new OAuth2 identity provider in the organisation
-=======
     // Add a new OAuth2 identity provider in the organization
->>>>>>> ed4983d3
     rpc AddGenericOAuthProvider(AddGenericOAuthProviderRequest) returns (AddGenericOAuthProviderResponse) {
         option (google.api.http) = {
             post: "/idps/oauth"
@@ -6479,11 +6475,7 @@
         };
     }
 
-<<<<<<< HEAD
-    // Change an existing OAuth2 identity provider in the organisation
-=======
     // Change an existing OAuth2 identity provider in the organization
->>>>>>> ed4983d3
     rpc UpdateGenericOAuthProvider(UpdateGenericOAuthProviderRequest) returns (UpdateGenericOAuthProviderResponse) {
         option (google.api.http) = {
             put: "/idps/oauth/{id}"
@@ -6495,17 +6487,58 @@
         };
     }
 
-<<<<<<< HEAD
-    // Add a new GitHub identity provider in the organisation
+    // Add a new OIDC identity provider in the organization
+    rpc AddGenericOIDCProvider(AddGenericOIDCProviderRequest) returns (AddGenericOIDCProviderResponse) {
+        option (google.api.http) = {
+            post: "/idps/generic_oidc"
+            body: "*"
+        };
+
+        option (zitadel.v1.auth_option) = {
+            permission: "org.idp.write"
+        };
+    }
+
+    // Change an existing OIDC identity provider in the organization
+    rpc UpdateGenericOIDCProvider(UpdateGenericOIDCProviderRequest) returns (UpdateGenericOIDCProviderResponse) {
+        option (google.api.http) = {
+            put: "/idps/generic_oidc/{id}"
+            body: "*"
+        };
+
+        option (zitadel.v1.auth_option) = {
+            permission: "org.idp.write"
+        };
+    }
+
+    // Add a new JWT identity provider in the organization
+    rpc AddJWTProvider(AddJWTProviderRequest) returns (AddJWTProviderResponse) {
+        option (google.api.http) = {
+            post: "/idps/generic_jwt"
+            body: "*"
+        };
+
+        option (zitadel.v1.auth_option) = {
+            permission: "org.idp.write"
+        };
+    }
+
+    // Change an existing JWT identity provider in the organization
+    rpc UpdateJWTProvider(UpdateJWTProviderRequest) returns (UpdateJWTProviderResponse) {
+        option (google.api.http) = {
+            put: "/idps/generic_jwt/{id}"
+            body: "*"
+        };
+
+        option (zitadel.v1.auth_option) = {
+            permission: "org.idp.write"
+        };
+    }
+
+    // Add a new GitHub identity provider in the organization
     rpc AddGitHubProvider(AddGitHubProviderRequest) returns (AddGitHubProviderResponse) {
         option (google.api.http) = {
             post: "/idps/github"
-=======
-    // Add a new OIDC identity provider in the organisation
-    rpc AddGenericOIDCProvider(AddGenericOIDCProviderRequest) returns (AddGenericOIDCProviderResponse) {
-        option (google.api.http) = {
-            post: "/idps/generic_oidc"
->>>>>>> ed4983d3
             body: "*"
         };
 
@@ -6514,17 +6547,10 @@
         };
     }
 
-<<<<<<< HEAD
-    // Change an existing GitHub identity provider in the organisation
+    // Change an existing GitHub identity provider in the organization
     rpc UpdateGitHubProvider(UpdateGitHubProviderRequest) returns (UpdateGitHubProviderResponse) {
         option (google.api.http) = {
             put: "/idps/github/{id}"
-=======
-    // Change an existing OIDC identity provider in the organisation
-    rpc UpdateGenericOIDCProvider(UpdateGenericOIDCProviderRequest) returns (UpdateGenericOIDCProviderResponse) {
-        option (google.api.http) = {
-            put: "/idps/generic_oidc/{id}"
->>>>>>> ed4983d3
             body: "*"
         };
 
@@ -6533,17 +6559,10 @@
         };
     }
 
-<<<<<<< HEAD
-    // Add a new GitHub Enterprise Server identity provider in the organisation
+    // Add a new GitHub Enterprise Server identity provider in the organization
     rpc AddGitHubEnterpriseServerProvider(AddGitHubEnterpriseServerProviderRequest) returns (AddGitHubEnterpriseServerProviderResponse) {
         option (google.api.http) = {
             post: "/idps/github_es"
-=======
-    // Add a new JWT identity provider in the organisation
-    rpc AddJWTProvider(AddJWTProviderRequest) returns (AddJWTProviderResponse) {
-        option (google.api.http) = {
-            post: "/idps/generic_jwt"
->>>>>>> ed4983d3
             body: "*"
         };
 
@@ -6552,17 +6571,10 @@
         };
     }
 
-<<<<<<< HEAD
-    // Change an existing GitHub Enterprise Server identity provider in the organisation
+    // Change an existing GitHub Enterprise Server identity provider in the organization
     rpc UpdateGitHubEnterpriseServerProvider(UpdateGitHubEnterpriseServerProviderRequest) returns (UpdateGitHubEnterpriseServerProviderResponse) {
         option (google.api.http) = {
             put: "/idps/github_es/{id}"
-=======
-    // Change an existing JWT identity provider in the organisation
-    rpc UpdateJWTProvider(UpdateJWTProviderRequest) returns (UpdateJWTProviderResponse) {
-        option (google.api.http) = {
-            put: "/idps/generic_jwt/{id}"
->>>>>>> ed4983d3
             body: "*"
         };
 
@@ -6571,7 +6583,7 @@
         };
     }
 
-    // Add a new Google identity provider in the organisation
+    // Add a new Google identity provider in the organization
     rpc AddGoogleProvider(AddGoogleProviderRequest) returns (AddGoogleProviderResponse) {
         option (google.api.http) = {
             post: "/idps/google"
@@ -11073,7 +11085,63 @@
     zitadel.v1.ObjectDetails details = 1;
 }
 
-<<<<<<< HEAD
+message AddGenericOIDCProviderRequest {
+    string name = 1 [(validate.rules).string = {min_len: 1, max_len: 200}];
+    string issuer = 2 [(validate.rules).string = {min_len: 1, max_len: 200}];
+    string client_id = 3 [(validate.rules).string = {min_len: 1, max_len: 200}];
+    string client_secret = 4 [(validate.rules).string = {min_len: 1, max_len: 200}];
+    repeated string scopes = 5 [(validate.rules).repeated = {max_items: 20, items: {string: {min_len: 1, max_len: 100}}}];
+    zitadel.idp.v1.Options provider_options = 6;
+}
+
+message AddGenericOIDCProviderResponse {
+    zitadel.v1.ObjectDetails details = 1;
+    string id = 2;
+}
+
+message UpdateGenericOIDCProviderRequest {
+    string id = 1 [(validate.rules).string = {min_len: 1, max_len: 200}];
+    string name = 2 [(validate.rules).string = {min_len: 1, max_len: 200}];
+    string issuer = 3 [(validate.rules).string = {min_len: 1, max_len: 200}];
+    string client_id = 4 [(validate.rules).string = {min_len: 1, max_len: 200}];
+    // client_secret will only be updated if provided
+    string client_secret = 5 [(validate.rules).string = {max_len: 200}];
+    repeated string scopes = 6 [(validate.rules).repeated = {max_items: 20, items: {string: {min_len: 1, max_len: 100}}}];
+    zitadel.idp.v1.Options provider_options = 7;
+}
+
+message UpdateGenericOIDCProviderResponse {
+    zitadel.v1.ObjectDetails details = 1;
+}
+
+message AddJWTProviderRequest {
+    string name = 1 [(validate.rules).string = {min_len: 1, max_len: 200}];
+    string issuer = 2 [(validate.rules).string = {min_len: 1, max_len: 200}];
+    string jwt_endpoint = 3 [(validate.rules).string = {min_len: 1, max_len: 200}];
+    string keys_endpoint = 4 [(validate.rules).string = {min_len: 1, max_len: 200}];
+    string header_name = 5 [(validate.rules).string = {min_len: 1, max_len: 200}];
+    zitadel.idp.v1.Options provider_options = 6;
+}
+
+message AddJWTProviderResponse {
+    zitadel.v1.ObjectDetails details = 1;
+    string id = 2;
+}
+
+message UpdateJWTProviderRequest {
+    string id = 1 [(validate.rules).string = {min_len: 1, max_len: 200}];
+    string name = 2 [(validate.rules).string = {min_len: 1, max_len: 200}];
+    string issuer = 3 [(validate.rules).string = {min_len: 1, max_len: 200}];
+    string jwt_endpoint = 4 [(validate.rules).string = {min_len: 1, max_len: 200}];
+    string keys_endpoint = 5 [(validate.rules).string = {max_len: 200}];
+    string header_name = 6 [(validate.rules).string = {min_len: 1, max_len: 200}];
+    zitadel.idp.v1.Options provider_options = 7;
+}
+
+message UpdateJWTProviderResponse {
+    zitadel.v1.ObjectDetails details = 1;
+}
+
 message AddGitHubProviderRequest {
     // GitHub will be used as default, if no name is provided
     string name = 1 [(validate.rules).string = {max_len: 200}];
@@ -11084,23 +11152,10 @@
 }
 
 message AddGitHubProviderResponse {
-=======
-message AddGenericOIDCProviderRequest {
-    string name = 1 [(validate.rules).string = {min_len: 1, max_len: 200}];
-    string issuer = 2 [(validate.rules).string = {min_len: 1, max_len: 200}];
-    string client_id = 3 [(validate.rules).string = {min_len: 1, max_len: 200}];
-    string client_secret = 4 [(validate.rules).string = {min_len: 1, max_len: 200}];
-    repeated string scopes = 5 [(validate.rules).repeated = {max_items: 20, items: {string: {min_len: 1, max_len: 100}}}];
-    zitadel.idp.v1.Options provider_options = 6;
-}
-
-message AddGenericOIDCProviderResponse {
->>>>>>> ed4983d3
     zitadel.v1.ObjectDetails details = 1;
     string id = 2;
 }
 
-<<<<<<< HEAD
 message UpdateGitHubProviderRequest {
     string id = 1 [(validate.rules).string = {min_len: 1, max_len: 200}];
     string name = 2 [(validate.rules).string = {max_len: 200}];
@@ -11127,38 +11182,10 @@
 }
 
 message AddGitHubEnterpriseServerProviderResponse {
-=======
-message UpdateGenericOIDCProviderRequest {
-    string id = 1 [(validate.rules).string = {min_len: 1, max_len: 200}];
-    string name = 2 [(validate.rules).string = {min_len: 1, max_len: 200}];
-    string issuer = 3 [(validate.rules).string = {min_len: 1, max_len: 200}];
-    string client_id = 4 [(validate.rules).string = {min_len: 1, max_len: 200}];
-    // client_secret will only be updated if provided
-    string client_secret = 5 [(validate.rules).string = {max_len: 200}];
-    repeated string scopes = 6 [(validate.rules).repeated = {max_items: 20, items: {string: {min_len: 1, max_len: 100}}}];
-    zitadel.idp.v1.Options provider_options = 7;
-}
-
-message UpdateGenericOIDCProviderResponse {
-    zitadel.v1.ObjectDetails details = 1;
-}
-
-message AddJWTProviderRequest {
-    string name = 1 [(validate.rules).string = {min_len: 1, max_len: 200}];
-    string issuer = 2 [(validate.rules).string = {min_len: 1, max_len: 200}];
-    string jwt_endpoint = 3 [(validate.rules).string = {min_len: 1, max_len: 200}];
-    string keys_endpoint = 4 [(validate.rules).string = {min_len: 1, max_len: 200}];
-    string header_name = 5 [(validate.rules).string = {min_len: 1, max_len: 200}];
-    zitadel.idp.v1.Options provider_options = 6;
-}
-
-message AddJWTProviderResponse {
->>>>>>> ed4983d3
     zitadel.v1.ObjectDetails details = 1;
     string id = 2;
 }
 
-<<<<<<< HEAD
 message UpdateGitHubEnterpriseServerProviderRequest {
     string id = 1 [(validate.rules).string = {min_len: 1, max_len: 200}];
     string name = 2 [(validate.rules).string = {min_len: 1, max_len: 200}];
@@ -11173,19 +11200,6 @@
 }
 
 message UpdateGitHubEnterpriseServerProviderResponse {
-=======
-message UpdateJWTProviderRequest {
-    string id = 1 [(validate.rules).string = {min_len: 1, max_len: 200}];
-    string name = 2 [(validate.rules).string = {min_len: 1, max_len: 200}];
-    string issuer = 3 [(validate.rules).string = {min_len: 1, max_len: 200}];
-    string jwt_endpoint = 4 [(validate.rules).string = {min_len: 1, max_len: 200}];
-    string keys_endpoint = 5 [(validate.rules).string = {max_len: 200}];
-    string header_name = 6 [(validate.rules).string = {min_len: 1, max_len: 200}];
-    zitadel.idp.v1.Options provider_options = 7;
-}
-
-message UpdateJWTProviderResponse {
->>>>>>> ed4983d3
     zitadel.v1.ObjectDetails details = 1;
 }
 
