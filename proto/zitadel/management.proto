syntax = "proto3";

import "zitadel/app.proto";
import "zitadel/idp.proto";
import "zitadel/user.proto";
import "zitadel/object.proto";
import "zitadel/options.proto";
import "zitadel/org.proto";
import "zitadel/member.proto";
import "zitadel/project.proto";
import "zitadel/policy.proto";
import "zitadel/text.proto";
import "zitadel/message.proto";
import "zitadel/change.proto";
import "zitadel/auth_n_key.proto";
import "zitadel/metadata.proto";
import "zitadel/action.proto";

import "google/api/annotations.proto";
import "google/api/field_behavior.proto";
import "google/protobuf/timestamp.proto";
import "google/protobuf/duration.proto";
import "protoc-gen-openapiv2/options/annotations.proto";
import "validate/validate.proto";


package zitadel.management.v1;

option go_package ="github.com/zitadel/zitadel/pkg/grpc/management";

option (grpc.gateway.protoc_gen_openapiv2.options.openapiv2_swagger) = {
    info: {
        title: "Management API";
        version: "1.0";
        description: "The management API is as the name states the interface where systems can mutate IAM objects like organizations, projects, clients, users and so on if they have the necessary access rights.";
        contact:{
            name: "ZITADEL"
            url: "https://zitadel.com"
            email: "hi@zitadel.com"
        }
        license: {
            name: "Apache License 2.0",
            url: "https://github.com/zitadel/zitadel/blob/main/LICENSE"
        }
    };
    tags: [
        {
            name: "Actions"
        },
        {
            name: "Applications",
            description: "Applications are the entry point to your project. Users either login into one of your clients and interact with them directly or use one of your APIs. All applications share the roles and authorizations of their project."
        },
        {
            name: "Authentication Methods"
        },
        {
            name: "Authorization"
        },
        {
            name: "Branding"
        },
        {
            name: "Domain Settings"
        },
        {
            name: "General"
        },
        {
            name: "Identity Providers"
        },
        {
            name: "Global"
        },
        {
            name: "Login Settings"
        },
        {
            name: "Login Texts"
        },
        {
            name: "Members"
        },
        {
            name: "Message Texts"
        },
        {
            name: "Notification Settings"
        },
        {
            name: "Organizations"
        },
        {
            name: "Organization Metadata"
        },
        {
            name: "Password Settings"
        },
        {
            name: "Privacy Settings"
        },
        {
            name: "Projects",
            description: "Projects are vessels for different applications/clients sharing the same role context."
        },
        {
            name: "Project Grants",
            description: "A project that is granted to another organization, so the other organization has access to it and can manage the user authorizations, is called a project grant."
        },
        {
            name: "Project Roles"
        },
        {
            name: "Settings"
        },
        {
            name: "Users",
            description: "ZITADEL knows two different types of users: Users (Human) and Service Users (Machine Accounts)"
        },
        {
            name: "User Grants",
            description: "User grants are the roles a user has for a specific project and organization."
        },
        {
            name: "User Human"
        },
        {
            name: "User Machine"
        },
        {
            name: "User Metadata",
            description: "Metadata is a key/value list to enrich the user object with any data needed. The data is not interpreted by ZITADEL itself."
        },
        {
            name: "ZITADEL Administrators"
        }
    ];
    schemes: HTTPS;

    consumes: "application/json";
    produces: "application/json";

    consumes: "application/grpc";
    produces: "application/grpc";

    consumes: "application/grpc-web+proto";
    produces: "application/grpc-web+proto";

    host: "$ZITADEL_DOMAIN";
    base_path: "/management/v1";

    external_docs: {
        description: "Detailed information about ZITADEL",
        url: "https://zitadel.com/docs"
    }

    security_definitions: {
        security: {
            key: "BasicAuth";
            value: {
                type: TYPE_BASIC;
            }
        }
        security: {
            key: "OAuth2";
            value: {
                type: TYPE_OAUTH2;
                flow: FLOW_ACCESS_CODE;
                authorization_url: "$ZITADEL_DOMAIN/oauth/v2/authorize";
                token_url: "$ZITADEL_DOMAIN/oauth/v2/token";
                scopes: {
                    scope: {
                        key: "openid";
                        value: "openid";
                    }
                    scope: {
                        key: "urn:zitadel:iam:org:project:id:zitadel:aud";
                        value: "urn:zitadel:iam:org:project:id:zitadel:aud";
                    }
                }
            }
        }
    }
    security: {
        security_requirement: {
            key: "OAuth2";
            value: {
                scope: "openid";
                scope: "urn:zitadel:iam:org:project:id:zitadel:aud";
            }
        }
    }
    extensions: {
		key: "x-zitadel-orgid";
		value: {
			string_value: "$YOUR-ORGANIZATION";
		}
	}
};

service ManagementService {
    rpc Healthz(HealthzRequest) returns (HealthzResponse) {
        option (google.api.http) = {
            get: "/healthz"
        };

        option (grpc.gateway.protoc_gen_openapiv2.options.openapiv2_operation) = {
            summary: "Healthz";
            description: "The health endpoint allows an external system to probe if ZITADEL management API is alive"
            tags: "General";
            responses: {
                key: "200"
                value: {
                    description: "OK";
                }
            };
        };
    }

    rpc GetOIDCInformation(GetOIDCInformationRequest) returns (GetOIDCInformationResponse) {
        option (google.api.http) = {
            get: "/zitadel/docs"
        };

        option (grpc.gateway.protoc_gen_openapiv2.options.openapiv2_operation) = {
            summary: "ZITADEL documentation";
            description: "This endpoint returns some general needed (OIDC) information about ZITADEL like the issuer or discovery endpoint."
            tags: "General";
            responses: {
                key: "200"
                value: {
                    description: "OK";
                }
            };
        };
    }

    rpc GetIAM(GetIAMRequest) returns (GetIAMResponse) {
        option (google.api.http) = {
            get: "/iam"
        };

        option (zitadel.v1.auth_option) = {
            permission: "authenticated"
        };

        option (grpc.gateway.protoc_gen_openapiv2.options.openapiv2_operation) = {
            summary: "Instance information";
            description: "Some needed settings made in ZITADEL like the global organization id or ZITADEL project ID "
            tags: "General";
            responses: {
                key: "200"
                value: {
                    description: "OK";
                }
            };
        };
    }

    rpc GetSupportedLanguages(GetSupportedLanguagesRequest) returns (GetSupportedLanguagesResponse) {
        option (google.api.http) = {
            get: "/languages";
        };

        option (zitadel.v1.auth_option) = {
            permission: "authenticated";
        };

        option (grpc.gateway.protoc_gen_openapiv2.options.openapiv2_operation) = {
            summary: "Supported Languages";
            description: "The supported/default languages of the system will be returned by the language abbreviation."
            tags: "General";
            responses: {
                key: "200"
                value: {
                    description: "OK";
                }
            };
        };
    }

    rpc GetUserByID(GetUserByIDRequest) returns (GetUserByIDResponse) {
        option (google.api.http) = {
            get: "/users/{id}"
        };

        option (zitadel.v1.auth_option) = {
            permission: "user.read"
        };

        option (grpc.gateway.protoc_gen_openapiv2.options.openapiv2_operation) = {
            summary: "User by ID";
            description: "Returns the full user object (human or machine) including the profile, email, etc."
            tags: "Users";
            responses: {
                key: "200"
                value: {
                    description: "OK";
                }
            };
            parameters: {
                headers: {
                    name: "x-zitadel-orgid";
                    description: "The default is always the organization of the requesting user. If you like to get users of another organization include the header. Make sure the user has permission to access the requested data.";
                    type: STRING,
                    required: false;
                };
            };
        };
    }

    rpc GetUserByLoginNameGlobal(GetUserByLoginNameGlobalRequest) returns (GetUserByLoginNameGlobalResponse) {
        option (google.api.http) = {
            get: "/global/users/_by_login_name"
        };

        option (zitadel.v1.auth_option) = {
            permission: "user.global.read"
        };

        option (grpc.gateway.protoc_gen_openapiv2.options.openapiv2_operation) = {
            summary: "Get User by login name (globally)";
            description: "Get a user by login name searched over all organizations. The request only returns data if the login name matches exactly."
            tags: "Users";
            tags: "Global";
            responses: {
                key: "200"
                value: {
                    description: "OK";
                }
            };
        };
    }

    rpc ListUsers(ListUsersRequest) returns (ListUsersResponse) {
        option (google.api.http) = {
            post: "/users/_search"
            body: "*"
        };

        option (zitadel.v1.auth_option) = {
            permission: "user.read"
        };

        option (grpc.gateway.protoc_gen_openapiv2.options.openapiv2_operation) = {
            tags: "Users";
            summary: "Search Users";
            description: "Search for users within an organization. By default, we will return users of your organization. Make sure to include a limit and sorting for pagination."
            parameters: {
                headers: {
                    name: "x-zitadel-orgid";
                    description: "The default is always the organization of the requesting user. If you like to get users of another organization include the header. Make sure the user has permission to access the requested data.";
                    type: STRING,
                    required: false;
                };
            };
            responses: {
                key: "200";
                value: {
                    description: "A list of all users matching the query";
                };
            };
            responses: {
                key: "400";
                value: {
                    description: "invalid list query";
                    schema: {
                        json_schema: {
                            ref: "#/definitions/rpcStatus";
                        };
                    };
                };
            };
        };
    }

    rpc ListUserChanges(ListUserChangesRequest) returns (ListUserChangesResponse) {
        option (google.api.http) = {
            post: "/users/{user_id}/changes/_search"
            body: "*"
        };

        option (zitadel.v1.auth_option) = {
            permission: "user.read"
        };

        option (grpc.gateway.protoc_gen_openapiv2.options.openapiv2_operation) = {
            tags: "Users";
            summary: "Get User History";
            description: "Returns a list of changes/events that have happened on the user. It's the history of the user. Make sure to send a limit."
            parameters: {
                headers: {
                    name: "x-zitadel-orgid";
                    description: "The default is always the organization of the requesting user. If you like to get users of another organization include the header. Make sure the user has permission to access the requested data.";
                    type: STRING,
                    required: false;
                };
            };
        };
    }

    rpc IsUserUnique(IsUserUniqueRequest) returns (IsUserUniqueResponse) {
        option (google.api.http) = {
            get: "/users/_is_unique"
        };

        option (zitadel.v1.auth_option) = {
            permission: "user.read"
        };

        option (grpc.gateway.protoc_gen_openapiv2.options.openapiv2_operation) = {
            tags: "Users";
            summary: "Check for existing user";
            description: "Returns if a user with the requested email or username is unique. So you can create the user."
            parameters: {
                headers: {
                    name: "x-zitadel-orgid";
                    description: "The default is always the organization of the requesting user. If you like to get users of another organization include the header. Make sure the user has permission to access the requested data.";
                    type: STRING,
                    required: false;
                };
            };
        };
    }

    // deprecated: use ImportHumanUser
    rpc AddHumanUser(AddHumanUserRequest) returns (AddHumanUserResponse) {
        option (google.api.http) = {
            post: "/users/human"
            body: "*"
        };

        option (zitadel.v1.auth_option) = {
            permission: "user.write"
        };

        option (grpc.gateway.protoc_gen_openapiv2.options.openapiv2_operation) = {
            summary: "Deprecated: Create User (Human)";
            description: "Create a new user with the type human. The newly created user will get an initialization email if either the email address is not marked as verified or no password is set. If a password is set the user will not be requested to set a new one on the first login."
            tags: "Users";
            deprecated: true;
        };
    }

    rpc ImportHumanUser(ImportHumanUserRequest) returns (ImportHumanUserResponse) {
        option (google.api.http) = {
            post: "/users/human/_import"
            body: "*"
        };

        option (zitadel.v1.auth_option) = {
            permission: "user.write"
        };

        option (grpc.gateway.protoc_gen_openapiv2.options.openapiv2_operation) = {
            summary: "Create/Import User (Human)";
            description: "Create/import a new user with the type human. The newly created user will get an initialization email if either the email address is not marked as verified or no password is set. If a password is set the user will not be requested to set a new one on the first login."
            tags: "Users";
            tags: "User Human"
            parameters: {
                headers: {
                    name: "x-zitadel-orgid";
                    description: "The default is always the organization of the requesting user. If you like to add users to another organization include the header. Make sure the user has permission in the requested organization.";
                    type: STRING,
                    required: false;
                };
            };
        };
    }

    rpc AddMachineUser(AddMachineUserRequest) returns (AddMachineUserResponse) {
        option (google.api.http) = {
            post: "/users/machine"
            body: "*"
        };

        option (zitadel.v1.auth_option) = {
            permission: "user.write"
        };

        option (grpc.gateway.protoc_gen_openapiv2.options.openapiv2_operation) = {
            summary: "Create User (Machine)";
            description: "Create a new user with the type machine for your API, service or device. These users are used for non-interactive authentication flows."
            tags: "Users";
            tags: "User Machine";
            responses: {
                key: "200"
                value: {
                    description: "OK";
                }
            };
        };
    }

    rpc DeactivateUser(DeactivateUserRequest) returns (DeactivateUserResponse) {
        option (google.api.http) = {
            post: "/users/{id}/_deactivate"
            body: "*"
        };

        option (zitadel.v1.auth_option) = {
            permission: "user.write"
        };

        option (grpc.gateway.protoc_gen_openapiv2.options.openapiv2_operation) = {
            summary: "Deactivate user";
            description: "The state of the user will be changed to 'deactivated'. The user will not be able to log in anymore. The endpoint returns an error if the user is already in the state 'deactivated'. Use deactivate user when the user should not be able to use the account anymore, but you still need access to the user data."
            tags: "Users";
            responses: {
                key: "200"
                value: {
                    description: "OK";
                }
            };
        };
    }

    rpc ReactivateUser(ReactivateUserRequest) returns (ReactivateUserResponse) {
        option (google.api.http) = {
            post: "/users/{id}/_reactivate"
            body: "*"
        };

        option (zitadel.v1.auth_option) = {
            permission: "user.write"
        };

        option (grpc.gateway.protoc_gen_openapiv2.options.openapiv2_operation) = {
            summary: "Reactivate user";
            description: "Reactivate a user with the state 'deactivated'. The user will be able to log in again afterward. The endpoint returns an error if the user is not in the state 'deactivated'."
            tags: "Users";
            responses: {
                key: "200"
                value: {
                    description: "OK";
                }
            };
        };
    }

    rpc LockUser(LockUserRequest) returns (LockUserResponse) {
        option (google.api.http) = {
            post: "/users/{id}/_lock"
            body: "*"
        };

        option (zitadel.v1.auth_option) = {
            permission: "user.write"
        };

        option (grpc.gateway.protoc_gen_openapiv2.options.openapiv2_operation) = {
            summary: "Lock user";
            description: "The state of the user will be changed to 'locked'. The user will not be able to log in anymore. The endpoint returns an error if the user is already in the state 'locked'. Use this endpoint if the user should not be able to log in temporarily because of an event that happened (wrong password, etc.)"
            tags: "Users";
            responses: {
                key: "200"
                value: {
                    description: "OK";
                }
            };
        };
    }

    rpc UnlockUser(UnlockUserRequest) returns (UnlockUserResponse) {
        option (google.api.http) = {
            post: "/users/{id}/_unlock"
            body: "*"
        };

        option (zitadel.v1.auth_option) = {
            permission: "user.write"
        };

        option (grpc.gateway.protoc_gen_openapiv2.options.openapiv2_operation) = {
            summary: "Unlock user";
            description: "Unlock a user with the state 'locked'. The user will be able to log in again afterward. The endpoint returns an error if the user is not in the state 'locked'."
            tags: "Users";
            responses: {
                key: "200"
                value: {
                    description: "OK";
                }
            };
        };
    }

    rpc RemoveUser(RemoveUserRequest) returns (RemoveUserResponse) {
        option (google.api.http) = {
            delete: "/users/{id}"
        };

        option (zitadel.v1.auth_option) = {
            permission: "user.delete"
        };

        option (grpc.gateway.protoc_gen_openapiv2.options.openapiv2_operation) = {
            summary: "Delete user";
            description: "The state of the user will be changed to 'deleted'. The user will not be able to log in anymore. Endpoints requesting this user will return an error 'User not found"
            tags: "Users";
            responses: {
                key: "200"
                value: {
                    description: "OK";
                }
            };
        };
    }

    rpc UpdateUserName(UpdateUserNameRequest) returns (UpdateUserNameResponse) {
        option (google.api.http) = {
            put: "/users/{user_id}/username"
            body: "*"
        };

        option (zitadel.v1.auth_option) = {
            permission: "user.write"
        };

        option (grpc.gateway.protoc_gen_openapiv2.options.openapiv2_operation) = {
            summary: "Change user name";
            description: "Change the username of the user. Be aware that the user has to log in with the newly added username afterward."
            tags: "Users";
            responses: {
                key: "200"
                value: {
                    description: "OK";
                }
            };
        };
    }

    rpc SetUserMetadata(SetUserMetadataRequest) returns (SetUserMetadataResponse) {
        option (google.api.http) = {
            post: "/users/{id}/metadata/{key}"
            body: "*"
        };

        option (zitadel.v1.auth_option) = {
            permission: "user.write"
        };

        option (grpc.gateway.protoc_gen_openapiv2.options.openapiv2_operation) = {
            tags: "Users";
            tags: "User Metadata";
            summary: "Set User Metadata";
            description: "This endpoint either adds or updates a metadata value for the requested key. Make sure the value is base64 encoded."
            parameters: {
                headers: {
                    name: "x-zitadel-orgid";
                    description: "The default is always the organization of the requesting user. If you like to get users of another organization include the header. Make sure the user has permission to access the requested data.";
                    type: STRING,
                    required: false;
                };
            };
        };
    }

    rpc BulkSetUserMetadata(BulkSetUserMetadataRequest) returns (BulkSetUserMetadataResponse) {
        option (google.api.http) = {
            post: "/users/{id}/metadata/_bulk"
            body: "*"
        };

        option (zitadel.v1.auth_option) = {
            permission: "user.write"
        };

        option (grpc.gateway.protoc_gen_openapiv2.options.openapiv2_operation) = {
            tags: "Users";
            tags: "User Metadata";
            summary: "Bulk Set User Metadata";
            description: "Add or update multiple metadata values for a user. Make sure the values are base64 encoded."
            parameters: {
                headers: {
                    name: "x-zitadel-orgid";
                    description: "The default is always the organization of the requesting user. If you like to get users of another organization include the header. Make sure the user has permission to access the requested data.";
                    type: STRING,
                    required: false;
                };
            };
        };
    }

    rpc ListUserMetadata(ListUserMetadataRequest) returns (ListUserMetadataResponse) {
        option (google.api.http) = {
            post: "/users/{id}/metadata/_search"
            body: "*"
        };

        option (zitadel.v1.auth_option) = {
            permission: "user.read"
        };

        option (grpc.gateway.protoc_gen_openapiv2.options.openapiv2_operation) = {
            tags: "Users";
            tags: "User Metadata";
            summary: "Search User Metadata";
            description: "Get the metadata of a user filtered by your query."
            parameters: {
                headers: {
                    name: "x-zitadel-orgid";
                    description: "The default is always the organization of the requesting user. If you like to get users of another organization include the header. Make sure the user has permission to access the requested data.";
                    type: STRING,
                    required: false;
                };
            };
        };
    }

    rpc GetUserMetadata(GetUserMetadataRequest) returns (GetUserMetadataResponse) {
        option (google.api.http) = {
            get: "/users/{id}/metadata/{key}"
        };

        option (zitadel.v1.auth_option) = {
            permission: "user.read"
        };

        option (grpc.gateway.protoc_gen_openapiv2.options.openapiv2_operation) = {
            tags: "Users";
            tags: "User Metadata";
            summary: "Get User Metadata By Key";
            description: "Get a metadata object from a user by a specific key."
            parameters: {
                headers: {
                    name: "x-zitadel-orgid";
                    description: "The default is always the organization of the requesting user. If you like to get users of another organization include the header. Make sure the user has permission to access the requested data.";
                    type: STRING,
                    required: false;
                };
            };
        };
    }

    rpc RemoveUserMetadata(RemoveUserMetadataRequest) returns (RemoveUserMetadataResponse) {
        option (google.api.http) = {
            delete: "/users/{id}/metadata/{key}"
        };

        option (zitadel.v1.auth_option) = {
            permission: "user.write"
        };

        option (grpc.gateway.protoc_gen_openapiv2.options.openapiv2_operation) = {
            tags: "Users";
            tags: "User Metadata";
            summary: "Delete User Metadata By Key";
            description: "Remove a metadata object from a user with a specific key."
            parameters: {
                headers: {
                    name: "x-zitadel-orgid";
                    description: "The default is always the organization of the requesting user. If you like to get users of another organization include the header. Make sure the user has permission to access the requested data.";
                    type: STRING,
                    required: false;
                };
            };
        };
    }

    rpc BulkRemoveUserMetadata(BulkRemoveUserMetadataRequest) returns (BulkRemoveUserMetadataResponse) {
        option (google.api.http) = {
            delete: "/users/{id}/metadata/_bulk"
            body: "*"
        };

        option (zitadel.v1.auth_option) = {
            permission: "user.write"
        };

        option (grpc.gateway.protoc_gen_openapiv2.options.openapiv2_operation) = {
            tags: "Users";
            tags: "User Metadata";
            summary: "Bulk Delete Metadata";
            description: "Remove a list of metadata objects from a user with a list of keys."
            parameters: {
                headers: {
                    name: "x-zitadel-orgid";
                    description: "The default is always the organization of the requesting user. If you like to get users of another organization include the header. Make sure the user has permission to access the requested data.";
                    type: STRING,
                    required: false;
                };
            };
        };
    }

    rpc GetHumanProfile(GetHumanProfileRequest) returns (GetHumanProfileResponse) {
        option (google.api.http) = {
            get: "/users/{user_id}/profile"
        };

        option (zitadel.v1.auth_option) = {
            permission: "user.read"
        };

        option (grpc.gateway.protoc_gen_openapiv2.options.openapiv2_operation) = {
            summary: "Get User Profile (Human)";
            description: "Get basic information like first_name and last_name of a user."
            tags: "Users";
            tags: "User Human";
            responses: {
                key: "200"
                value: {
                    description: "OK";
                }
            };
            parameters: {
                headers: {
                    name: "x-zitadel-orgid";
                    description: "The default is always the organization of the requesting user. If you like to update a user from another organization include the header. Make sure the requesting user has permission in the requested organization.";
                    type: STRING,
                    required: false;
                };
            };
        };
    }

    rpc UpdateHumanProfile(UpdateHumanProfileRequest) returns (UpdateHumanProfileResponse) {
        option (google.api.http) = {
            put: "/users/{user_id}/profile"
            body: "*"
        };

        option (zitadel.v1.auth_option) = {
            permission: "user.write"
        };

        option (grpc.gateway.protoc_gen_openapiv2.options.openapiv2_operation) = {
            summary: "Update User Profile (Human)";
            description: "Update the profile information from a user. The profile includes basic information like first_name and last_name."
            tags: "Users";
            tags: "User Human";
            responses: {
                key: "200"
                value: {
                    description: "OK";
                }
            };
            parameters: {
                headers: {
                    name: "x-zitadel-orgid";
                    description: "The default is always the organization of the requesting user. If you like to update a user from another organization include the header. Make sure the requesting user has permission in the requested organization.";
                    type: STRING,
                    required: false;
                };
            };
        };
    }

    rpc GetHumanEmail(GetHumanEmailRequest) returns (GetHumanEmailResponse) {
        option (google.api.http) = {
            get: "/users/{user_id}/email"
        };

        option (zitadel.v1.auth_option) = {
            permission: "user.read"
        };

        option (grpc.gateway.protoc_gen_openapiv2.options.openapiv2_operation) = {
            summary: "Get User Email (Human)";
            description: "Get the email address and the verification state of the address."
            tags: "Users";
            tags: "User Human";
            responses: {
                key: "200"
                value: {
                    description: "OK";
                }
            };
            parameters: {
                headers: {
                    name: "x-zitadel-orgid";
                    description: "The default is always the organization of the requesting user. If you like to get a user from another organization include the header. Make sure the requesting user has permission in the requested organization.";
                    type: STRING,
                    required: false;
                };
            };
        };
    }

    rpc UpdateHumanEmail(UpdateHumanEmailRequest) returns (UpdateHumanEmailResponse) {
        option (google.api.http) = {
            put: "/users/{user_id}/email"
            body: "*"
        };

        option (zitadel.v1.auth_option) = {
            permission: "user.write"
        };

        option (grpc.gateway.protoc_gen_openapiv2.options.openapiv2_operation) = {
            summary: "Update User Email (Human)";
            description: "Change the email address of a user. If the state is set to not verified, the user will get a verification email."
            tags: "Users";
            tags: "User Human";
            responses: {
                key: "200"
                value: {
                    description: "OK";
                }
            };
            parameters: {
                headers: {
                    name: "x-zitadel-orgid";
                    description: "The default is always the organization of the requesting user. If you like to update a user from another organization include the header. Make sure the requesting user has permission in the requested organization.";
                    type: STRING,
                    required: false;
                };
            };
        };
    }

    rpc ResendHumanInitialization(ResendHumanInitializationRequest) returns (ResendHumanInitializationResponse) {
        option (google.api.http) = {
            post: "/users/{user_id}/_resend_initialization"
            body: "*"
        };

        option (zitadel.v1.auth_option) = {
            permission: "user.write"
        };

        option (grpc.gateway.protoc_gen_openapiv2.options.openapiv2_operation) = {
            summary: "Resend User Initialization Email";
            description: "A newly created user will get an initialization email to verify the email address and set a password. Resend the email with this request to the user's email address, or a newly added address."
            tags: "Users";
            tags: "User Human";
            responses: {
                key: "200"
                value: {
                    description: "OK";
                }
            };
            parameters: {
                headers: {
                    name: "x-zitadel-orgid";
                    description: "The default is always the organization of the requesting user. If you like to update a user from another organization include the header. Make sure the requesting user has permission in the requested organization.";
                    type: STRING,
                    required: false;
                };
            };
        };
    }

    rpc ResendHumanEmailVerification(ResendHumanEmailVerificationRequest) returns (ResendHumanEmailVerificationResponse) {
        option (google.api.http) = {
            post: "/users/{user_id}/email/_resend_verification"
            body: "*"
        };

        option (zitadel.v1.auth_option) = {
            permission: "user.write"
        };

        option (grpc.gateway.protoc_gen_openapiv2.options.openapiv2_operation) = {
            summary: "Resend User Email Verification";
            description: "Resend the email verification notification to the given email address of the user."
            tags: "Users";
            tags: "User Human";
            responses: {
                key: "200"
                value: {
                    description: "OK";
                }
            };
            parameters: {
                headers: {
                    name: "x-zitadel-orgid";
                    description: "The default is always the organization of the requesting user. If you like to update a user from another organization include the header. Make sure the requesting user has permission in the requested organization.";
                    type: STRING,
                    required: false;
                };
            };
        };
    }

    rpc GetHumanPhone(GetHumanPhoneRequest) returns (GetHumanPhoneResponse) {
        option (google.api.http) = {
            get: "/users/{user_id}/phone"
        };

        option (zitadel.v1.auth_option) = {
            permission: "user.read"
        };

        option (grpc.gateway.protoc_gen_openapiv2.options.openapiv2_operation) = {
            summary: "Get User Phone (Human)";
            description: "Get the phone number and the verification state of the number. The phone number is only for informational purposes and to send messages, not for Authentication (2FA)."
            tags: "Users";
            tags: "User Human";
            responses: {
                key: "200"
                value: {
                    description: "OK";
                }
            };
            parameters: {
                headers: {
                    name: "x-zitadel-orgid";
                    description: "The default is always the organization of the requesting user. If you like to get a user from another organization include the header. Make sure the requesting user has permission in the requested organization.";
                    type: STRING,
                    required: false;
                };
            };
        };
    }

    rpc UpdateHumanPhone(UpdateHumanPhoneRequest) returns (UpdateHumanPhoneResponse) {
        option (google.api.http) = {
            put: "/users/{user_id}/phone"
            body: "*"
        };

        option (zitadel.v1.auth_option) = {
            permission: "user.write"
        };

        option (grpc.gateway.protoc_gen_openapiv2.options.openapiv2_operation) = {
            summary: "Update User Phone (Human)";
            description: "Change the phone number of a user. If the state is set to not verified, the user will get an SMS to verify (if a notification provider is configured). The phone number is only for informational purposes and to send messages, not for Authentication (2FA)."
            tags: "Users";
            tags: "User Human";
            responses: {
                key: "200"
                value: {
                    description: "OK";
                }
            };
            parameters: {
                headers: {
                    name: "x-zitadel-orgid";
                    description: "The default is always the organization of the requesting user. If you like to update a user from another organization include the header. Make sure the requesting user has permission in the requested organization.";
                    type: STRING,
                    required: false;
                };
            };
        };
    }

    rpc RemoveHumanPhone(RemoveHumanPhoneRequest) returns (RemoveHumanPhoneResponse) {
        option (google.api.http) = {
            delete: "/users/{user_id}/phone"
        };

        option (zitadel.v1.auth_option) = {
            permission: "user.write"
        };

        option (grpc.gateway.protoc_gen_openapiv2.options.openapiv2_operation) = {
            summary: "Remove User Phone (Human)";
            description: "Remove the configured phone number of a user."
            tags: "Users";
            tags: "User Human";
            responses: {
                key: "200"
                value: {
                    description: "OK";
                }
            };
            parameters: {
                headers: {
                    name: "x-zitadel-orgid";
                    description: "The default is always the organization of the requesting user. If you like to update a user from another organization include the header. Make sure the requesting user has permission in the requested organization.";
                    type: STRING,
                    required: false;
                };
            };
        };
    }

    rpc ResendHumanPhoneVerification(ResendHumanPhoneVerificationRequest) returns (ResendHumanPhoneVerificationResponse) {
        option (google.api.http) = {
            post: "/users/{user_id}/phone/_resend_verification"
            body: "*"
        };

        option (zitadel.v1.auth_option) = {
            permission: "user.write"
        };

        option (grpc.gateway.protoc_gen_openapiv2.options.openapiv2_operation) = {
            summary: "Resend User Phone Verification";
            description: "Resend the notification for the verification of the phone number, to the number stored on the user."
            tags: "Users";
            tags: "User Human";
            responses: {
                key: "200"
                value: {
                    description: "OK";
                }
            };
            parameters: {
                headers: {
                    name: "x-zitadel-orgid";
                    description: "The default is always the organization of the requesting user. If you like to update a user from another organization include the header. Make sure the requesting user has permission in the requested organization.";
                    type: STRING,
                    required: false;
                };
            };
        };
    }

    rpc RemoveHumanAvatar(RemoveHumanAvatarRequest) returns (RemoveHumanAvatarResponse) {
        option (google.api.http) = {
            delete: "/users/{user_id}/avatar"
        };

        option (zitadel.v1.auth_option) = {
            permission: "user.write"
        };

        option (grpc.gateway.protoc_gen_openapiv2.options.openapiv2_operation) = {
            summary: "Delete User Avatar (Human)";
            description: "Removes the avatar that is currently set on the user."
            tags: "Users";
            tags: "User Human"
            responses: {
                key: "200"
                value: {
                    description: "OK";
                }
            };
            parameters: {
                headers: {
                    name: "x-zitadel-orgid";
                    description: "The default is always the organization of the requesting user. If you like to update a user from another organization include the header. Make sure the requesting user has permission in the requested organization.";
                    type: STRING,
                    required: false;
                };
            };
        };
    }

    // deprecated: use SetHumanPassword
    rpc SetHumanInitialPassword(SetHumanInitialPasswordRequest) returns (SetHumanInitialPasswordResponse) {
        option (google.api.http) = {
            post: "/users/{user_id}/password/_initialize"
            body: "*"
        };

        option (zitadel.v1.auth_option) = {
            permission: "user.write"
        };

        option (grpc.gateway.protoc_gen_openapiv2.options.openapiv2_operation) = {
            tags: "Users";
            tags: "User Human";
            summary: "Set Human Initial Password";
            deprecated: true;
        };
    }

    rpc SetHumanPassword(SetHumanPasswordRequest) returns (SetHumanPasswordResponse) {
        option (google.api.http) = {
            post: "/users/{user_id}/password"
            body: "*"
        };

        option (zitadel.v1.auth_option) = {
            permission: "user.write"
        };

        option (grpc.gateway.protoc_gen_openapiv2.options.openapiv2_operation) = {
            summary: "Set User Password";
            description: "Set a new password for a user. Per default, the user has to change the password on the next login. You can set no_change_required to true, to avoid the change on the next login."
            tags: "Users";
            tags: "User Human";
            responses: {
                key: "200"
                value: {
                    description: "OK";
                }
            };
            parameters: {
                headers: {
                    name: "x-zitadel-orgid";
                    description: "The default is always the organization of the requesting user. If you like to update a user from another organization include the header. Make sure the requesting user has permission in the requested organization.";
                    type: STRING,
                    required: false;
                };
            };
        };
    }

    rpc SendHumanResetPasswordNotification(SendHumanResetPasswordNotificationRequest) returns (SendHumanResetPasswordNotificationResponse) {
        option (google.api.http) = {
            post: "/users/{user_id}/password/_reset"
            body: "*"
        };

        option (zitadel.v1.auth_option) = {
            permission: "user.write"
        };

        option (grpc.gateway.protoc_gen_openapiv2.options.openapiv2_operation) = {
            summary: "Send Reset Password Notification";
            description: "The user will receive an email with a link to change the password."
            tags: "Users";
            tags: "User Human";
            responses: {
                key: "200"
                value: {
                    description: "OK";
                }
            };
            parameters: {
                headers: {
                    name: "x-zitadel-orgid";
                    description: "The default is always the organization of the requesting user. If you like to update a user from another organization include the header. Make sure the requesting user has permission in the requested organization.";
                    type: STRING,
                    required: false;
                };
            };
        };
    }

    rpc ListHumanAuthFactors(ListHumanAuthFactorsRequest) returns (ListHumanAuthFactorsResponse) {
        option (google.api.http) = {
            post: "/users/{user_id}/auth_factors/_search"
        };

        option (zitadel.v1.auth_option) = {
            permission: "user.read"
        };

        option (grpc.gateway.protoc_gen_openapiv2.options.openapiv2_operation) = {
            summary: "Get User Authentication Factors (2FA/MFA)";
            description: "Get a list of authentication factors the user has set. Including Second-Factors (2FA) and Multi-Factors (MFA)."
            tags: "Users";
            tags: "User Human";
            responses: {
                key: "200"
                value: {
                    description: "OK";
                }
            };
            parameters: {
                headers: {
                    name: "x-zitadel-orgid";
                    description: "The default is always the organization of the requesting user. If you like to get a user from another organization include the header. Make sure the requesting user has permission in the requested organization.";
                    type: STRING,
                    required: false;
                };
            };
        };
    }

    rpc RemoveHumanAuthFactorOTP(RemoveHumanAuthFactorOTPRequest) returns (RemoveHumanAuthFactorOTPResponse) {
        option (google.api.http) = {
            delete: "/users/{user_id}/auth_factors/otp"
        };

        option (zitadel.v1.auth_option) = {
            permission: "user.write"
        };

        option (grpc.gateway.protoc_gen_openapiv2.options.openapiv2_operation) = {
            summary: "Remove Multi-Factor OTP";
            description: "Remove the configured One-Time-Password (OTP) as a factor from the user. OTP is an authentication app, like Authy or Google/Microsoft Authenticator.."
            tags: "Users";
            tags: "User Human";
            responses: {
                key: "200"
                value: {
                    description: "OK";
                }
            };
            parameters: {
                headers: {
                    name: "x-zitadel-orgid";
                    description: "The default is always the organization of the requesting user. If you like to get a user from another organization include the header. Make sure the requesting user has permission in the requested organization.";
                    type: STRING,
                    required: false;
                };
            };
        };
    }

    rpc RemoveHumanAuthFactorU2F(RemoveHumanAuthFactorU2FRequest) returns (RemoveHumanAuthFactorU2FResponse) {
        option (google.api.http) = {
            delete: "/users/{user_id}/auth_factors/u2f/{token_id}"
        };

        option (zitadel.v1.auth_option) = {
            permission: "user.write"
        };

        option (grpc.gateway.protoc_gen_openapiv2.options.openapiv2_operation) = {
            summary: "Remove Multi-Factor U2F";
            description: "Remove the configured Universal-Second-Factor (U2F) as a factor from the user. U2F is a device-dependent factor like FingerPrint, Windows-Hello, etc."
            tags: "Users";
            tags: "User Human";
            responses: {
                key: "200"
                value: {
                    description: "OK";
                }
            };
            parameters: {
                headers: {
                    name: "x-zitadel-orgid";
                    description: "The default is always the organization of the requesting user. If you like to get a user from another organization include the header. Make sure the requesting user has permission in the requested organization.";
                    type: STRING,
                    required: false;
                };
            };
        };
    }

    rpc ListHumanPasswordless(ListHumanPasswordlessRequest) returns (ListHumanPasswordlessResponse) {
        option (google.api.http) = {
            post: "/users/{user_id}/passwordless/_search"
        };

        option (zitadel.v1.auth_option) = {
            permission: "user.read"
        };

        option (grpc.gateway.protoc_gen_openapiv2.options.openapiv2_operation) = {
            summary: "Search Passwordless/Passkey authentication";
            description: "Get a list of configured passwordless/passkey authentication methods from the user. Passwordless/passkey is a device-dependent authentication like FingerScan, WindowsHello or a Hardware Token."
            tags: "Users";
            tags: "User Human";
            responses: {
                key: "200"
                value: {
                    description: "OK";
                }
            };
            parameters: {
                headers: {
                    name: "x-zitadel-orgid";
                    description: "The default is always the organization of the requesting user. If you like to get a user from another organization include the header. Make sure the requesting user has permission in the requested organization.";
                    type: STRING,
                    required: false;
                };
            };
        };
    }

    rpc AddPasswordlessRegistration(AddPasswordlessRegistrationRequest) returns (AddPasswordlessRegistrationResponse) {
        option (google.api.http) = {
            post: "/users/{user_id}/passwordless/_link"
        };
        option (zitadel.v1.auth_option) = {
            permission: "user.credential.write"
        };

        option (grpc.gateway.protoc_gen_openapiv2.options.openapiv2_operation) = {
            summary: "Add Passwordless/Passkey Registration Link";
            description: "Adds a new passwordless/passkey authenticator link to the user and returns it in the response. The link enables the user to register a new device if current passwordless/passkey devices are all platform authenticators. e.g. User has already registered Windows Hello and wants to register FaceID on the iPhone"
            tags: "Users";
            tags: "User Human";
            responses: {
                key: "200"
                value: {
                    description: "OK";
                }
            };
            parameters: {
                headers: {
                    name: "x-zitadel-orgid";
                    description: "The default is always the organization of the requesting user. If you like to get a user from another organization include the header. Make sure the requesting user has permission in the requested organization.";
                    type: STRING,
                    required: false;
                };
            };
        };
    }

    rpc SendPasswordlessRegistration(SendPasswordlessRegistrationRequest) returns (SendPasswordlessRegistrationResponse) {
        option (google.api.http) = {
            post: "/users/{user_id}/passwordless/_send_link"
            body: "*"
        };
        option (zitadel.v1.auth_option) = {
            permission: "user.write"
        };

        option (grpc.gateway.protoc_gen_openapiv2.options.openapiv2_operation) = {
            summary: "Send Passwordless/Passkey Registration Link";
            description: "Adds a new passwordless/passkey authenticator link to the user and sends it to the user per email. The link enables the user to register a new device if current passwordless/passkey devices are all platform authenticators. e.g. User has already registered Windows Hello and wants to register FaceID on the iPhone"
            tags: "Users";
            tags: "User Human";
            responses: {
                key: "200"
                value: {
                    description: "OK";
                }
            };
            parameters: {
                headers: {
                    name: "x-zitadel-orgid";
                    description: "The default is always the organization of the requesting user. If you like to get a user from another organization include the header. Make sure the requesting user has permission in the requested organization.";
                    type: STRING,
                    required: false;
                };
            };
        };
    }

    rpc RemoveHumanPasswordless(RemoveHumanPasswordlessRequest) returns (RemoveHumanPasswordlessResponse) {
        option (google.api.http) = {
            delete: "/users/{user_id}/passwordless/{token_id}"
        };

        option (zitadel.v1.auth_option) = {
            permission: "user.write"
        };

        option (grpc.gateway.protoc_gen_openapiv2.options.openapiv2_operation) = {
            summary: "Delete Passwordless/Passkey";
            description: "Remove a configured passwordless/passkey authentication method from the user. (e.g FaceID, FingerScane, WindowsHello, etc.)"
            tags: "Users";
            tags: "User Human";
            responses: {
                key: "200"
                value: {
                    description: "OK";
                }
            };
            parameters: {
                headers: {
                    name: "x-zitadel-orgid";
                    description: "The default is always the organization of the requesting user. If you like to get a user from another organization include the header. Make sure the requesting user has permission in the requested organization.";
                    type: STRING,
                    required: false;
                };
            };
        };
    }

    rpc UpdateMachine(UpdateMachineRequest) returns (UpdateMachineResponse) {
        option (google.api.http) = {
            put: "/users/{user_id}/machine"
            body: "*"
        };

        option (zitadel.v1.auth_option) = {
            permission: "user.write"
        };

        option (grpc.gateway.protoc_gen_openapiv2.options.openapiv2_operation) = {
            summary: "Update Machine User";
            description: "Change a service account/machine user. It is used for accounts with non-interactive authentication possibilities."
            tags: "Users";
            tags: "User Machine";
            responses: {
                key: "200"
                value: {
                    description: "OK";
                }
            };
            parameters: {
                headers: {
                    name: "x-zitadel-orgid";
                    description: "The default is always the organization of the requesting user. If you like to update a user from another organization include the header. Make sure the requesting user has permission in the requested organization.";
                    type: STRING,
                    required: false;
                };
            };
        };
    }

    rpc GenerateMachineSecret(GenerateMachineSecretRequest) returns (GenerateMachineSecretResponse) {
        option (google.api.http) = {
            put: "/users/{user_id}/secret"
            body: "*"
        };

        option (zitadel.v1.auth_option) = {
            permission: "user.write"
        };

        option (grpc.gateway.protoc_gen_openapiv2.options.openapiv2_operation) = {
            summary: "Create Secret for Machine User";
            description: "Create a new secret for a machine user/service account. It is used to authenticate the user (client credential grant)."
            tags: "Users";
            tags: "User Machine";
            responses: {
                key: "200"
                value: {
                    description: "OK";
                }
            };
            parameters: {
                headers: {
                    name: "x-zitadel-orgid";
                    description: "The default is always the organization of the requesting user. If you like to update a user from another organization include the header. Make sure the requesting user has permission in the requested organization.";
                    type: STRING,
                    required: false;
                };
            };
        };
    }

    rpc RemoveMachineSecret(RemoveMachineSecretRequest) returns (RemoveMachineSecretResponse) {
        option (google.api.http) = {
            delete: "/users/{user_id}/secret"
        };

        option (zitadel.v1.auth_option) = {
            permission: "user.write"
        };

        option (grpc.gateway.protoc_gen_openapiv2.options.openapiv2_operation) = {
            summary: "Delete Secret of Machine User";
            description: "Delete a secret of a machine user/service account. The user will not be able to authenticate with the secret afterward."
            tags: "Users";
            tags: "User Machine";
            responses: {
                key: "200"
                value: {
                    description: "OK";
                }
            };
            parameters: {
                headers: {
                    name: "x-zitadel-orgid";
                    description: "The default is always the organization of the requesting user. If you like to update a user from another organization include the header. Make sure the requesting user has permission in the requested organization.";
                    type: STRING,
                    required: false;
                };
            };
        };
    }

    rpc GetMachineKeyByIDs(GetMachineKeyByIDsRequest) returns (GetMachineKeyByIDsResponse) {
        option (google.api.http) = {
            get: "/users/{user_id}/keys/{key_id}"
        };

        option (zitadel.v1.auth_option) = {
            permission: "user.read"
        };

        option (grpc.gateway.protoc_gen_openapiv2.options.openapiv2_operation) = {
            summary: "Get Machine user Key By ID";
            description: "Get a specific Key of a machine user by its id. Machine keys are used to authenticate with jwt profile authentication."
            tags: "Users";
            tags: "User Machine";
            responses: {
                key: "200"
                value: {
                    description: "OK";
                }
            };
            parameters: {
                headers: {
                    name: "x-zitadel-orgid";
                    description: "The default is always the organization of the requesting user. If you like to get a user from another organization include the header. Make sure the requesting user has permission in the requested organization.";
                    type: STRING,
                    required: false;
                };
            };
        };
    }

    rpc ListMachineKeys(ListMachineKeysRequest) returns (ListMachineKeysResponse) {
        option (google.api.http) = {
            post: "/users/{user_id}/keys/_search"
            body: "*"
        };

        option (zitadel.v1.auth_option) = {
            permission: "user.read"
        };

        option (grpc.gateway.protoc_gen_openapiv2.options.openapiv2_operation) = {
            summary: "Get Machine user Key By ID";
            description: "Get the list of keys of a machine user. Machine keys are used to authenticate with jwt profile authentication."
            tags: "Users";
            tags: "User Machine";
            responses: {
                key: "200"
                value: {
                    description: "OK";
                }
            };
            parameters: {
                headers: {
                    name: "x-zitadel-orgid";
                    description: "The default is always the organization of the requesting user. If you like to get a user from another organization include the header. Make sure the requesting user has permission in the requested organization.";
                    type: STRING,
                    required: false;
                };
            };
        };
    }

    rpc AddMachineKey(AddMachineKeyRequest) returns (AddMachineKeyResponse) {
        option (google.api.http) = {
            post: "/users/{user_id}/keys"
            body: "*"
        };

        option (zitadel.v1.auth_option) = {
            permission: "user.write"
        };

        option (grpc.gateway.protoc_gen_openapiv2.options.openapiv2_operation) = {
            summary: "Create Key for machine user";
            description: "A new key is generated and will be returned in the response. Make sure to store the returned key. Machine keys are used to authenticate with jwt profile."
            tags: "Users";
            tags: "User Machine";
            responses: {
                key: "200"
                value: {
                    description: "OK";
                }
            };
            parameters: {
                headers: {
                    name: "x-zitadel-orgid";
                    description: "The default is always the organization of the requesting user. If you like to update a user from another organization include the header. Make sure the requesting user has permission in the requested organization.";
                    type: STRING,
                    required: false;
                };
            };
        };
    }

    rpc RemoveMachineKey(RemoveMachineKeyRequest) returns (RemoveMachineKeyResponse) {
        option (google.api.http) = {
            delete: "/users/{user_id}/keys/{key_id}"
        };

        option (zitadel.v1.auth_option) = {
            permission: "user.write"
        };

        option (grpc.gateway.protoc_gen_openapiv2.options.openapiv2_operation) = {
            summary: "Create Key for machine user";
            description: "Delete a specific key from a user. The user will not be able to authenticate with that key afterward."
            tags: "Users";
            tags: "User Machine";
            responses: {
                key: "200"
                value: {
                    description: "OK";
                }
            };
            parameters: {
                headers: {
                    name: "x-zitadel-orgid";
                    description: "The default is always the organization of the requesting user. If you like to update a user from another organization include the header. Make sure the requesting user has permission in the requested organization.";
                    type: STRING,
                    required: false;
                };
            };
        };
    }

    rpc GetPersonalAccessTokenByIDs(GetPersonalAccessTokenByIDsRequest) returns (GetPersonalAccessTokenByIDsResponse) {
        option (google.api.http) = {
            get: "/users/{user_id}/pats/{token_id}"
        };

        option (zitadel.v1.auth_option) = {
            permission: "user.read"
        };

        option (grpc.gateway.protoc_gen_openapiv2.options.openapiv2_operation) = {
            summary: "Get a Personal-Access-Token (PAT) by ID";
            description: "Returns the PAT for a user, currently only available for machine users/service accounts. PATs are ready-to-use tokens and can be sent directly in the authentication header."
            tags: "Users";
            tags: "User Machine";
            responses: {
                key: "200"
                value: {
                    description: "OK";
                }
            };
            parameters: {
                headers: {
                    name: "x-zitadel-orgid";
                    description: "The default is always the organization of the requesting user. If you like to get a user from another organization include the header. Make sure the requesting user has permission in the requested organization.";
                    type: STRING,
                    required: false;
                };
            };
        };
    }

    rpc ListPersonalAccessTokens(ListPersonalAccessTokensRequest) returns (ListPersonalAccessTokensResponse) {
        option (google.api.http) = {
            post: "/users/{user_id}/pats/_search"
            body: "*"
        };

        option (zitadel.v1.auth_option) = {
            permission: "user.read"
        };

        option (grpc.gateway.protoc_gen_openapiv2.options.openapiv2_operation) = {
            summary: "Get a Personal-Access-Token (PAT) by ID";
            description: "Returns a list of PATs for a user, currently only available for machine users/service accounts. PATs are ready-to-use tokens and can be sent directly in the authentication header."
            tags: "Users";
            tags: "User Machine";
            responses: {
                key: "200"
                value: {
                    description: "OK";
                }
            };
            parameters: {
                headers: {
                    name: "x-zitadel-orgid";
                    description: "The default is always the organization of the requesting user. If you like to get a user from another organization include the header. Make sure the requesting user has permission in the requested organization.";
                    type: STRING,
                    required: false;
                };
            };
        };
    }

    rpc AddPersonalAccessToken(AddPersonalAccessTokenRequest) returns (AddPersonalAccessTokenResponse) {
        option (google.api.http) = {
            post: "/users/{user_id}/pats"
            body: "*"
        };

        option (zitadel.v1.auth_option) = {
            permission: "user.write"
        };

        option (grpc.gateway.protoc_gen_openapiv2.options.openapiv2_operation) = {
            summary: "Create a Personal-Access-Token (PAT)";
            description: "Generates a new PAT for the user. Currently only available for machine users. The token will be returned in the response, make sure to store it. PATs are ready-to-use tokens and can be sent directly in the authentication header."
            tags: "Users";
            tags: "User Machine";
            responses: {
                key: "200"
                value: {
                    description: "OK";
                }
            };
            parameters: {
                headers: {
                    name: "x-zitadel-orgid";
                    description: "The default is always the organization of the requesting user. If you like to update a user from another organization include the header. Make sure the requesting user has permission in the requested organization.";
                    type: STRING,
                    required: false;
                };
            };
        };
    }

    rpc RemovePersonalAccessToken(RemovePersonalAccessTokenRequest) returns (RemovePersonalAccessTokenResponse) {
        option (google.api.http) = {
            delete: "/users/{user_id}/pats/{token_id}"
        };

        option (zitadel.v1.auth_option) = {
            permission: "user.write"
        };

        option (grpc.gateway.protoc_gen_openapiv2.options.openapiv2_operation) = {
            summary: "Get a Personal-Access-Token (PAT) by ID";
            description: "Delete a PAT from a user. Afterward, the user will not be able to authenticate with that token anymore."
            tags: "Users";
            tags: "User Machine";
            responses: {
                key: "200"
                value: {
                    description: "OK";
                }
            };
            parameters: {
                headers: {
                    name: "x-zitadel-orgid";
                    description: "The default is always the organization of the requesting user. If you like to get a result from another organization include the header. Make sure the requesting user has permission in the requested organization.";
                    type: STRING,
                    required: false;
                };
            };
        };
    }

    rpc ListHumanLinkedIDPs(ListHumanLinkedIDPsRequest) returns (ListHumanLinkedIDPsResponse) {
        option (google.api.http) = {
            post: "/users/{user_id}/idps/_search"
            body: "*"
        };

        option (zitadel.v1.auth_option) = {
            permission: "user.read"
        };

        option (grpc.gateway.protoc_gen_openapiv2.options.openapiv2_operation) = {
            tags: "Users"
            summary: "List Social Logins";
            description: "Returns a list of all linked identity providers/social logins of the user. (e. Google, Microsoft, AzureAD, etc.)"
            parameters: {
                headers: {
                    name: "x-zitadel-orgid";
                    description: "The default is always the organization of the requesting user. If you like to get the result of another organization include the header. Make sure the user has permission to access the requested data.";
                    type: STRING,
                    required: false;
                };
            };
        };
    }

    rpc RemoveHumanLinkedIDP(RemoveHumanLinkedIDPRequest) returns (RemoveHumanLinkedIDPResponse) {
        option (google.api.http) = {
            delete: "/users/{user_id}/idps/{idp_id}/{linked_user_id}"
        };

        option (zitadel.v1.auth_option) = {
            permission: "user.write"
        };

        option (grpc.gateway.protoc_gen_openapiv2.options.openapiv2_operation) = {
            tags: "Users"
            summary: "Remove Social Login";
            description: "Remove a configured social logins/identity providers of the user (e.g. Google, Microsoft, AzureAD, etc.). The user will not be able to log in with the given provider afterward. Make sure the user does have other possibilities to authenticate."
            parameters: {
                headers: {
                    name: "x-zitadel-orgid";
                    description: "The default is always the organization of the requesting user. If you like to get the result of another organization include the header. Make sure the user has permission to access the requested data.";
                    type: STRING,
                    required: false;
                };
            };
        };
    }

    rpc ListUserMemberships(ListUserMembershipsRequest) returns (ListUserMembershipsResponse) {
        option (google.api.http) = {
            post: "/users/{user_id}/memberships/_search"
            body: "*"
        };

        option (zitadel.v1.auth_option) = {
            permission: "user.membership.read"
        };

        option (grpc.gateway.protoc_gen_openapiv2.options.openapiv2_operation) = {
            tags: "Users"
            summary: "List ZITADEL Permissions";
            description: "Show all the permissions the user has in ZITADEL (ZITADEL Manager)."
            parameters: {
                headers: {
                    name: "x-zitadel-orgid";
                    description: "The default is always the organization of the requesting user. If you like to get the result of another organization include the header. Make sure the user has permission to access the requested data.";
                    type: STRING,
                    required: false;
                };
            };
        };
    }

    rpc GetMyOrg(GetMyOrgRequest) returns (GetMyOrgResponse) {
        option (google.api.http) = {
            get: "/orgs/me"
        };

        option (zitadel.v1.auth_option) = {
            permission: "org.read"
        };

        option (grpc.gateway.protoc_gen_openapiv2.options.openapiv2_operation) = {
            summary: "Get My Organization";
            description: "Returns the organization that is sent in the x-zitadel-orgid. If no header is set the organization of the authenticated user will be returned."
            tags: "Organizations";
            parameters: {
                headers: {
                    name: "x-zitadel-orgid";
                    description: "The default is always the organization of the requesting user. If you like to get users of another organization include the header. Make sure the user has permission to access the requested data.";
                    type: STRING,
                    required: false;
                };
            };
        };
    }

    rpc GetOrgByDomainGlobal(GetOrgByDomainGlobalRequest) returns (GetOrgByDomainGlobalResponse) {
        option (google.api.http) = {
            get: "/global/orgs/_by_domain"
        };

        option (zitadel.v1.auth_option) = {
            permission: "org.global.read"
        };

        option (grpc.gateway.protoc_gen_openapiv2.options.openapiv2_operation) = {
            tags: "Organizations";
            summary: "Get Organization By Domain";
            description: "Search an organization by the domain, overall organizations. The domain must match exactly."
        };
    }

    rpc ListOrgChanges(ListOrgChangesRequest) returns (ListOrgChangesResponse) {
        option (google.api.http) = {
            post: "/orgs/me/changes/_search"
            body: "*"
        };

        option (zitadel.v1.auth_option) = {
            permission: "org.read"
        };

        option (grpc.gateway.protoc_gen_openapiv2.options.openapiv2_operation) = {
            tags: "Organizations";
            summary: "Get Organization History";
            description: "Returns a list of changes/events that have happened in the organization. It's the history of the organization. Make sure to send a limit."
            parameters: {
                headers: {
                    name: "x-zitadel-orgid";
                    description: "The default is always the organization of the requesting user. If you like to get users of another organization include the header. Make sure the user has permission to access the requested data.";
                    type: STRING,
                    required: false;
                };
            };
        };
    }

    rpc AddOrg(AddOrgRequest) returns (AddOrgResponse) {
        option (google.api.http) = {
            post: "/orgs"
            body: "*"
        };

        option (zitadel.v1.auth_option) = {
            permission: "org.create"
        };

        option (grpc.gateway.protoc_gen_openapiv2.options.openapiv2_operation) = {
            tags: "Organizations";
            summary: "Create Organization";
            description: "Create a new organization. Based on the given name a domain will be generated to be able to identify users within an organization."
            parameters: {
                headers: {
                    name: "x-zitadel-orgid";
                    description: "The default is always the organization of the requesting user. If you like to get users of another organization include the header. Make sure the user has permission to access the requested data.";
                    type: STRING,
                    required: false;
                };
            };
        };
    }

    rpc UpdateOrg(UpdateOrgRequest) returns (UpdateOrgResponse) {
        option (google.api.http) = {
            put: "/orgs/me"
            body: "*"
        };

        option (zitadel.v1.auth_option) = {
            permission: "org.write"
        };

        option (grpc.gateway.protoc_gen_openapiv2.options.openapiv2_operation) = {
            tags: "Organizations";
            summary: "Update Organization";
            description: "Change the name of the organization."
            parameters: {
                headers: {
                    name: "x-zitadel-orgid";
                    description: "The default is always the organization of the requesting user. If you like to get users of another organization include the header. Make sure the user has permission to access the requested data.";
                    type: STRING,
                    required: false;
                };
            };
        };
    }

    rpc DeactivateOrg(DeactivateOrgRequest) returns (DeactivateOrgResponse) {
        option (google.api.http) = {
            post: "/orgs/me/_deactivate"
            body: "*"
        };

        option (zitadel.v1.auth_option) = {
            permission: "org.write"
        };

        option (grpc.gateway.protoc_gen_openapiv2.options.openapiv2_operation) = {
            tags: "Organizations";
            summary: "Deactivate Organization";
            description: "Sets the state of my organization to deactivated. Users of this organization will not be able to log in."
            parameters: {
                headers: {
                    name: "x-zitadel-orgid";
                    description: "The default is always the organization of the requesting user. If you like to get users of another organization include the header. Make sure the user has permission to access the requested data.";
                    type: STRING,
                    required: false;
                };
            };
        };
    }

    rpc ReactivateOrg(ReactivateOrgRequest) returns (ReactivateOrgResponse) {
        option (google.api.http) = {
            post: "/orgs/me/_reactivate"
            body: "*"
        };

        option (zitadel.v1.auth_option) = {
            permission: "org.write"
        };

        option (grpc.gateway.protoc_gen_openapiv2.options.openapiv2_operation) = {
            tags: "Organizations";
            summary: "Reactivate Organization";
            description: "Set the state of my organization to active. The state of the organization has to be deactivated to perform the request. Users of this organization will be able to log in again."
            parameters: {
                headers: {
                    name: "x-zitadel-orgid";
                    description: "The default is always the organization of the requesting user. If you like to get users of another organization include the header. Make sure the user has permission to access the requested data.";
                    type: STRING,
                    required: false;
                };
            };
        };
    }

    rpc RemoveOrg(RemoveOrgRequest) returns (RemoveOrgResponse) {
        option (google.api.http) = {
            delete: "/orgs/me"
        };

        option (zitadel.v1.auth_option) = {
            permission: "org.delete"
        };

        option (grpc.gateway.protoc_gen_openapiv2.options.openapiv2_operation) = {
            tags: "Organizations";
            summary: "Delete Organization";
            description: "Sets the state of my organization and all its resource (Users, Projects, Grants to and from the org) to remove. Users of this organization will not be able to log in."
            parameters: {
                headers: {
                    name: "x-zitadel-orgid";
                    description: "The default is always the organization of the requesting user. If you like to get users of another organization include the header. Make sure the user has permission to access the requested data.";
                    type: STRING,
                    required: false;
                };
            };
        };
    }

    rpc SetOrgMetadata(SetOrgMetadataRequest) returns (SetOrgMetadataResponse) {
        option (google.api.http) = {
            post: "/metadata/{key}"
            body: "*"
        };

        option (zitadel.v1.auth_option) = {
            permission: "org.write"
        };

        option (grpc.gateway.protoc_gen_openapiv2.options.openapiv2_operation) = {
            tags: "Organizations";
            tags: "Organization Metadata";
            summary: "Set Organization Metadata";
            description: "This endpoint either adds or updates a metadata value for the requested key. Make sure the value is base64 encoded."
            parameters: {
                headers: {
                    name: "x-zitadel-orgid";
                    description: "The default is always the organization of the requesting user. If you like to get users of another organization include the header. Make sure the user has permission to access the requested data.";
                    type: STRING,
                    required: false;
                };
            };
        };
    }

    rpc BulkSetOrgMetadata(BulkSetOrgMetadataRequest) returns (BulkSetOrgMetadataResponse) {
        option (google.api.http) = {
            post: "/metadata/_bulk"
            body: "*"
        };

        option (zitadel.v1.auth_option) = {
            permission: "org.write"
        };

        option (grpc.gateway.protoc_gen_openapiv2.options.openapiv2_operation) = {
            tags: "Organizations";
            tags: "Organization Metadata";
            summary: "Bulk Set Organization Metadata";
            description: "This endpoint sets a list of metadata to the organization. Make sure the values are base64 encoded."
            parameters: {
                headers: {
                    name: "x-zitadel-orgid";
                    description: "The default is always the organization of the requesting user. If you like to get users of another organization include the header. Make sure the user has permission to access the requested data.";
                    type: STRING,
                    required: false;
                };
            };
        };
    }

    rpc ListOrgMetadata(ListOrgMetadataRequest) returns (ListOrgMetadataResponse) {
        option (google.api.http) = {
            post: "/metadata/_search"
            body: "*"
        };

        option (zitadel.v1.auth_option) = {
            permission: "org.read"
        };

        option (grpc.gateway.protoc_gen_openapiv2.options.openapiv2_operation) = {
            tags: "Organizations";
            tags: "Organization Metadata";
            summary: "Search Organization Metadata";
            description: "Get the metadata of an organization filtered by your query."
            parameters: {
                headers: {
                    name: "x-zitadel-orgid";
                    description: "The default is always the organization of the requesting user. If you like to get users of another organization include the header. Make sure the user has permission to access the requested data.";
                    type: STRING,
                    required: false;
                };
            };
        };
    }

    rpc GetOrgMetadata(GetOrgMetadataRequest) returns (GetOrgMetadataResponse) {
        option (google.api.http) = {
            get: "/metadata/{key}"
        };

        option (zitadel.v1.auth_option) = {
            permission: "org.read"
        };

        option (grpc.gateway.protoc_gen_openapiv2.options.openapiv2_operation) = {
            tags: "Organizations";
            tags: "Organization Metadata";
            summary: "Get Organization Metadata By Key";
            description: "Get a metadata object from an organization by a specific key."
            parameters: {
                headers: {
                    name: "x-zitadel-orgid";
                    description: "The default is always the organization of the requesting user. If you like to get users of another organization include the header. Make sure the user has permission to access the requested data.";
                    type: STRING,
                    required: false;
                };
            };
        };
    }

    rpc RemoveOrgMetadata(RemoveOrgMetadataRequest) returns (RemoveOrgMetadataResponse) {
        option (google.api.http) = {
            delete: "/metadata/{key}"
        };

        option (zitadel.v1.auth_option) = {
            permission: "org.write"
        };

        option (grpc.gateway.protoc_gen_openapiv2.options.openapiv2_operation) = {
            tags: "Organizations";
            tags: "Organization Metadata";
            summary: "Delete Organization Metadata By Key";
            description: "Remove a metadata object from an organization with a specific key."
            parameters: {
                headers: {
                    name: "x-zitadel-orgid";
                    description: "The default is always the organization of the requesting user. If you like to get users of another organization include the header. Make sure the user has permission to access the requested data.";
                    type: STRING,
                    required: false;
                };
            };
        };
    }

    rpc BulkRemoveOrgMetadata(BulkRemoveOrgMetadataRequest) returns (BulkRemoveOrgMetadataResponse) {
        option (google.api.http) = {
            delete: "/metadata/_bulk"
            body: "*"
        };

        option (zitadel.v1.auth_option) = {
            permission: "org.write"
        };

        option (grpc.gateway.protoc_gen_openapiv2.options.openapiv2_operation) = {
            tags: "Organizations";
            tags: "Organization Metadata";
            summary: "Bulk Delete Metadata";
            description: "Remove a list of metadata objects from an organization with a list of keys."
            parameters: {
                headers: {
                    name: "x-zitadel-orgid";
                    description: "The default is always the organization of the requesting user. If you like to get/set a result of another organization include the header. Make sure the user has permission to access the requested data.";
                    type: STRING,
                    required: false;
                };
            };
        };
    }

    rpc ListOrgDomains(ListOrgDomainsRequest) returns (ListOrgDomainsResponse) {
        option (google.api.http) = {
            post: "/orgs/me/domains/_search"
            body: "*"
        };

        option (zitadel.v1.auth_option) = {
            permission: "org.read"
        };

        option (grpc.gateway.protoc_gen_openapiv2.options.openapiv2_operation) = {
            tags: "Organizations";
            summary: "Search Domains";
            description: "Returns the list of registered domains of an organization. The domains are used to identify to which organization a user belongs."
            parameters: {
                headers: {
                    name: "x-zitadel-orgid";
                    description: "The default is always the organization of the requesting user. If you like to get/set a result of another organization include the header. Make sure the user has permission to access the requested data.";
                    type: STRING,
                    required: false;
                };
            };
        };
    }

    rpc AddOrgDomain(AddOrgDomainRequest) returns (AddOrgDomainResponse) {
        option (google.api.http) = {
            post: "/orgs/me/domains"
            body: "*"
        };

        option (zitadel.v1.auth_option) = {
            permission: "org.write"
        };

        option (grpc.gateway.protoc_gen_openapiv2.options.openapiv2_operation) = {
            tags: "Organizations";
            summary: "Add Domain";
            description: "Add a new domain to an organization. The domains are used to identify to which organization a user belongs."
            parameters: {
                headers: {
                    name: "x-zitadel-orgid";
                    description: "The default is always the organization of the requesting user. If you like to get/set a result of another organization include the header. Make sure the user has permission to access the requested data.";
                    type: STRING,
                    required: false;
                };
            };
        };
    }

    rpc RemoveOrgDomain(RemoveOrgDomainRequest) returns (RemoveOrgDomainResponse) {
        option (google.api.http) = {
            delete: "/orgs/me/domains/{domain}"
        };

        option (zitadel.v1.auth_option) = {
            permission: "org.write"
        };

        option (grpc.gateway.protoc_gen_openapiv2.options.openapiv2_operation) = {
            tags: "Organizations";
            summary: "Remove Domain";
            description: "Delete a new domain from an organization. The domains are used to identify to which organization a user belongs. If the uses use the domain for login, this will not be possible afterwards. They have to use another domain instead."
            parameters: {
                headers: {
                    name: "x-zitadel-orgid";
                    description: "The default is always the organization of the requesting user. If you like to get/set a result of another organization include the header. Make sure the user has permission to access the requested data.";
                    type: STRING,
                    required: false;
                };
            };
        };
    }

    rpc GenerateOrgDomainValidation(GenerateOrgDomainValidationRequest) returns (GenerateOrgDomainValidationResponse) {
        option (google.api.http) = {
            post: "/orgs/me/domains/{domain}/validation/_generate"
            body: "*"
        };

        option (zitadel.v1.auth_option) = {
            permission: "org.write"
        };

        option (grpc.gateway.protoc_gen_openapiv2.options.openapiv2_operation) = {
            tags: "Organizations";
            summary: "Generate Domain Verification";
            description: "Generate a new file to be able to verify your domain with DNS or HTTP challenge."
            parameters: {
                headers: {
                    name: "x-zitadel-orgid";
                    description: "The default is always the organization of the requesting user. If you like to get/set a result of another organization include the header. Make sure the user has permission to access the requested data.";
                    type: STRING,
                    required: false;
                };
            };
        };
    }

    rpc ValidateOrgDomain(ValidateOrgDomainRequest) returns (ValidateOrgDomainResponse) {
        option (google.api.http) = {
            post: "/orgs/me/domains/{domain}/validation/_validate"
            body: "*"
        };

        option (zitadel.v1.auth_option) = {
            permission: "org.write"
        };

        option (grpc.gateway.protoc_gen_openapiv2.options.openapiv2_operation) = {
            tags: "Organizations";
            summary: "Verify Domain";
            description: "Make sure you have added the required verification to your domain, depending on the method you have chosen (HTTP or DNS challenge). ZITADEL will check it and set the domain as verified if it was successful. A verify domain has to be unique."
            parameters: {
                headers: {
                    name: "x-zitadel-orgid";
                    description: "The default is always the organization of the requesting user. If you like to get/set a result of another organization include the header. Make sure the user has permission to access the requested data.";
                    type: STRING,
                    required: false;
                };
            };
        };
    }

    rpc SetPrimaryOrgDomain(SetPrimaryOrgDomainRequest) returns (SetPrimaryOrgDomainResponse) {
        option (google.api.http) = {
            post: "/orgs/me/domains/{domain}/_set_primary"
        };

        option (zitadel.v1.auth_option) = {
            permission: "org.write"
        };

        option (grpc.gateway.protoc_gen_openapiv2.options.openapiv2_operation) = {
            tags: "Organizations";
            summary: "Set Primary Domain";
            description: "Set a domain as primary. It has to be verified to be able to be set as primary. The primary domain will be shown as suffix on the usernames as preferred loginname on this organization."
            parameters: {
                headers: {
                    name: "x-zitadel-orgid";
                    description: "The default is always the organization of the requesting user. If you like to get/set a result of another organization include the header. Make sure the user has permission to access the requested data.";
                    type: STRING,
                    required: false;
                };
            };
        };
    }

    rpc ListOrgMemberRoles(ListOrgMemberRolesRequest) returns (ListOrgMemberRolesResponse) {
        option (google.api.http) = {
            post: "/orgs/members/roles/_search"
        };

        option (zitadel.v1.auth_option) = {
            permission: "org.member.read"
        };

        option (grpc.gateway.protoc_gen_openapiv2.options.openapiv2_operation) = {
            tags: "Organizations"
            tags: "Members";
            tags: "ZITADEL Administrators";
            summary: "List Organization Member Roles";
            description: "Members are users with permission to administrate ZITADEL on different levels. This request returns all roles possible for a ZITADEL member on the organization level."
            parameters: {
                headers: {
                    name: "x-zitadel-orgid";
                    description: "The default is always the organization of the requesting user. If you like to get/set a result of another organization include the header. Make sure the user has permission to access the requested data.";
                    type: STRING,
                    required: false;
                };
            };
        };
    }

    rpc ListOrgMembers(ListOrgMembersRequest) returns (ListOrgMembersResponse) {
        option (google.api.http) = {
            post: "/orgs/me/members/_search"
            body: "*"
        };

        option (zitadel.v1.auth_option) = {
            permission: "org.member.read"
        };

        option (grpc.gateway.protoc_gen_openapiv2.options.openapiv2_operation) = {
            tags: "Organizations"
            tags: "Members";
            tags: "ZITADEL Administrators";
            summary: "List Organization Members";
            description: "Members are users with permission to administrate ZITADEL on different levels. This request returns all users with memberships on the organization level, matching the search queries. The search queries will be AND linked."
            parameters: {
                headers: {
                    name: "x-zitadel-orgid";
                    description: "The default is always the organization of the requesting user. If you like to get/set a result of another organization include the header. Make sure the user has permission to access the requested data.";
                    type: STRING,
                    required: false;
                };
            };
        };
    }

    rpc AddOrgMember(AddOrgMemberRequest) returns (AddOrgMemberResponse) {
        option (google.api.http) = {
            post: "/orgs/me/members"
            body: "*"
        };

        option (zitadel.v1.auth_option) = {
            permission: "org.member.write"
        };

        option (grpc.gateway.protoc_gen_openapiv2.options.openapiv2_operation) = {
            tags: "Organizations";
            tags: "Members";
            tags: "ZITADEL Administrators";
            summary: "Add Organization Member";
            description: "Members are users with permission to administrate ZITADEL on different levels. This request adds a new user to the members list on the organization level with one or multiple roles."
            parameters: {
                headers: {
                    name: "x-zitadel-orgid";
                    description: "The default is always the organization of the requesting user. If you like to get/set a result of another organization include the header. Make sure the user has permission to access the requested data.";
                    type: STRING,
                    required: false;
                };
            };
        };
    }

    rpc UpdateOrgMember(UpdateOrgMemberRequest) returns (UpdateOrgMemberResponse) {
        option (google.api.http) = {
            put: "/orgs/me/members/{user_id}"
            body: "*"
        };

        option (zitadel.v1.auth_option) = {
            permission: "org.member.write"
        };

        option (grpc.gateway.protoc_gen_openapiv2.options.openapiv2_operation) = {
            tags: "Organizations";
            tags: "Members";
            tags: "ZITADEL Administrators";
            summary: "Update Organization Member";
            description: "Members are users with permission to administrate ZITADEL on different levels. This request changes the roles of an existing member. The whole roles list will be updated. Make sure to include roles that you don't want to change (remove)."
            parameters: {
                headers: {
                    name: "x-zitadel-orgid";
                    description: "The default is always the organization of the requesting user. If you like to get/set a result of another organization include the header. Make sure the user has permission to access the requested data.";
                    type: STRING,
                    required: false;
                };
            };
        };
    }

    rpc RemoveOrgMember(RemoveOrgMemberRequest) returns (RemoveOrgMemberResponse) {
        option (google.api.http) = {
            delete: "/orgs/me/members/{user_id}"
        };

        option (zitadel.v1.auth_option) = {
            permission: "org.member.delete"
        };

        option (grpc.gateway.protoc_gen_openapiv2.options.openapiv2_operation) = {
            tags: "Organizations";
            tags: "Members";
            tags: "ZITADEL Administrators";
            summary: "Remove Organization Member";
            description: "Members are users with permission to administrate ZITADEL on different levels. This request removes a user from the members list on an instance level. The user can still have roles on another level (iam, project)"
            parameters: {
                headers: {
                    name: "x-zitadel-orgid";
                    description: "The default is always the organization of the requesting user. If you like to get/set a result of another organization include the header. Make sure the user has permission to access the requested data.";
                    type: STRING,
                    required: false;
                };
            };
        };
    }

   rpc GetProjectByID(GetProjectByIDRequest) returns (GetProjectByIDResponse) {
        option (google.api.http) = {
            get: "/projects/{id}"
        };

        option (zitadel.v1.auth_option) = {
            permission: "project.read"
            check_field_name: "Id"
        };

        option (grpc.gateway.protoc_gen_openapiv2.options.openapiv2_operation) = {
            tags: "Projects";
            summary: "Get Project By ID";
            description: "Returns a project owned by the organization (no granted projects). A Project is a vessel for different applications sharing the same role context."
            parameters: {
                headers: {
                    name: "x-zitadel-orgid";
                    description: "The default is always the organization of the requesting user. If you like to get/set a result of another organization include the header. Make sure the user has permission to access the requested data.";
                    type: STRING,
                    required: false;
                };
            };
        };
    }

    rpc GetGrantedProjectByID(GetGrantedProjectByIDRequest) returns (GetGrantedProjectByIDResponse) {
        option (google.api.http) = {
            get: "/granted_projects/{project_id}/grants/{grant_id}"
        };

        option (zitadel.v1.auth_option) = {
            permission: "project.read"
            check_field_name: "GrantId"
        };

        option (grpc.gateway.protoc_gen_openapiv2.options.openapiv2_operation) = {
            tags: "Projects";
            summary: "Get Granted Project By ID";
            description: "Returns a project owned by another organization and granted to my organization. A Project is a vessel for different applications sharing the same role context."
            parameters: {
                headers: {
                    name: "x-zitadel-orgid";
                    description: "The default is always the organization of the requesting user. If you like to get/set a result of another organization include the header. Make sure the user has permission to access the requested data.";
                    type: STRING,
                    required: false;
                };
            };
        };
    }

    rpc ListProjects(ListProjectsRequest) returns (ListProjectsResponse) {
        option (google.api.http) = {
            post: "/projects/_search"
            body: "*"
        };

        option (zitadel.v1.auth_option) = {
            permission: "project.read"
        };

        option (grpc.gateway.protoc_gen_openapiv2.options.openapiv2_operation) = {
            tags: "Projects";
            summary: "Search Project";
            description: "Lists projects my organization is the owner of (no granted projects). A Project is a vessel for different applications sharing the same role context."
            parameters: {
                headers: {
                    name: "x-zitadel-orgid";
                    description: "The default is always the organization of the requesting user. If you like to change/get objects of another organization include the header. Make sure the requesting user has permission to access the requested data.";
                    type: STRING,
                    required: false;
                };
            };
        };
    }

    rpc ListGrantedProjects(ListGrantedProjectsRequest) returns (ListGrantedProjectsResponse) {
        option (google.api.http) = {
            post: "/granted_projects/_search"
            body: "*"
        };

        option (zitadel.v1.auth_option) = {
            permission: "project.read"
        };

        option (grpc.gateway.protoc_gen_openapiv2.options.openapiv2_operation) = {
            tags: "Projects";
            summary: "Search Granted Project";
            description: "Lists projects my organization got granted from another organization. A Project is a vessel for different applications sharing the same role context."
            parameters: {
                headers: {
                    name: "x-zitadel-orgid";
                    description: "The default is always the organization of the requesting user. If you like to change/get objects of another organization include the header. Make sure the requesting user has permission to access the requested data.";
                    type: STRING,
                    required: false;
                };
            };
        };
    }

    rpc ListGrantedProjectRoles(ListGrantedProjectRolesRequest) returns (ListGrantedProjectRolesResponse) {
        option (google.api.http) = {
            get: "/granted_projects/{project_id}/grants/{grant_id}/roles/_search"
        };

        option (zitadel.v1.auth_option) = {
            permission: "project.role.read"
            check_field_name: "GrantId"
        };

        option (grpc.gateway.protoc_gen_openapiv2.options.openapiv2_operation) = {
            tags: "Projects";
            summary: "Search Granted Project Roles";
            description: "Lists the roles a granted projects has. These are the roles, that have been granted by the owner organization to my organization."
            parameters: {
                headers: {
                    name: "x-zitadel-orgid";
                    description: "The default is always the organization of the requesting user. If you like to change/get objects of another organization include the header. Make sure the requesting user has permission to access the requested data.";
                    type: STRING,
                    required: false;
                };
            };
        };
    }

    rpc ListProjectChanges(ListProjectChangesRequest) returns (ListProjectChangesResponse) {
        option (google.api.http) = {
            post: "/projects/{project_id}/changes/_search"
        };

        option (zitadel.v1.auth_option) = {
            permission: "project.read"
            check_field_name: "ProjectId"
        };

        option (grpc.gateway.protoc_gen_openapiv2.options.openapiv2_operation) = {
            tags: "Projects";
            summary: "Project History";
            description: "Returns a list of changes/events that have happened on the project. It's the history of the project. Make sure to send a limit."
            parameters: {
                headers: {
                    name: "x-zitadel-orgid";
                    description: "The default is always the organization of the requesting user. If you like to change/get objects of another organization include the header. Make sure the requesting user has permission to access the requested data.";
                    type: STRING,
                    required: false;
                };
            };
        };
    }

    rpc AddProject(AddProjectRequest) returns (AddProjectResponse) {
        option (google.api.http) = {
            post: "/projects"
            body: "*"
        };

        option (zitadel.v1.auth_option) = {
            permission: "project.create"
        };

        option (grpc.gateway.protoc_gen_openapiv2.options.openapiv2_operation) = {
            tags: "Projects";
            summary: "Create Project";
            description: "Create a new project. A Project is a vessel for different applications sharing the same role context."
            parameters: {
                headers: {
                    name: "x-zitadel-orgid";
                    description: "The default is always the organization of the requesting user. If you like to change/get objects of another organization include the header. Make sure the requesting user has permission to access the requested data.";
                    type: STRING,
                    required: false;
                };
            };
        };
    }

    rpc UpdateProject(UpdateProjectRequest) returns (UpdateProjectResponse) {
        option (google.api.http) = {
            put: "/projects/{id}"
            body: "*"
        };

        option (zitadel.v1.auth_option) = {
            permission: "project.write"
            check_field_name: "Id"
        };

        option (grpc.gateway.protoc_gen_openapiv2.options.openapiv2_operation) = {
            tags: "Projects";
            summary: "Update Project";
            description: "Update a project and its settings. A Project is a vessel for different applications sharing the same role context."
            parameters: {
                headers: {
                    name: "x-zitadel-orgid";
                    description: "The default is always the organization of the requesting user. If you like to change/get objects of another organization include the header. Make sure the requesting user has permission to access the requested data.";
                    type: STRING,
                    required: false;
                };
            };
        };
    }

    rpc DeactivateProject(DeactivateProjectRequest) returns (DeactivateProjectResponse) {
        option (google.api.http) = {
            post: "/projects/{id}/_deactivate"
            body: "*"
        };

        option (zitadel.v1.auth_option) = {
            permission: "project.write"
            check_field_name: "Id"
        };

        option (grpc.gateway.protoc_gen_openapiv2.options.openapiv2_operation) = {
            tags: "Projects";
            summary: "Deactivate Project";
            description: "Set the state of a project to deactivated. Request returns an error if the project is already deactivated."
            parameters: {
                headers: {
                    name: "x-zitadel-orgid";
                    description: "The default is always the organization of the requesting user. If you like to change/get objects of another organization include the header. Make sure the requesting user has permission to access the requested data.";
                    type: STRING,
                    required: false;
                };
            };
        };
    }

    rpc ReactivateProject(ReactivateProjectRequest) returns (ReactivateProjectResponse) {
        option (google.api.http) = {
            post: "/projects/{id}/_reactivate"
            body: "*"
        };

        option (zitadel.v1.auth_option) = {
            permission: "project.write"
            check_field_name: "Id"
        };

        option (grpc.gateway.protoc_gen_openapiv2.options.openapiv2_operation) = {
            tags: "Projects";
            summary: "Reactivate Project";
            description: "Set the state of a project to active. Request returns an error if the project is not deactivated."
            parameters: {
                headers: {
                    name: "x-zitadel-orgid";
                    description: "The default is always the organization of the requesting user. If you like to change/get objects of another organization include the header. Make sure the requesting user has permission to access the requested data.";
                    type: STRING,
                    required: false;
                };
            };
        };
    }

    rpc RemoveProject(RemoveProjectRequest) returns (RemoveProjectResponse) {
        option (google.api.http) = {
            delete: "/projects/{id}"
        };

        option (zitadel.v1.auth_option) = {
            permission: "project.delete"
            check_field_name: "Id"
        };

        option (grpc.gateway.protoc_gen_openapiv2.options.openapiv2_operation) = {
            tags: "Projects";
            summary: "Remove Project";
            description: "Project and all its sub-resources like project grants, applications, roles and user grants will be removed."
            parameters: {
                headers: {
                    name: "x-zitadel-orgid";
                    description: "The default is always the organization of the requesting user. If you like to change/get objects of another organization include the header. Make sure the requesting user has permission to access the requested data.";
                    type: STRING,
                    required: false;
                };
            };
        };
    }

    rpc ListProjectRoles(ListProjectRolesRequest) returns (ListProjectRolesResponse) {
        option (google.api.http) = {
            post: "/projects/{project_id}/roles/_search"
            body: "*"
        };

        option (zitadel.v1.auth_option) = {
            permission: "project.role.read"
            check_field_name: "ProjectId"
        };

        option (grpc.gateway.protoc_gen_openapiv2.options.openapiv2_operation) = {
            tags: "Project Roles";
            summary: "Search Project Roles";
            description: "Returns all roles of a project matching the search query."
            parameters: {
                headers: {
                    name: "x-zitadel-orgid";
                    description: "The default is always the organization of the requesting user. If you like to change/get objects of another organization include the header. Make sure the requesting user has permission to access the requested data.";
                    type: STRING,
                    required: false;
                };
            };
        };
    }

    rpc AddProjectRole(AddProjectRoleRequest) returns (AddProjectRoleResponse) {
        option (google.api.http) = {
            post: "/projects/{project_id}/roles"
            body: "*"
        };

        option (zitadel.v1.auth_option) = {
            permission: "project.role.write"
            check_field_name: "ProjectId"
        };

        option (grpc.gateway.protoc_gen_openapiv2.options.openapiv2_operation) = {
            tags: "Project Roles";
            summary: "Add Project Role";
            description: "Add a new project role to a project. The key must be unique within the project."
            parameters: {
                headers: {
                    name: "x-zitadel-orgid";
                    description: "The default is always the organization of the requesting user. If you like to change/get objects of another organization include the header. Make sure the requesting user has permission to access the requested data.";
                    type: STRING,
                    required: false;
                };
            };
        };
    }

    rpc BulkAddProjectRoles(BulkAddProjectRolesRequest) returns (BulkAddProjectRolesResponse) {
        option (google.api.http) = {
            post: "/projects/{project_id}/roles/_bulk"
            body: "*"
        };

        option (zitadel.v1.auth_option) = {
            permission: "project.role.write"
            check_field_name: "ProjectId"
        };

        option (grpc.gateway.protoc_gen_openapiv2.options.openapiv2_operation) = {
            tags: "Project Roles";
            summary: "Bulk Add Project Role";
            description: "Add a list of roles to a project. The keys must be unique within the project."
            parameters: {
                headers: {
                    name: "x-zitadel-orgid";
                    description: "The default is always the organization of the requesting user. If you like to change/get objects of another organization include the header. Make sure the requesting user has permission to access the requested data.";
                    type: STRING,
                    required: false;
                };
            };
        };
    }

    rpc UpdateProjectRole(UpdateProjectRoleRequest) returns (UpdateProjectRoleResponse) {
        option (google.api.http) = {
            put: "/projects/{project_id}/roles/{role_key}"
            body: "*"
        };

        option (zitadel.v1.auth_option) = {
            permission: "project.role.write"
            check_field_name: "ProjectId"
        };

        option (grpc.gateway.protoc_gen_openapiv2.options.openapiv2_operation) = {
            tags: "Project Roles";
            summary: "Change Project Role";
            description: "Change a project role. The key is not editable. If a key should change, remove the role and create a new one."
            parameters: {
                headers: {
                    name: "x-zitadel-orgid";
                    description: "The default is always the organization of the requesting user. If you like to change/get objects of another organization include the header. Make sure the requesting user has permission to access the requested data.";
                    type: STRING,
                    required: false;
                };
            };
        };
    }

    rpc RemoveProjectRole(RemoveProjectRoleRequest) returns (RemoveProjectRoleResponse) {
        option (google.api.http) = {
            delete: "/projects/{project_id}/roles/{role_key}"
        };

        option (zitadel.v1.auth_option) = {
            permission: "project.role.delete"
            check_field_name: "ProjectId"
        };

        option (grpc.gateway.protoc_gen_openapiv2.options.openapiv2_operation) = {
            tags: "Project Roles";
            summary: "Remove Project Role";
            description: "Removes the role from the project and on every resource it has a dependency. This includes project grants and user grants."
            parameters: {
                headers: {
                    name: "x-zitadel-orgid";
                    description: "The default is always the organization of the requesting user. If you like to change/get objects of another organization include the header. Make sure the requesting user has permission to access the requested data.";
                    type: STRING,
                    required: false;
                };
            };
        };
    }

    rpc ListProjectMemberRoles(ListProjectMemberRolesRequest) returns (ListProjectMemberRolesResponse) {
        option (google.api.http) = {
            post: "/projects/members/roles/_search"
        };

        option (zitadel.v1.auth_option) = {
            permission: "project.member.read"
        };

        option (grpc.gateway.protoc_gen_openapiv2.options.openapiv2_operation) = {
            tags: "Projects"
            tags: "Members";
            tags: "ZITADEL Administrators";
            summary: "List Project Member Roles";
            description: "Members are users with permission to administrate ZITADEL on different levels. This request returns all roles possible for a ZITADEL member on the project level."
            parameters: {
                headers: {
                    name: "x-zitadel-orgid";
                    description: "The default is always the organization of the requesting user. If you like to get/set a result of another organization include the header. Make sure the user has permission to access the requested data.";
                    type: STRING,
                    required: false;
                };
            };
        };
    }

    rpc ListProjectMembers(ListProjectMembersRequest) returns (ListProjectMembersResponse) {
        option (google.api.http) = {
            post: "/projects/{project_id}/members/_search"
            body: "*"
        };

        option (zitadel.v1.auth_option) = {
            permission: "project.member.read"
            check_field_name: "ProjectId"
        };

        option (grpc.gateway.protoc_gen_openapiv2.options.openapiv2_operation) = {
            tags: "Projects"
            tags: "Members";
            tags: "ZITADEL Administrators";
            summary: "List Project Members";
            description: "Members are users with permission to administrate ZITADEL on different levels. This request returns all users with memberships on the project level, matching the search queries. The search queries will be AND linked."
            parameters: {
                headers: {
                    name: "x-zitadel-orgid";
                    description: "The default is always the organization of the requesting user. If you like to get/set a result of another organization include the header. Make sure the user has permission to access the requested data.";
                    type: STRING,
                    required: false;
                };
            };
        };
    }

    rpc AddProjectMember(AddProjectMemberRequest) returns (AddProjectMemberResponse) {
        option (google.api.http) = {
            post: "/projects/{project_id}/members"
            body: "*"
        };

        option (zitadel.v1.auth_option) = {
            permission: "project.member.write"
            check_field_name: "ProjectId"
        };

        option (grpc.gateway.protoc_gen_openapiv2.options.openapiv2_operation) = {
            tags: "Projects";
            tags: "Members";
            tags: "ZITADEL Administrators";
            summary: "Add Project Member";
            description: "Members are users with permission to administrate ZITADEL on different levels. This request adds a new user to the members list on the project level with one or multiple roles."
            parameters: {
                headers: {
                    name: "x-zitadel-orgid";
                    description: "The default is always the organization of the requesting user. If you like to get/set a result of another organization include the header. Make sure the user has permission to access the requested data.";
                    type: STRING,
                    required: false;
                };
            };
        };
    }

    rpc UpdateProjectMember(UpdateProjectMemberRequest) returns (UpdateProjectMemberResponse) {
        option (google.api.http) = {
            put: "/projects/{project_id}/members/{user_id}"
            body: "*"
        };

        option (zitadel.v1.auth_option) = {
            permission: "project.member.write"
            check_field_name: "ProjectId"
        };

        option (grpc.gateway.protoc_gen_openapiv2.options.openapiv2_operation) = {
            tags: "Projects";
            tags: "Members";
            tags: "ZITADEL Administrators";
            summary: "Update Project Member";
            description: "Members are users with permission to administrate ZITADEL on different levels. This request changes the roles of an existing member. The whole roles list will be updated. Make sure to include roles that you don't want to change (remove)."
            parameters: {
                headers: {
                    name: "x-zitadel-orgid";
                    description: "The default is always the organization of the requesting user. If you like to get/set a result of another organization include the header. Make sure the user has permission to access the requested data.";
                    type: STRING,
                    required: false;
                };
            };
        };
    }

    rpc RemoveProjectMember(RemoveProjectMemberRequest) returns (RemoveProjectMemberResponse) {
        option (google.api.http) = {
            delete: "/projects/{project_id}/members/{user_id}"
        };

        option (zitadel.v1.auth_option) = {
            permission: "project.member.delete"
            check_field_name: "ProjectId"
        };

        option (grpc.gateway.protoc_gen_openapiv2.options.openapiv2_operation) = {
            tags: "Projects";
            tags: "Members";
            tags: "ZITADEL Administrators";
            summary: "Remove Project Member";
            description: "Members are users with permission to administrate ZITADEL on different levels. This request removes a user from the members list on an project level. The user can still have roles on another level (iam, organization)"
            parameters: {
                headers: {
                    name: "x-zitadel-orgid";
                    description: "The default is always the organization of the requesting user. If you like to get/set a result of another organization include the header. Make sure the user has permission to access the requested data.";
                    type: STRING,
                    required: false;
                };
            };
        };
    }

    rpc GetAppByID(GetAppByIDRequest) returns (GetAppByIDResponse) {
        option (google.api.http) = {
            get: "/projects/{project_id}/apps/{app_id}"
        };

        option (zitadel.v1.auth_option) = {
            permission: "project.app.read"
            check_field_name: "ProjectId"
        };

        option (grpc.gateway.protoc_gen_openapiv2.options.openapiv2_operation) = {
            tags: "Applications";
            summary: "Get Application By ID";
            description: "Get an application of any type (OIDC, API, SAML)"
            parameters: {
                headers: {
                    name: "x-zitadel-orgid";
                    description: "The default is always the organization of the requesting user. If you like to get/set a result of another organization include the header. Make sure the user has permission to access the requested data.";
                    type: STRING,
                    required: false;
                };
            };
        };
    }

    rpc ListApps(ListAppsRequest) returns (ListAppsResponse) {
        option (google.api.http) = {
            post: "/projects/{project_id}/apps/_search"
            body: "*"
        };

        option (zitadel.v1.auth_option) = {
            permission: "project.app.read"
            check_field_name: "ProjectId"
        };

        option (grpc.gateway.protoc_gen_openapiv2.options.openapiv2_operation) = {
            tags: "Applications";
            summary: "Search Applications";
            description: "Returns all applications within a project, that match the query."
            parameters: {
                headers: {
                    name: "x-zitadel-orgid";
                    description: "The default is always the organization of the requesting user. If you like to change/get objects of another organization include the header. Make sure the requesting user has permission to access the requested data.";
                    type: STRING,
                    required: false;
                };
            };
        };
    }

    rpc ListAppChanges(ListAppChangesRequest) returns (ListAppChangesResponse) {
        option (google.api.http) = {
            post: "/projects/{project_id}/apps/{app_id}/changes/_search"
        };

        option (zitadel.v1.auth_option) = {
            permission: "project.app.read"
            check_field_name: "ProjectId"
        };

        option (grpc.gateway.protoc_gen_openapiv2.options.openapiv2_operation) = {
            tags: "Applications";
            summary: "Application History";
            description: "Returns a list of changes/events that have happened on the application. It's the history of the app. Make sure to send a limit."
            parameters: {
                headers: {
                    name: "x-zitadel-orgid";
                    description: "The default is always the organization of the requesting user. If you like to change/get objects of another organization include the header. Make sure the requesting user has permission to access the requested data.";
                    type: STRING,
                    required: false;
                };
            };
        };
    }

    rpc AddOIDCApp(AddOIDCAppRequest) returns (AddOIDCAppResponse) {
        option (google.api.http) = {
            post: "/projects/{project_id}/apps/oidc"
            body: "*"
        };

        option (zitadel.v1.auth_option) = {
            permission: "project.app.write"
            check_field_name: "ProjectId"
        };

        option (grpc.gateway.protoc_gen_openapiv2.options.openapiv2_operation) = {
            tags: "Applications";
            summary: "Create Application (OIDC)";
            description: "Create a new OIDC client. The client id will be generated and returned in the response. Depending on the chosen configuration also a secret will be returned."
            parameters: {
                headers: {
                    name: "x-zitadel-orgid";
                    description: "The default is always the organization of the requesting user. If you like to change/get objects of another organization include the header. Make sure the requesting user has permission to access the requested data.";
                    type: STRING,
                    required: false;
                };
            };
        };
    }

  rpc AddSAMLApp(AddSAMLAppRequest) returns (AddSAMLAppResponse) {
    option (google.api.http) = {
      post: "/projects/{project_id}/apps/saml"
      body: "*"
    };

    option (zitadel.v1.auth_option) = {
      permission: "project.app.write"
      check_field_name: "ProjectId"
    };

      option (grpc.gateway.protoc_gen_openapiv2.options.openapiv2_operation) = {
          tags: "Applications";
          summary: "Create Application (SAML)";
          description: "Create a new SAML client. Returns an entity ID"
          parameters: {
              headers: {
                  name: "x-zitadel-orgid";
                  description: "The default is always the organization of the requesting user. If you like to change/get objects of another organization include the header. Make sure the requesting user has permission to access the requested data.";
                  type: STRING,
                  required: false;
              };
          };
      };
  }

  rpc AddAPIApp(AddAPIAppRequest) returns (AddAPIAppResponse) {
    option (google.api.http) = {
      post: "/projects/{project_id}/apps/api"
      body: "*"
    };

        option (zitadel.v1.auth_option) = {
            permission: "project.app.write"
            check_field_name: "ProjectId"
        };

      option (grpc.gateway.protoc_gen_openapiv2.options.openapiv2_operation) = {
          tags: "Applications";
          summary: "Create Application (API)";
          description: "Create a new API client. The client id will be generated and returned in the response. Depending on the chosen configuration also a secret will be generated and returned."
          parameters: {
              headers: {
                  name: "x-zitadel-orgid";
                  description: "The default is always the organization of the requesting user. If you like to change/get objects of another organization include the header. Make sure the requesting user has permission to access the requested data.";
                  type: STRING,
                  required: false;
              };
          };
      };
    }

    // Changes application
    rpc UpdateApp(UpdateAppRequest) returns (UpdateAppResponse) {
        option (google.api.http) = {
            put: "/projects/{project_id}/apps/{app_id}"
            body: "*"
        };

        option (zitadel.v1.auth_option) = {
            permission: "project.app.write"
            check_field_name: "ProjectId"
        };

        option (grpc.gateway.protoc_gen_openapiv2.options.openapiv2_operation) = {
            tags: "Applications";
            summary: "Update Application";
            description: "Update the basic information of an application. This doesn't include information that are dependent on the application type (OIDC, API, SAML)"
            parameters: {
                headers: {
                    name: "x-zitadel-orgid";
                    description: "The default is always the organization of the requesting user. If you like to change/get objects of another organization include the header. Make sure the requesting user has permission to access the requested data.";
                    type: STRING,
                    required: false;
                };
            };
        };
    }

    rpc UpdateOIDCAppConfig(UpdateOIDCAppConfigRequest) returns (UpdateOIDCAppConfigResponse) {
        option (google.api.http) = {
            put: "/projects/{project_id}/apps/{app_id}/oidc_config"
            body: "*"
        };

        option (zitadel.v1.auth_option) = {
            permission: "project.app.write"
            check_field_name: "ProjectId"
        };

        option (grpc.gateway.protoc_gen_openapiv2.options.openapiv2_operation) = {
            tags: "Applications";
            summary: "Update OIDC Application Config";
            description: "Update the OIDC specific configuration of an application."
            parameters: {
                headers: {
                    name: "x-zitadel-orgid";
                    description: "The default is always the organization of the requesting user. If you like to change/get objects of another organization include the header. Make sure the requesting user has permission to access the requested data.";
                    type: STRING,
                    required: false;
                };
            };
        };
    }

  rpc UpdateSAMLAppConfig(UpdateSAMLAppConfigRequest) returns (UpdateSAMLAppConfigResponse) {
    option (google.api.http) = {
      put: "/projects/{project_id}/apps/{app_id}/saml_config"
      body: "*"
    };

    option (zitadel.v1.auth_option) = {
      permission: "project.app.write"
      check_field_name: "ProjectId"
    };

      option (grpc.gateway.protoc_gen_openapiv2.options.openapiv2_operation) = {
          tags: "Applications";
          summary: "Update SAML Application Config";
          description: "Update the SAML specific configuration of an application."
          parameters: {
              headers: {
                  name: "x-zitadel-orgid";
                  description: "The default is always the organization of the requesting user. If you like to change/get objects of another organization include the header. Make sure the requesting user has permission to access the requested data.";
                  type: STRING,
                  required: false;
              };
          };
      };
  }

  rpc UpdateAPIAppConfig(UpdateAPIAppConfigRequest) returns (UpdateAPIAppConfigResponse) {
    option (google.api.http) = {
      put: "/projects/{project_id}/apps/{app_id}/api_config"
      body: "*"
    };

        option (zitadel.v1.auth_option) = {
            permission: "project.app.write"
            check_field_name: "ProjectId"
        };

      option (grpc.gateway.protoc_gen_openapiv2.options.openapiv2_operation) = {
          tags: "Applications";
          summary: "Update API Application Config";
          description: "Update the OIDC-specific configuration of an application."
          parameters: {
              headers: {
                  name: "x-zitadel-orgid";
                  description: "The default is always the organization of the requesting user. If you like to change/get objects of another organization include the header. Make sure the requesting user has permission to access the requested data.";
                  type: STRING,
                  required: false;
              };
          };
      };
    }

    rpc DeactivateApp(DeactivateAppRequest) returns (DeactivateAppResponse) {
        option (google.api.http) = {
            post: "/projects/{project_id}/apps/{app_id}/_deactivate"
            body: "*"
        };

        option (zitadel.v1.auth_option) = {
            permission: "project.app.write"
            check_field_name: "ProjectId"
        };

        option (grpc.gateway.protoc_gen_openapiv2.options.openapiv2_operation) = {
            tags: "Applications";
            summary: "Deactivate Application";
            description: "Set the state of an application to deactivated. It is not possible to request tokens for deactivated apps. Request returns an error if the application is already deactivated."
            parameters: {
                headers: {
                    name: "x-zitadel-orgid";
                    description: "The default is always the organization of the requesting user. If you like to change/get objects of another organization include the header. Make sure the requesting user has permission to access the requested data.";
                    type: STRING,
                    required: false;
                };
            };
        };
    }

    rpc ReactivateApp(ReactivateAppRequest) returns (ReactivateAppResponse) {
        option (google.api.http) = {
            post: "/projects/{project_id}/apps/{app_id}/_reactivate"
            body: "*"
        };

        option (zitadel.v1.auth_option) = {
            permission: "project.app.write"
            check_field_name: "ProjectId"
        };

        option (grpc.gateway.protoc_gen_openapiv2.options.openapiv2_operation) = {
            tags: "Applications";
            summary: "Reactivate Application";
            description: "Set the state of an application to active. Request returns an error if the application is not deactivated."
            parameters: {
                headers: {
                    name: "x-zitadel-orgid";
                    description: "The default is always the organization of the requesting user. If you like to change/get objects of another organization include the header. Make sure the requesting user has permission to access the requested data.";
                    type: STRING,
                    required: false;
                };
            };
        };
    }

    rpc RemoveApp(RemoveAppRequest) returns (RemoveAppResponse) {
        option (google.api.http) = {
            delete: "/projects/{project_id}/apps/{app_id}"
        };

        option (zitadel.v1.auth_option) = {
            permission: "project.app.delete"
            check_field_name: "ProjectId"
        };

        option (grpc.gateway.protoc_gen_openapiv2.options.openapiv2_operation) = {
            tags: "Applications";
            summary: "Remove Application";
            description: "Remove an application. It is not possible to request tokens for removed apps. Request returns an error if the application is already deactivated."
            parameters: {
                headers: {
                    name: "x-zitadel-orgid";
                    description: "The default is always the organization of the requesting user. If you like to change/get objects of another organization include the header. Make sure the requesting user has permission to access the requested data.";
                    type: STRING,
                    required: false;
                };
            };
        };
    }

    rpc RegenerateOIDCClientSecret(RegenerateOIDCClientSecretRequest) returns (RegenerateOIDCClientSecretResponse) {
        option (google.api.http) = {
            post: "/projects/{project_id}/apps/{app_id}/oidc_config/_generate_client_secret"
            body: "*"
        };

        option (zitadel.v1.auth_option) = {
            permission: "project.app.write"
            check_field_name: "ProjectId"
        };

        option (grpc.gateway.protoc_gen_openapiv2.options.openapiv2_operation) = {
            tags: "Applications";
            summary: "Generate New OIDC Client Secret";
            description: "Generates a new client secret for the OIDC application, make sure to save the response"
            parameters: {
                headers: {
                    name: "x-zitadel-orgid";
                    description: "The default is always the organization of the requesting user. If you like to change/get objects of another organization include the header. Make sure the requesting user has permission to access the requested data.";
                    type: STRING,
                    required: false;
                };
            };
        };
    }

    rpc RegenerateAPIClientSecret(RegenerateAPIClientSecretRequest) returns (RegenerateAPIClientSecretResponse) {
        option (google.api.http) = {
            post: "/projects/{project_id}/apps/{app_id}/api_config/_generate_client_secret"
            body: "*"
        };

        option (zitadel.v1.auth_option) = {
            permission: "project.app.write"
            check_field_name: "ProjectId"
        };

        option (grpc.gateway.protoc_gen_openapiv2.options.openapiv2_operation) = {
            tags: "Applications";
            summary: "Generate New API Client Secret";
            description: "Generates a new client secret for the API application, make sure to save the response"
            parameters: {
                headers: {
                    name: "x-zitadel-orgid";
                    description: "The default is always the organization of the requesting user. If you like to change/get objects of another organization include the header. Make sure the requesting user has permission to access the requested data.";
                    type: STRING,
                    required: false;
                };
            };
        };
    }

    rpc GetAppKey(GetAppKeyRequest) returns (GetAppKeyResponse) {
        option (google.api.http) = {
            get: "/projects/{project_id}/apps/{app_id}/keys/{key_id}"
        };

        option (zitadel.v1.auth_option) = {
            permission: "project.app.read"
            check_field_name: "ProjectId"
        };

        option (grpc.gateway.protoc_gen_openapiv2.options.openapiv2_operation) = {
            tags: "Applications";
            summary: "Get Application Key By ID";
            description: "Returns an application key. Keys are used for authorizing API Applications."
            parameters: {
                headers: {
                    name: "x-zitadel-orgid";
                    description: "The default is always the organization of the requesting user. If you like to change/get objects of another organization include the header. Make sure the requesting user has permission to access the requested data.";
                    type: STRING,
                    required: false;
                };
            };
        };
    }

    rpc ListAppKeys(ListAppKeysRequest) returns (ListAppKeysResponse) {
        option (google.api.http) = {
            post: "/projects/{project_id}/apps/{app_id}/keys/_search"
            body: "*"
        };

        option (zitadel.v1.auth_option) = {
            permission: "project.app.read"
            check_field_name: "ProjectId"
        };

        option (grpc.gateway.protoc_gen_openapiv2.options.openapiv2_operation) = {
            tags: "Applications";
            summary: "List Application Keys";
            description: "Search application keys. Keys are used for authorizing API Applications."
            parameters: {
                headers: {
                    name: "x-zitadel-orgid";
                    description: "The default is always the organization of the requesting user. If you like to change/get objects of another organization include the header. Make sure the requesting user has permission to access the requested data.";
                    type: STRING,
                    required: false;
                };
            };
        };
    }

    rpc AddAppKey(AddAppKeyRequest) returns (AddAppKeyResponse){
        option (google.api.http) = {
            post: "/projects/{project_id}/apps/{app_id}/keys"
            body: "*"
        };

        option (zitadel.v1.auth_option) = {
            permission: "project.app.write"
            check_field_name: "ProjectId"
        };

        option (grpc.gateway.protoc_gen_openapiv2.options.openapiv2_operation) = {
            tags: "Applications";
            summary: "Create Application Key";
            description: "Create a new application key, they are used for authorizing API Applications. Key details will be returned in the response, make sure to save it."
            parameters: {
                headers: {
                    name: "x-zitadel-orgid";
                    description: "The default is always the organization of the requesting user. If you like to change/get objects of another organization include the header. Make sure the requesting user has permission to access the requested data.";
                    type: STRING,
                    required: false;
                };
            };
        };
    }

    rpc RemoveAppKey(RemoveAppKeyRequest) returns (RemoveAppKeyResponse) {
        option (google.api.http) = {
            delete: "/projects/{project_id}/apps/{app_id}/keys/{key_id}"
        };

        option (zitadel.v1.auth_option) = {
            permission: "project.app.write"
            check_field_name: "ProjectId"
        };

        option (grpc.gateway.protoc_gen_openapiv2.options.openapiv2_operation) = {
            tags: "Applications";
            summary: "Delete Application Key";
            description: "Remove an application key. The API application will not be able to authorize with the key anymore."
            parameters: {
                headers: {
                    name: "x-zitadel-orgid";
                    description: "The default is always the organization of the requesting user. If you like to change/get objects of another organization include the header. Make sure the requesting user has permission to access the requested data.";
                    type: STRING,
                    required: false;
                };
            };
        };
    }

    rpc ListProjectGrantChanges(ListProjectGrantChangesRequest) returns (ListProjectGrantChangesResponse) {
        option (google.api.http) = {
            post: "/projects/{project_id}/grants/{grant_id}/changes/_search"
        };

        option (zitadel.v1.auth_option) = {
            permission: "project.grant.read"
            check_field_name: "GrantId"
        };

        option (grpc.gateway.protoc_gen_openapiv2.options.openapiv2_operation) = {
            tags: "Projects";
            summary: "Project Grant History";
            description: "Returns a list of changes/events that have happened on the project grant. It's the history of the project. Make sure to send a limit."
            parameters: {
                headers: {
                    name: "x-zitadel-orgid";
                    description: "The default is always the organization of the requesting user. If you like to change/get objects of another organization include the header. Make sure the requesting user has permission to access the requested data.";
                    type: STRING,
                    required: false;
                };
            };
        };
    }

    rpc GetProjectGrantByID(GetProjectGrantByIDRequest) returns (GetProjectGrantByIDResponse) {
        option (google.api.http) = {
            get: "/projects/{project_id}/grants/{grant_id}"
        };

        option (zitadel.v1.auth_option) = {
            permission: "project.grant.read"
        };

        option (grpc.gateway.protoc_gen_openapiv2.options.openapiv2_operation) = {
            tags: "Projects";
            summary: "Project Grant By ID";
            description: "Returns a project grant. A project grant is when the organization grants its project to another organization."
            parameters: {
                headers: {
                    name: "x-zitadel-orgid";
                    description: "The default is always the organization of the requesting user. If you like to change/get objects of another organization include the header. Make sure the requesting user has permission to access the requested data.";
                    type: STRING,
                    required: false;
                };
            };
        };
    }

    rpc ListProjectGrants(ListProjectGrantsRequest) returns (ListProjectGrantsResponse) {
        option (google.api.http) = {
            post: "/projects/{project_id}/grants/_search"
            body: "*"
        };

        option (zitadel.v1.auth_option) = {
            permission: "project.grant.read"
            check_field_name: "ProjectId"
        };

        option (grpc.gateway.protoc_gen_openapiv2.options.openapiv2_operation) = {
            tags: "Project Grants";
            summary: "Search Project Grants from Project";
            description: "Returns a list of project grants for a specific project. A project grant is when the organization grants its project to another organization."
            parameters: {
                headers: {
                    name: "x-zitadel-orgid";
                    description: "The default is always the organization of the requesting user. If you like to change/get objects of another organization include the header. Make sure the requesting user has permission to access the requested data.";
                    type: STRING,
                    required: false;
                };
            };
        };
    }

    rpc ListAllProjectGrants(ListAllProjectGrantsRequest) returns (ListAllProjectGrantsResponse) {
        option (google.api.http) = {
            post: "/projectgrants/_search"
            body: "*"
        };

        option (zitadel.v1.auth_option) = {
            permission: "project.grant.read"
        };

        option (grpc.gateway.protoc_gen_openapiv2.options.openapiv2_operation) = {
            tags: "Project Grants";
            summary: "Search Project Grants";
            description: "Returns a list of project grants. A project grant is when the organization grants its project to another organization."
            parameters: {
                headers: {
                    name: "x-zitadel-orgid";
                    description: "The default is always the organization of the requesting user. If you like to change/get objects of another organization include the header. Make sure the requesting user has permission to access the requested data.";
                    type: STRING,
                    required: false;
                };
            };
        };
    }

    rpc AddProjectGrant(AddProjectGrantRequest) returns (AddProjectGrantResponse) {
        option (google.api.http) = {
            post: "/projects/{project_id}/grants"
            body: "*"
        };

        option (zitadel.v1.auth_option) = {
            permission: "project.grant.write"
        };

        option (grpc.gateway.protoc_gen_openapiv2.options.openapiv2_operation) = {
            tags: "Project Grants";
            summary: "Add Project Grant";
            description: "Grant a project to another organization. The project grant will allow the granted organization to access the project and manage the authorizations for its users. Project Grant will be listed in the granted project of the granted organization"
            parameters: {
                headers: {
                    name: "x-zitadel-orgid";
                    description: "The default is always the organization of the requesting user. If you like to change/get objects of another organization include the header. Make sure the requesting user has permission to access the requested data.";
                    type: STRING,
                    required: false;
                };
            };
        };
    }

    rpc UpdateProjectGrant(UpdateProjectGrantRequest) returns (UpdateProjectGrantResponse) {
        option (google.api.http) = {
            put: "/projects/{project_id}/grants/{grant_id}"
            body: "*"
        };

        option (zitadel.v1.auth_option) = {
            permission: "project.grant.write"
        };

        option (grpc.gateway.protoc_gen_openapiv2.options.openapiv2_operation) = {
            tags: "Project Grants";
            summary: "Change Project Grant";
            description: "Change the roles of the project that is granted to another organization. The project grant will allow the granted organization to access the project and manage the authorizations for its users. Project Grant will be listed in the granted project of the granted organization"
            parameters: {
                headers: {
                    name: "x-zitadel-orgid";
                    description: "The default is always the organization of the requesting user. If you like to change/get objects of another organization include the header. Make sure the requesting user has permission to access the requested data.";
                    type: STRING,
                    required: false;
                };
            };
        };
    }

    rpc DeactivateProjectGrant(DeactivateProjectGrantRequest) returns (DeactivateProjectGrantResponse) {
        option (google.api.http) = {
            post: "/projects/{project_id}/grants/{grant_id}/_deactivate"
            body: "*"
        };

        option (zitadel.v1.auth_option) = {
            permission: "project.grant.write"
        };

        option (grpc.gateway.protoc_gen_openapiv2.options.openapiv2_operation) = {
            tags: "Project Grants";
            summary: "Deactivate Project Grant";
            description: "Set the state of the project grant to deactivated. The grant has to be active to be able to deactivate."
            parameters: {
                headers: {
                    name: "x-zitadel-orgid";
                    description: "The default is always the organization of the requesting user. If you like to change/get objects of another organization include the header. Make sure the requesting user has permission to access the requested data.";
                    type: STRING,
                    required: false;
                };
            };
        };
    }

    rpc ReactivateProjectGrant(ReactivateProjectGrantRequest) returns (ReactivateProjectGrantResponse) {
        option (google.api.http) = {
            post: "/projects/{project_id}/grants/{grant_id}/_reactivate"
            body: "*"
        };

        option (zitadel.v1.auth_option) = {
            permission: "project.grant.write"
        };

        option (grpc.gateway.protoc_gen_openapiv2.options.openapiv2_operation) = {
            tags: "Project Grants";
            summary: "Reactivate Project Grant";
            description: "Set the state of the project grant to active. The grant has to be deactivated to be able to reactivate."
            parameters: {
                headers: {
                    name: "x-zitadel-orgid";
                    description: "The default is always the organization of the requesting user. If you like to change/get objects of another organization include the header. Make sure the requesting user has permission to access the requested data.";
                    type: STRING,
                    required: false;
                };
            };
        };
    }

    rpc RemoveProjectGrant(RemoveProjectGrantRequest) returns (RemoveProjectGrantResponse) {
        option (google.api.http) = {
            delete: "/projects/{project_id}/grants/{grant_id}"
        };

        option (zitadel.v1.auth_option) = {
            permission: "project.grant.delete"
        };

        option (grpc.gateway.protoc_gen_openapiv2.options.openapiv2_operation) = {
            tags: "Project Grants";
            summary: "Remove Project Grant";
            description: "Remove a project grant. All user grants for this project grant will also be removed. A user will not have access to the project afterward (if permissions are checked)."
            parameters: {
                headers: {
                    name: "x-zitadel-orgid";
                    description: "The default is always the organization of the requesting user. If you like to change/get objects of another organization include the header. Make sure the requesting user has permission to access the requested data.";
                    type: STRING,
                    required: false;
                };
            };
        };
    }

    rpc ListProjectGrantMemberRoles(ListProjectGrantMemberRolesRequest) returns (ListProjectGrantMemberRolesResponse) {
        option (google.api.http) = {
            post: "/projects/grants/members/roles/_search"
        };

        option (zitadel.v1.auth_option) = {
            permission: "project.grant.member.read"
        };

        option (grpc.gateway.protoc_gen_openapiv2.options.openapiv2_operation) = {
            tags: "Project Grants"
            tags: "Members";
            tags: "ZITADEL Administrators";
            summary: "List Project Grant Member Roles";
            description: "Members are users with permission to administrate ZITADEL on different levels. This request returns all roles possible for a ZITADEL member on the project grant level."
            parameters: {
                headers: {
                    name: "x-zitadel-orgid";
                    description: "The default is always the organization of the requesting user. If you like to get/set a result of another organization include the header. Make sure the user has permission to access the requested data.";
                    type: STRING,
                    required: false;
                };
            };
        };
    }

    rpc ListProjectGrantMembers(ListProjectGrantMembersRequest) returns (ListProjectGrantMembersResponse) {
        option (google.api.http) = {
            post: "/projects/{project_id}/grants/{grant_id}/members/_search"
            body: "*"
        };

        option (zitadel.v1.auth_option) = {
            permission: "project.grant.member.read"
        };

        option (grpc.gateway.protoc_gen_openapiv2.options.openapiv2_operation) = {
            tags: "Project Grants"
            tags: "Members";
            tags: "ZITADEL Administrators";
            summary: "List Project Members";
            description: "Members are users with permission to administrate ZITADEL on different levels. This request returns all users with memberships on the project grant level, matching the search queries. The search queries will be AND linked."
            parameters: {
                headers: {
                    name: "x-zitadel-orgid";
                    description: "The default is always the organization of the requesting user. If you like to get/set a result of another organization include the header. Make sure the user has permission to access the requested data.";
                    type: STRING,
                    required: false;
                };
            };
        };
    }

    rpc AddProjectGrantMember(AddProjectGrantMemberRequest) returns (AddProjectGrantMemberResponse) {
        option (google.api.http) = {
            post: "/projects/{project_id}/grants/{grant_id}/members"
            body: "*"
        };

        option (zitadel.v1.auth_option) = {
            permission: "project.grant.member.write"
        };

        option (grpc.gateway.protoc_gen_openapiv2.options.openapiv2_operation) = {
            tags: "Project Grants";
            tags: "Members";
            tags: "ZITADEL Administrators";
            summary: "Add Project Grant Member";
            description: "Members are users with permission to administrate ZITADEL on different levels. This request adds a new user to the members list on the project grant level with one or multiple roles."
            parameters: {
                headers: {
                    name: "x-zitadel-orgid";
                    description: "The default is always the organization of the requesting user. If you like to get/set a result of another organization include the header. Make sure the user has permission to access the requested data.";
                    type: STRING,
                    required: false;
                };
            };
        };
    }

    rpc UpdateProjectGrantMember(UpdateProjectGrantMemberRequest) returns (UpdateProjectGrantMemberResponse) {
        option (google.api.http) = {
            put: "/projects/{project_id}/grants/{grant_id}/members/{user_id}"
            body: "*"
        };

        option (zitadel.v1.auth_option) = {
            permission: "project.grant.member.write"
        };

        option (grpc.gateway.protoc_gen_openapiv2.options.openapiv2_operation) = {
            tags: "Project Grants";
            tags: "Members";
            tags: "ZITADEL Administrators";
            summary: "Update Project Grant Member";
            description: "Members are users with permission to administrate ZITADEL on different levels. This request changes the roles of an existing member. The whole roles list will be updated. Make sure to include roles that you don't want to change (remove)."
            parameters: {
                headers: {
                    name: "x-zitadel-orgid";
                    description: "The default is always the organization of the requesting user. If you like to get/set a result of another organization include the header. Make sure the user has permission to access the requested data.";
                    type: STRING,
                    required: false;
                };
            };
        };
    }

    rpc RemoveProjectGrantMember(RemoveProjectGrantMemberRequest) returns (RemoveProjectGrantMemberResponse) {
        option (google.api.http) = {
            delete: "/projects/{project_id}/grants/{grant_id}/members/{user_id}"
        };

        option (zitadel.v1.auth_option) = {
            permission: "project.grant.member.delete"
        };

        option (grpc.gateway.protoc_gen_openapiv2.options.openapiv2_operation) = {
            tags: "Project Grants";
            tags: "Members";
            tags: "ZITADEL Administrators";
            summary: "Remove Project Grant Member";
            description: "Members are users with permission to administrate ZITADEL on different levels. This request removes a user from the members list on a project grant level. The user can still have roles on another level (iam, organization, project)"
            parameters: {
                headers: {
                    name: "x-zitadel-orgid";
                    description: "The default is always the organization of the requesting user. If you like to get/set a result of another organization include the header. Make sure the user has permission to access the requested data.";
                    type: STRING,
                    required: false;
                };
            };
        };
    }

    rpc GetUserGrantByID(GetUserGrantByIDRequest) returns (GetUserGrantByIDResponse) {
        option (google.api.http) = {
            get: "/users/{user_id}/grants/{grant_id}"
        };

        option (zitadel.v1.auth_option) = {
            permission: "user.grant.read"
        };

        option (grpc.gateway.protoc_gen_openapiv2.options.openapiv2_operation) = {
            tags: "User Grants";
            summary: "User Grant By ID";
            description: "Returns a user grant per ID. A user grant is a role a user has for a specific project and organization."
            parameters: {
                headers: {
                    name: "x-zitadel-orgid";
                    description: "The default is always the organization of the requesting user. If you like to get/set a result of another organization include the header. Make sure the user has permission to access the requested data.";
                    type: STRING,
                    required: false;
                };
            };
        };
    }

    rpc ListUserGrants(ListUserGrantRequest) returns (ListUserGrantResponse) {
        option (google.api.http) = {
            post: "/users/grants/_search"
            body: "*"
        };

        option (zitadel.v1.auth_option) = {
            permission: "user.grant.read"
        };

        option (grpc.gateway.protoc_gen_openapiv2.options.openapiv2_operation) = {
            tags: "User Grants";
            summary: "Search User Grants";
            description: "Returns a list of user grants that match the search queries. User grants are the roles users have for a specific project and organization."
            parameters: {
                headers: {
                    name: "x-zitadel-orgid";
                    description: "The default is always the organization of the requesting user. If you like to get/set a result of another organization include the header. Make sure the user has permission to access the requested data.";
                    type: STRING,
                    required: false;
                };
            };
        };
    }

    rpc AddUserGrant(AddUserGrantRequest) returns (AddUserGrantResponse) {
        option (google.api.http) = {
            post: "/users/{user_id}/grants"
            body: "*"
        };

        option (zitadel.v1.auth_option) = {
            permission: "user.grant.write"
        };

        option (grpc.gateway.protoc_gen_openapiv2.options.openapiv2_operation) = {
            tags: "User Grants";
            summary: "Add User Grant";
            description: "Add a user grant for a specific user. User grants are the roles users have for a specific project and organization."
            parameters: {
                headers: {
                    name: "x-zitadel-orgid";
                    description: "The default is always the organization of the requesting user. If you like to get/set a result of another organization include the header. Make sure the user has permission to access the requested data.";
                    type: STRING,
                    required: false;
                };
            };
        };
    }

    rpc UpdateUserGrant(UpdateUserGrantRequest) returns (UpdateUserGrantResponse) {
        option (google.api.http) = {
            put: "/users/{user_id}/grants/{grant_id}"
            body: "*"
        };

        option (zitadel.v1.auth_option) = {
            permission: "user.grant.write"
        };

        option (grpc.gateway.protoc_gen_openapiv2.options.openapiv2_operation) = {
            tags: "User Grants";
            summary: "Update User Grants";
            description: "Update the roles of a user grant. User grants are the roles users have for a specific project and organization."
            parameters: {
                headers: {
                    name: "x-zitadel-orgid";
                    description: "The default is always the organization of the requesting user. If you like to get/set a result of another organization include the header. Make sure the user has permission to access the requested data.";
                    type: STRING,
                    required: false;
                };
            };
        };
    }

    rpc DeactivateUserGrant(DeactivateUserGrantRequest) returns (DeactivateUserGrantResponse) {
        option (google.api.http) = {
            post: "/users/{user_id}/grants/{grant_id}/_deactivate"
            body: "*"
        };

        option (zitadel.v1.auth_option) = {
            permission: "user.grant.write"
        };

        option (grpc.gateway.protoc_gen_openapiv2.options.openapiv2_operation) = {
            tags: "User Grants";
            summary: "Deactivate User Grant";
            description: "Deactivate the user grant. The user will not be able to use the granted project anymore. Also, the roles will not be included in the tokens when requested. An error will be returned if the user grant is already deactivated."
            parameters: {
                headers: {
                    name: "x-zitadel-orgid";
                    description: "The default is always the organization of the requesting user. If you like to get/set a result of another organization include the header. Make sure the user has permission to access the requested data.";
                    type: STRING,
                    required: false;
                };
            };
        };
    }

    rpc ReactivateUserGrant(ReactivateUserGrantRequest) returns (ReactivateUserGrantResponse) {
        option (google.api.http) = {
            post: "/users/{user_id}/grants/{grant_id}/_reactivate"
            body: "*"
        };

        option (zitadel.v1.auth_option) = {
            permission: "user.grant.write"
        };

        option (grpc.gateway.protoc_gen_openapiv2.options.openapiv2_operation) = {
            tags: "User Grants";
            summary: "Reactivate User Grant";
            description: "Reactivate a deactivated user grant. The user will be able to use the granted project again. An error will be returned if the user grant is not deactivated."
            parameters: {
                headers: {
                    name: "x-zitadel-orgid";
                    description: "The default is always the organization of the requesting user. If you like to get/set a result of another organization include the header. Make sure the user has permission to access the requested data.";
                    type: STRING,
                    required: false;
                };
            };
        };
    }

    rpc RemoveUserGrant(RemoveUserGrantRequest) returns (RemoveUserGrantResponse) {
        option (google.api.http) = {
            delete: "/users/{user_id}/grants/{grant_id}"
        };

        option (zitadel.v1.auth_option) = {
            permission: "user.grant.delete"
        };

        option (grpc.gateway.protoc_gen_openapiv2.options.openapiv2_operation) = {
            tags: "User Grants";
            summary: "Remove User Grant";
            description: "Removes the user grant from the user. The user will not be able to use the granted project anymore. Also, the roles will not be included in the tokens when requested."
            parameters: {
                headers: {
                    name: "x-zitadel-orgid";
                    description: "The default is always the organization of the requesting user. If you like to get/set a result of another organization include the header. Make sure the user has permission to access the requested data.";
                    type: STRING,
                    required: false;
                };
            };
        };
    }

    rpc BulkRemoveUserGrant(BulkRemoveUserGrantRequest) returns (BulkRemoveUserGrantResponse) {
        option (google.api.http) = {
            delete: "/user_grants/_bulk"
            body: "*"
        };

        option (zitadel.v1.auth_option) = {
            permission: "user.grant.delete"
        };

        option (grpc.gateway.protoc_gen_openapiv2.options.openapiv2_operation) = {
            tags: "User Grants";
            summary: "Bulk Remove User Grants";
            description: "Remove a list of user grants. The users will not be able to use the granted project anymore. Also, the roles will not be included in the tokens when requested."
            parameters: {
                headers: {
                    name: "x-zitadel-orgid";
                    description: "The default is always the organization of the requesting user. If you like to get/set a result of another organization include the header. Make sure the user has permission to access the requested data.";
                    type: STRING,
                    required: false;
                };
            };
        };
    }

    //deprecated: please use DomainPolicy instead
    rpc GetOrgIAMPolicy(GetOrgIAMPolicyRequest) returns (GetOrgIAMPolicyResponse) {
        option (google.api.http) = {
            get: "/policies/orgiam"
        };

        option (zitadel.v1.auth_option) = {
            permission: "authenticated"
        };

        option (grpc.gateway.protoc_gen_openapiv2.options.openapiv2_operation) = {
            tags: "Settings";
            tags: "Domain Settings";
            summary: "Get Org IAM Policy";
            description: "Use Get Domain Settings instead"
            deprecated: true;
        };
    }

    rpc GetDomainPolicy(GetDomainPolicyRequest) returns (GetDomainPolicyResponse) {
        option (google.api.http) = {
            get: "/policies/domain"
        };

        option (zitadel.v1.auth_option) = {
            permission: "authenticated"
        };

        option (grpc.gateway.protoc_gen_openapiv2.options.openapiv2_operation) = {
            tags: "Settings";
            tags: "Domain Settings";
            summary: "Get Domain Policy";
            description: "Returns the domain policy (this policy is managed by the IAM administrator)";
            parameters: {
                headers: {
                    name: "x-zitadel-orgid";
                    description: "The default is always the organization of the requesting user. If you like to get/set a result of another organization include the header. Make sure the user has permission to access the requested data.";
                    type: STRING,
                    required: false;
                };
            };
        };
    }

    rpc GetLoginPolicy(GetLoginPolicyRequest) returns (GetLoginPolicyResponse) {
        option (google.api.http) = {
            get: "/policies/login"
        };

        option (zitadel.v1.auth_option) = {
            permission: "policy.read"
        };

        option (grpc.gateway.protoc_gen_openapiv2.options.openapiv2_operation) = {
            tags: "Settings";
            tags: "Login Settings";
            summary: "Get Login Settings";
            description: "Returns the login settings defined on the organization level. It will trigger as soon as the organization is identified (scope, user identification). The login policy defines what kind of authentication possibilities the user should have. Generally speaking the behavior of the login and register UI.";
            parameters: {
                headers: {
                    name: "x-zitadel-orgid";
                    description: "The default is always the organization of the requesting user. If you like to get/set a result of another organization include the header. Make sure the user has permission to access the requested data.";
                    type: STRING,
                    required: false;
                };
            };
        };
    }

    rpc GetDefaultLoginPolicy(GetDefaultLoginPolicyRequest) returns (GetDefaultLoginPolicyResponse) {
        option (google.api.http) = {
            get: "/policies/default/login"
        };

        option (zitadel.v1.auth_option) = {
            permission: "policy.read"
        };

        option (grpc.gateway.protoc_gen_openapiv2.options.openapiv2_operation) = {
            tags: "Settings";
            tags: "Login Settings";
            summary: "Get Default Login Settings";
            description: "Returns the default login settings defined on the instance level. The login policy defines what kind of authentication possibilities the user should have. Generally speaking the behavior of the login and register UI.";
            parameters: {
                headers: {
                    name: "x-zitadel-orgid";
                    description: "The default is always the organization of the requesting user. If you like to get/set a result of another organization include the header. Make sure the user has permission to access the requested data.";
                    type: STRING,
                    required: false;
                };
            };
        };
    }

    rpc AddCustomLoginPolicy(AddCustomLoginPolicyRequest) returns (AddCustomLoginPolicyResponse) {
        option (google.api.http) = {
            post: "/policies/login"
            body: "*"
        };

        option (zitadel.v1.auth_option) = {
            permission: "policy.write"
        };

        option (grpc.gateway.protoc_gen_openapiv2.options.openapiv2_operation) = {
            tags: "Settings";
            tags: "Login Settings";
            summary: "Create Custom Login Settings";
            description: "Create login settings for the organization and therefore overwrite the default settings for this organization. The login policy defines what kind of authentication possibilities the user should have. Generally speaking the behavior of the login and register UI.";
            parameters: {
                headers: {
                    name: "x-zitadel-orgid";
                    description: "The default is always the organization of the requesting user. If you like to get/set a result of another organization include the header. Make sure the user has permission to access the requested data.";
                    type: STRING,
                    required: false;
                };
            };
        };
    }

    rpc UpdateCustomLoginPolicy(UpdateCustomLoginPolicyRequest) returns (UpdateCustomLoginPolicyResponse) {
        option (google.api.http) = {
            put: "/policies/login"
            body: "*"
        };

        option (zitadel.v1.auth_option) = {
            permission: "policy.write"
        };

        option (grpc.gateway.protoc_gen_openapiv2.options.openapiv2_operation) = {
            tags: "Settings";
            tags: "Login Settings";
            summary: "Update Custom Login Settings";
            description: "Change the login settings for the organization, that overwrites the default settings for this organization. The login policy defines what kind of authentication possibilities the user should have. Generally speaking the behavior of the login and register UI.";
            parameters: {
                headers: {
                    name: "x-zitadel-orgid";
                    description: "The default is always the organization of the requesting user. If you like to get/set a result of another organization include the header. Make sure the user has permission to access the requested data.";
                    type: STRING,
                    required: false;
                };
            };
        };
    }

    rpc ResetLoginPolicyToDefault(ResetLoginPolicyToDefaultRequest) returns (ResetLoginPolicyToDefaultResponse) {
        option (google.api.http) = {
            delete: "/policies/login"
        };

        option (zitadel.v1.auth_option) = {
            permission: "policy.delete"
        };

        option (grpc.gateway.protoc_gen_openapiv2.options.openapiv2_operation) = {
            tags: "Settings";
            tags: "Login Settings";
            summary: "Reset Custom Login Settings to Default";
            description: "Remove the custom settings from the organization. The default settings of the instance will be triggered afterward. The login policy defines what kind of authentication possibilities the user should have. Generally speaking the behavior of the login and register UI.";
            parameters: {
                headers: {
                    name: "x-zitadel-orgid";
                    description: "The default is always the organization of the requesting user. If you like to get/set a result of another organization include the header. Make sure the user has permission to access the requested data.";
                    type: STRING,
                    required: false;
                };
            };
        };
    }

    rpc ListLoginPolicyIDPs(ListLoginPolicyIDPsRequest) returns (ListLoginPolicyIDPsResponse) {
        option (google.api.http) = {
            post: "/policies/login/idps/_search"
            body: "*"
        };

        option (zitadel.v1.auth_option) = {
            permission: "policy.read"
        };

        option (grpc.gateway.protoc_gen_openapiv2.options.openapiv2_operation) = {
            tags: "Settings";
            tags: "Login Settings";
            tags: "Identity Providers"
            summary: "List Linked Identity Providers";
            description: "Returns a list of identity providers that are linked in the login policy. This means, that they are configured for the organization and will be shown to the users. They will be shown if the organization is identified (per scope or user)."
            parameters: {
                headers: {
                    name: "x-zitadel-orgid";
                    description: "The default is always the organization of the requesting user. If you like to get/set a result of another organization include the header. Make sure the user has permission to access the requested data.";
                    type: STRING,
                    required: false;
                };
            };
        };
    }

    rpc AddIDPToLoginPolicy(AddIDPToLoginPolicyRequest) returns (AddIDPToLoginPolicyResponse) {
        option (google.api.http) = {
            post: "/policies/login/idps"
            body: "*"
        };

        option (zitadel.v1.auth_option) = {
            permission: "policy.write"
        };

        option (grpc.gateway.protoc_gen_openapiv2.options.openapiv2_operation) = {
            tags: "Settings";
            tags: "Login Settings";
            tags: "Identity Providers"
            summary: "Add Linked Identity Provider";
            description: "Add/link a pre-configured identity provider to the login settings of the organization. This means that it will be shown to the users on the login page. They will be shown if the organization is identified (per scope or user)."
            parameters: {
                headers: {
                    name: "x-zitadel-orgid";
                    description: "The default is always the organization of the requesting user. If you like to get/set a result of another organization include the header. Make sure the user has permission to access the requested data.";
                    type: STRING,
                    required: false;
                };
            };
        };
    }

    rpc RemoveIDPFromLoginPolicy(RemoveIDPFromLoginPolicyRequest) returns (RemoveIDPFromLoginPolicyResponse) {
        option (google.api.http) = {
            delete: "/policies/login/idps/{idp_id}"
        };

        option (zitadel.v1.auth_option) = {
            permission: "policy.write"
        };

        option (grpc.gateway.protoc_gen_openapiv2.options.openapiv2_operation) = {
            tags: "Settings";
            tags: "Login Settings";
            tags: "Identity Providers"
            summary: "Remove Linked Identity Provider";
            description: "Remove an identity provider from the login settings of the organization. This means that it will not be shown to the users on the login page."
            parameters: {
                headers: {
                    name: "x-zitadel-orgid";
                    description: "The default is always the organization of the requesting user. If you like to get/set a result of another organization include the header. Make sure the user has permission to access the requested data.";
                    type: STRING,
                    required: false;
                };
            };
        };
    }

    rpc ListLoginPolicySecondFactors(ListLoginPolicySecondFactorsRequest) returns (ListLoginPolicySecondFactorsResponse) {
        option (google.api.http) = {
            post: "/policies/login/second_factors/_search"
        };

        option (zitadel.v1.auth_option) = {
            permission: "policy.read"
        };

        option (grpc.gateway.protoc_gen_openapiv2.options.openapiv2_operation) = {
            tags: "Settings";
            tags: "Login Settings";
            tags: "Authentication Methods"
            summary: "List Second Factors (2FA)";
            description: "Returns a list of second factors (2FA) configured on the login settings of the organization. Authentication factors are used as an additional layer of security for your users (e.g. Authentication App, FingerPrint, Windows Hello, etc). Per definition, it is called the second factor as it is used after a password. In the UI we generalize it as multi-factor."
            parameters: {
                headers: {
                    name: "x-zitadel-orgid";
                    description: "The default is always the organization of the requesting user. If you like to get/set a result of another organization include the header. Make sure the user has permission to access the requested data.";
                    type: STRING,
                    required: false;
                };
            };
        };
    }

    rpc AddSecondFactorToLoginPolicy(AddSecondFactorToLoginPolicyRequest) returns (AddSecondFactorToLoginPolicyResponse) {
        option (google.api.http) = {
            post: "/policies/login/second_factors"
            body: "*"
        };

        option (zitadel.v1.auth_option) = {
            permission: "policy.write"
        };

        option (grpc.gateway.protoc_gen_openapiv2.options.openapiv2_operation) = {
            tags: "Settings";
            tags: "Login Settings";
            tags: "Authentication Methods"
            summary: "Add Second Factor (2FA)";
            description: "Add a new second factor (2FA) to the login settings of the organization. Users will have the possibility to authenticate with the configured factor afterward. Authentication factors are used as an additional factor to add more security to your users (e.g. Authentication App, FingerPrint, Windows Hello, etc). Per definition, it is called a second factor as it is used as an additional authentication after a password. In the UI we generalize this as multi-factor."
            parameters: {
                headers: {
                    name: "x-zitadel-orgid";
                    description: "The default is always the organization of the requesting user. If you like to get/set a result of another organization include the header. Make sure the user has permission to access the requested data.";
                    type: STRING,
                    required: false;
                };
            };
        };
    }

    rpc RemoveSecondFactorFromLoginPolicy(RemoveSecondFactorFromLoginPolicyRequest) returns (RemoveSecondFactorFromLoginPolicyResponse) {
        option (google.api.http) = {
            delete: "/policies/login/second_factors/{type}"
        };

        option (zitadel.v1.auth_option) = {
            permission: "policy.write"
        };

        option (grpc.gateway.protoc_gen_openapiv2.options.openapiv2_operation) = {
            tags: "Settings";
            tags: "Login Settings";
            tags: "Authentication Methods"
            summary: "Remove Second Factor (2FA)";
            description: "Remove a configured second factor (2FA) from the login settings of the organization. Users will not be able to authenticate with the configured factor afterward. Authentication factors are used as an additional layer of security for your users (e.g. Authentication App, FingerPrint, Windows Hello, etc). Per definition, it is called the second factor as it is used after a password. In the UI we generalize it as multi-factor."
            parameters: {
                headers: {
                    name: "x-zitadel-orgid";
                    description: "The default is always the organization of the requesting user. If you like to get/set a result of another organization include the header. Make sure the user has permission to access the requested data.";
                    type: STRING,
                    required: false;
                };
            };
        };
    }

    rpc ListLoginPolicyMultiFactors(ListLoginPolicyMultiFactorsRequest) returns (ListLoginPolicyMultiFactorsResponse) {
        option (google.api.http) = {
            post: "/policies/login/auth_factors/_search"
        };

        option (zitadel.v1.auth_option) = {
            permission: "policy.read"
        };

        option (grpc.gateway.protoc_gen_openapiv2.options.openapiv2_operation) = {
            tags: "Settings";
            tags: "Login Settings";
            tags: "Authentication Methods"
            summary: "List Multi Factors (MFA)";
            description: "Returns a list of multi factors (MFA) configured on the login settings of the organization. Authentication factors are used as an additional layer of security for your users (e.g. Authentication App, FingerPrint, Windows Hello, etc).  Per definition, it is called multifactor factor or passwordless as it is used as first and second authentication and a password is not necessary. In the UI we generalize it as passwordless or passkey."
            parameters: {
                headers: {
                    name: "x-zitadel-orgid";
                    description: "The default is always the organization of the requesting user. If you like to get/set a result of another organization include the header. Make sure the user has permission to access the requested data.";
                    type: STRING,
                    required: false;
                };
            };
        };
    }

    rpc AddMultiFactorToLoginPolicy(AddMultiFactorToLoginPolicyRequest) returns (AddMultiFactorToLoginPolicyResponse) {
        option (google.api.http) = {
            post: "/policies/login/multi_factors"
            body: "*"
        };

        option (zitadel.v1.auth_option) = {
            permission: "policy.write"
        };

        option (grpc.gateway.protoc_gen_openapiv2.options.openapiv2_operation) = {
            tags: "Settings";
            tags: "Login Settings";
            tags: "Authentication Methods"
            summary: "Add Multi-Factor (MFA)";
            description: "Add a multi-factor (MFA) to the login settings of the organization. It affects all organizations, without custom login settings. Authentication factors are used as an additional layer of security for your users (e.g. Authentication App, FingerPrint, Windows Hello, etc).  Per definition, it is called multi-factor factor or passwordless as it is used as first and second authentication and a password is not necessary. In the UI we generalize it as passwordless or passkey."
            parameters: {
                headers: {
                    name: "x-zitadel-orgid";
                    description: "The default is always the organization of the requesting user. If you like to get/set a result of another organization include the header. Make sure the user has permission to access the requested data.";
                    type: STRING,
                    required: false;
                };
            };
        };
    }

    rpc RemoveMultiFactorFromLoginPolicy(RemoveMultiFactorFromLoginPolicyRequest) returns (RemoveMultiFactorFromLoginPolicyResponse) {
        option (google.api.http) = {
            delete: "/policies/login/multi_factors/{type}"
        };

        option (zitadel.v1.auth_option) = {
            permission: "policy.write"
        };

        option (grpc.gateway.protoc_gen_openapiv2.options.openapiv2_operation) = {
            tags: "Settings";
            tags: "Login Settings";
            tags: "Authentication Methods"
            summary: "Remove Multi Factor (MFA)";
            description: "Remove a multi-factor (MFA) from the login settings of the organization. It affects all organizations, without custom login settings. Authentication factors are used as an additional layer of security for your users (e.g. Authentication App, FingerPrint, Windows Hello, etc).  Per definition, it is called multi-factor factor or passwordless as it is used as first and second authentication and a password is not necessary. In the UI we generalize it as passwordless or passkey."
            parameters: {
                headers: {
                    name: "x-zitadel-orgid";
                    description: "The default is always the organization of the requesting user. If you like to get/set a result of another organization include the header. Make sure the user has permission to access the requested data.";
                    type: STRING,
                    required: false;
                };
            };
        };
    }

    rpc GetPasswordComplexityPolicy(GetPasswordComplexityPolicyRequest) returns (GetPasswordComplexityPolicyResponse) {
        option (google.api.http) = {
            get: "/policies/password/complexity"
        };

        option (zitadel.v1.auth_option) = {
            permission: "policy.read"
        };

        option (grpc.gateway.protoc_gen_openapiv2.options.openapiv2_operation) = {
            tags: "Settings";
            tags: "Password Settings";
            summary: "Get Password Complexity Settings";
            description: "Returns the password complexity settings configured on the organization. The settings specify how a password should look (characters, length, etc.)"
            parameters: {
                headers: {
                    name: "x-zitadel-orgid";
                    description: "The default is always the organization of the requesting user. If you like to get/set a result of another organization include the header. Make sure the user has permission to access the requested data.";
                    type: STRING,
                    required: false;
                };
            };
        };
    }

    rpc GetDefaultPasswordComplexityPolicy(GetDefaultPasswordComplexityPolicyRequest) returns (GetDefaultPasswordComplexityPolicyResponse) {
        option (google.api.http) = {
            get: "/policies/default/password/complexity"
        };

        option (zitadel.v1.auth_option) = {
            permission: "policy.read"
        };

        option (grpc.gateway.protoc_gen_openapiv2.options.openapiv2_operation) = {
            tags: "Settings";
            tags: "Password Settings";
            summary: "Get Default Password Complexity Settings";
            description: "Returns the default password complexity settings configured on the instance. The settings specify how a password should look (characters, length, etc.)"
            parameters: {
                headers: {
                    name: "x-zitadel-orgid";
                    description: "The default is always the organization of the requesting user. If you like to get/set a result of another organization include the header. Make sure the user has permission to access the requested data.";
                    type: STRING,
                    required: false;
                };
            };
        };
    }

    rpc AddCustomPasswordComplexityPolicy(AddCustomPasswordComplexityPolicyRequest) returns (AddCustomPasswordComplexityPolicyResponse) {
        option (google.api.http) = {
            post: "/policies/password/complexity"
            body: "*"
        };

        option (zitadel.v1.auth_option) = {
            permission: "policy.write"
        };

        option (grpc.gateway.protoc_gen_openapiv2.options.openapiv2_operation) = {
            tags: "Settings";
            tags: "Password Settings";
            summary: "Create Password Complexity Settings";
            description: "Create new password complexity settings for the organization. This will overwrite the settings of the instance for this organization. The settings specify how a password should look (characters, length, etc.)"
            parameters: {
                headers: {
                    name: "x-zitadel-orgid";
                    description: "The default is always the organization of the requesting user. If you like to get/set a result of another organization include the header. Make sure the user has permission to access the requested data.";
                    type: STRING,
                    required: false;
                };
            };
        };
    }

    rpc UpdateCustomPasswordComplexityPolicy(UpdateCustomPasswordComplexityPolicyRequest) returns (UpdateCustomPasswordComplexityPolicyResponse) {
        option (google.api.http) = {
            put: "/policies/password/complexity"
            body: "*"
        };

        option (zitadel.v1.auth_option) = {
            permission: "policy.write"
        };

        option (grpc.gateway.protoc_gen_openapiv2.options.openapiv2_operation) = {
            tags: "Settings";
            tags: "Password Settings";
            summary: "Update Password Complexity Settings";
            description: "Update the password complexity settings of the organization. The settings specify how a password should look (characters, length, etc.)"
            parameters: {
                headers: {
                    name: "x-zitadel-orgid";
                    description: "The default is always the organization of the requesting user. If you like to get/set a result of another organization include the header. Make sure the user has permission to access the requested data.";
                    type: STRING,
                    required: false;
                };
            };
        };
    }

    rpc ResetPasswordComplexityPolicyToDefault(ResetPasswordComplexityPolicyToDefaultRequest) returns (ResetPasswordComplexityPolicyToDefaultResponse) {
        option (google.api.http) = {
            delete: "/policies/password/complexity"
        };

        option (zitadel.v1.auth_option) = {
            permission: "policy.delete"
        };

        option (grpc.gateway.protoc_gen_openapiv2.options.openapiv2_operation) = {
            tags: "Settings";
            tags: "Password Settings";
            summary: "Reset Password Complexity Settings to Default";
            description: "Remove the password complexity settings of the organization and therefore use the default settings on the instance. The settings specify how a password should look (characters, length, etc.)"
            parameters: {
                headers: {
                    name: "x-zitadel-orgid";
                    description: "The default is always the organization of the requesting user. If you like to get/set a result of another organization include the header. Make sure the user has permission to access the requested data.";
                    type: STRING,
                    required: false;
                };
            };
        };
    }

    // The password age policy is not used at the moment
    rpc GetPasswordAgePolicy(GetPasswordAgePolicyRequest) returns (GetPasswordAgePolicyResponse) {
        option (google.api.http) = {
            get: "/policies/password/age"
        };

        option (zitadel.v1.auth_option) = {
            permission: "policy.read"
        };

        option (grpc.gateway.protoc_gen_openapiv2.options.openapiv2_operation) = {
            tags: "Settings";
            tags: "Password Settings";
            summary: "Get Password Age Settings";
            description: "Not implemented";
            parameters: {
                headers: {
                    name: "x-zitadel-orgid";
                    description: "The default is always the organization of the requesting user. If you like to get/set a result of another organization include the header. Make sure the user has permission to access the requested data.";
                    type: STRING,
                    required: false;
                };
            };
        };
    }

    // The password age policy is not used at the moment
    rpc GetDefaultPasswordAgePolicy(GetDefaultPasswordAgePolicyRequest) returns (GetDefaultPasswordAgePolicyResponse) {
        option (google.api.http) = {
            get: "/policies/default/password/age"
        };

        option (zitadel.v1.auth_option) = {
            permission: "policy.read"
        };

        option (grpc.gateway.protoc_gen_openapiv2.options.openapiv2_operation) = {
            tags: "Settings";
            tags: "Password Settings";
            summary: "Get Default Password Age Settings";
            description: "Not implemented";
            parameters: {
                headers: {
                    name: "x-zitadel-orgid";
                    description: "The default is always the organization of the requesting user. If you like to get/set a result of another organization include the header. Make sure the user has permission to access the requested data.";
                    type: STRING,
                    required: false;
                };
            };
        };
    }

    // The password age policy is not used at the moment
    rpc AddCustomPasswordAgePolicy(AddCustomPasswordAgePolicyRequest) returns (AddCustomPasswordAgePolicyResponse) {
        option (google.api.http) = {
            post: "/policies/password/age"
            body: "*"
        };

        option (zitadel.v1.auth_option) = {
            permission: "policy.write"
        };

        option (grpc.gateway.protoc_gen_openapiv2.options.openapiv2_operation) = {
            tags: "Settings";
            tags: "Password Settings";
            summary: "Add Password Age Settings";
            description: "Not implemented";
            parameters: {
                headers: {
                    name: "x-zitadel-orgid";
                    description: "The default is always the organization of the requesting user. If you like to get/set a result of another organization include the header. Make sure the user has permission to access the requested data.";
                    type: STRING,
                    required: false;
                };
            };
        };
    }

    // The password age policy is not used at the moment
    rpc UpdateCustomPasswordAgePolicy(UpdateCustomPasswordAgePolicyRequest) returns (UpdateCustomPasswordAgePolicyResponse) {
        option (google.api.http) = {
            put: "/policies/password/age"
            body: "*"
        };

        option (zitadel.v1.auth_option) = {
            permission: "policy.write"
        };

        option (grpc.gateway.protoc_gen_openapiv2.options.openapiv2_operation) = {
            tags: "Settings";
            tags: "Password Settings";
            summary: "Update Password Age Settings";
            description: "Not implemented";
            parameters: {
                headers: {
                    name: "x-zitadel-orgid";
                    description: "The default is always the organization of the requesting user. If you like to get/set a result of another organization include the header. Make sure the user has permission to access the requested data.";
                    type: STRING,
                    required: false;
                };
            };
        };
    }

    // The password age policy is not used at the moment
    rpc ResetPasswordAgePolicyToDefault(ResetPasswordAgePolicyToDefaultRequest) returns (ResetPasswordAgePolicyToDefaultResponse) {
        option (google.api.http) = {
            delete: "/policies/password/age"
        };

        option (zitadel.v1.auth_option) = {
            permission: "policy.delete"
        };

        option (grpc.gateway.protoc_gen_openapiv2.options.openapiv2_operation) = {
            tags: "Settings";
            tags: "Password Settings";
            summary: "Reset Password Age Settings to Default";
            description: "Not implemented";
            parameters: {
                headers: {
                    name: "x-zitadel-orgid";
                    description: "The default is always the organization of the requesting user. If you like to get/set a result of another organization include the header. Make sure the user has permission to access the requested data.";
                    type: STRING,
                    required: false;
                };
            };
        };
    }

    rpc GetLockoutPolicy(GetLockoutPolicyRequest) returns (GetLockoutPolicyResponse) {
        option (google.api.http) = {
            get: "/policies/lockout"
        };

        option (zitadel.v1.auth_option) = {
            permission: "policy.read"
        };

        option (grpc.gateway.protoc_gen_openapiv2.options.openapiv2_operation) = {
            tags: "Settings";
            tags: "Password Settings";
            summary: "Get Password Lockout Settings";
            description: "Returns the password lockout settings configured on the organization. The settings specify when a user should be locked (e.g how many password attempts). The user has to be unlocked by an administrator afterward."
            parameters: {
                headers: {
                    name: "x-zitadel-orgid";
                    description: "The default is always the organization of the requesting user. If you like to get/set a result of another organization include the header. Make sure the user has permission to access the requested data.";
                    type: STRING,
                    required: false;
                };
            };
        };
    }

    rpc GetDefaultLockoutPolicy(GetDefaultLockoutPolicyRequest) returns (GetDefaultLockoutPolicyResponse) {
        option (google.api.http) = {
            get: "/policies/default/lockout"
        };

        option (zitadel.v1.auth_option) = {
            permission: "policy.read"
        };

        option (grpc.gateway.protoc_gen_openapiv2.options.openapiv2_operation) = {
            tags: "Settings";
            tags: "Password Settings";
            summary: "Get Default Password Lockout Settings";
            description: "Returns the default password lockout settings configured on the instance. The settings specify when a user should be locked (e.g how many password attempts). The user has to be unlocked by an administrator afterward."
            parameters: {
                headers: {
                    name: "x-zitadel-orgid";
                    description: "The default is always the organization of the requesting user. If you like to get/set a result of another organization include the header. Make sure the user has permission to access the requested data.";
                    type: STRING,
                    required: false;
                };
            };
        };
    }

    rpc AddCustomLockoutPolicy(AddCustomLockoutPolicyRequest) returns (AddCustomLockoutPolicyResponse) {
        option (google.api.http) = {
            post: "/policies/lockout"
            body: "*"
        };

        option (zitadel.v1.auth_option) = {
            permission: "policy.write"
        };

        option (grpc.gateway.protoc_gen_openapiv2.options.openapiv2_operation) = {
            tags: "Settings";
            tags: "Password Settings";
            summary: "Add Password Lockout Settings";
            description: "Add new password lockout settings on the organization level. This will overwrite the settings set on the instance for this organization. The settings specify when a user should be locked (e.g how many password attempts). The user has to be unlocked by an administrator afterward."
            parameters: {
                headers: {
                    name: "x-zitadel-orgid";
                    description: "The default is always the organization of the requesting user. If you like to get/set a result of another organization include the header. Make sure the user has permission to access the requested data.";
                    type: STRING,
                    required: false;
                };
            };
        };
    }

    rpc UpdateCustomLockoutPolicy(UpdateCustomLockoutPolicyRequest) returns (UpdateCustomLockoutPolicyResponse) {
        option (google.api.http) = {
            put: "/policies/lockout"
            body: "*"
        };

        option (zitadel.v1.auth_option) = {
            permission: "policy.write"
        };

        option (grpc.gateway.protoc_gen_openapiv2.options.openapiv2_operation) = {
            tags: "Settings";
            tags: "Password Settings";
            summary: "Update Password Lockout Settings";
            description: "Update the password lockout settings configured on the organization. The settings specify when a user should be locked (e.g how many password attempts). The user has to be unlocked by an administrator afterward."
            parameters: {
                headers: {
                    name: "x-zitadel-orgid";
                    description: "The default is always the organization of the requesting user. If you like to get/set a result of another organization include the header. Make sure the user has permission to access the requested data.";
                    type: STRING,
                    required: false;
                };
            };
        };
    }

    rpc ResetLockoutPolicyToDefault(ResetLockoutPolicyToDefaultRequest) returns (ResetLockoutPolicyToDefaultResponse) {
        option (google.api.http) = {
            delete: "/policies/lockout"
        };

        option (zitadel.v1.auth_option) = {
            permission: "policy.delete"
        };

        option (grpc.gateway.protoc_gen_openapiv2.options.openapiv2_operation) = {
            tags: "Settings";
            tags: "Password Settings";
            summary: "Reset Password Lockout Settings to Default";
            description: "Remove the password lockout settings from the organization. The settings configured on the instance will trigger afterward for this organization. The settings specify when a user should be locked (e.g how many password attempts). The user has to be unlocked by an administrator afterward."
            parameters: {
                headers: {
                    name: "x-zitadel-orgid";
                    description: "The default is always the organization of the requesting user. If you like to get/set a result of another organization include the header. Make sure the user has permission to access the requested data.";
                    type: STRING,
                    required: false;
                };
            };
        };
    }

    rpc GetPrivacyPolicy(GetPrivacyPolicyRequest) returns (GetPrivacyPolicyResponse) {
        option (google.api.http) = {
            get: "/policies/privacy"
        };

        option (zitadel.v1.auth_option) = {
            permission: "policy.read"
        };

        option (grpc.gateway.protoc_gen_openapiv2.options.openapiv2_operation) = {
            tags: "Settings";
            tags: "Privacy Settings";
            summary: "Get Privacy Settings";
            description: "Returns the privacy settings configured on the organization. To be able to trigger the correct policy make sure to identify which organization should be requested on the login/register (organization scope). The settings specify the terms and services, privacy policy, etc. A registering user has to accept the configured settings."
            parameters: {
                headers: {
                    name: "x-zitadel-orgid";
                    description: "The default is always the organization of the requesting user. If you like to get/set a result of another organization include the header. Make sure the user has permission to access the requested data.";
                    type: STRING,
                    required: false;
                };
            };
        };
    }

    rpc GetDefaultPrivacyPolicy(GetDefaultPrivacyPolicyRequest) returns (GetDefaultPrivacyPolicyResponse) {
        option (google.api.http) = {
            get: "/policies/default/privacy"
        };

        option (zitadel.v1.auth_option) = {
            permission: "policy.read"
        };

        option (grpc.gateway.protoc_gen_openapiv2.options.openapiv2_operation) = {
            tags: "Settings";
            tags: "Privacy Settings";
            summary: "Get Default Privacy Settings";
            description: "Returns the default privacy settings configured on the instance. The settings specify the terms and services, privacy policy, etc. A registering user has to accept the configured settings."
            parameters: {
                headers: {
                    name: "x-zitadel-orgid";
                    description: "The default is always the organization of the requesting user. If you like to get/set a result of another organization include the header. Make sure the user has permission to access the requested data.";
                    type: STRING,
                    required: false;
                };
            };
        };
    }

    rpc AddCustomPrivacyPolicy(AddCustomPrivacyPolicyRequest) returns (AddCustomPrivacyPolicyResponse) {
        option (google.api.http) = {
            post: "/policies/privacy"
            body: "*"
        };

        option (zitadel.v1.auth_option) = {
            permission: "policy.write"
        };

        option (grpc.gateway.protoc_gen_openapiv2.options.openapiv2_operation) = {
            tags: "Settings";
            tags: "Privacy Settings";
            summary: "Add Privacy Settings";
            description: "Add a custom privacy policy for the organization. The configuration of the instance will be overwritten. Variable {{.Lang}} can be set to have different links based on the language. Make sure to identify which settings should be triggered by sending the organization scope. The settings specify the terms and services, privacy policy, etc. A registering user has to accept the configured settings."
            parameters: {
                headers: {
                    name: "x-zitadel-orgid";
                    description: "The default is always the organization of the requesting user. If you like to get/set a result of another organization include the header. Make sure the user has permission to access the requested data.";
                    type: STRING,
                    required: false;
                };
            };
        };
    }

    rpc UpdateCustomPrivacyPolicy(UpdateCustomPrivacyPolicyRequest) returns (UpdateCustomPrivacyPolicyResponse) {
        option (google.api.http) = {
            put: "/policies/privacy"
            body: "*"
        };

        option (zitadel.v1.auth_option) = {
            permission: "policy.write"
        };

        option (grpc.gateway.protoc_gen_openapiv2.options.openapiv2_operation) = {
            tags: "Settings";
            tags: "Privacy Settings";
            summary: "Update Privacy Settings";
            description: "Update the custom privacy policy for the organization. Variable {{.Lang}} can be set to have different links based on the language. Make sure to identify which settings should be triggered by sending the organization scope. The settings specify the terms and services, privacy policy, etc. A registering user has to accept the configured settings."
            parameters: {
                headers: {
                    name: "x-zitadel-orgid";
                    description: "The default is always the organization of the requesting user. If you like to get/set a result of another organization include the header. Make sure the user has permission to access the requested data.";
                    type: STRING,
                    required: false;
                };
            };
        };
    }

    rpc ResetPrivacyPolicyToDefault(ResetPrivacyPolicyToDefaultRequest) returns (ResetPrivacyPolicyToDefaultResponse) {
        option (google.api.http) = {
            delete: "/policies/privacy"
        };

        option (zitadel.v1.auth_option) = {
            permission: "policy.delete"
        };

        option (grpc.gateway.protoc_gen_openapiv2.options.openapiv2_operation) = {
            tags: "Settings";
            tags: "Privacy Settings";
            summary: "Reset Privacy Settings to Default";
            description: "The settings from the organization will be removed and therefore the default settings configured on the instance will be triggered. The settings specify the terms and services, privacy policy, etc. A registering user has to accept the configured settings."
            parameters: {
                headers: {
                    name: "x-zitadel-orgid";
                    description: "The default is always the organization of the requesting user. If you like to get/set a result of another organization include the header. Make sure the user has permission to access the requested data.";
                    type: STRING,
                    required: false;
                };
            };
        };
    }

    rpc GetNotificationPolicy(GetNotificationPolicyRequest) returns (GetNotificationPolicyResponse) {
        option (google.api.http) = {
            get: "/policies/notification"
        };

        option (zitadel.v1.auth_option) = {
            permission: "policy.read"
        };

        option (grpc.gateway.protoc_gen_openapiv2.options.openapiv2_operation) = {
            tags: "Settings";
            tags: "Notification Settings";
            summary: "Get Notification Settings";
            description: "Return the notification settings configured on the organization. It overwrites the default settings configured on the instance for this organization. The settings specify if notifications should be sent to the users on specific triggers (e.g password changed)."
            parameters: {
                headers: {
                    name: "x-zitadel-orgid";
                    description: "The default is always the organization of the requesting user. If you like to get/set a result of another organization include the header. Make sure the user has permission to access the requested data.";
                    type: STRING,
                    required: false;
                };
            };
        };
    }

    rpc GetDefaultNotificationPolicy(GetDefaultNotificationPolicyRequest) returns (GetDefaultNotificationPolicyResponse) {
        option (google.api.http) = {
            get: "/policies/default/notification"
        };

        option (zitadel.v1.auth_option) = {
            permission: "policy.read"
        };

        option (grpc.gateway.protoc_gen_openapiv2.options.openapiv2_operation) = {
            tags: "Settings";
            tags: "Notification Settings";
            summary: "Get Default Notification Settings";
            description: "Return the default notification settings configured on the instance. The settings specify if notifications should be sent to the users on specific triggers (e.g password changed)."
            parameters: {
                headers: {
                    name: "x-zitadel-orgid";
                    description: "The default is always the organization of the requesting user. If you like to get/set a result of another organization include the header. Make sure the user has permission to access the requested data.";
                    type: STRING,
                    required: false;
                };
            };
        };
    }

    rpc AddCustomNotificationPolicy(AddCustomNotificationPolicyRequest) returns (AddCustomNotificationPolicyResponse) {
        option (google.api.http) = {
            post: "/policies/notification"
            body: "*"
        };

        option (zitadel.v1.auth_option) = {
            permission: "policy.write"
        };

        option (grpc.gateway.protoc_gen_openapiv2.options.openapiv2_operation) = {
            tags: "Settings";
            tags: "Notification Settings";
            summary: "Add Notification Settings";
            description: "Create notification settings for the organization and therefore overwrite the default settings for this organization. The settings specify if notifications should be sent to the users on specific triggers (e.g password changed)."
            parameters: {
                headers: {
                    name: "x-zitadel-orgid";
                    description: "The default is always the organization of the requesting user. If you like to get/set a result of another organization include the header. Make sure the user has permission to access the requested data.";
                    type: STRING,
                    required: false;
                };
            };
        };
    }

    rpc UpdateCustomNotificationPolicy(UpdateCustomNotificationPolicyRequest) returns (UpdateCustomNotificationPolicyResponse) {
        option (google.api.http) = {
            put: "/policies/notification"
            body: "*"
        };

        option (zitadel.v1.auth_option) = {
            permission: "policy.write"
        };

        option (grpc.gateway.protoc_gen_openapiv2.options.openapiv2_operation) = {
            tags: "Settings";
            tags: "Notification Settings";
            summary: "Update Notification Settings";
            description: "Update notification settings configured for the organization. The settings specify if notifications should be sent to the users on specific triggers (e.g password changed)."
            parameters: {
                headers: {
                    name: "x-zitadel-orgid";
                    description: "The default is always the organization of the requesting user. If you like to get/set a result of another organization include the header. Make sure the user has permission to access the requested data.";
                    type: STRING,
                    required: false;
                };
            };
        };
    }

    rpc ResetNotificationPolicyToDefault(ResetNotificationPolicyToDefaultRequest) returns (ResetNotificationPolicyToDefaultResponse) {
        option (google.api.http) = {
            delete: "/policies/notification"
        };

        option (zitadel.v1.auth_option) = {
            permission: "policy.delete"
        };

        option (grpc.gateway.protoc_gen_openapiv2.options.openapiv2_operation) = {
            tags: "Settings";
            tags: "Notification Settings";
            summary: "Reset Notification Settings to Default";
            description: "The settings configured will be removed from the organization. Therefore the settings from the instance will trigger for the users of this organization afterward. The settings specify if notifications should be sent to the users on specific triggers (e.g password changed)."
            parameters: {
                headers: {
                    name: "x-zitadel-orgid";
                    description: "The default is always the organization of the requesting user. If you like to get/set a result of another organization include the header. Make sure the user has permission to access the requested data.";
                    type: STRING,
                    required: false;
                };
            };
        };
    }

    rpc GetLabelPolicy(GetLabelPolicyRequest) returns (GetLabelPolicyResponse) {
        option (google.api.http) = {
            get: "/policies/label"
        };

        option (zitadel.v1.auth_option) = {
            permission: "policy.read"
        };

        option (grpc.gateway.protoc_gen_openapiv2.options.openapiv2_operation) = {
            tags: "Settings";
            tags: "Branding";
            summary: "Get Private Labeling/Branding Settings";
            description: "Returns the currently active private labeling/branding configured on the organization. The settings will trigger if the organization has been identified (organization scope, user). Define what colors, fonts, and logo should be used for the Login/Register UI, E-Mails and Console."
            parameters: {
                headers: {
                    name: "x-zitadel-orgid";
                    description: "The default is always the organization of the requesting user. If you like to get/set a result of another organization include the header. Make sure the user has permission to access the requested data.";
                    type: STRING,
                    required: false;
                };
            };
        };
    }

    rpc GetPreviewLabelPolicy(GetPreviewLabelPolicyRequest) returns (GetPreviewLabelPolicyResponse) {
        option (google.api.http) = {
            get: "/policies/label/_preview"
        };

        option (zitadel.v1.auth_option) = {
            permission: "policy.read"
        };

        option (grpc.gateway.protoc_gen_openapiv2.options.openapiv2_operation) = {
            tags: "Settings";
            tags: "Branding";
            summary: "Get Preview Private Labeling/Branding Settings";
            description: "Returns the preview private labeling/branding configured on the organization. The preview is used to show you how it will look like, and not activate it directly for your users. In the future, it should be possible to send a preview mail and have a look at the preview login. The settings will trigger if the organization has been identified (organization scope, user). Define what colors, fonts, and logo should be used for the Login/Register UI, E-Mails and Console."
            parameters: {
                headers: {
                    name: "x-zitadel-orgid";
                    description: "The default is always the organization of the requesting user. If you like to get/set a result of another organization include the header. Make sure the user has permission to access the requested data.";
                    type: STRING,
                    required: false;
                };
            };
        };
    }

    rpc GetDefaultLabelPolicy(GetDefaultLabelPolicyRequest) returns (GetDefaultLabelPolicyResponse) {
        option (google.api.http) = {
            get: "/policies/default/label"
        };

        option (zitadel.v1.auth_option) = {
            permission: "policy.read"
        };

        option (grpc.gateway.protoc_gen_openapiv2.options.openapiv2_operation) = {
            tags: "Settings";
            tags: "Branding";
            summary: "Get Default Private Labeling/Branding Settings";
            description: "Returns the default private labeling/branding configured on the instance. Defines what colors, fonts, and logo should be used for the Login/Register UI, E-Mails and Console."
            parameters: {
                headers: {
                    name: "x-zitadel-orgid";
                    description: "The default is always the organization of the requesting user. If you like to get/set a result of another organization include the header. Make sure the user has permission to access the requested data.";
                    type: STRING,
                    required: false;
                };
            };
        };
    }

    rpc AddCustomLabelPolicy(AddCustomLabelPolicyRequest) returns (AddCustomLabelPolicyResponse) {
        option (google.api.http) = {
            post: "/policies/label"
            body: "*"
        };

        option (zitadel.v1.auth_option) = {
            permission: "policy.write"
        };

        option (grpc.gateway.protoc_gen_openapiv2.options.openapiv2_operation) = {
            tags: "Settings";
            tags: "Branding";
            summary: "Create Labeling/Branding Settings";
            description: "Create the private labeling/branding configured on the organization. Make sure to activate it so it will be shown to the users. The settings will trigger if the organization has been identified (organization scope, user). Define what colors, fonts, and logo should be used for the Login/Register UI, E-Mails and Console."
            parameters: {
                headers: {
                    name: "x-zitadel-orgid";
                    description: "The default is always the organization of the requesting user. If you like to get/set a result of another organization include the header. Make sure the user has permission to access the requested data.";
                    type: STRING,
                    required: false;
                };
            };
        };
    }

    rpc UpdateCustomLabelPolicy(UpdateCustomLabelPolicyRequest) returns (UpdateCustomLabelPolicyResponse) {
        option (google.api.http) = {
            put: "/policies/label"
            body: "*"
        };

        option (zitadel.v1.auth_option) = {
            permission: "policy.write"
        };

        option (grpc.gateway.protoc_gen_openapiv2.options.openapiv2_operation) = {
            tags: "Settings";
            tags: "Branding";
            summary: "Update Labeling/Branding Settings";
            description: "Update the preview private labeling/branding configured on the organization. The settings will trigger if the organization has been identified (organization scope, user). The preview is used to show you how it will look like, make sure to activate it as soon as you are happy with the configuration. Define what colors, fonts, and logo should be used for the Login/Register UI, E-Mails and Console."
            parameters: {
                headers: {
                    name: "x-zitadel-orgid";
                    description: "The default is always the organization of the requesting user. If you like to get/set a result of another organization include the header. Make sure the user has permission to access the requested data.";
                    type: STRING,
                    required: false;
                };
            };
        };
    }

    rpc ActivateCustomLabelPolicy(ActivateCustomLabelPolicyRequest) returns (ActivateCustomLabelPolicyResponse) {
        option (google.api.http) = {
            post: "/policies/label/_activate"
            body: "*"

        };

        option (zitadel.v1.auth_option) = {
            permission: "policy.write"
        };

        option (grpc.gateway.protoc_gen_openapiv2.options.openapiv2_operation) = {
            tags: "Settings";
            tags: "Branding";
            summary: "Activate Labeling/Branding Settings";
            description: "Activates the preview private labeling/branding configured on the organization. It will be shown to the users afterward. The settings will trigger if the organization has been identified (organization scope, user). Defines what colors, fonts, and logo should be used for the Login/Register UI, E-Mails and Console."
            parameters: {
                headers: {
                    name: "x-zitadel-orgid";
                    description: "The default is always the organization of the requesting user. If you like to get/set a result of another organization include the header. Make sure the user has permission to access the requested data.";
                    type: STRING,
                    required: false;
                };
            };
        };
    }

    rpc RemoveCustomLabelPolicyLogo(RemoveCustomLabelPolicyLogoRequest) returns (RemoveCustomLabelPolicyLogoResponse) {
        option (google.api.http) = {
            delete: "/policies/label/logo"
        };

        option (zitadel.v1.auth_option) = {
            permission: "policy.write"
        };

        option (grpc.gateway.protoc_gen_openapiv2.options.openapiv2_operation) = {
            tags: "Settings";
            tags: "Branding";
            summary: "Remove Logo Light";
            description: "Removes the logo of the light theme from the configured label policy/branding of the organization. It will only be shown on the preview. Make sure to activate your changes afterward."
            parameters: {
                headers: {
                    name: "x-zitadel-orgid";
                    description: "The default is always the organization of the requesting user. If you like to get/set a result of another organization include the header. Make sure the user has permission to access the requested data.";
                    type: STRING,
                    required: false;
                };
            };
        };
    }

    rpc RemoveCustomLabelPolicyLogoDark(RemoveCustomLabelPolicyLogoDarkRequest) returns (RemoveCustomLabelPolicyLogoDarkResponse) {
        option (google.api.http) = {
            delete: "/policies/label/logo_dark"
        };

        option (zitadel.v1.auth_option) = {
            permission: "policy.write"
        };

        option (grpc.gateway.protoc_gen_openapiv2.options.openapiv2_operation) = {
            tags: "Settings";
            tags: "Branding";
            summary: "Remove Logo Dark";
            description: "Removes the logo of the dark theme from the configured label policy/branding of the organization. It will only be shown on the preview. Make sure to activate your changes afterward."
            parameters: {
                headers: {
                    name: "x-zitadel-orgid";
                    description: "The default is always the organization of the requesting user. If you like to get/set a result of another organization include the header. Make sure the user has permission to access the requested data.";
                    type: STRING,
                    required: false;
                };
            };
        };
    }

    rpc RemoveCustomLabelPolicyIcon(RemoveCustomLabelPolicyIconRequest) returns (RemoveCustomLabelPolicyIconResponse) {
        option (google.api.http) = {
            delete: "/policies/label/icon"
        };

        option (zitadel.v1.auth_option) = {
            permission: "policy.write"
        };

        option (grpc.gateway.protoc_gen_openapiv2.options.openapiv2_operation) = {
            tags: "Settings";
            tags: "Branding";
            summary: "Remove Icon Light";
            description: "Removes the icon of the light theme from the configured label policy/branding of the organization. It will only be shown on the preview. Make sure to activate your changes afterward."
            parameters: {
                headers: {
                    name: "x-zitadel-orgid";
                    description: "The default is always the organization of the requesting user. If you like to get/set a result of another organization include the header. Make sure the user has permission to access the requested data.";
                    type: STRING,
                    required: false;
                };
            };
        };
    }

    rpc RemoveCustomLabelPolicyIconDark(RemoveCustomLabelPolicyIconDarkRequest) returns (RemoveCustomLabelPolicyIconDarkResponse) {
        option (google.api.http) = {
            delete: "/policies/label/icon_dark"
        };

        option (zitadel.v1.auth_option) = {
            permission: "policy.write"
        };

        option (grpc.gateway.protoc_gen_openapiv2.options.openapiv2_operation) = {
            tags: "Settings";
            tags: "Branding";
            summary: "Remove Icon Dark";
            description: "Removes the icon of the dark theme from the configured label policy/branding of the organization. It will only be shown on the preview. Make sure to activate your changes afterward."
            parameters: {
                headers: {
                    name: "x-zitadel-orgid";
                    description: "The default is always the organization of the requesting user. If you like to get/set a result of another organization include the header. Make sure the user has permission to access the requested data.";
                    type: STRING,
                    required: false;
                };
            };
        };
    }

    rpc RemoveCustomLabelPolicyFont(RemoveCustomLabelPolicyFontRequest) returns (RemoveCustomLabelPolicyFontResponse) {
        option (google.api.http) = {
            delete: "/policies/label/font"
        };

        option (zitadel.v1.auth_option) = {
            permission: "policy.write"
        };

        option (grpc.gateway.protoc_gen_openapiv2.options.openapiv2_operation) = {
            tags: "Settings";
            tags: "Branding";
            summary: "Remove Font";
            description: "Removes the font from the configured label policy/branding of the organization. It will only be shown on the preview. Make sure to activate your changes afterward."
            parameters: {
                headers: {
                    name: "x-zitadel-orgid";
                    description: "The default is always the organization of the requesting user. If you like to get/set a result of another organization include the header. Make sure the user has permission to access the requested data.";
                    type: STRING,
                    required: false;
                };
            };
        };
    }

    rpc ResetLabelPolicyToDefault(ResetLabelPolicyToDefaultRequest) returns (ResetLabelPolicyToDefaultResponse) {
        option (google.api.http) = {
            delete: "/policies/label"
        };

        option (zitadel.v1.auth_option) = {
            permission: "policy.delete"
        };

        option (grpc.gateway.protoc_gen_openapiv2.options.openapiv2_operation) = {
            tags: "Settings";
            tags: "Branding";
            summary: "Reset Labeling/Branding Settings";
            description: "Removes the label policy/branding of the organization and therefore the default settings from the instance will be shown to the users."
            parameters: {
                headers: {
                    name: "x-zitadel-orgid";
                    description: "The default is always the organization of the requesting user. If you like to get/set a result of another organization include the header. Make sure the user has permission to access the requested data.";
                    type: STRING,
                    required: false;
                };
            };
        };
    }

    rpc GetCustomInitMessageText(GetCustomInitMessageTextRequest) returns (GetCustomInitMessageTextResponse) {
        option (google.api.http) = {
            get: "/text/message/init/{language}";
        };

        option (zitadel.v1.auth_option) = {
            permission: "policy.read";
        };

        option (grpc.gateway.protoc_gen_openapiv2.options.openapiv2_operation) = {
            tags: "Message Texts";
            summary: "Get Custom Init Message Text";
            description: "Get the custom text of the initialize-user message/email that is set on the organization. The email is sent when a user is created and has either no password or a non-verified email address."
            parameters: {
                headers: {
                    name: "x-zitadel-orgid";
                    description: "The default is always the organization of the requesting user. If you like to get/set a result of another organization include the header. Make sure the user has permission to access the requested data.";
                    type: STRING,
                    required: false;
                };
            };
        };
    }

    rpc GetDefaultInitMessageText(GetDefaultInitMessageTextRequest) returns (GetDefaultInitMessageTextResponse) {
        option (google.api.http) = {
            get: "/text/default/message/init/{language}";
        };

        option (zitadel.v1.auth_option) = {
            permission: "policy.read";
        };

        option (grpc.gateway.protoc_gen_openapiv2.options.openapiv2_operation) = {
            tags: "Message Texts";
            summary: "Get Default Init Message Text";
            description: "Get the default text of the initialize-user message/email that is set either on the instance or in the filesystem of ZITADEL. The email is sent when a user is created and has either no password or a non-verified email address."
            parameters: {
                headers: {
                    name: "x-zitadel-orgid";
                    description: "The default is always the organization of the requesting user. If you like to get/set a result of another organization include the header. Make sure the user has permission to access the requested data.";
                    type: STRING,
                    required: false;
                };
            };
        };
    }

    rpc SetCustomInitMessageText(SetCustomInitMessageTextRequest) returns (SetCustomInitMessageTextResponse) {
        option (google.api.http) = {
            put: "/text/message/init/{language}";
            body: "*";
        };

        option (zitadel.v1.auth_option) = {
            permission: "policy.write";
        };

        option (grpc.gateway.protoc_gen_openapiv2.options.openapiv2_operation) = {
            tags: "Message Texts";
            summary: "Set Custom Init Message Text";
            description: "Set the custom text of the initialize-user message/email the default texts will be overwritten for the organization. The email is sent when a user is created and has either no password or a non-verified email address. The Following Variables can be used: {{.Code}} {{.UserName}} {{.FirstName}} {{.LastName}} {{.NickName}} {{.DisplayName}} {{.LastEmail}} {{.VerifiedEmail}} {{.LastPhone}} {{.VerifiedPhone}} {{.PreferredLoginName}} {{.LoginNames}} {{.ChangeDate}} {{.CreationDate}}"
            parameters: {
                headers: {
                    name: "x-zitadel-orgid";
                    description: "The default is always the organization of the requesting user. If you like to get/set a result of another organization include the header. Make sure the user has permission to access the requested data.";
                    type: STRING,
                    required: false;
                };
            };
        };
    }

    rpc ResetCustomInitMessageTextToDefault(ResetCustomInitMessageTextToDefaultRequest) returns (ResetCustomInitMessageTextToDefaultResponse) {
        option (google.api.http) = {
            delete: "/text/message/init/{language}"
        };

        option (zitadel.v1.auth_option) = {
            permission: "policy.delete"
        };

        option (grpc.gateway.protoc_gen_openapiv2.options.openapiv2_operation) = {
            tags: "Message Texts";
            summary: "Reset Custom Init Message Text to Default";
            description: "Removes the custom text of the initialize-user message/email that is overwritten on the organization and triggers the default text instead."
            parameters: {
                headers: {
                    name: "x-zitadel-orgid";
                    description: "The default is always the organization of the requesting user. If you like to get/set a result of another organization include the header. Make sure the user has permission to access the requested data.";
                    type: STRING,
                    required: false;
                };
            };
        };
    }

    rpc GetCustomPasswordResetMessageText(GetCustomPasswordResetMessageTextRequest) returns (GetCustomPasswordResetMessageTextResponse) {
        option (google.api.http) = {
            get: "/text/message/passwordreset/{language}";
        };

        option (zitadel.v1.auth_option) = {
            permission: "policy.read";
        };

        option (grpc.gateway.protoc_gen_openapiv2.options.openapiv2_operation) = {
            tags: "Message Texts";
            summary: "Get Custom Password Reset Message Text";
            description: "Get the custom text of the password reset message/email that is set on the organization. The email is sent when a user triggers the password forgot-request."
            parameters: {
                headers: {
                    name: "x-zitadel-orgid";
                    description: "The default is always the organization of the requesting user. If you like to get/set a result of another organization include the header. Make sure the user has permission to access the requested data.";
                    type: STRING,
                    required: false;
                };
            };
        };
    }

    rpc GetDefaultPasswordResetMessageText(GetDefaultPasswordResetMessageTextRequest) returns (GetDefaultPasswordResetMessageTextResponse) {
        option (google.api.http) = {
            get: "/text/default/message/passwordreset/{language}";
        };

        option (zitadel.v1.auth_option) = {
            permission: "policy.read";
        };

        option (grpc.gateway.protoc_gen_openapiv2.options.openapiv2_operation) = {
            tags: "Message Texts";
            summary: "Get Default Password Reset Message Text";
            description: "Get the default text of the password reset message/email that is set on the instance or in the files of ZITADEL. The email is sent when a user triggers the password forgot-request."
            parameters: {
                headers: {
                    name: "x-zitadel-orgid";
                    description: "The default is always the organization of the requesting user. If you like to get/set a result of another organization include the header. Make sure the user has permission to access the requested data.";
                    type: STRING,
                    required: false;
                };
            };
        };
    }

    rpc SetCustomPasswordResetMessageText(SetCustomPasswordResetMessageTextRequest) returns (SetCustomPasswordResetMessageTextResponse) {
        option (google.api.http) = {
            put: "/text/message/passwordreset/{language}";
            body: "*";
        };

        option (zitadel.v1.auth_option) = {
            permission: "policy.write";
        };

        option (grpc.gateway.protoc_gen_openapiv2.options.openapiv2_operation) = {
            tags: "Message Texts";
            summary: "Set Custom Password Reset Message Text";
            description: "Set the custom text of the password reset user message/email for the organization. The email is sent when a user triggers the password forgot-request. The Following Variables can be used: {{.Code}} {{.UserName}} {{.FirstName}} {{.LastName}} {{.NickName}} {{.DisplayName}} {{.LastEmail}} {{.VerifiedEmail}} {{.LastPhone}} {{.VerifiedPhone}} {{.PreferredLoginName}} {{.LoginNames}} {{.ChangeDate}} {{.CreationDate}}"
            parameters: {
                headers: {
                    name: "x-zitadel-orgid";
                    description: "The default is always the organization of the requesting user. If you like to get/set a result of another organization include the header. Make sure the user has permission to access the requested data.";
                    type: STRING,
                    required: false;
                };
            };
        };
    }

    rpc ResetCustomPasswordResetMessageTextToDefault(ResetCustomPasswordResetMessageTextToDefaultRequest) returns (ResetCustomPasswordResetMessageTextToDefaultResponse) {
        option (google.api.http) = {
            delete: "/text/message/verifyemail/{language}"
        };

        option (zitadel.v1.auth_option) = {
            permission: "policy.delete"
        };

        option (grpc.gateway.protoc_gen_openapiv2.options.openapiv2_operation) = {
            tags: "Message Texts";
            summary: "Reset Custom Password Reset Message Text to Default";
            description: "Removes the custom text of the password reset user message/email and the default will trigger afterward."
            parameters: {
                headers: {
                    name: "x-zitadel-orgid";
                    description: "The default is always the organization of the requesting user. If you like to get/set a result of another organization include the header. Make sure the user has permission to access the requested data.";
                    type: STRING,
                    required: false;
                };
            };
        };
    }

    rpc GetCustomVerifyEmailMessageText(GetCustomVerifyEmailMessageTextRequest) returns (GetCustomVerifyEmailMessageTextResponse) {
        option (google.api.http) = {
            get: "/text/message/verifyemail/{language}";
        };

        option (zitadel.v1.auth_option) = {
            permission: "policy.read";
        };

        option (grpc.gateway.protoc_gen_openapiv2.options.openapiv2_operation) = {
            tags: "Message Texts";
            summary: "Get Custom Verify Email Message Text";
            description: "Get the custom text of the verify-email message/email that is set on the organization. The email is sent when a user adds a new non-verified email address."
            parameters: {
                headers: {
                    name: "x-zitadel-orgid";
                    description: "The default is always the organization of the requesting user. If you like to get/set a result of another organization include the header. Make sure the user has permission to access the requested data.";
                    type: STRING,
                    required: false;
                };
            };
        };
    }

    rpc GetDefaultVerifyEmailMessageText(GetDefaultVerifyEmailMessageTextRequest) returns (GetDefaultVerifyEmailMessageTextResponse) {
        option (google.api.http) = {
            get: "/text/default/message/verifyemail/{language}";
        };

        option (zitadel.v1.auth_option) = {
            permission: "policy.read";
        };

        option (grpc.gateway.protoc_gen_openapiv2.options.openapiv2_operation) = {
            tags: "Message Texts";
            summary: "Get Default Verify Email Message Text";
            description: "Get the default text of the verify-email message/email that is set on the instance or as translation files in ZITADEL itself. The email is sent when a user adds a new non-verified email address."
            parameters: {
                headers: {
                    name: "x-zitadel-orgid";
                    description: "The default is always the organization of the requesting user. If you like to get/set a result of another organization include the header. Make sure the user has permission to access the requested data.";
                    type: STRING,
                    required: false;
                };
            };
        };
    }

    rpc SetCustomVerifyEmailMessageText(SetCustomVerifyEmailMessageTextRequest) returns (SetCustomVerifyEmailMessageTextResponse) {
        option (google.api.http) = {
            put: "/text/message/verifyemail/{language}";
            body: "*";
        };

        option (zitadel.v1.auth_option) = {
            permission: "policy.write";
        };

        option (grpc.gateway.protoc_gen_openapiv2.options.openapiv2_operation) = {
            tags: "Message Texts";
            summary: "Set Default Verify Email Message Text";
            description: "Set the custom text of the verify-email user message/email for the organization. The email is sent when a user adds a new nonverified email address. The Following Variables can be used: {{.Code}} {{.UserName}} {{.FirstName}} {{.LastName}} {{.NickName}} {{.DisplayName}} {{.LastEmail}} {{.VerifiedEmail}} {{.LastPhone}} {{.VerifiedPhone}} {{.PreferredLoginName}} {{.LoginNames}} {{.ChangeDate}} {{.CreationDate}}"
            parameters: {
                headers: {
                    name: "x-zitadel-orgid";
                    description: "The default is always the organization of the requesting user. If you like to get/set a result of another organization include the header. Make sure the user has permission to access the requested data.";
                    type: STRING,
                    required: false;
                };
            };
        };
    }

    rpc ResetCustomVerifyEmailMessageTextToDefault(ResetCustomVerifyEmailMessageTextToDefaultRequest) returns (ResetCustomVerifyEmailMessageTextToDefaultResponse) {
        option (google.api.http) = {
            delete: "/text/message/verifyemail/{language}"
        };

        option (zitadel.v1.auth_option) = {
            permission: "policy.delete"
        };

        option (grpc.gateway.protoc_gen_openapiv2.options.openapiv2_operation) = {
            tags: "Message Texts";
            summary: "Reset Custom Verify Email Message Text to Default";
            description: "Removes the custom text of the email verify message/email and therefore the default settings will trigger afterward."
            parameters: {
                headers: {
                    name: "x-zitadel-orgid";
                    description: "The default is always the organization of the requesting user. If you like to get/set a result of another organization include the header. Make sure the user has permission to access the requested data.";
                    type: STRING,
                    required: false;
                };
            };
        };
    }

    rpc GetCustomVerifyPhoneMessageText(GetCustomVerifyPhoneMessageTextRequest) returns (GetCustomVerifyPhoneMessageTextResponse) {
        option (google.api.http) = {
            get: "/text/message/verifyphone/{language}";
        };

        option (zitadel.v1.auth_option) = {
            permission: "policy.read";
        };

        option (grpc.gateway.protoc_gen_openapiv2.options.openapiv2_operation) = {
            tags: "Message Texts";
            summary: "Get Custom Verify Phone Message Text";
            description: "Get the custom text of the verify-phone message that is set on the organization. The message is sent when a user adds a new non-verified phone number and a notification provider is configured."
            parameters: {
                headers: {
                    name: "x-zitadel-orgid";
                    description: "The default is always the organization of the requesting user. If you like to get/set a result of another organization include the header. Make sure the user has permission to access the requested data.";
                    type: STRING,
                    required: false;
                };
            };
        };
    }

    rpc GetDefaultVerifyPhoneMessageText(GetDefaultVerifyPhoneMessageTextRequest) returns (GetDefaultVerifyPhoneMessageTextResponse) {
        option (google.api.http) = {
            get: "/text/default/message/verifyphone/{language}";
        };

        option (zitadel.v1.auth_option) = {
            permission: "policy.read";
        };

        option (grpc.gateway.protoc_gen_openapiv2.options.openapiv2_operation) = {
            tags: "Message Texts";
            summary: "Get Default Verify Phone Message Text";
            description: "Get the default text of the verify-phone message that is set on the instance or as translation files in ZITADEL itself. The message is sent when a user adds a new non-verified phone number and a notification provider is configured."
            parameters: {
                headers: {
                    name: "x-zitadel-orgid";
                    description: "The default is always the organization of the requesting user. If you like to get/set a result of another organization include the header. Make sure the user has permission to access the requested data.";
                    type: STRING,
                    required: false;
                };
            };
        };
    }

    rpc SetCustomVerifyPhoneMessageText(SetCustomVerifyPhoneMessageTextRequest) returns (SetCustomVerifyPhoneMessageTextResponse) {
        option (google.api.http) = {
            put: "/text/message/verifyphone/{language}";
            body: "*";
        };

        option (zitadel.v1.auth_option) = {
            permission: "policy.write";
        };

        option (grpc.gateway.protoc_gen_openapiv2.options.openapiv2_operation) = {
            tags: "Message Texts";
            summary: "Set Custom Verify Phone Reset Message Text";
            description: "Set the custom text of the verify-phone message for the organization. The message is sent when a user adds a new non-verified phone number and a notification provider is configured. The Following Variables can be used: {{.Code}} {{.UserName}} {{.FirstName}} {{.LastName}} {{.NickName}} {{.DisplayName}} {{.LastEmail}} {{.VerifiedEmail}} {{.LastPhone}} {{.VerifiedPhone}} {{.PreferredLoginName}} {{.LoginNames}} {{.ChangeDate}} {{.CreationDate}}"
            parameters: {
                headers: {
                    name: "x-zitadel-orgid";
                    description: "The default is always the organization of the requesting user. If you like to get/set a result of another organization include the header. Make sure the user has permission to access the requested data.";
                    type: STRING,
                    required: false;
                };
            };
        };
    }

    rpc ResetCustomVerifyPhoneMessageTextToDefault(ResetCustomVerifyPhoneMessageTextToDefaultRequest) returns (ResetCustomVerifyPhoneMessageTextToDefaultResponse) {
        option (google.api.http) = {
            delete: "/text/message/verifyphone/{language}"
        };

        option (zitadel.v1.auth_option) = {
            permission: "policy.delete"
        };

        option (grpc.gateway.protoc_gen_openapiv2.options.openapiv2_operation) = {
            tags: "Message Texts";
            summary: "Reset Custom Verify Phone Message Text to Default";
            description: "Removes the custom text of the verify-phone message from the organization and therefore the default texts will trigger for the users afterward."
            parameters: {
                headers: {
                    name: "x-zitadel-orgid";
                    description: "The default is always the organization of the requesting user. If you like to get/set a result of another organization include the header. Make sure the user has permission to access the requested data.";
                    type: STRING,
                    required: false;
                };
            };
        };
    }

    rpc GetCustomDomainClaimedMessageText(GetCustomDomainClaimedMessageTextRequest) returns (GetCustomDomainClaimedMessageTextResponse) {
        option (google.api.http) = {
            get: "/text/message/domainclaimed/{language}";
        };

        option (zitadel.v1.auth_option) = {
            permission: "policy.read";
        };

        option (grpc.gateway.protoc_gen_openapiv2.options.openapiv2_operation) = {
            tags: "Message Texts";
            summary: "Get Custom Domain Claimed Message Text";
            description: "Get the custom text of the domain claimed message/email that is configured on the organization. The message is sent when an organization claims a domain and a user of this domain exists in another organization."
            parameters: {
                headers: {
                    name: "x-zitadel-orgid";
                    description: "The default is always the organization of the requesting user. If you like to get/set a result of another organization include the header. Make sure the user has permission to access the requested data.";
                    type: STRING,
                    required: false;
                };
            };
        };
    }

    rpc GetDefaultDomainClaimedMessageText(GetDefaultDomainClaimedMessageTextRequest) returns (GetDefaultDomainClaimedMessageTextResponse) {
        option (google.api.http) = {
            get: "/text/default/message/domainclaimed/{language}";
        };

        option (zitadel.v1.auth_option) = {
            permission: "policy.read";
        };

        option (grpc.gateway.protoc_gen_openapiv2.options.openapiv2_operation) = {
            tags: "Message Texts";
            summary: "Get Default Domain Claimed Message Text";
            description: "Get the default text of the domain claimed message/email that is set on the instance or as translation files in ZITADEL itself. The text will be sent to the users of all organizations, that do not have a custom text configured. The message is sent when an organization claims a domain and a user of this domain exists in another organization."
            parameters: {
                headers: {
                    name: "x-zitadel-orgid";
                    description: "The default is always the organization of the requesting user. If you like to get/set a result of another organization include the header. Make sure the user has permission to access the requested data.";
                    type: STRING,
                    required: false;
                };
            };
        };
    }

    rpc SetCustomDomainClaimedMessageCustomText(SetCustomDomainClaimedMessageTextRequest) returns (SetCustomDomainClaimedMessageTextResponse) {
        option (google.api.http) = {
            put: "/text/message/domainclaimed/{language}";
            body: "*";
        };

        option (zitadel.v1.auth_option) = {
            permission: "policy.write";
        };

        option (grpc.gateway.protoc_gen_openapiv2.options.openapiv2_operation) = {
            tags: "Message Texts";
            summary: "Set Custom Domain Claimed Message Text";
            description: "Set the custom text of the domain claimed message/email for the organization. The message/email is sent when an organization claims a domain and a user of this domain exists in another organization. The Following Variables can be used: {{.Domain}} {{.TempUsername}} {{.UserName}} {{.FirstName}} {{.LastName}} {{.NickName}} {{.DisplayName}} {{.LastEmail}} {{.VerifiedEmail}} {{.LastPhone}} {{.VerifiedPhone}} {{.PreferredLoginName}} {{.LoginNames}} {{.ChangeDate}} {{.CreationDate}}"
            parameters: {
                headers: {
                    name: "x-zitadel-orgid";
                    description: "The default is always the organization of the requesting user. If you like to get/set a result of another organization include the header. Make sure the user has permission to access the requested data.";
                    type: STRING,
                    required: false;
                };
            };
        };
    }

    rpc ResetCustomDomainClaimedMessageTextToDefault(ResetCustomDomainClaimedMessageTextToDefaultRequest) returns (ResetCustomDomainClaimedMessageTextToDefaultResponse) {
        option (google.api.http) = {
            delete: "/text/message/domainclaimed/{language}"
        };

        option (zitadel.v1.auth_option) = {
            permission: "policy.delete"
        };

        option (grpc.gateway.protoc_gen_openapiv2.options.openapiv2_operation) = {
            tags: "Message Texts";
            summary: "Reset Custom Domain Claimed Message Text to Default";
            description: "Removes the custom text of the domain claimed message that is configured on the organization and triggers the text from the instance or translation files in ZITADEL."
            parameters: {
                headers: {
                    name: "x-zitadel-orgid";
                    description: "The default is always the organization of the requesting user. If you like to get/set a result of another organization include the header. Make sure the user has permission to access the requested data.";
                    type: STRING,
                    required: false;
                };
            };
        };
    }

    rpc GetCustomPasswordlessRegistrationMessageText(GetCustomPasswordlessRegistrationMessageTextRequest) returns (GetCustomPasswordlessRegistrationMessageTextResponse) {
        option (google.api.http) = {
            get: "/text/message/passwordless_registration/{language}";
        };

        option (zitadel.v1.auth_option) = {
            permission: "policy.read";
        };

        option (grpc.gateway.protoc_gen_openapiv2.options.openapiv2_operation) = {
            tags: "Message Texts";
            summary: "Get Custom Passwordless Registration Message Text";
            description: "Get the custom text of the passwordless/passkey registration message/email that is configured on the organization. The message is sent when a user requests passwordless/passkey registration as email, to be able to configure on another device."
            parameters: {
                headers: {
                    name: "x-zitadel-orgid";
                    description: "The default is always the organization of the requesting user. If you like to get/set a result of another organization include the header. Make sure the user has permission to access the requested data.";
                    type: STRING,
                    required: false;
                };
            };
        };
    }

    rpc GetDefaultPasswordlessRegistrationMessageText(GetDefaultPasswordlessRegistrationMessageTextRequest) returns (GetDefaultPasswordlessRegistrationMessageTextResponse) {
        option (google.api.http) = {
            get: "/text/default/message/passwordless_registration/{language}";
        };

        option (zitadel.v1.auth_option) = {
            permission: "policy.read";
        };

        option (grpc.gateway.protoc_gen_openapiv2.options.openapiv2_operation) = {
            tags: "Message Texts";
            summary: "Get Default Passwordless Registration Message Text";
            description: "Get the default text of the domain claimed message/email that is configured on the instance or as translation files in ZITADEL. The message is sent when a user requests passwordless/passkey registration as email, to be able to configure on another device."
            parameters: {
                headers: {
                    name: "x-zitadel-orgid";
                    description: "The default is always the organization of the requesting user. If you like to get/set a result of another organization include the header. Make sure the user has permission to access the requested data.";
                    type: STRING,
                    required: false;
                };
            };
        };
    }

    rpc SetCustomPasswordlessRegistrationMessageCustomText(SetCustomPasswordlessRegistrationMessageTextRequest) returns (SetCustomPasswordlessRegistrationMessageTextResponse) {
        option (google.api.http) = {
            put: "/text/message/passwordless_registration/{language}";
            body: "*";
        };

        option (zitadel.v1.auth_option) = {
            permission: "policy.write";
        };

        option (grpc.gateway.protoc_gen_openapiv2.options.openapiv2_operation) = {
            tags: "Message Texts";
            summary: "Set Default Passwordless Registration Message Text";
            description: "Set the custom text of the passwordless/passkey registration message/email for the organization. The message/email is sent when a user requests passwordless/passkey registration as email, to be able to configure on another device.  The Following Variables can be used: {{.UserName}} {{.FirstName}} {{.LastName}} {{.NickName}} {{.DisplayName}} {{.LastEmail}} {{.VerifiedEmail}} {{.LastPhone}} {{.VerifiedPhone}} {{.PreferredLoginName}} {{.LoginNames}} {{.ChangeDate}} {{.CreationDate}}"
            parameters: {
                headers: {
                    name: "x-zitadel-orgid";
                    description: "The default is always the organization of the requesting user. If you like to get/set a result of another organization include the header. Make sure the user has permission to access the requested data.";
                    type: STRING,
                    required: false;
                };
            };
        };
    }

    rpc ResetCustomPasswordlessRegistrationMessageTextToDefault(ResetCustomPasswordlessRegistrationMessageTextToDefaultRequest) returns (ResetCustomPasswordlessRegistrationMessageTextToDefaultResponse) {
        option (google.api.http) = {
            delete: "/text/message/passwordless_registration/{language}"
        };

        option (zitadel.v1.auth_option) = {
            permission: "policy.delete"
        };

        option (grpc.gateway.protoc_gen_openapiv2.options.openapiv2_operation) = {
            tags: "Message Texts";
            summary: "Reset Custom Passwordless Registration Message Text to Default";
            description: "Removes the custom text of the passwordless/passkey registration from the organization and therefore the default configuration from the instance or translation files will be triggered for the users."
            parameters: {
                headers: {
                    name: "x-zitadel-orgid";
                    description: "The default is always the organization of the requesting user. If you like to get/set a result of another organization include the header. Make sure the user has permission to access the requested data.";
                    type: STRING,
                    required: false;
                };
            };
        };
    }

    rpc GetCustomPasswordChangeMessageText(GetCustomPasswordChangeMessageTextRequest) returns (GetCustomPasswordChangeMessageTextResponse) {
        option (google.api.http) = {
            get: "/text/message/password_change/{language}";
        };

        option (zitadel.v1.auth_option) = {
            permission: "policy.read";
        };

        option (grpc.gateway.protoc_gen_openapiv2.options.openapiv2_operation) = {
            tags: "Message Texts";
            summary: "Get Custom Password Change Message Text";
            description: "Get the custom text of the password-changed message/email that is configured on the organization. The message is sent when the password of a user has been changed."
            parameters: {
                headers: {
                    name: "x-zitadel-orgid";
                    description: "The default is always the organization of the requesting user. If you like to get/set a result of another organization include the header. Make sure the user has permission to access the requested data.";
                    type: STRING,
                    required: false;
                };
            };
        };
    }

    rpc GetDefaultPasswordChangeMessageText(GetDefaultPasswordChangeMessageTextRequest) returns (GetDefaultPasswordChangeMessageTextResponse) {
        option (google.api.http) = {
            get: "/text/default/message/password_change/{language}";
        };

        option (zitadel.v1.auth_option) = {
            permission: "policy.read";
        };

        option (grpc.gateway.protoc_gen_openapiv2.options.openapiv2_operation) = {
            tags: "Message Texts";
            summary: "Get Default Password Change Message Text";
            description: "Get the default text of the password-changed message/email that is configured on the instance or as translation files in ZITADEL itself. The message is sent when the password of a user has been changed."
            parameters: {
                headers: {
                    name: "x-zitadel-orgid";
                    description: "The default is always the organization of the requesting user. If you like to get/set a result of another organization include the header. Make sure the user has permission to access the requested data.";
                    type: STRING,
                    required: false;
                };
            };
        };
    }

    rpc SetCustomPasswordChangeMessageCustomText(SetCustomPasswordChangeMessageTextRequest) returns (SetCustomPasswordChangeMessageTextResponse) {
        option (google.api.http) = {
            put: "/text/message/password_change/{language}";
            body: "*";
        };

        option (zitadel.v1.auth_option) = {
            permission: "policy.write";
        };

        option (grpc.gateway.protoc_gen_openapiv2.options.openapiv2_operation) = {
            tags: "Message Texts";
            summary: "Set Custom Password Changed Message Text";
            description: "Set the custom text of the password-changed message/email for the organization. The message/email is sent when the password of a user has been changed.  The Following Variables can be used: {{.UserName}} {{.FirstName}} {{.LastName}} {{.NickName}} {{.DisplayName}} {{.LastEmail}} {{.VerifiedEmail}} {{.LastPhone}} {{.VerifiedPhone}} {{.PreferredLoginName}} {{.LoginNames}} {{.ChangeDate}} {{.CreationDate}}"
            parameters: {
                headers: {
                    name: "x-zitadel-orgid";
                    description: "The default is always the organization of the requesting user. If you like to get/set a result of another organization include the header. Make sure the user has permission to access the requested data.";
                    type: STRING,
                    required: false;
                };
            };
        };
    }

    rpc ResetCustomPasswordChangeMessageTextToDefault(ResetCustomPasswordChangeMessageTextToDefaultRequest) returns (ResetCustomPasswordChangeMessageTextToDefaultResponse) {
        option (google.api.http) = {
            delete: "/text/message/password_change/{language}"
        };

        option (zitadel.v1.auth_option) = {
            permission: "policy.delete"
        };

        option (grpc.gateway.protoc_gen_openapiv2.options.openapiv2_operation) = {
            tags: "Message Texts";
            summary: "Reset Custom Password Changed Message Text to Default";
            description: "Removes the custom text of the password-changed message from the organization and therefore the default texts from the instance or translation files will be triggered for the users."
            parameters: {
                headers: {
                    name: "x-zitadel-orgid";
                    description: "The default is always the organization of the requesting user. If you like to get/set a result of another organization include the header. Make sure the user has permission to access the requested data.";
                    type: STRING,
                    required: false;
                };
            };
        };
    }

    rpc GetCustomLoginTexts(GetCustomLoginTextsRequest) returns (GetCustomLoginTextsResponse) {
        option (google.api.http) = {
            get: "/text/login/{language}";
        };

        option (zitadel.v1.auth_option) = {
            permission: "policy.read";
        };

        option (grpc.gateway.protoc_gen_openapiv2.options.openapiv2_operation) = {
            tags: "Login Texts";
            summary: "Get Custom Login Text";
            description: "Get the custom texts for the login and register UI of ZITADEL, which are configured on the organization. The text from the organization will trigger as soon as the organization is identified (organization scope or user)."
            parameters: {
                headers: {
                    name: "x-zitadel-orgid";
                    description: "The default is always the organization of the requesting user. If you like to get/set a result of another organization include the header. Make sure the user has permission to access the requested data.";
                    type: STRING,
                    required: false;
                };
            };
        };
    }

    rpc GetDefaultLoginTexts(GetDefaultLoginTextsRequest) returns (GetDefaultLoginTextsResponse) {
        option (google.api.http) = {
            get: "/text/default/login/{language}";
        };

        option (zitadel.v1.auth_option) = {
            permission: "policy.read";
        };

        option (grpc.gateway.protoc_gen_openapiv2.options.openapiv2_operation) = {
            tags: "Login Texts";
            summary: "Get Default Login Text";
            description: "Get the default texts for the login and register UI of ZITADEL, which are configured on the instance or as translation files in ZITADEL itself. The text will be shown to the users of all organizations, that do not have a custom text configured. Or if the organization context is not given."
            parameters: {
                headers: {
                    name: "x-zitadel-orgid";
                    description: "The default is always the organization of the requesting user. If you like to get/set a result of another organization include the header. Make sure the user has permission to access the requested data.";
                    type: STRING,
                    required: false;
                };
            };
        };
    }

    rpc SetCustomLoginText(SetCustomLoginTextsRequest) returns (SetCustomLoginTextsResponse) {
        option (google.api.http) = {
            put: "/text/login/{language}";
            body: "*";
        };

        option (zitadel.v1.auth_option) = {
            permission: "policy.write";
        };

        option (grpc.gateway.protoc_gen_openapiv2.options.openapiv2_operation) = {
            tags: "Login Texts";
            summary: "Set Default Login Text";
            description: "Set the custom texts for the login and register UI of ZITADEL for the organization."
            parameters: {
                headers: {
                    name: "x-zitadel-orgid";
                    description: "The default is always the organization of the requesting user. If you like to get/set a result of another organization include the header. Make sure the user has permission to access the requested data.";
                    type: STRING,
                    required: false;
                };
            };
        };
    }

    rpc ResetCustomLoginTextToDefault(ResetCustomLoginTextsToDefaultRequest) returns (ResetCustomLoginTextsToDefaultResponse) {
        option (google.api.http) = {
            delete: "/text/login/{language}"
        };

        option (zitadel.v1.auth_option) = {
            permission: "policy.delete"
        };

        option (grpc.gateway.protoc_gen_openapiv2.options.openapiv2_operation) = {
            tags: "Login Texts";
            summary: "Reset Custom Login Text to Default";
            description: "Removes the custom texts for the login and register UI from the organization and therefore the configuration of the instance or the translation files in ZITADEL itself will trigger."
            parameters: {
                headers: {
                    name: "x-zitadel-orgid";
                    description: "The default is always the organization of the requesting user. If you like to get/set a result of another organization include the header. Make sure the user has permission to access the requested data.";
                    type: STRING,
                    required: false;
                };
            };
        };
    }

    rpc GetOrgIDPByID(GetOrgIDPByIDRequest) returns (GetOrgIDPByIDResponse) {
        option (google.api.http) = {
            get: "/idps/{id}"
        };

        option (zitadel.v1.auth_option) = {
            permission: "org.idp.read"
        };

        option (grpc.gateway.protoc_gen_openapiv2.options.openapiv2_operation) = {
            tags: "Identity Providers";
            summary: "Get Identity Provider (IDP) by ID";
            description: "Returns an identity provider (social/enterprise login) by its ID e.g Google, AzureAD, etc that is configured on the organization."
            parameters: {
                headers: {
                    name: "x-zitadel-orgid";
                    description: "The default is always the organization of the requesting user. If you like to get/set a result of another organization include the header. Make sure the user has permission to access the requested data.";
                    type: STRING,
                    required: false;
                };
            };
        };
    }

    rpc ListOrgIDPs(ListOrgIDPsRequest) returns (ListOrgIDPsResponse) {
        option (google.api.http) = {
            post: "/idps/_search"
            body: "*"
        };

        option (zitadel.v1.auth_option) = {
            permission: "org.idp.read"
        };

        option (grpc.gateway.protoc_gen_openapiv2.options.openapiv2_operation) = {
            tags: "Identity Providers";
            summary: "Search Identity Providers (IDPs)";
            description: "Returns a list of identity providers (social/enterprise login) configured on the organization. e.g Google, AzureAD, etc."
            parameters: {
                headers: {
                    name: "x-zitadel-orgid";
                    description: "The default is always the organization of the requesting user. If you like to get/set a result of another organization include the header. Make sure the user has permission to access the requested data.";
                    type: STRING,
                    required: false;
                };
            };
        };
    }

    rpc AddOrgOIDCIDP(AddOrgOIDCIDPRequest) returns (AddOrgOIDCIDPResponse) {
        option (google.api.http) = {
            post: "/idps/oidc"
            body: "*"
        };

        option (zitadel.v1.auth_option) = {
            permission: "org.idp.write"
        };

        option (grpc.gateway.protoc_gen_openapiv2.options.openapiv2_operation) = {
            tags: "Identity Providers";
            summary: "Add OIDC Identity Provider (IDP)";
            description: "Create a new identity provider configuration on the organization to enable your users to log in with social/enterprise login. The provider has to be OIDC-compliant. This configuration can only be used by the organization itself."
            parameters: {
                headers: {
                    name: "x-zitadel-orgid";
                    description: "The default is always the organization of the requesting user. If you like to get/set a result of another organization include the header. Make sure the user has permission to access the requested data.";
                    type: STRING,
                    required: false;
                };
            };
        };
    }

    rpc AddOrgJWTIDP(AddOrgJWTIDPRequest) returns (AddOrgJWTIDPResponse) {
        option (google.api.http) = {
            post: "/idps/jwt"
            body: "*"
        };

        option (zitadel.v1.auth_option) = {
            permission: "org.idp.write"
        };

        option (grpc.gateway.protoc_gen_openapiv2.options.openapiv2_operation) = {
            tags: "Identity Providers";
            summary: "Add JWT Identity Provider (IDP)";
            description: "Create a new identity provider configuration on the organization to enable your users to log in with social/enterprise login. JSON Web Token Identity Provider (JWT IDP) gives you the possibility to use an (existing) JWT as a federated identity. You have to provide an endpoint where ZITADEL can get the existing JWT token."
            parameters: {
                headers: {
                    name: "x-zitadel-orgid";
                    description: "The default is always the organization of the requesting user. If you like to get/set a result of another organization include the header. Make sure the user has permission to access the requested data.";
                    type: STRING,
                    required: false;
                };
            };
        };
    }

    rpc DeactivateOrgIDP(DeactivateOrgIDPRequest) returns (DeactivateOrgIDPResponse) {
        option (google.api.http) = {
            post: "/idps/{idp_id}/_deactivate"
            body: "*"
        };

        option (zitadel.v1.auth_option) = {
            permission: "org.idp.write"
        };

        option (grpc.gateway.protoc_gen_openapiv2.options.openapiv2_operation) = {
            tags: "Identity Providers";
            summary: "Deactivate Identity Provider (IDP)";
            description: "Sets the state of the provider to inactive. It can only be called for the provider with the state active. Users will not be able to log in with the given provider afterward. It might cause troubles if it is the only authentication method of the user."
            parameters: {
                headers: {
                    name: "x-zitadel-orgid";
                    description: "The default is always the organization of the requesting user. If you like to get/set a result of another organization include the header. Make sure the user has permission to access the requested data.";
                    type: STRING,
                    required: false;
                };
            };
        };
    }

    rpc ReactivateOrgIDP(ReactivateOrgIDPRequest) returns (ReactivateOrgIDPResponse) {
        option (google.api.http) = {
            post: "/idps/{idp_id}/_reactivate"
            body: "*"
        };

        option (zitadel.v1.auth_option) = {
            permission: "org.idp.write"
        };

        option (grpc.gateway.protoc_gen_openapiv2.options.openapiv2_operation) = {
            tags: "Identity Providers";
            summary: "Reactivate Identity Provider (IDP)";
            description: "Sets the state of the provider to active. It can only be called for providers with the state inactive. Users will not be able to log in again with the given provider."
            parameters: {
                headers: {
                    name: "x-zitadel-orgid";
                    description: "The default is always the organization of the requesting user. If you like to get/set a result of another organization include the header. Make sure the user has permission to access the requested data.";
                    type: STRING,
                    required: false;
                };
            };
        };
    }

    rpc RemoveOrgIDP(RemoveOrgIDPRequest) returns (RemoveOrgIDPResponse) {
        option (google.api.http) = {
            delete: "/idps/{idp_id}"
        };

        option (zitadel.v1.auth_option) = {
            permission: "org.idp.write"
        };

        option (grpc.gateway.protoc_gen_openapiv2.options.openapiv2_operation) = {
            tags: "Identity Providers";
            summary: "Remove Identity Provider (IDP)";
            description: "Removes the identity provider permanently. All links to the given IDP on users will be deleted as well. They will not be able to log in with the provider afterward. If it is their only authentication possibility it might cause problems."
            parameters: {
                headers: {
                    name: "x-zitadel-orgid";
                    description: "The default is always the organization of the requesting user. If you like to get/set a result of another organization include the header. Make sure the user has permission to access the requested data.";
                    type: STRING,
                    required: false;
                };
            };
        };
    }

    rpc UpdateOrgIDP(UpdateOrgIDPRequest) returns (UpdateOrgIDPResponse) {
        option (google.api.http) = {
            put: "/idps/{idp_id}"
            body: "*"
        };

        option (zitadel.v1.auth_option) = {
            permission: "org.idp.write"
        };

        option (grpc.gateway.protoc_gen_openapiv2.options.openapiv2_operation) = {
            tags: "Identity Providers";
            summary: "Update Identity Provider (IDP)";
            description: "Update an existing IDP. All fields are updated. If you do not send a value in a field, it will be empty afterward."
            parameters: {
                headers: {
                    name: "x-zitadel-orgid";
                    description: "The default is always the organization of the requesting user. If you like to get/set a result of another organization include the header. Make sure the user has permission to access the requested data.";
                    type: STRING,
                    required: false;
                };
            };
        };
    }

    rpc UpdateOrgIDPOIDCConfig(UpdateOrgIDPOIDCConfigRequest) returns (UpdateOrgIDPOIDCConfigResponse) {
        option (google.api.http) = {
            put: "/idps/{idp_id}/oidc_config"
            body: "*"
        };

        option (zitadel.v1.auth_option) = {
            permission: "org.idp.write"
        };

        option (grpc.gateway.protoc_gen_openapiv2.options.openapiv2_operation) = {
            tags: "Identity Providers";
            summary: "Update OIDC Identity Provider (IDP)";
            description: "Update the OIDC-specific configuration of an identity provider. All fields will be updated. If a field has no value it will be empty afterward."
            parameters: {
                headers: {
                    name: "x-zitadel-orgid";
                    description: "The default is always the organization of the requesting user. If you like to get/set a result of another organization include the header. Make sure the user has permission to access the requested data.";
                    type: STRING,
                    required: false;
                };
            };
        };
    }

    rpc UpdateOrgIDPJWTConfig(UpdateOrgIDPJWTConfigRequest) returns (UpdateOrgIDPJWTConfigResponse) {
        option (google.api.http) = {
            put: "/idps/{idp_id}/jwt_config"
            body: "*"
        };

        option (zitadel.v1.auth_option) = {
            permission: "org.idp.write"
        };

        option (grpc.gateway.protoc_gen_openapiv2.options.openapiv2_operation) = {
            tags: "Identity Providers";
            summary: "Update JWT Identity Provider (IDP)";
            description: "Update the JWT-specific configuration of an identity provider. All fields will be updated. If a field has no value it will be empty afterward."
            parameters: {
                headers: {
                    name: "x-zitadel-orgid";
                    description: "The default is always the organization of the requesting user. If you like to get/set a result of another organization include the header. Make sure the user has permission to access the requested data.";
                    type: STRING,
                    required: false;
                };
            };
        };
    }

    // Returns all identity providers, which match the query
    // Limit should always be set, there is a default limit set by the service
    rpc ListProviders(ListProvidersRequest) returns (ListProvidersResponse) {
        option (google.api.http) = {
            post: "/idps/templates/_search"
            body: "*"
        };

        option (zitadel.v1.auth_option) = {
            permission: "org.idp.read"
        };
    }

    // Returns an identity provider of the organization
    rpc GetProviderByID(GetProviderByIDRequest) returns (GetProviderByIDResponse) {
        option (google.api.http) = {
            get: "/idps/templates/{id}"
        };

        option (zitadel.v1.auth_option) = {
            permission: "org.idp.read"
        };
    }

    // Add a new OAuth2 identity provider in the organization
    rpc AddGenericOAuthProvider(AddGenericOAuthProviderRequest) returns (AddGenericOAuthProviderResponse) {
        option (google.api.http) = {
            post: "/idps/oauth"
            body: "*"
        };

        option (zitadel.v1.auth_option) = {
            permission: "org.idp.write"
        };
    }

    // Change an existing OAuth2 identity provider in the organization
    rpc UpdateGenericOAuthProvider(UpdateGenericOAuthProviderRequest) returns (UpdateGenericOAuthProviderResponse) {
        option (google.api.http) = {
            put: "/idps/oauth/{id}"
            body: "*"
        };

        option (zitadel.v1.auth_option) = {
            permission: "org.idp.write"
        };
    }

    // Add a new OIDC identity provider in the organization
    rpc AddGenericOIDCProvider(AddGenericOIDCProviderRequest) returns (AddGenericOIDCProviderResponse) {
        option (google.api.http) = {
            post: "/idps/generic_oidc"
            body: "*"
        };

        option (zitadel.v1.auth_option) = {
            permission: "org.idp.write"
        };
    }

    // Change an existing OIDC identity provider in the organization
    rpc UpdateGenericOIDCProvider(UpdateGenericOIDCProviderRequest) returns (UpdateGenericOIDCProviderResponse) {
        option (google.api.http) = {
            put: "/idps/generic_oidc/{id}"
            body: "*"
        };

        option (zitadel.v1.auth_option) = {
            permission: "org.idp.write"
        };
    }

    // Add a new JWT identity provider in the organization
    rpc AddJWTProvider(AddJWTProviderRequest) returns (AddJWTProviderResponse) {
        option (google.api.http) = {
            post: "/idps/generic_jwt"
            body: "*"
        };

        option (zitadel.v1.auth_option) = {
            permission: "org.idp.write"
        };
    }

    // Change an existing JWT identity provider in the organization
    rpc UpdateJWTProvider(UpdateJWTProviderRequest) returns (UpdateJWTProviderResponse) {
        option (google.api.http) = {
            put: "/idps/generic_jwt/{id}"
            body: "*"
        };

        option (zitadel.v1.auth_option) = {
            permission: "org.idp.write"
        };
    }

    // Add a new Azure AD identity provider in the organisation
    rpc AddAzureADProvider(AddAzureADProviderRequest) returns (AddAzureADProviderResponse) {
        option (google.api.http) = {
            post: "/idps/azure"
            body: "*"
        };

        option (zitadel.v1.auth_option) = {
            permission: "org.idp.write"
        };
    }

    // Change an existing Azure AD identity provider in the organisation
    rpc UpdateAzureADProvider(UpdateAzureADProviderRequest) returns (UpdateAzureADProviderResponse) {
        option (google.api.http) = {
<<<<<<< HEAD
            post: "/idps/azure/{id}"
=======
            put: "/idps/azure/{id}"
>>>>>>> 5a307afe
            body: "*"
        };

        option (zitadel.v1.auth_option) = {
            permission: "org.idp.write"
        };
    }

    // Add a new GitHub identity provider in the organization
    rpc AddGitHubProvider(AddGitHubProviderRequest) returns (AddGitHubProviderResponse) {
        option (google.api.http) = {
            post: "/idps/github"
            body: "*"
        };

        option (zitadel.v1.auth_option) = {
            permission: "org.idp.write"
        };
    }

    // Change an existing GitHub identity provider in the organization
    rpc UpdateGitHubProvider(UpdateGitHubProviderRequest) returns (UpdateGitHubProviderResponse) {
        option (google.api.http) = {
            put: "/idps/github/{id}"
            body: "*"
        };

        option (zitadel.v1.auth_option) = {
            permission: "org.idp.write"
        };
    }

    // Add a new GitHub Enterprise Server identity provider in the organization
    rpc AddGitHubEnterpriseServerProvider(AddGitHubEnterpriseServerProviderRequest) returns (AddGitHubEnterpriseServerProviderResponse) {
        option (google.api.http) = {
            post: "/idps/github_es"
            body: "*"
        };

        option (zitadel.v1.auth_option) = {
            permission: "org.idp.write"
        };
    }

    // Change an existing GitHub Enterprise Server identity provider in the organization
    rpc UpdateGitHubEnterpriseServerProvider(UpdateGitHubEnterpriseServerProviderRequest) returns (UpdateGitHubEnterpriseServerProviderResponse) {
        option (google.api.http) = {
            put: "/idps/github_es/{id}"
            body: "*"
        };

        option (zitadel.v1.auth_option) = {
            permission: "org.idp.write"
        };
    }

    // Add a new GitLab identity provider in the organization
    rpc AddGitLabProvider(AddGitLabProviderRequest) returns (AddGitLabProviderResponse) {
        option (google.api.http) = {
            post: "/idps/gitlab"
            body: "*"
        };

        option (zitadel.v1.auth_option) = {
            permission: "org.idp.write"
        };
    }

    // Change an existing GitLab identity provider in the organization
    rpc UpdateGitLabProvider(UpdateGitLabProviderRequest) returns (UpdateGitLabProviderResponse) {
        option (google.api.http) = {
            put: "/idps/gitlab/{id}"
            body: "*"
        };

        option (zitadel.v1.auth_option) = {
            permission: "org.idp.write"
        };
    }

    // Add a new self hosted GitLab identity provider in the organization
    rpc AddGitLabSelfHostedProvider(AddGitLabSelfHostedProviderRequest) returns (AddGitLabSelfHostedProviderResponse) {
        option (google.api.http) = {
            post: "/idps/gitlab_self_hosted"
            body: "*"
        };

        option (zitadel.v1.auth_option) = {
            permission: "org.idp.write"
        };
    }

    // Change an existing self hosted GitLab identity provider in the organization
    rpc UpdateGitLabSelfHostedProvider(UpdateGitLabSelfHostedProviderRequest) returns (UpdateGitLabSelfHostedProviderResponse) {
        option (google.api.http) = {
            put: "/idps/gitlab_self_hosted/{id}"
            body: "*"
        };

        option (zitadel.v1.auth_option) = {
            permission: "org.idp.write"
        };
    }

    // Add a new Google identity provider in the organization
    rpc AddGoogleProvider(AddGoogleProviderRequest) returns (AddGoogleProviderResponse) {
        option (google.api.http) = {
            post: "/idps/google"
            body: "*"
        };

        option (zitadel.v1.auth_option) = {
            permission: "org.idp.write"
        };
    }

    // Change an existing Google identity provider in the organization
    rpc UpdateGoogleProvider(UpdateGoogleProviderRequest) returns (UpdateGoogleProviderResponse) {
        option (google.api.http) = {
            put: "/idps/google/{id}"
            body: "*"
        };

        option (zitadel.v1.auth_option) = {
            permission: "org.idp.write"
        };
    }

    // Add a new LDAP identity provider in the organization
    rpc AddLDAPProvider(AddLDAPProviderRequest) returns (AddLDAPProviderResponse) {
        option (google.api.http) = {
            post: "/idps/ldap"
            body: "*"
        };

        option (zitadel.v1.auth_option) = {
            permission: "org.idp.write"
        };
    }

    // Change an existing LDAP identity provider in the organization
    rpc UpdateLDAPProvider(UpdateLDAPProviderRequest) returns (UpdateLDAPProviderResponse) {
        option (google.api.http) = {
            put: "/idps/ldap/{id}"
            body: "*"
        };

        option (zitadel.v1.auth_option) = {
            permission: "org.idp.write"
        };
    }

    // Remove an identity provider
    // Will remove all linked providers of this configuration on the users
    rpc DeleteProvider(DeleteProviderRequest) returns (DeleteProviderResponse) {
        option (google.api.http) = {
            delete: "/idps/templates/{id}"
        };

        option (zitadel.v1.auth_option) = {
            permission: "org.idp.write"
        };
    }

    rpc ListActions(ListActionsRequest) returns (ListActionsResponse) {
        option (google.api.http) = {
            post: "/actions/_search"
            body: "*"
        };

        option (zitadel.v1.auth_option) = {
            permission: "org.action.read"
        };

        option (grpc.gateway.protoc_gen_openapiv2.options.openapiv2_operation) = {
            tags: "Actions";
            summary: "Search Actions";
            description: "Returns a list of actions matching the query. Actions are custom code written in javascript, that can be run at a specified point/flow/trigger in ZITADEL."
            parameters: {
                headers: {
                    name: "x-zitadel-orgid";
                    description: "The default is always the organization of the requesting user. If you like to get users of another organization include the header. Make sure the user has permission to access the requested data.";
                    type: STRING,
                    required: false;
                };
            };
        };
    }

    rpc GetAction(GetActionRequest) returns (GetActionResponse) {
        option (google.api.http) = {
            get: "/actions/{id}"
        };

        option (zitadel.v1.auth_option) = {
            permission: "org.action.read"
        };

        option (grpc.gateway.protoc_gen_openapiv2.options.openapiv2_operation) = {
            tags: "Actions";
            summary: "Get Action By ID";
            description: "Returns an action by id. Actions are custom code written in javascript, that can be run at a specified point/flow/trigger in ZITADEL."
            parameters: {
                headers: {
                    name: "x-zitadel-orgid";
                    description: "The default is always the organization of the requesting user. If you like to get users of another organization include the header. Make sure the user has permission to access the requested data.";
                    type: STRING,
                    required: false;
                };
            };
        };
    }

    rpc CreateAction(CreateActionRequest) returns (CreateActionResponse) {
        option (google.api.http) = {
            post: "/actions"
            body: "*"
        };

        option (zitadel.v1.auth_option) = {
            permission: "org.action.write"
        };

        option (grpc.gateway.protoc_gen_openapiv2.options.openapiv2_operation) = {
            tags: "Actions";
            summary: "Create Action";
            description: "Create a new ZITADEL action. Actions are custom code written in javascript, that can be run at a specified point/flow/trigger in ZITADEL."
            parameters: {
                headers: {
                    name: "x-zitadel-orgid";
                    description: "The default is always the organization of the requesting user. If you like to get users of another organization include the header. Make sure the user has permission to access the requested data.";
                    type: STRING,
                    required: false;
                };
            };
        };
    }

    rpc UpdateAction(UpdateActionRequest) returns (UpdateActionResponse) {
        option (google.api.http) = {
            put: "/actions/{id}"
            body: "*"
        };

        option (zitadel.v1.auth_option) = {
            permission: "org.action.write"
        };

        option (grpc.gateway.protoc_gen_openapiv2.options.openapiv2_operation) = {
            tags: "Actions";
            summary: "Update Action";
            description: "Update an existing ZITADEL action. Actions are custom code written in javascript, that can be run at a specified point/flow/trigger in ZITADEL."
            parameters: {
                headers: {
                    name: "x-zitadel-orgid";
                    description: "The default is always the organization of the requesting user. If you like to get users of another organization include the header. Make sure the user has permission to access the requested data.";
                    type: STRING,
                    required: false;
                };
            };
        };
    }

    rpc DeactivateAction(DeactivateActionRequest) returns (DeactivateActionResponse) {
        option (google.api.http) = {
            post: "/actions/{id}/_deactivate"
            body: "*"
        };

        option (zitadel.v1.auth_option) = {
            permission: "org.action.write"
        };

        option (grpc.gateway.protoc_gen_openapiv2.options.openapiv2_operation) = {
            tags: "Actions";
            summary: "Deactivate Action";
            description: "Deactivate an existing action. The action will not be executed if configured in a flow. Actions are custom code written in javascript, that can be run at a specified point/flow/trigger in ZITADEL."
            parameters: {
                headers: {
                    name: "x-zitadel-orgid";
                    description: "The default is always the organization of the requesting user. If you like to get users of another organization include the header. Make sure the user has permission to access the requested data.";
                    type: STRING,
                    required: false;
                };
            };
        };
    }

    rpc ReactivateAction(ReactivateActionRequest) returns (ReactivateActionResponse) {
        option (google.api.http) = {
            post: "/actions/{id}/_reactivate"
            body: "*"
        };

        option (zitadel.v1.auth_option) = {
            permission: "org.action.write"
        };

        option (grpc.gateway.protoc_gen_openapiv2.options.openapiv2_operation) = {
            tags: "Actions";
            summary: "Reactivate Action";
            description: "Reactivate an existing action that is deactivated. The action will be executed again if configured in a flow. Actions are custom code written in javascript, that can be run at a specified point/flow/trigger in ZITADEL."
            parameters: {
                headers: {
                    name: "x-zitadel-orgid";
                    description: "The default is always the organization of the requesting user. If you like to get users of another organization include the header. Make sure the user has permission to access the requested data.";
                    type: STRING,
                    required: false;
                };
            };
        };
    }

    rpc DeleteAction(DeleteActionRequest) returns (DeleteActionResponse) {
        option (google.api.http) = {
            delete: "/actions/{id}"
            body: "*"
        };

        option (zitadel.v1.auth_option) = {
            permission: "org.action.delete"
        };

        option (grpc.gateway.protoc_gen_openapiv2.options.openapiv2_operation) = {
            tags: "Actions";
            summary: "Delete Action";
            description: "Remove an existing action. Actions are custom code written in javascript, that can be run at a specified point/flow/trigger in ZITADEL."
            parameters: {
                headers: {
                    name: "x-zitadel-orgid";
                    description: "The default is always the organization of the requesting user. If you like to get users of another organization include the header. Make sure the user has permission to access the requested data.";
                    type: STRING,
                    required: false;
                };
            };
        };
    }

    rpc ListFlowTypes(ListFlowTypesRequest) returns (ListFlowTypesResponse) {
        option (google.api.http) = {
            post: "/flows/types/_search"
        };

        option (zitadel.v1.auth_option) = {
            permission: "org.flow.read"
        };

        option (grpc.gateway.protoc_gen_openapiv2.options.openapiv2_operation) = {
            tags: "Actions";
            summary: "Search Flow Types";
            parameters: {
                headers: {
                    name: "x-zitadel-orgid";
                    description: "The default is always the organization of the requesting user. If you like to get users of another organization include the header. Make sure the user has permission to access the requested data.";
                    type: STRING,
                    required: false;
                };
            };
        };
    }

    rpc ListFlowTriggerTypes(ListFlowTriggerTypesRequest) returns (ListFlowTriggerTypesResponse) {
        option (google.api.http) = {
            post: "/flows/{type}/triggers/_search"
        };

        option (zitadel.v1.auth_option) = {
            permission: "org.flow.read"
        };

        option (grpc.gateway.protoc_gen_openapiv2.options.openapiv2_operation) = {
            tags: "Actions";
            summary: "List Flow Trigger Types";
            parameters: {
                headers: {
                    name: "x-zitadel-orgid";
                    description: "The default is always the organization of the requesting user. If you like to get users of another organization include the header. Make sure the user has permission to access the requested data.";
                    type: STRING,
                    required: false;
                };
            };
        };
    }

    rpc GetFlow(GetFlowRequest) returns (GetFlowResponse) {
        option (google.api.http) = {
            get: "/flows/{type}"
        };

        option (zitadel.v1.auth_option) = {
            permission: "org.flow.read"
        };

        option (grpc.gateway.protoc_gen_openapiv2.options.openapiv2_operation) = {
            tags: "Actions";
            summary: "Get Flow";
            description: "Returns a flow. Flows are the links between an action and a specific point during a user interaction with ZITADEL."
            parameters: {
                headers: {
                    name: "x-zitadel-orgid";
                    description: "The default is always the organization of the requesting user. If you like to get users of another organization include the header. Make sure the user has permission to access the requested data.";
                    type: STRING,
                    required: false;
                };
            };
        };
    }

    rpc ClearFlow(ClearFlowRequest) returns (ClearFlowResponse) {
        option (google.api.http) = {
            post: "/flows/{type}/_clear"
        };

        option (zitadel.v1.auth_option) = {
            permission: "org.flow.delete"
        };

        option (grpc.gateway.protoc_gen_openapiv2.options.openapiv2_operation) = {
            tags: "Actions";
            summary: "Clear Flow";
            parameters: {
                headers: {
                    name: "x-zitadel-orgid";
                    description: "The default is always the organization of the requesting user. If you like to get users of another organization include the header. Make sure the user has permission to access the requested data.";
                    type: STRING,
                    required: false;
                };
            };
        };
    }

    rpc SetTriggerActions(SetTriggerActionsRequest) returns (SetTriggerActionsResponse) {
        option (google.api.http) = {
            post: "/flows/{flow_type}/trigger/{trigger_type}"
            body: "*"
        };

        option (zitadel.v1.auth_option) = {
            permission: "org.flow.write"
        };

        option (grpc.gateway.protoc_gen_openapiv2.options.openapiv2_operation) = {
            tags: "Actions";
            summary: "Set Trigger Actions";
            parameters: {
                headers: {
                    name: "x-zitadel-orgid";
                    description: "The default is always the organization of the requesting user. If you like to get users of another organization include the header. Make sure the user has permission to access the requested data.";
                    type: STRING,
                    required: false;
                };
            };
        };
    }
}

//This is an empty request
message HealthzRequest {}

//This is an empty response
message HealthzResponse {}

//This is an empty request
message GetOIDCInformationRequest {}

message GetOIDCInformationResponse {
    string issuer = 1;
    string discovery_endpoint = 2;
}

//This is an empty request
message GetIAMRequest {}

message GetIAMResponse {
    //deprecated: use default_org_id instead
    string global_org_id = 1;
    string iam_project_id = 2;
    string default_org_id = 3;
}

//This is an empty request
message GetSupportedLanguagesRequest {}

message GetSupportedLanguagesResponse {
    repeated string languages = 1 [
        (grpc.gateway.protoc_gen_openapiv2.options.openapiv2_field) = {
            example: "[\"en\", \"de\", \"it\"]"
        }
    ];
}

message GetUserByIDRequest {
    string id = 1 [
        (validate.rules).string = {min_len: 1, max_len: 200},
        (google.api.field_behavior) = REQUIRED,
        (grpc.gateway.protoc_gen_openapiv2.options.openapiv2_field) = {
            min_length: 1;
            max_length: 200;
            example: "\"69629012906488334\"";
            description: "User ID of the user you like to get."
        }
    ];
}

message GetUserByIDResponse {
    zitadel.user.v1.User user = 1;
}

message GetUserByLoginNameGlobalRequest{
    string login_name = 1 [
        (validate.rules).string = {min_len: 1, max_len: 200},
        (grpc.gateway.protoc_gen_openapiv2.options.openapiv2_field) = {
            min_length: 1;
            max_length: 200;
            example: "\"minnie-mouse\"";
        }
    ];
}

message GetUserByLoginNameGlobalResponse {
    zitadel.user.v1.User user = 1;
}

message ListUsersRequest {
    //list limitations and ordering
    zitadel.v1.ListQuery query = 1;
    // the field the result is sorted
    zitadel.user.v1.UserFieldName sorting_column = 2;
    //criteria the client is looking for
    repeated zitadel.user.v1.SearchQuery queries = 3;
}

message ListUsersResponse {
    zitadel.v1.ListDetails details = 1;
    zitadel.user.v1.UserFieldName sorting_column = 2;
    repeated zitadel.user.v1.User result = 3;
}

message ListUserChangesRequest {
    //list limitations and ordering
    zitadel.change.v1.ChangeQuery query = 1;
    string user_id = 2 [(validate.rules).string = {min_len: 1, max_len: 200}];
}

message ListUserChangesResponse {
    reserved 1;
    reserved "details";
    // zitadel.v1.ListDetails details = 1; was always returned empty (as we cannot get the necessary info)
    repeated zitadel.change.v1.Change result = 2;
}

message IsUserUniqueRequest {
    string user_name = 1 [(validate.rules).string = {max_len: 200}];
    string email = 2 [(validate.rules).string = {max_len: 200}];
}

message IsUserUniqueResponse {
    bool is_unique = 1;
}

message AddHumanUserRequest {
    message Profile {
        string first_name = 1 [(validate.rules).string = {min_len: 1, max_len: 200}];
        string last_name = 2 [(validate.rules).string = {min_len: 1, max_len: 200}];
        string nick_name = 3 [(validate.rules).string = {max_len: 200}];
        string display_name = 4 [(validate.rules).string = {max_len: 200}];
        string preferred_language = 5 [(validate.rules).string = {max_len: 10}];
        zitadel.user.v1.Gender gender = 6;
    }
    message Email {
        string email = 1 [(validate.rules).string.email = true];
        bool is_email_verified = 2;
    }
    message Phone {
        // has to be a global number
        string phone = 1 [(validate.rules).string = {min_len: 1, max_len: 50, prefix: "+"}];
        bool is_phone_verified = 2;
    }

    string user_name = 1 [(validate.rules).string = {min_len: 1, max_len: 200}];

    Profile profile = 2 [(validate.rules).message.required = true];
    Email email = 3 [(validate.rules).message.required = true];
    Phone phone = 4;
    string initial_password = 5;
}

message AddHumanUserResponse {
    string user_id = 1;
    zitadel.v1.ObjectDetails details = 2;
}

// Describe my Import Human User Request
message ImportHumanUserRequest {
    message Profile {
        option (grpc.gateway.protoc_gen_openapiv2.options.openapiv2_schema) = {
            json_schema: {
                title: "Profile"
                description: "Profile includes the basic information of a user, like first name, last name, etc."
            }
        };
        string first_name = 1 [
            (validate.rules).string = {min_len: 1, max_len: 200},
            (google.api.field_behavior) = REQUIRED,
            (grpc.gateway.protoc_gen_openapiv2.options.openapiv2_field) = {
                min_length: 1;
                max_length: 200;
                example: "\"Minnie\"";
            }
        ];
        string last_name = 2 [
            (validate.rules).string = {min_len: 1, max_len: 200},
            (google.api.field_behavior) = REQUIRED,
            (grpc.gateway.protoc_gen_openapiv2.options.openapiv2_field) = {
                min_length: 1;
                max_length: 200;
                example: "\"Mouse\"";
            }
        ];
        string nick_name = 3 [
            (validate.rules).string = {max_len: 200},
            (grpc.gateway.protoc_gen_openapiv2.options.openapiv2_field) = {
                max_length: 200;
                example: "\"Mini\"";
            }
        ];
        string display_name = 4 [
            (validate.rules).string = {max_len: 200},
            (grpc.gateway.protoc_gen_openapiv2.options.openapiv2_field) = {
                max_length: 200;
                example: "\"Minnie Mouse\"";
            }
        ];
        string preferred_language = 5 [
            (validate.rules).string = {max_len: 10},
            (grpc.gateway.protoc_gen_openapiv2.options.openapiv2_field) = {
                max_length: 10;
                example: "\"en\"";
            }
        ];
        zitadel.user.v1.Gender gender = 6 [(grpc.gateway.protoc_gen_openapiv2.options.openapiv2_field) = {
            example: "\"GENDER_FEMALE\"";
        }];
    }
    message Email {
        option (grpc.gateway.protoc_gen_openapiv2.options.openapiv2_schema) = {
            json_schema: {
                title: "Email"
            }
        };
        string email = 1 [
            (validate.rules).string.email = true,
            (google.api.field_behavior) = REQUIRED,
            (grpc.gateway.protoc_gen_openapiv2.options.openapiv2_field) = {
                example: "\"minnie@mouse.com\"";
                description: "Object that contains the email address and a verified flag."
            }];
        bool is_email_verified = 2 [
            (grpc.gateway.protoc_gen_openapiv2.options.openapiv2_field) = {
                description: "If email verified is set to true, the email will be added as verified and the user doesn't have to verify."
            }
        ];
    }
    message Phone {
        option (grpc.gateway.protoc_gen_openapiv2.options.openapiv2_schema) = {
            json_schema: {
                title: "Phone"
                description: "Object that contains the number and a verified flag"
            }
        };
        string phone = 1 [
            (validate.rules).string = {min_len: 1, max_len: 50, prefix: "+"},
            (grpc.gateway.protoc_gen_openapiv2.options.openapiv2_field) = {
                description: "mobile phone number of the user. (use global pattern of spec https://tools.ietf.org/html/rfc3966)";
                min_length: 1;
                max_length: 50;
                example: "\"+41 71 000 00 00\"";
            }
        ];
        bool is_phone_verified = 2;
    }
    message HashedPassword{
        option (grpc.gateway.protoc_gen_openapiv2.options.openapiv2_schema) = {
            json_schema: {
                title: "Hashed Password",
                description: "Use this to import hashed passwords from another system."
            }
        };
        string value = 1;
        string algorithm = 2;
    }
    message IDP {
        string config_id = 1 [
            (validate.rules).string = {min_len: 1, max_len: 200},
            (grpc.gateway.protoc_gen_openapiv2.options.openapiv2_field) = {
                example: "\"idp-config-id\"";
                min_length: 1,
                max_length: 200,
                description: "The internal ID of the identity provider configured in ZITADEL."
            }
        ];
        string external_user_id = 2 [
            (validate.rules).string = {min_len: 1, max_len: 200},
            (grpc.gateway.protoc_gen_openapiv2.options.openapiv2_field) = {
                min_length: 1;
                max_length: 200;
                example: "\"idp-config-id\"";
                description: "The id of the user in the external identity provider"
            }
        ];
        string display_name = 3 [
            (validate.rules).string = {max_len: 200},
            (grpc.gateway.protoc_gen_openapiv2.options.openapiv2_field) = {
                max_length: 200,
                example: "\"minnie.mouse@gmail.com\"";
                description: "A display name ZITADEL can show on the linked provider."
            }
        ];
    }

    string user_name = 1 [
        (validate.rules).string = {min_len: 1, max_len: 200},
        (google.api.field_behavior) = REQUIRED,
        (grpc.gateway.protoc_gen_openapiv2.options.openapiv2_field) = {
            example: "\"minnie-mouse\"";
        }
    ];

    Profile profile = 2 [
        (validate.rules).message.required = true,
        (google.api.field_behavior) = REQUIRED
    ];
    Email email = 3 [
        (validate.rules).message.required = true,
        (google.api.field_behavior) = REQUIRED
    ];
    Phone phone = 4;
    string password = 5;
    HashedPassword hashed_password = 6;
    bool password_change_required = 7 [
        (grpc.gateway.protoc_gen_openapiv2.options.openapiv2_field) = {
            description: "If this is set to true, the user has to change the password on the next login.";
            example: "true";
        }
    ];
    bool request_passwordless_registration = 8 [
        (grpc.gateway.protoc_gen_openapiv2.options.openapiv2_field) = {
            description: "If this is set to true, you will get a link for the passwordless/passkey registration in the response.";
            example: "true";
        }
    ];
    string otp_code = 9;
    repeated IDP idps = 10 [
        (grpc.gateway.protoc_gen_openapiv2.options.openapiv2_field) = {
            title: "Identity Provider";
            description: "To link your user directly with an external identity provider (Identity brokering)"
        }
    ];
}

message ImportHumanUserResponse {
    message PasswordlessRegistration {
        string link = 1;
        //deprecated: use expiration instead
        google.protobuf.Duration lifetime = 2;
        google.protobuf.Duration expiration = 3;
    }

    string user_id = 1;
    zitadel.v1.ObjectDetails details = 2;
    PasswordlessRegistration passwordless_registration = 3;
}

message AddMachineUserRequest {
    string user_name = 1 [
        (validate.rules).string = {min_len: 1, max_len: 200},
        (google.api.field_behavior) = REQUIRED,
        (grpc.gateway.protoc_gen_openapiv2.options.openapiv2_field) = {
            min_length: 1;
            max_length: 200;
            example: "\"robot\"";
        }
    ];

    string name = 2 [
        (validate.rules).string = {min_len: 1, max_len: 200},
        (google.api.field_behavior) = REQUIRED,
        (grpc.gateway.protoc_gen_openapiv2.options.openapiv2_field) = {
            min_length: 1;
            max_length: 200;
            example: "\"My Machine Account\"";
        }
    ];
    string description = 3 [
        (validate.rules).string = {max_len: 500},
        (grpc.gateway.protoc_gen_openapiv2.options.openapiv2_field) = {
            max_length: 500;
            example: "\"First machine account used for API XY.\"";
        }
    ];

    zitadel.user.v1.AccessTokenType access_token_type = 4 [
        (validate.rules).enum = {defined_only: true}
    ];
}

message AddMachineUserResponse {
    string user_id = 1;
    zitadel.v1.ObjectDetails details = 2;
}

message DeactivateUserRequest {
    string id = 1 [
        (validate.rules).string = {min_len: 1, max_len: 200},
        (google.api.field_behavior) = REQUIRED,
        (grpc.gateway.protoc_gen_openapiv2.options.openapiv2_field) = {
            min_length: 1;
            max_length: 200;
            example: "\"69629012906488334\"";
        }
    ];
}

message DeactivateUserResponse {
    zitadel.v1.ObjectDetails details = 1;
}

message ReactivateUserRequest {
    string id = 1 [
        (validate.rules).string = {min_len: 1, max_len: 200},
        (google.api.field_behavior) = REQUIRED,
        (grpc.gateway.protoc_gen_openapiv2.options.openapiv2_field) = {
            min_length: 1;
            max_length: 200;
            example: "\"69629012906488334\"";
        }
    ];
}

message ReactivateUserResponse {
    zitadel.v1.ObjectDetails details = 1;
}

message LockUserRequest {
    string id = 1 [
        (validate.rules).string = {min_len: 1, max_len: 200},
        (google.api.field_behavior) = REQUIRED,
        (grpc.gateway.protoc_gen_openapiv2.options.openapiv2_field) = {
            min_length: 1;
            max_length: 200;
            example: "\"69629012906488334\"";
        }];
}

message LockUserResponse {
    zitadel.v1.ObjectDetails details = 1;
}

message UnlockUserRequest {
    string id = 1 [
        (validate.rules).string = {min_len: 1, max_len: 200},
        (google.api.field_behavior) = REQUIRED,
        (grpc.gateway.protoc_gen_openapiv2.options.openapiv2_field) = {
            min_length: 1;
            max_length: 200;
            example: "\"69629012906488334\"";
        }
    ];
}

message UnlockUserResponse {
    zitadel.v1.ObjectDetails details = 1;
}

message RemoveUserRequest {
    string id = 1 [
        (validate.rules).string = {min_len: 1, max_len: 200},
        (google.api.field_behavior) = REQUIRED,
        (grpc.gateway.protoc_gen_openapiv2.options.openapiv2_field) = {
            min_length: 1;
            max_length: 200;
            example: "\"69629012906488334\"";
        }];
}

message RemoveUserResponse {
    zitadel.v1.ObjectDetails details = 1;
}

message UpdateUserNameRequest {
    string user_id = 1 [
        (validate.rules).string = {min_len: 1, max_len: 200},
        (google.api.field_behavior) = REQUIRED,
        (grpc.gateway.protoc_gen_openapiv2.options.openapiv2_field) = {
            min_length: 1;
            max_length: 200;
            example: "\"69629012906488334\"";
        }];
    string user_name = 2 [
        (validate.rules).string = {min_len: 1, max_len: 200},
        (google.api.field_behavior) = REQUIRED,
        (grpc.gateway.protoc_gen_openapiv2.options.openapiv2_field) = {
            min_length: 1;
            max_length: 200;
            example: "\"minnie-mouse-updated\"";
        }];
}

message UpdateUserNameResponse {
    zitadel.v1.ObjectDetails details = 1;
}

message ListUserMetadataRequest {
    string id = 1 [(validate.rules).string = {min_len: 1, max_len: 200}];
    zitadel.v1.ListQuery query = 2;
    repeated zitadel.metadata.v1.MetadataQuery queries = 3 [
        (grpc.gateway.protoc_gen_openapiv2.options.openapiv2_field) = {
            title: "Medata Query"
            description: "Metadata object-specific queries."
        }];
}

message ListUserMetadataResponse {
    zitadel.v1.ListDetails details = 1;
    repeated zitadel.metadata.v1.Metadata result = 2;
}

message GetUserMetadataRequest {
    string id = 1 [(validate.rules).string = {min_len: 1, max_len: 200}];
    string key = 2 [(validate.rules).string = {min_len: 1, max_len: 200}];
}

message GetUserMetadataResponse {
    zitadel.metadata.v1.Metadata metadata = 1;
}

message SetUserMetadataRequest {
    string id = 1 [
        (validate.rules).string = {min_len: 1, max_len: 200},
        (grpc.gateway.protoc_gen_openapiv2.options.openapiv2_field) = {
            example: "\"my-user-id\"";
            min_length: 1,
            max_length: 200;
        }
    ];
    string key = 2 [
        (validate.rules).string = {min_len: 1, max_len: 200},
        (grpc.gateway.protoc_gen_openapiv2.options.openapiv2_field) = {
            example: "\"my-key\"";
            min_length: 1,
            max_length: 200;
        }
    ];
    bytes value = 3 [
        (validate.rules).bytes = {min_len: 1, max_len: 500000},
        (grpc.gateway.protoc_gen_openapiv2.options.openapiv2_field) = {
            description: "The value has to be base64 encoded.";
            example: "\"VGhpcyBpcyBteSB0ZXN0IHZhbHVl\"";
            min_length: 1,
            max_length: 500000;
        }
    ];
}

message SetUserMetadataResponse {
    string id = 1;
    zitadel.v1.ObjectDetails details = 2;
}

message BulkSetUserMetadataRequest {
    string id = 1 [(validate.rules).string = {min_len: 1, max_len: 200}];
    message Metadata {
        string key = 1 [(validate.rules).string = {min_len: 1, max_len: 200}];
        bytes value = 2 [(validate.rules).bytes = {min_len: 1, max_len: 500000}];
    }
    repeated Metadata metadata = 2 [
        (grpc.gateway.protoc_gen_openapiv2.options.openapiv2_field) = {
            title: "Medata (Key/Value)"
            description: "The values have to be base64 encoded.";
            example: "[{\"key\": \"test1\", \"value\": \"VGhpcyBpcyBteSBmaXJzdCB2YWx1ZQ==\"}, {\"key\": \"test2\", \"value\": \"VGhpcyBpcyBteSBzZWNvbmQgdmFsdWU=\"}]"
        }
    ];
}

message BulkSetUserMetadataResponse {
    zitadel.v1.ObjectDetails details = 1;
}

message RemoveUserMetadataRequest {
    string id = 1 [(validate.rules).string = {min_len: 1, max_len: 200}];
    string key = 2 [(validate.rules).string = {min_len: 1, max_len: 200}];
}

message RemoveUserMetadataResponse {
    zitadel.v1.ObjectDetails details = 1;
}

message BulkRemoveUserMetadataRequest {
    string id = 1 [(validate.rules).string = {min_len: 1, max_len: 200}];
    repeated string keys = 2 [
        (validate.rules).repeated.items.string = {min_len: 1, max_len: 200},
        (google.api.field_behavior) = REQUIRED,
        (grpc.gateway.protoc_gen_openapiv2.options.openapiv2_field) = {
            description: "A list of keys that should be removed"
            example: "[\"test1\", \"test2\"]"
        }
    ];
}

message BulkRemoveUserMetadataResponse {
    zitadel.v1.ObjectDetails details = 1;
}

message GetHumanProfileRequest {
    string user_id = 1 [(validate.rules).string = {min_len: 1, max_len: 200}];
}

message GetHumanProfileResponse {
    zitadel.v1.ObjectDetails details = 1;
    zitadel.user.v1.Profile profile = 2;
}

message UpdateHumanProfileRequest {
    string user_id = 1 [(validate.rules).string = {min_len: 1, max_len: 200}];

    string first_name = 2 [
        (validate.rules).string = {min_len: 1, max_len: 200},
        (google.api.field_behavior) = REQUIRED,
        (grpc.gateway.protoc_gen_openapiv2.options.openapiv2_field) = {
            min_length: 1;
            max_length: 200;
            example: "\"Gigi\"";
        }
    ];
    string last_name = 3 [
        (validate.rules).string = {min_len: 1, max_len: 200},
        (google.api.field_behavior) = REQUIRED,
        (grpc.gateway.protoc_gen_openapiv2.options.openapiv2_field) = {
            min_length: 1;
            max_length: 200;
            example: "\"Giraffe\"";
        }
    ];
    string nick_name = 4 [
        (validate.rules).string = {max_len: 200},
        (grpc.gateway.protoc_gen_openapiv2.options.openapiv2_field) = {
            max_length: 200;
            example: "\"Gigi\"";
        }
    ];
    string display_name = 5 [
        (validate.rules).string = {min_len: 1, max_len: 200},
        (grpc.gateway.protoc_gen_openapiv2.options.openapiv2_field) = {
            min_length: 1;
            max_length: 200;
            example: "\"Gigi\"";
        }
    ];
    string preferred_language = 6 [
        (validate.rules).string = {max_len: 10},
        (grpc.gateway.protoc_gen_openapiv2.options.openapiv2_field) = {
            max_length: 10;
            example: "\"en\"";
        }
    ];
    zitadel.user.v1.Gender gender = 7;
}

message UpdateHumanProfileResponse {
    zitadel.v1.ObjectDetails details = 1;
}

message GetHumanEmailRequest {
    string user_id = 1 [(validate.rules).string = {min_len: 1, max_len: 200}];
}

message GetHumanEmailResponse {
    zitadel.v1.ObjectDetails details = 1;
    zitadel.user.v1.Email email = 2;
}

message UpdateHumanEmailRequest {
    string user_id = 1 [(validate.rules).string = {min_len: 1, max_len: 200}];

    string email = 2 [
        (validate.rules).string.email = true,
        (grpc.gateway.protoc_gen_openapiv2.options.openapiv2_field) = {
            example: "\"gigi@zitadel.com\"";
        }
    ];
    bool is_email_verified = 3;
}

message UpdateHumanEmailResponse {
    zitadel.v1.ObjectDetails details = 1;
}

message ResendHumanInitializationRequest {
    string user_id = 1 [(validate.rules).string = {min_len: 1, max_len: 200}];
    string email = 2 [
        (validate.rules).string = {ignore_empty: true, email: true},
        (grpc.gateway.protoc_gen_openapiv2.options.openapiv2_field) = {
            example: "\"updated-email@test.com\"";
            description: "Send a new email address if the one set on the user is wrong or has a typo."
        }
    ];
}

message ResendHumanInitializationResponse {
    zitadel.v1.ObjectDetails details = 1;
}

message ResendHumanEmailVerificationRequest {
    string user_id = 1 [(validate.rules).string = {min_len: 1, max_len: 200}];
}

message ResendHumanEmailVerificationResponse {
    zitadel.v1.ObjectDetails details = 1;
}

message GetHumanPhoneRequest {
    string user_id = 1 [(validate.rules).string = {min_len: 1, max_len: 200}];
}

message GetHumanPhoneResponse {
    zitadel.v1.ObjectDetails details = 1;
    zitadel.user.v1.Phone phone = 2;
}

message UpdateHumanPhoneRequest {
    string user_id = 1 [(validate.rules).string = {min_len: 1, max_len: 200}];
    string phone = 2 [
        (validate.rules).string = {min_len: 1, max_len: 50, prefix: "+"},
        (google.api.field_behavior) = REQUIRED,
        (grpc.gateway.protoc_gen_openapiv2.options.openapiv2_field) = {
            description: "mobile phone number of the user. (use global pattern of spec https://tools.ietf.org/html/rfc3966)";
            min_length: 1;
            max_length: 50;
            example: "\"+41 71 000 00 00\"";
        }
    ];
    bool is_phone_verified = 3;
}

message UpdateHumanPhoneResponse {
    zitadel.v1.ObjectDetails details = 1;
}

message RemoveHumanPhoneRequest {
    string user_id = 1 [(validate.rules).string = {min_len: 1, max_len: 200}];
}

message RemoveHumanPhoneResponse {
    zitadel.v1.ObjectDetails details = 1;
}

message ResendHumanPhoneVerificationRequest {
    string user_id = 1 [(validate.rules).string = {min_len: 1, max_len: 200}];
}

message ResendHumanPhoneVerificationResponse {
    zitadel.v1.ObjectDetails details = 1;
}

message RemoveHumanAvatarRequest {
    string user_id = 1 [(validate.rules).string = {min_len: 1, max_len: 200}];
}

message RemoveHumanAvatarResponse {
    zitadel.v1.ObjectDetails details = 1;
}

message SetHumanInitialPasswordRequest {
    string user_id = 1 [(validate.rules).string.min_len = 1];
    string password = 2 [(validate.rules).string = {min_len: 1, max_len: 72}];
}

message SetHumanInitialPasswordResponse {
    zitadel.v1.ObjectDetails details = 1;
}

message SetHumanPasswordRequest {
    string user_id = 1 [(validate.rules).string.min_len = 1];
    string password = 2 [
        (validate.rules).string = {min_len: 1, max_len: 72},
        (google.api.field_behavior) = REQUIRED,
        (grpc.gateway.protoc_gen_openapiv2.options.openapiv2_field) = {
            min_length: 1;
            max_length: 72;
            example: "\"MyNewPassword1234!\"";
        }
    ];
    bool no_change_required = 3;
}

message SetHumanPasswordResponse {
    zitadel.v1.ObjectDetails details = 1;
}

message SendHumanResetPasswordNotificationRequest {
    enum Type {
        TYPE_EMAIL = 0;
        TYPE_SMS = 1;
    }
    string user_id = 1 [(validate.rules).string = {min_len: 1, max_len: 200}];
    Type type = 2 [(validate.rules).enum.defined_only = true];
}

message SendHumanResetPasswordNotificationResponse {
    zitadel.v1.ObjectDetails details = 1;
}

message ListHumanAuthFactorsRequest {
    string user_id = 1 [(validate.rules).string = {min_len: 1, max_len: 200}];
}

message ListHumanAuthFactorsResponse {
    repeated zitadel.user.v1.AuthFactor result = 1;
}

message RemoveHumanAuthFactorOTPRequest {
    string user_id = 1 [(validate.rules).string = {min_len: 1, max_len: 200}];
}

message RemoveHumanAuthFactorOTPResponse {
    zitadel.v1.ObjectDetails details = 1;
}

message RemoveHumanAuthFactorU2FRequest {
    string user_id = 1 [(validate.rules).string = {min_len: 1, max_len: 200}];
    string token_id = 2 [(validate.rules).string = {min_len: 1, max_len: 200}];
}

message RemoveHumanAuthFactorU2FResponse {
    zitadel.v1.ObjectDetails details = 1;
}

message ListHumanPasswordlessRequest {
    string user_id = 1 [(validate.rules).string = {min_len: 1, max_len: 200}];
}

message ListHumanPasswordlessResponse {
    repeated zitadel.user.v1.WebAuthNToken result = 1;
}

message AddPasswordlessRegistrationRequest {
    string user_id = 1 [(validate.rules).string = {min_len: 1, max_len: 200}];
}

message AddPasswordlessRegistrationResponse {
    zitadel.v1.ObjectDetails details = 1;
    string link = 2;
    google.protobuf.Duration expiration = 3;
}

message SendPasswordlessRegistrationRequest {
    string user_id = 1 [(validate.rules).string = {min_len: 1, max_len: 200}];
}

message SendPasswordlessRegistrationResponse {
    zitadel.v1.ObjectDetails details = 1;
}

message RemoveHumanPasswordlessRequest {
    string user_id = 1 [(validate.rules).string = {min_len: 1, max_len: 200}];
    string token_id = 2 [(validate.rules).string = {min_len: 1, max_len: 200}];
}

message RemoveHumanPasswordlessResponse {
    zitadel.v1.ObjectDetails details = 1;
}

message UpdateMachineRequest {
    string user_id = 1 [(validate.rules).string = {min_len: 1, max_len: 200}];
    string description = 2 [(validate.rules).string.max_len = 500];
    string name = 3 [(validate.rules).string = {min_len: 1, max_len: 200}];
    zitadel.user.v1.AccessTokenType access_token_type = 4 [(validate.rules).enum = {defined_only: true}];
}

message UpdateMachineResponse {
    zitadel.v1.ObjectDetails details = 1;
}

message GenerateMachineSecretRequest {
    string user_id = 1 [(validate.rules).string.min_len = 1];
}

message GenerateMachineSecretResponse {
    string client_id = 1;
    string client_secret = 2;
    zitadel.v1.ObjectDetails details = 3;
}

message RemoveMachineSecretRequest {
    string user_id = 1 [(validate.rules).string = {min_len: 1, max_len: 200}];
}

message RemoveMachineSecretResponse {
    zitadel.v1.ObjectDetails details = 1;
}

message GetMachineKeyByIDsRequest {
    string user_id = 1 [(validate.rules).string = {min_len: 1, max_len: 200}];
    string key_id = 2 [(validate.rules).string = {min_len: 1, max_len: 200}];
}

message GetMachineKeyByIDsResponse {
    zitadel.authn.v1.Key key = 1;
}

message ListMachineKeysRequest {
    string user_id = 1 [(validate.rules).string = {min_len: 1, max_len: 200}];
    //list limitations and ordering
    zitadel.v1.ListQuery query = 2;
}

message ListMachineKeysResponse {
    zitadel.v1.ListDetails details = 1;
    repeated zitadel.authn.v1.Key result = 2;
}

message AddMachineKeyRequest {
    string user_id = 1 [(validate.rules).string.min_len = 1];
    zitadel.authn.v1.KeyType type = 2 [
        (validate.rules).enum = {defined_only: true, not_in: [0]},
        (grpc.gateway.protoc_gen_openapiv2.options.openapiv2_field) = {
            example: "\"KEY_TYPE_JSON\"";
            description: "The date the key will expire and no logins will be possible";
        }
    ];
    google.protobuf.Timestamp expiration_date = 3 [
        (grpc.gateway.protoc_gen_openapiv2.options.openapiv2_field) = {
            example: "\"2519-04-01T08:45:00.000000Z\"";
            description: "The date the key will expire and no logins will be possible";
        }
    ];
}

message AddMachineKeyResponse {
    string key_id = 1;
    bytes key_details = 2;
    zitadel.v1.ObjectDetails details = 3;
}

message RemoveMachineKeyRequest {
    string user_id = 1 [(validate.rules).string = {min_len: 1, max_len: 200}];
    string key_id = 2 [(validate.rules).string = {min_len: 1, max_len: 200}];
}

message RemoveMachineKeyResponse {
    zitadel.v1.ObjectDetails details = 1;
}

message GetPersonalAccessTokenByIDsRequest {
    string user_id = 1 [(validate.rules).string = {min_len: 1, max_len: 200}];
    string token_id = 2 [(validate.rules).string = {min_len: 1, max_len: 200}];
}

message GetPersonalAccessTokenByIDsResponse {
    zitadel.user.v1.PersonalAccessToken token = 1;
}

message ListPersonalAccessTokensRequest {
    string user_id = 1 [(validate.rules).string = {min_len: 1, max_len: 200}];
    //list limitations and ordering
    zitadel.v1.ListQuery query = 2;
}

message ListPersonalAccessTokensResponse {
    zitadel.v1.ListDetails details = 1;
    repeated zitadel.user.v1.PersonalAccessToken result = 2;
}

message AddPersonalAccessTokenRequest {
    string user_id = 1 [(validate.rules).string.min_len = 1];
    google.protobuf.Timestamp expiration_date = 2 [
        (grpc.gateway.protoc_gen_openapiv2.options.openapiv2_field) = {
            example: "\"2519-04-01T08:45:00.000000Z\"";
            description: "The date the token will expire and no logins will be possible";
        }
    ];
}

message AddPersonalAccessTokenResponse {
    string token_id = 1;
    string token = 2;
    zitadel.v1.ObjectDetails details = 3;
}

message RemovePersonalAccessTokenRequest {
    string user_id = 1 [(validate.rules).string = {min_len: 1, max_len: 200}];
    string token_id = 2 [(validate.rules).string = {min_len: 1, max_len: 200}];
}

message RemovePersonalAccessTokenResponse {
    zitadel.v1.ObjectDetails details = 1;
}

message ListHumanLinkedIDPsRequest {
    string user_id = 1 [(validate.rules).string = {min_len: 1, max_len: 200}];
    //list limitations and ordering
    zitadel.v1.ListQuery query = 2;
}

message ListHumanLinkedIDPsResponse {
    zitadel.v1.ListDetails details = 1;
    repeated zitadel.idp.v1.IDPUserLink result = 2;
}

message RemoveHumanLinkedIDPRequest {
    string user_id = 1 [(validate.rules).string = {min_len: 1, max_len: 200}];
    string idp_id = 2 [(validate.rules).string = {min_len: 1, max_len: 200}];
    string linked_user_id = 3 [(validate.rules).string = {min_len: 1, max_len: 200}];
}

message RemoveHumanLinkedIDPResponse {
    zitadel.v1.ObjectDetails details = 1;
}

message ListUserMembershipsRequest {
    //list limitations and ordering
    string user_id = 1 [(validate.rules).string = {min_len: 1, max_len: 200}];
    //the field the result is sorted
    zitadel.v1.ListQuery query = 2;
    //criteria the client is looking for
    repeated zitadel.user.v1.MembershipQuery queries = 3;
}

message ListUserMembershipsResponse {
    zitadel.v1.ListDetails details = 1;
    repeated zitadel.user.v1.Membership result = 2;
}

//This is an empty request
message GetMyOrgRequest {}

message GetMyOrgResponse {
    zitadel.org.v1.Org org = 1;
}

message GetOrgByDomainGlobalRequest {
    string domain = 1 [
        (validate.rules).string = {min_len: 1, max_len: 200} ,
        (google.api.field_behavior) = REQUIRED,
        (grpc.gateway.protoc_gen_openapiv2.options.openapiv2_field) = {
            min_length: 1;
            max_length: 200;
            example: "\"zitadel.cloud\"";
        }
    ];
}

message ListOrgChangesRequest {
    //list limitations and ordering
    zitadel.change.v1.ChangeQuery query = 1;
}

message ListOrgChangesResponse {
    reserved 1;
    reserved "details";
    // zitadel.v1.ListDetails details = 1; was always returned empty (as we cannot get the necessary info)
    repeated zitadel.change.v1.Change result = 2;
}

message GetOrgByDomainGlobalResponse {
    zitadel.org.v1.Org org = 1;
}

message AddOrgRequest {
    string name = 1 [
        (validate.rules).string = {min_len: 1, max_len: 200},
        (google.api.field_behavior) = REQUIRED,
        (grpc.gateway.protoc_gen_openapiv2.options.openapiv2_field) = {
            min_length: 1;
            max_length: 200;
            example: "\"Customer A\"";
        }
    ];
}

message AddOrgResponse {
    string id = 1 [
        (grpc.gateway.protoc_gen_openapiv2.options.openapiv2_field) = {
            example: "\"69629026806489455\"";
        }
    ];
    zitadel.v1.ObjectDetails details = 2;
}

message UpdateOrgRequest {
    string name = 1 [
        (validate.rules).string = {min_len: 1, max_len: 200},
        (google.api.field_behavior) = REQUIRED,
        (grpc.gateway.protoc_gen_openapiv2.options.openapiv2_field) = {
            min_length: 1;
            max_length: 200;
            example: "\"Customer 1\"";
        }
    ];
}

message UpdateOrgResponse {
    zitadel.v1.ObjectDetails details = 1;
}

//This is an empty request
message DeactivateOrgRequest {}

message DeactivateOrgResponse {
    zitadel.v1.ObjectDetails details = 1;
}

//This is an empty request
message ReactivateOrgRequest {}

message ReactivateOrgResponse {
    zitadel.v1.ObjectDetails details = 1;
}

message RemoveOrgRequest {}

message RemoveOrgResponse {
    zitadel.v1.ObjectDetails details = 1;
}

message ListOrgDomainsRequest {
    //list limitations and ordering
    zitadel.v1.ListQuery query = 1;
    //criteria the client is looking for
    repeated zitadel.org.v1.DomainSearchQuery queries = 2;
}

message ListOrgDomainsResponse {
    zitadel.v1.ListDetails details = 1;
    repeated zitadel.org.v1.Domain result = 2;
}

message AddOrgDomainRequest {
    string domain = 1 [
        (validate.rules).string = {min_len: 1, max_len: 200},
        (google.api.field_behavior) = REQUIRED,
        (grpc.gateway.protoc_gen_openapiv2.options.openapiv2_field) = {
            min_length: 1;
            max_length: 200;
            example: "\"testdomain.com\"";
        }
    ];
}

message AddOrgDomainResponse {
    zitadel.v1.ObjectDetails details = 1;
}

message RemoveOrgDomainRequest {
    string domain = 1 [(validate.rules).string = {min_len: 1, max_len: 200}];
}

message RemoveOrgDomainResponse {
    zitadel.v1.ObjectDetails details = 1;
}

message GenerateOrgDomainValidationRequest {
    string domain = 1 [(validate.rules).string = {min_len: 1, max_len: 200}];
    zitadel.org.v1.DomainValidationType type = 2 [(validate.rules).enum = {defined_only: true, not_in: [0]}];
}

message GenerateOrgDomainValidationResponse {
    string token = 1 [
        (grpc.gateway.protoc_gen_openapiv2.options.openapiv2_field) = {
            example: "\"ofSBHsSAVHAoTIE4Iv2gwhaYhTjcY5QX\"";
        }
    ];
    string url = 2 [
        (grpc.gateway.protoc_gen_openapiv2.options.openapiv2_field) = {
            example: "\"https://testdomain.com/.well-known/zitadel-challenge/ofSBHsSAVHAoTIE4Iv2gwhaYhTjcY5QX\"";
        }
    ];
}


message ValidateOrgDomainRequest {
    string domain = 1 [
        (validate.rules).string = {min_len: 1, max_len: 200},
        (grpc.gateway.protoc_gen_openapiv2.options.openapiv2_field) = {
            min_length: 1;
            max_length: 200;
            example: "\"testdomain.com\"";
        }
    ];
}

message ValidateOrgDomainResponse {
    zitadel.v1.ObjectDetails details = 1;
}

message SetPrimaryOrgDomainRequest {
    string domain = 1 [(validate.rules).string = {min_len: 1, max_len: 200}];
}

message SetPrimaryOrgDomainResponse {
    zitadel.v1.ObjectDetails details = 1;
}

//This is an empty request
message ListOrgMemberRolesRequest {}

message ListOrgMemberRolesResponse {
    repeated string result = 1 [
        (grpc.gateway.protoc_gen_openapiv2.options.openapiv2_field) = {
            example: "[\"ORG_OWNER\", \"ORG_OWNER_VIEWER\", \"...\"]";
        }
    ];
}

message ListOrgMembersRequest {
    //list limitations and ordering
    zitadel.v1.ListQuery query = 1;
    //criteria the client is looking for
    repeated zitadel.member.v1.SearchQuery queries = 2;
}

message ListOrgMembersResponse {
    //list limitations and ordering
    zitadel.v1.ListDetails details = 1;
    //criteria the client is looking for
    repeated zitadel.member.v1.Member result = 2;
}

message AddOrgMemberRequest {
    string user_id = 1 [(validate.rules).string = {min_len: 1, max_len: 200}];
    repeated string roles = 2  [
        (grpc.gateway.protoc_gen_openapiv2.options.openapiv2_field) = {
            example: "[\"IAM_OWNER\"]";
            description: "If no roles are provided the user won't have any rights"
        }
    ];
}
message AddOrgMemberResponse {
    zitadel.v1.ObjectDetails details = 1;
}

message UpdateOrgMemberRequest {
    string user_id = 1 [(validate.rules).string = {min_len: 1, max_len: 200}];
    repeated string roles = 2 [
        (grpc.gateway.protoc_gen_openapiv2.options.openapiv2_field) = {
            example: "[\"IAM_OWNER\"]";
            description: "If no roles are provided the user won't have any rights"
        }
    ];
}

message UpdateOrgMemberResponse {
    zitadel.v1.ObjectDetails details = 1;
}

message RemoveOrgMemberRequest {
    string user_id = 1 [(validate.rules).string = {min_len: 1, max_len: 200}];
}

message RemoveOrgMemberResponse {
    zitadel.v1.ObjectDetails details = 1;
}

message ListOrgMetadataRequest {
    zitadel.v1.ListQuery query = 1;
    repeated zitadel.metadata.v1.MetadataQuery queries = 2 [
        (grpc.gateway.protoc_gen_openapiv2.options.openapiv2_field) = {
            title: "Medata Query"
            description: "Metadata object-specific queries."
        }];
}

message ListOrgMetadataResponse {
    zitadel.v1.ListDetails details = 1;
    repeated zitadel.metadata.v1.Metadata result = 2;
}

message GetOrgMetadataRequest {
    string key = 1 [(validate.rules).string = {min_len: 1, max_len: 200}];
}

message GetOrgMetadataResponse {
    zitadel.metadata.v1.Metadata metadata = 1;
}

message SetOrgMetadataRequest {
    string key = 1 [
        (validate.rules).string = {min_len: 1, max_len: 200},
        (grpc.gateway.protoc_gen_openapiv2.options.openapiv2_field) = {
            example: "\"key1\"";
            min_length: 1,
            max_length: 200;
        }
    ];
    bytes value = 2 [
        (validate.rules).bytes = {min_len: 1, max_len: 500000},
        (grpc.gateway.protoc_gen_openapiv2.options.openapiv2_field) = {
            description: "The value has to be base64 encoded.";
            example: "\"VGhpcyBpcyBteSB0ZXN0IHZhbHVl\"";
            min_length: 1,
            max_length: 500000;
        }
    ];
}

message SetOrgMetadataResponse {
    zitadel.v1.ObjectDetails details = 1;
}

message BulkSetOrgMetadataRequest {
    message Metadata {
        string key = 1 [(validate.rules).string = {min_len: 1, max_len: 200}];
        bytes value = 2 [(validate.rules).bytes = {min_len: 1, max_len: 500000}];
    }
    repeated Metadata metadata = 1 [
        (grpc.gateway.protoc_gen_openapiv2.options.openapiv2_field) = {
            title: "Medata (Key/Value)"
            description: "The values have to be base64 encoded.";
            example: "[{\"key\": \"test1\", \"value\": \"VGhpcyBpcyBteSBmaXJzdCB2YWx1ZQ==\"}, {\"key\": \"test2\", \"value\": \"VGhpcyBpcyBteSBzZWNvbmQgdmFsdWU=\"}]"
        }
    ];
}

message BulkSetOrgMetadataResponse {
    zitadel.v1.ObjectDetails details = 1;
}

message RemoveOrgMetadataRequest {
    string key = 1 [(validate.rules).string = {min_len: 1, max_len: 200}];
}

message RemoveOrgMetadataResponse {
    zitadel.v1.ObjectDetails details = 1;
}

message BulkRemoveOrgMetadataRequest {
    repeated string keys = 1 [(validate.rules).repeated.items.string = {min_len: 1, max_len: 200}];
}

message BulkRemoveOrgMetadataResponse {
    zitadel.v1.ObjectDetails details = 1;
}

message GetProjectByIDRequest {
    string id = 1 [
        (validate.rules).string = {min_len: 1, max_len: 200},
        (grpc.gateway.protoc_gen_openapiv2.options.openapiv2_field) = {
            example: "\"69629026806489455\"";
        }
    ];
}

message GetProjectByIDResponse {
    zitadel.project.v1.Project project = 1;
}

message GetGrantedProjectByIDRequest {
    string project_id = 1 [(validate.rules).string = {min_len: 1, max_len: 200}];
    string grant_id = 2 [(validate.rules).string = {min_len: 1, max_len: 200}];
}

message GetGrantedProjectByIDResponse {
    zitadel.project.v1.GrantedProject granted_project = 1;
}

message ListProjectsRequest {
    //list limitations and ordering
    zitadel.v1.ListQuery query = 1;
    //criteria the client is looking for
    repeated zitadel.project.v1.ProjectQuery queries = 2;
}

message ListProjectsResponse {
    zitadel.v1.ListDetails details = 1;
    repeated zitadel.project.v1.Project result = 2;
}

message ListGrantedProjectsRequest {
    //list limitations and ordering
    zitadel.v1.ListQuery query = 1;
    //criteria the client is looking for
    repeated zitadel.project.v1.ProjectQuery queries = 2;
}

message ListGrantedProjectsResponse {
    zitadel.v1.ListDetails details = 1;
    repeated zitadel.project.v1.GrantedProject result = 2;
}

message ListProjectChangesRequest {
    //list limitations and ordering
    zitadel.change.v1.ChangeQuery query = 1;
    string project_id = 2 [(validate.rules).string = {min_len: 1, max_len: 200}];
}

message ListProjectChangesResponse {
    reserved 1;
    reserved "details";
    // zitadel.v1.ListDetails details = 1; was always returned empty (as we cannot get the necessary info)
    repeated zitadel.change.v1.Change result = 2;
}

message AddProjectRequest {
    string name = 1 [
        (validate.rules).string = {min_len: 1, max_len: 200},
        (google.api.field_behavior) = REQUIRED,
        (grpc.gateway.protoc_gen_openapiv2.options.openapiv2_field) = {
            min_length: 1;
            max_length: 200;
            example: "\"MyProject\"";
        }
    ];
    bool project_role_assertion = 2 [
        (grpc.gateway.protoc_gen_openapiv2.options.openapiv2_field) = {
            description: "Enable this setting to have role information included in the user info endpoint. It is also dependent on your application settings to include it in tokens and other types.";
        }
    ];
    bool project_role_check = 3 [
        (grpc.gateway.protoc_gen_openapiv2.options.openapiv2_field) = {
            description: "When enabled ZITADEL will check if a user has a role of this project assigned when login into an application of this project.";
        }
    ];
    bool has_project_check = 4 [
        (grpc.gateway.protoc_gen_openapiv2.options.openapiv2_field) = {
            description: "When enabled ZITADEL will check if the organization of the user, that is trying to log in, has a grant to this project.";
        }
    ];
    zitadel.project.v1.PrivateLabelingSetting private_labeling_setting = 5 [
        (validate.rules).enum = {defined_only: true},
        (grpc.gateway.protoc_gen_openapiv2.options.openapiv2_field) = {
            description: "Define which private labeling/branding should trigger when getting to a login of this project.";
        }
    ];
}

message AddProjectResponse {
    string id = 1 [
        (grpc.gateway.protoc_gen_openapiv2.options.openapiv2_field) = {
            example: "\"98729028932384528\"";
        }
    ];
    zitadel.v1.ObjectDetails details = 2;
}

message UpdateProjectRequest {
    string id = 1 [
        (validate.rules).string = {min_len: 1, max_len: 200}
    ];
    string name = 2  [
        (validate.rules).string = {min_len: 1, max_len: 200},
        (google.api.field_behavior) = REQUIRED,
        (grpc.gateway.protoc_gen_openapiv2.options.openapiv2_field) = {
            min_length: 1;
            max_length: 200;
            example: "\"MyProject-Updated\"";
        }
    ];
    bool project_role_assertion = 3 [
        (grpc.gateway.protoc_gen_openapiv2.options.openapiv2_field) = {
            description: "Enable this setting to have role information included in the user info endpoint. It is also dependent on your application settings to include it in tokens and other types.";
        }
    ];
    bool project_role_check = 4 [
        (grpc.gateway.protoc_gen_openapiv2.options.openapiv2_field) = {
            description: "When enabled ZITADEL will check if a user has a role of this project assigned when login into an application of this project.";
        }
    ];
    bool has_project_check = 5 [
        (grpc.gateway.protoc_gen_openapiv2.options.openapiv2_field) = {
            description: "When enabled ZITADEL will check if the organization of the user, that is trying to log in, has a grant to this project.";
        }
    ];
    zitadel.project.v1.PrivateLabelingSetting private_labeling_setting = 6 [
        (validate.rules).enum = {defined_only: true},
        (grpc.gateway.protoc_gen_openapiv2.options.openapiv2_field) = {
            description: "Define which private labeling/branding should trigger when getting to a login of this project.";
        }
    ];
}

message UpdateProjectResponse {
    zitadel.v1.ObjectDetails details = 1;
}

message DeactivateProjectRequest {
    string id = 1 [(validate.rules).string = {min_len: 1, max_len: 200}];
}

message DeactivateProjectResponse {
    zitadel.v1.ObjectDetails details = 1;
}

message ReactivateProjectRequest {
    string id = 1 [(validate.rules).string = {min_len: 1, max_len: 200}];
}

message ReactivateProjectResponse {
    zitadel.v1.ObjectDetails details = 1;
}

message RemoveProjectRequest {
    string id = 1 [(validate.rules).string = {min_len: 1, max_len: 200}];
}

message RemoveProjectResponse {
    zitadel.v1.ObjectDetails details = 1;
}

//This is an empty request
message ListProjectMemberRolesRequest {}

message ListProjectMemberRolesResponse {
    zitadel.v1.ListDetails details = 1;
    repeated string result = 2 [
        (grpc.gateway.protoc_gen_openapiv2.options.openapiv2_field) = {
            example: "[\"PROJECT_OWNER\", \"PROJECT_OWNER_VIEWER\", \"...\"]";
        }
    ];
}

message AddProjectRoleRequest {
    string project_id = 1 [
        (validate.rules).string = {min_len: 1, max_len: 200}
    ];
    string role_key = 2 [
        (validate.rules).string = {min_len: 1, max_len: 200},
        (google.api.field_behavior) = REQUIRED,
        (grpc.gateway.protoc_gen_openapiv2.options.openapiv2_field) = {
            min_length: 1;
            max_length: 200;
            example: "\"ADMIN\"";
            description: "The key is the only relevant attribute for ZITADEL regarding the authorization checks."
        }
    ];
    string display_name = 3 [
        (validate.rules).string = {min_len: 1, max_len: 200},
        (google.api.field_behavior) = REQUIRED,
        (grpc.gateway.protoc_gen_openapiv2.options.openapiv2_field) = {
            min_length: 1;
            max_length: 200;
            example: "\"Administrator\"";
        }
    ];
    string group = 4 [
        (validate.rules).string = {max_len: 200},
        (grpc.gateway.protoc_gen_openapiv2.options.openapiv2_field) = {
            max_length: 200;
            example: "\"Admins\"";
            description: "The group is only used for display purposes. That you have better handling, like giving all the roles from a group to a user.";
        }
    ];
}

message AddProjectRoleResponse {
    zitadel.v1.ObjectDetails details = 1;
}

message BulkAddProjectRolesRequest {
    message Role {
        string key = 1 [(validate.rules).string = {min_len: 1, max_len: 200}];
        string display_name = 2 [(validate.rules).string = {min_len: 1, max_len: 200}];
        string group = 3 [(validate.rules).string = {max_len: 200}];
    }

    string project_id = 1 [(validate.rules).string = {min_len: 1, max_len: 200}];
    repeated Role roles = 2  [
        (grpc.gateway.protoc_gen_openapiv2.options.openapiv2_field) = {
            title: "Roles"
            example: "[{\"key\": \"ADMIN\", \"display_name\": \"Administrator\"}, {\"key\": \"SUPPORT\", \"display_name\": \"Supporter\"}]"
        }
    ];;
}

message BulkAddProjectRolesResponse {
    zitadel.v1.ObjectDetails details = 1;
}

message UpdateProjectRoleRequest {
    string project_id = 1 [(validate.rules).string = {min_len: 1, max_len: 200}];
    string role_key = 2 [
        (validate.rules).string = {min_len: 1, max_len: 200},
        (google.api.field_behavior) = REQUIRED,
        (grpc.gateway.protoc_gen_openapiv2.options.openapiv2_field) = {
            min_length: 1;
            max_length: 200;
            example: "\"ADMIN\"";
            description: "The key is the only relevant attribute for ZITADEL regarding the authorization checks."
        }
    ];
    string display_name = 3 [
        (validate.rules).string = {min_len: 1, max_len: 200},
        (google.api.field_behavior) = REQUIRED,
        (grpc.gateway.protoc_gen_openapiv2.options.openapiv2_field) = {
            min_length: 1;
            max_length: 200;
            example: "\"Administrator\"";
        }
    ];
    string group = 4 [
        (validate.rules).string = {max_len: 200},
        (grpc.gateway.protoc_gen_openapiv2.options.openapiv2_field) = {
            max_length: 200;
            example: "\"Admins\"";
            description: "The group is only used for display purposes. That you have better handling, like giving all the roles from a group to a user.";
        }
    ];
}

message UpdateProjectRoleResponse {
    zitadel.v1.ObjectDetails details = 1;
}

message RemoveProjectRoleRequest {
    string project_id = 1 [(validate.rules).string = {min_len: 1, max_len: 200}];
    string role_key = 2 [(validate.rules).string = {min_len: 1, max_len: 200}];
}

message RemoveProjectRoleResponse {
    zitadel.v1.ObjectDetails details = 1;
}

message ListProjectRolesRequest {
    string project_id = 1 [(validate.rules).string = {min_len: 1, max_len: 200}];
    //list limitations and ordering
    zitadel.v1.ListQuery query = 2;
    //criteria the client is looking for
    repeated zitadel.project.v1.RoleQuery queries = 3;
}

message ListProjectRolesResponse {
    zitadel.v1.ListDetails details = 1;
    repeated zitadel.project.v1.Role result = 2;
}

message ListGrantedProjectRolesRequest {
    string project_id = 1 [(validate.rules).string = {min_len: 1, max_len: 200}];
    string grant_id = 2 [(validate.rules).string = {min_len: 1, max_len: 200}];
    //list limitations and ordering
    zitadel.v1.ListQuery query = 3;
    //criteria the client is looking for
    repeated zitadel.project.v1.RoleQuery queries = 4;
}

message ListGrantedProjectRolesResponse {
    zitadel.v1.ListDetails details = 1;
    repeated zitadel.project.v1.Role result = 2;
}

message ListProjectMembersRequest {
    string project_id = 1 [(validate.rules).string = {min_len: 1, max_len: 200}];
    //list limitations and ordering
    zitadel.v1.ListQuery query = 2;
    //criteria the client is looking for
    repeated zitadel.member.v1.SearchQuery queries = 3;
}

message ListProjectMembersResponse {
    zitadel.v1.ListDetails details = 1;
    repeated zitadel.member.v1.Member result = 2;
}

message AddProjectMemberRequest {
    string project_id = 1 [(validate.rules).string = {min_len: 1, max_len: 200}];
    string user_id = 2 [(validate.rules).string = {min_len: 1, max_len: 200}];
    repeated string roles = 3 [
        (grpc.gateway.protoc_gen_openapiv2.options.openapiv2_field) = {
            example: "[\"PROJECT_OWNER\"]";
            description: "If no roles are provided the user won't have any rights"
        }
    ];
}

message AddProjectMemberResponse {
    zitadel.v1.ObjectDetails details = 1;
}

message UpdateProjectMemberRequest {
    string project_id = 1 [(validate.rules).string = {min_len: 1, max_len: 200}];
    string user_id = 2 [(validate.rules).string = {min_len: 1, max_len: 200}];
    repeated string roles = 3 [
        (grpc.gateway.protoc_gen_openapiv2.options.openapiv2_field) = {
            example: "[\"PROJECT_OWNER\"]";
            description: "If no roles are provided the user won't have any rights"
        }
    ];
}

message UpdateProjectMemberResponse {
    zitadel.v1.ObjectDetails details = 1;
}

message RemoveProjectMemberRequest {
    string project_id = 1 [(validate.rules).string = {min_len: 1, max_len: 200}];
    string user_id = 2 [(validate.rules).string = {min_len: 1, max_len: 200}];
}

message RemoveProjectMemberResponse {
    zitadel.v1.ObjectDetails details = 1;
}

message GetAppByIDRequest {
    string project_id = 1 [(validate.rules).string = {min_len: 1, max_len: 200}];
    string app_id = 2 [(validate.rules).string = {min_len: 1, max_len: 200}];
}

message GetAppByIDResponse {
    zitadel.app.v1.App app = 1;
}

message ListAppsRequest {
    string project_id = 1 [(validate.rules).string = {min_len: 1, max_len: 200}];
    //list limitations and ordering
    zitadel.v1.ListQuery query = 2;
    //criteria the client is looking for
    repeated zitadel.app.v1.AppQuery queries = 3;
}

message ListAppsResponse {
    zitadel.v1.ListDetails details = 1;
    repeated zitadel.app.v1.App result = 2;
}

message ListAppChangesRequest {
    //list limitations and ordering
    zitadel.change.v1.ChangeQuery query = 1;
    string project_id = 2 [(validate.rules).string = {min_len: 1, max_len: 200}];
    string app_id = 3 [(validate.rules).string = {min_len: 1, max_len: 200}];
}

message ListAppChangesResponse {
    reserved 1;
    reserved "details";
    // zitadel.v1.ListDetails details = 1; was always returned empty (as we cannot get the necessary info)
    repeated zitadel.change.v1.Change result = 2;
}

message AddOIDCAppRequest {
    string project_id = 1 [(validate.rules).string = {min_len: 1, max_len: 200}];
    string name = 2 [
        (validate.rules).string = {min_len: 1, max_len: 200},
        (google.api.field_behavior) = REQUIRED,
        (grpc.gateway.protoc_gen_openapiv2.options.openapiv2_field) = {
            min_length: 1;
            max_length: 200;
            example: "\"MyOIDCApp\"";
        }
    ];
    repeated string redirect_uris = 3 [
        (grpc.gateway.protoc_gen_openapiv2.options.openapiv2_field) = {
            example: "[\"http://localhost:4200/auth/callback\"]";
            description: "Callback URI of the authorization request where the code or tokens will be sent to";
        }
    ];
    repeated zitadel.app.v1.OIDCResponseType response_types = 4 [
        (grpc.gateway.protoc_gen_openapiv2.options.openapiv2_field) = {
            description: "Determines whether a code, id_token token or just id_token will be returned"
        }
    ];
    repeated zitadel.app.v1.OIDCGrantType grant_types = 5 [
        (grpc.gateway.protoc_gen_openapiv2.options.openapiv2_field) = {
            description: "The flow type the application uses to gain access";
        }
    ];
    zitadel.app.v1.OIDCAppType app_type = 6 [
        (validate.rules).enum = {defined_only: true},
        (grpc.gateway.protoc_gen_openapiv2.options.openapiv2_field) = {
            description: "Determines the paradigm of the application";
        }
    ];
    zitadel.app.v1.OIDCAuthMethodType auth_method_type = 7 [
        (validate.rules).enum = {defined_only: true},
        (grpc.gateway.protoc_gen_openapiv2.options.openapiv2_field) = {
            description: "Defines how the application passes login credentials";
        }
    ];
    repeated string post_logout_redirect_uris = 8 [
        (grpc.gateway.protoc_gen_openapiv2.options.openapiv2_field) = {
            example: "[\"http://localhost:4200/signedout\"]";
            description: "ZITADEL will redirect to this link after a successful logout";
        }
    ];
    zitadel.app.v1.OIDCVersion version = 9 [(validate.rules).enum = {defined_only: true}];
    bool dev_mode = 10 [
        (grpc.gateway.protoc_gen_openapiv2.options.openapiv2_field) = {
            description: "Used for development, some checks of the OIDC specification will not be checked.";
        }
    ];
    zitadel.app.v1.OIDCTokenType access_token_type = 11 [
        (validate.rules).enum = {defined_only: true},
        (grpc.gateway.protoc_gen_openapiv2.options.openapiv2_field) = {
            description: "Type of the access token returned from ZITADEL";
        }
    ];
    bool access_token_role_assertion = 12 [
        (grpc.gateway.protoc_gen_openapiv2.options.openapiv2_field) = {
            description: "Adds roles to the claims of the access token (only if type == JWT) even if they are not requested by scopes";
        }
    ];
    bool id_token_role_assertion = 13 [
        (grpc.gateway.protoc_gen_openapiv2.options.openapiv2_field) = {
            description: "Adds roles to the claims of the id token even if they are not requested by scopes";
        }
    ];
    bool id_token_userinfo_assertion = 14 [
        (grpc.gateway.protoc_gen_openapiv2.options.openapiv2_field) = {
            description: "Claims of profile, email, address and phone scopes are added to the id token even if an access token is issued. Attention this violates the OIDC specification";
        }
    ];
    google.protobuf.Duration clock_skew = 15 [
        (validate.rules).duration = {gte: {}, lte: {seconds: 5}},
        (grpc.gateway.protoc_gen_openapiv2.options.openapiv2_field) = {
            description: "Used to compensate time difference of servers. Duration added to the \"exp\" claim and subtracted from \"iat\", \"auth_time\" and \"nbf\" claims";
            example: "\"1s\"";
        }
    ];
    repeated string additional_origins = 16 [
        (grpc.gateway.protoc_gen_openapiv2.options.openapiv2_field) = {
            example: "[\"https://console.zitadel.ch/auth/callback\"]";
            description: "Additional origins (other than the redirect_uris) from where the API can be used";
        }
    ];
}

message AddOIDCAppResponse {
    string app_id = 1;
    zitadel.v1.ObjectDetails details = 2;
    string client_id = 3 [
        (grpc.gateway.protoc_gen_openapiv2.options.openapiv2_field) = {
            example: "\"1035496534033449\"";
            description: "generated client id for this config";
        }
    ];
    string client_secret = 4 [
        (grpc.gateway.protoc_gen_openapiv2.options.openapiv2_field) = {
            example: "\"gjoq34589uasgh\"";
            description: "generated secret for this config";
        }
    ];
    bool none_compliant = 5;
    repeated zitadel.v1.LocalizedMessage compliance_problems = 6;
}

message AddSAMLAppRequest {
  string project_id = 1 [(validate.rules).string = {min_len: 1, max_len: 200}];
  string name = 2 [
      (validate.rules).string = {min_len: 1, max_len: 200},
      (google.api.field_behavior) = REQUIRED,
      (grpc.gateway.protoc_gen_openapiv2.options.openapiv2_field) = {
          min_length: 1;
          max_length: 200;
          example: "\"MySAMLApp\"";
      }
  ];
  oneof metadata {
      option (validate.required) = true;
      bytes metadata_xml = 3 [(validate.rules).bytes.max_len = 500000];
      string metadata_url = 4 [(validate.rules).string.max_len = 200];
  }
}

message AddSAMLAppResponse {
  string app_id = 1;
  zitadel.v1.ObjectDetails details = 2;
}

message AddAPIAppRequest {
    string project_id = 1 [(validate.rules).string = {min_len: 1, max_len: 200}];
    string name = 2 [
        (validate.rules).string = {min_len: 1, max_len: 200},
        (google.api.field_behavior) = REQUIRED,
        (grpc.gateway.protoc_gen_openapiv2.options.openapiv2_field) = {
            min_length: 1;
            max_length: 200;
            example: "\"MyAPIApp\"";
        }
    ];
    zitadel.app.v1.APIAuthMethodType auth_method_type = 3 [(validate.rules).enum = {defined_only: true}];
}

message AddAPIAppResponse {
    string app_id = 1;
    zitadel.v1.ObjectDetails details = 2;
    string client_id = 3 [
        (grpc.gateway.protoc_gen_openapiv2.options.openapiv2_field) = {
            example: "\"3950723409029374\"";
            description: "generated secret for this config";
        }
    ];
    string client_secret = 4 [
        (grpc.gateway.protoc_gen_openapiv2.options.openapiv2_field) = {
            example: "\"gjoq34589uasgh\"";
            description: "generated secret for this config";
        }
    ];
}

message UpdateAppRequest {
    string project_id = 1 [(validate.rules).string = {min_len: 1, max_len: 200}];
    string app_id = 2 [(validate.rules).string = {min_len: 1, max_len: 200}];
    string name = 5 [
        (validate.rules).string = {min_len: 1, max_len: 200},
        (google.api.field_behavior) = REQUIRED,
        (grpc.gateway.protoc_gen_openapiv2.options.openapiv2_field) = {
            example: "\"MyApplicationName\"";
            min_length: 1;
            max_length: 200;
        }
    ];
}

message UpdateAppResponse {
    zitadel.v1.ObjectDetails details = 1;
}

message UpdateOIDCAppConfigRequest {
    string project_id = 1 [(validate.rules).string = {min_len: 1, max_len: 200}];
    string app_id = 2 [(validate.rules).string = {min_len: 1, max_len: 200}];

    repeated string redirect_uris = 3 [
        (grpc.gateway.protoc_gen_openapiv2.options.openapiv2_field) = {
            example: "[\"http://localhost:4200/auth/callback\"]";
            description: "Callback URI of the authorization request where the code or tokens will be sent to";
        }
    ];
    repeated zitadel.app.v1.OIDCResponseType response_types = 4 [
        (grpc.gateway.protoc_gen_openapiv2.options.openapiv2_field) = {
            description: "Determines whether a code, id_token token or just id_token will be returned"
        }
    ];
    repeated zitadel.app.v1.OIDCGrantType grant_types = 5 [
        (grpc.gateway.protoc_gen_openapiv2.options.openapiv2_field) = {
            description: "The flow type the application uses to gain access";
        }
    ];
    zitadel.app.v1.OIDCAppType app_type = 6 [
        (validate.rules).enum = {defined_only: true},
        (grpc.gateway.protoc_gen_openapiv2.options.openapiv2_field) = {
            description: "Determines the paradigm of the application";
        }
    ];
    zitadel.app.v1.OIDCAuthMethodType auth_method_type = 7 [
        (validate.rules).enum = {defined_only: true},
        (grpc.gateway.protoc_gen_openapiv2.options.openapiv2_field) = {
            description: "Defines how the application passes login credentials";
        }
    ];
    repeated string post_logout_redirect_uris = 8 [
        (grpc.gateway.protoc_gen_openapiv2.options.openapiv2_field) = {
            example: "[\"http://localhost:4200/signedout\"]";
            description: "ZITADEL will redirect to this link after a successful logout";
        }
    ];
    bool dev_mode = 9 [
        (grpc.gateway.protoc_gen_openapiv2.options.openapiv2_field) = {
            description: "Used for development, some checks of the OIDC specification will not be checked.";
        }
    ];
    zitadel.app.v1.OIDCTokenType access_token_type = 10 [
        (validate.rules).enum = {defined_only: true},
        (grpc.gateway.protoc_gen_openapiv2.options.openapiv2_field) = {
            description: "Type of the access token returned from ZITADEL";
        }
    ];
    bool access_token_role_assertion = 11 [
        (grpc.gateway.protoc_gen_openapiv2.options.openapiv2_field) = {
            description: "Adds roles to the claims of the access token (only if type == JWT) even if they are not requested by scopes";
        }
    ];
    bool id_token_role_assertion = 12 [
        (grpc.gateway.protoc_gen_openapiv2.options.openapiv2_field) = {
            description: "Adds roles to the claims of the id token even if they are not requested by scopes";
        }
    ];
    bool id_token_userinfo_assertion = 13 [
        (grpc.gateway.protoc_gen_openapiv2.options.openapiv2_field) = {
            description: "Claims of profile, email, address and phone scopes are added to the id token even if an access token is issued. Attention this violates the OIDC specification";
        }
    ];
    google.protobuf.Duration clock_skew = 14 [
        (validate.rules).duration = {gte: {}, lte: {seconds: 5}},
        (grpc.gateway.protoc_gen_openapiv2.options.openapiv2_field) = {
            description: "Used to compensate time difference of servers. Duration added to the \"exp\" claim and subtracted from \"iat\", \"auth_time\" and \"nbf\" claims";
            example: "\"1s\"";
        }
    ];
    repeated string additional_origins = 15 [
        (grpc.gateway.protoc_gen_openapiv2.options.openapiv2_field) = {
            example: "[\"https://console.zitadel.ch/auth/callback\"]";
            description: "Additional origins (other than the redirect_uris) from where the API can be used";
        }
    ];
}

message UpdateOIDCAppConfigResponse {
  zitadel.v1.ObjectDetails details = 1;
}

message UpdateSAMLAppConfigRequest {
  string project_id = 1 [(validate.rules).string = {min_len: 1, max_len: 200}];
  string app_id = 2 [(validate.rules).string = {min_len: 1, max_len: 200}];

  oneof metadata {
      option (validate.required) = true;
      bytes metadata_xml = 3 [(validate.rules).bytes.max_len = 500000];
      string metadata_url = 4 [(validate.rules).string.max_len = 200];
  }
}

message UpdateSAMLAppConfigResponse {
  zitadel.v1.ObjectDetails details = 1;
}

message UpdateAPIAppConfigRequest {
    string project_id = 1 [(validate.rules).string = {min_len: 1, max_len: 200}];
    string app_id = 2 [(validate.rules).string = {min_len: 1, max_len: 200}];
    zitadel.app.v1.APIAuthMethodType auth_method_type = 7 [(validate.rules).enum = {defined_only: true}];
}

message UpdateAPIAppConfigResponse {
    zitadel.v1.ObjectDetails details = 1;
}

message DeactivateAppRequest {
    string project_id = 1 [(validate.rules).string = {min_len: 1, max_len: 200}];
    string app_id = 2 [(validate.rules).string = {min_len: 1, max_len: 200}];
}

message DeactivateAppResponse {
    zitadel.v1.ObjectDetails details = 1;
}

message ReactivateAppRequest {
    string project_id = 1 [(validate.rules).string = {min_len: 1, max_len: 200}];
    string app_id = 2 [(validate.rules).string = {min_len: 1, max_len: 200}];
}

message ReactivateAppResponse {
    zitadel.v1.ObjectDetails details = 1;
}

message RemoveAppRequest {
    string project_id = 1 [(validate.rules).string = {min_len: 1, max_len: 200}];
    string app_id = 2 [(validate.rules).string = {min_len: 1, max_len: 200}];
}

message RemoveAppResponse {
    zitadel.v1.ObjectDetails details = 1;
}

message RegenerateOIDCClientSecretRequest {
    string project_id = 1 [(validate.rules).string = {min_len: 1, max_len: 200}];
    string app_id = 2 [(validate.rules).string = {min_len: 1, max_len: 200}];
}

message RegenerateOIDCClientSecretResponse {
    string client_secret = 1 [
        (grpc.gateway.protoc_gen_openapiv2.options.openapiv2_field) = {
            example: "\"gjoq34589uasgh\"";
            description: "generated secret for the client";
        }
    ];
    zitadel.v1.ObjectDetails details = 2;
}

message RegenerateAPIClientSecretRequest {
    string project_id = 1 [(validate.rules).string = {min_len: 1, max_len: 200}];
    string app_id = 2 [(validate.rules).string = {min_len: 1, max_len: 200}];
}

message RegenerateAPIClientSecretResponse {
    string client_secret = 1 [
        (grpc.gateway.protoc_gen_openapiv2.options.openapiv2_field) = {
            example: "\"k3n0fnslei93nps9\"";
            description: "generated secret for the client";
        }
    ];
    zitadel.v1.ObjectDetails details = 2;
}

message GetAppKeyRequest {
    string project_id = 1 [(validate.rules).string = {min_len: 1, max_len: 200}];
    string app_id = 2 [(validate.rules).string = {min_len: 1, max_len: 200}];
    string key_id = 3 [(validate.rules).string = {min_len: 1, max_len: 200}];
}

message GetAppKeyResponse {
    zitadel.authn.v1.Key key = 1;
}

message ListAppKeysRequest {
    //list limitations and ordering
    zitadel.v1.ListQuery query = 1;
    string app_id = 2 [(validate.rules).string = {min_len: 1, max_len: 200}];
    string project_id = 3 [(validate.rules).string = {min_len: 1, max_len: 200}];
}
message ListAppKeysResponse {
    zitadel.v1.ListDetails details = 1;
    repeated zitadel.authn.v1.Key result = 2;
}

message AddAppKeyRequest {
    string project_id = 1 [(validate.rules).string = {min_len: 1, max_len: 200}];
    string app_id = 2 [(validate.rules).string = {min_len: 1, max_len: 200}];
    zitadel.authn.v1.KeyType type = 3 [
        (validate.rules).enum = {defined_only: true, not_in: [0]},
        (grpc.gateway.protoc_gen_openapiv2.options.openapiv2_field) = {
            example: "\"KEY_TYPE_JSON\"";
        }
    ];
    google.protobuf.Timestamp expiration_date = 4 [
        (grpc.gateway.protoc_gen_openapiv2.options.openapiv2_field) = {
            example: "\"2519-04-01T08:45:00.000000Z\"";
            description: "The date the key will expire and no logins will be possible";
        }
    ];
}

message AddAppKeyResponse {
    string id = 1 [
        (grpc.gateway.protoc_gen_openapiv2.options.openapiv2_field) = {
            example: "\"28746028909593987\"";
        }
    ];
    zitadel.v1.ObjectDetails details = 2;
    bytes key_details = 3 [
        (grpc.gateway.protoc_gen_openapiv2.options.openapiv2_field) = {
            example: "\"eyJ0eXBlIjoiYXBwbGljYXRpb24iLCJrZXlJZCI6IjIwMjcxMDE4NjYyMjcxNDExMyIsImtleSI6Ii0tLS0tQkVHSU4gUlNBIFBSSVZBVEUgS0VZLS0tLS1cbk1JSUVvd0lCQUFLQ0FRRUFuMUxyNStTV0pGRllURU1kaXQ2U0dNY0E2Yks5dG0xMmhlcm55V0wrZm9PWnA3eEVcbk9wcmsvWE81QVplSU5NY0x0ZVhxckJlK1NPdVVNMFpLU2xCMHFTNzNjVStDVTVMTGoycVB0UzhNOFI0N3BGdFhcbjJXRTFJNjNhZHB1N01TejA2SXduQ2lyNnJYOTVPQ2ZneHA3VU1Dd0pSTUZmYXJqdjVBRXY3NXpsSS9lYUV6bUJcbkxKWU1xanZFRmZoN2x3M2lPT3VsWW9kNjNpN3RDNWl5czNlYjNLZW4yWU0rN1FSbXB2dE5qcTJMVmlIMnkrUGJcbk9ESlI3MU9ib05TYVJDNTZDUFpWVytoWDByYXI3VzMwUjI2eGtIQ09oSytQbUpSeGtOY0g1VTdja0xXMEw0WEVcbnNNZkVUSmszeDR3Q0psbisxbElXUzkrNmw0R1E2TWRzWURyOU5RSURBUUFCQW9JQkFCSkx6WGQxMHFBZEQwekNcbnNGUFFOMnJNLzVmV3hONThONDR0YWF6QXg0VHp5K050UlZDTmxScGQvYkxuR2VjbHJIeVpDSmYycWcxcHNEMHJcbkowRGRlR2d0VXBFYWxsYk9scjNEZVBsUGkrYnNsK0RKOUk2c0VSUWwxTjZtQjVzZ0ZJZllBR3UwZjlFSXdIem9cblozR25yNnBRaEVmM0JPUVdsTVhVTlJNSksyOHp3M2E1L01nRmtKVUZUSTUzeXFwbGRtZ2hLajRZR1hLRk1LUGhcbkV3RkxrRncwK2s3K0xuSjFQNGp1ZVd1RXo3WlAyaFpvUWxCcXdSajVyTG9QZ05RbUU4UytFVDRuczlUYzByOFFcbnFyaHlacDZBczJrTDhGTytCZnF3SVpDZnpnWHN2cC9PLzRaSHIzVTB2Ymp3UW1sSzdVSm42U0J6T2hpWFpNU0lcbk5Wc0V5VUVDZ1lFQTFEaktkRGo3NTM1MWQzdlRNQlRFd2JSQ3hoUVZOdENFMnMwVUw4ckJQZ1I0K1dlblNUWmFcbnprWUprcEV0bE54VGxzYnN1Y0RTUXZqeWRYYk5nSHFBeDYzMm1vdTVkak9lR0VTUDFWVGtUdElsZFZQZWszQWxcbjVYbkpQa1dqWGVyVVJZNm5KeUQ5UWhlREx3MVp4NEFYVzNHWURiTFkrT05XV0VKUlJaQUloNjBDZ1lFQXdEQ2xcbnc1MHc4dkcvbEJ4RzNSYW9FaHdLOWNna1VXOHk2T25DekNwcEtjOEZUUmY1VE5iWjl5TzNXUmdYajhkeHRCakFcbkl5VGlzYk9NQk1VaFZKUUtGZHRQaDhoVDBwRkRjeE9ndzY0aHBtYzhyY2RTbXVKNzlYSVRTaHUySjA0N0UvNFZcbnJOTThpWVk5ZGR3VGdGUUlsdFNZL0l0RnFxWERmdjhqK1dVY25La0NnWUVBaENOUU80bDNuNjRucWR2WnBTaHBcblVrclJBTkJrWFJyOGZkZ1BaNnFSSS9KWStNSEhjVmg4dGM3NkN0NkdTUmZlbkJVRU5LeVF2czZPK1FDZCtBOU9cbnZBWGZkRjduZldlcVdtWG1RT2g0dDNNMWk1WkxFZlpVUWt2UU9BdllLcFFhMDZ4OCsyb1pCdHZvL0pVTmY2Q0xcbjZvNFNKUVZrLzZOZGtkckpDODBnNG9rQ2dZQkZsNWYrbkVYa1F0dWZVeG5wNXRGWE5XWldsM0ZuTjMvVXpRaW5cbmkxZm5OcnB4cnhPcjJrUzA4KzdwU1FzSEdpNDNDNXRQWG9UajJlTUN1eXNWaUVHYXBuNUc2YWhJb0NjdlhWVWlcblprUnpFQUR0NERZdU5ZS3pYdXBUTkhPaUNmYmtoMlhyM2RXVzZ0QUloSGRmU1k2T3AwNzZhNmYvWWVUSGNMWGpcbkVkVHBlUUtCZ0FPdnBqcDQ4TzRUWEZkU0JLSnYya005OHVhUjlSQURtdGxTWHd2cTlyQkhTV084NFk4bzE0L1Bcbkl1UmxUOHhROGRYKzhMR21UUCtjcUtiOFFRQ1grQk1YUWxMSEVtWnpnb0xFa0pGMUVIMm4vZEZ5bngxS3prdFNcbm9UZUdsRzZhbXhVOVh4eW9RVFlEVGJCbERwc2FZUlFBZ2FUQzM3UVZRUjhmK1ZoRzFHSFFcbi0tLS0tRU5EIFJTQSBQUklWQVRFIEtFWS0tLS0tXG4iLCJhcHBJZCI6IjIwMjcwNjM5ODgxMzg4MDU3NyIsImNsaWVudElkIjoiMjAyNzA2Mzk4ODEzOTQ2MTEzQG15dGVzdHByb2plY3QifQ==\"";
        }
    ];
}

message RemoveAppKeyRequest {
    string project_id = 1 [(validate.rules).string = {min_len: 1, max_len: 200}];
    string app_id = 2 [(validate.rules).string = {min_len: 1, max_len: 200}];
    string key_id = 3 [(validate.rules).string = {min_len: 1, max_len: 200}];
}

message RemoveAppKeyResponse {
    zitadel.v1.ObjectDetails details = 1;
}

message ListProjectGrantChangesRequest {
    //list limitations and ordering
    zitadel.change.v1.ChangeQuery query = 1;
    string project_id = 2 [(validate.rules).string = {min_len: 1, max_len: 200}];
    string grant_id = 3 [(validate.rules).string = {min_len: 1, max_len: 200}];
}

message ListProjectGrantChangesResponse {
    reserved 1;
    reserved "details";
    // zitadel.v1.ListDetails details = 1; was always returned empty (as we cannot get the necessary info)
    repeated zitadel.change.v1.Change result = 2;
}

message GetProjectGrantByIDRequest {
    string project_id = 1 [(validate.rules).string = {min_len: 1, max_len: 200}];
    string grant_id = 2 [(validate.rules).string = {min_len: 1, max_len: 200}];
}

message GetProjectGrantByIDResponse {
    zitadel.project.v1.GrantedProject project_grant = 1;
}

message ListProjectGrantsRequest {
    string project_id = 1 [(validate.rules).string = {min_len: 1, max_len: 200}];
    //list limitations and ordering
    zitadel.v1.ListQuery query = 2;
    //criteria the client is looking for
    repeated zitadel.project.v1.ProjectGrantQuery queries = 3;
}

message ListProjectGrantsResponse {
    zitadel.v1.ListDetails details = 1;
    repeated zitadel.project.v1.GrantedProject result = 2;
}

message ListAllProjectGrantsRequest {
    //list limitations and ordering
    zitadel.v1.ListQuery query = 1;
    //criteria the client is looking for
    repeated zitadel.project.v1.AllProjectGrantQuery queries = 2;
}

message ListAllProjectGrantsResponse {
    zitadel.v1.ListDetails details = 1;
    repeated zitadel.project.v1.GrantedProject result = 2;
}

message AddProjectGrantRequest {
    string project_id = 1 [(validate.rules).string = {min_len: 1, max_len: 200}];
    string granted_org_id = 2 [
        (validate.rules).string = {min_len: 1, max_len: 200},
        (grpc.gateway.protoc_gen_openapiv2.options.openapiv2_field) = {
            example: "\"28746028909593987\""
        }
    ];
    repeated string role_keys = 3 [
        (grpc.gateway.protoc_gen_openapiv2.options.openapiv2_field) = {
            example: "[\"RoleKey1\", \"RoleKey2\"]";
        }
    ];
}

message AddProjectGrantResponse {
    string grant_id = 1 [
        (grpc.gateway.protoc_gen_openapiv2.options.openapiv2_field) = {
            example: "\"28746028909593987\""
        }
    ];
    zitadel.v1.ObjectDetails details = 2;
}

message UpdateProjectGrantRequest {
    string project_id = 1 [(validate.rules).string = {min_len: 1, max_len: 200}];
    string grant_id = 2 [(validate.rules).string = {min_len: 1, max_len: 200}];
    repeated string role_keys = 3 [
        (grpc.gateway.protoc_gen_openapiv2.options.openapiv2_field) = {
            example: "[\"RoleKey1\", \"RoleKey2\"]";
        }
    ];
}

message UpdateProjectGrantResponse {
    zitadel.v1.ObjectDetails details = 1;
}

message DeactivateProjectGrantRequest {
    string project_id = 1 [(validate.rules).string = {min_len: 1, max_len: 200}];
    string grant_id = 2 [(validate.rules).string = {min_len: 1, max_len: 200}];
}

message DeactivateProjectGrantResponse {
    zitadel.v1.ObjectDetails details = 1;
}

message ReactivateProjectGrantRequest {
    string project_id = 1 [(validate.rules).string = {min_len: 1, max_len: 200}];
    string grant_id = 2 [(validate.rules).string = {min_len: 1, max_len: 200}];
}
message ReactivateProjectGrantResponse {
    zitadel.v1.ObjectDetails details = 1;
}

message RemoveProjectGrantRequest {
    string project_id = 1 [(validate.rules).string = {min_len: 1, max_len: 200}];
    string grant_id = 2 [(validate.rules).string = {min_len: 1, max_len: 200}];
}
message RemoveProjectGrantResponse {
    zitadel.v1.ObjectDetails details = 1;
}

message ListProjectGrantMemberRolesRequest {
    zitadel.v1.ListQuery query = 1;
    repeated string result = 2;
}

message ListProjectGrantMemberRolesResponse {
    zitadel.v1.ListDetails details = 1;
    repeated string result = 2 [
        (grpc.gateway.protoc_gen_openapiv2.options.openapiv2_field) = {
            example: "[\"PROJECT_GRANT_OWNER\", \"PROJECT_GRANT_OWNER_VIEWER\", \"...\"]";
        }
    ];
}

message ListProjectGrantMembersRequest {
    string project_id = 1 [(validate.rules).string = {min_len: 1, max_len: 200}];
    string grant_id = 2 [(validate.rules).string = {min_len: 1, max_len: 200}];
    //list limitations and ordering
    zitadel.v1.ListQuery query = 3;
    //criteria the client is looking for
    repeated zitadel.member.v1.SearchQuery queries = 4;
}

message ListProjectGrantMembersResponse {
    zitadel.v1.ListDetails details = 1;
    repeated zitadel.member.v1.Member result = 2;
}

message AddProjectGrantMemberRequest {
    string project_id = 1 [(validate.rules).string = {min_len: 1, max_len: 200}];
    string grant_id = 2 [(validate.rules).string = {min_len: 1, max_len: 200}];
    string user_id = 3 [
        (validate.rules).string = {min_len: 1, max_len: 200},
        (google.api.field_behavior) = REQUIRED,
        (grpc.gateway.protoc_gen_openapiv2.options.openapiv2_field) = {
            min_length: 1;
            max_length: 200;
            example: "\"69629012906488334\"";
        }
    ];
    repeated string roles = 4 [
        (grpc.gateway.protoc_gen_openapiv2.options.openapiv2_field) = {
            example: "[\"PROJECT_GRANT_OWNER\"]";
            description: "If no roles are provided the user won't have any rights"
        }
    ];
}

message AddProjectGrantMemberResponse {
    zitadel.v1.ObjectDetails details = 1;
}

message UpdateProjectGrantMemberRequest {
    string project_id = 1 [(validate.rules).string = {min_len: 1, max_len: 200}];
    string grant_id = 2 [(validate.rules).string = {min_len: 1, max_len: 200}];
    string user_id = 3 [
        (validate.rules).string = {min_len: 1, max_len: 200},
        (google.api.field_behavior) = REQUIRED,
        (grpc.gateway.protoc_gen_openapiv2.options.openapiv2_field) = {
            min_length: 1;
            max_length: 200;
            example: "\"69629012906488334\"";
        }
    ];
    repeated string roles = 4 [
        (grpc.gateway.protoc_gen_openapiv2.options.openapiv2_field) = {
            example: "[\"PROJECT_GRANT_OWNER\"]";
            description: "If no roles are provided the user won't have any rights"
        }
    ];
}

message UpdateProjectGrantMemberResponse {
    zitadel.v1.ObjectDetails details = 1;
}

message RemoveProjectGrantMemberRequest {
    string project_id = 1 [(validate.rules).string = {min_len: 1, max_len: 200}];
    string grant_id = 2 [(validate.rules).string = {min_len: 1, max_len: 200}];
    string user_id = 3 [(validate.rules).string = {min_len: 1, max_len: 200}];
}

message RemoveProjectGrantMemberResponse {
    zitadel.v1.ObjectDetails details = 1;
}

message GetUserGrantByIDRequest {
    string user_id = 1 [(validate.rules).string = {min_len: 1, max_len: 200}];
    string grant_id = 2 [(validate.rules).string = {min_len: 1, max_len: 200}];
}

message GetUserGrantByIDResponse {
    zitadel.user.v1.UserGrant user_grant = 1;
}

message ListUserGrantRequest {
    //list limitations and ordering
    zitadel.v1.ListQuery query = 1;
    //criteria the client is looking for
    repeated zitadel.user.v1.UserGrantQuery queries = 2;
}

message ListUserGrantResponse {
    zitadel.v1.ListDetails details = 1;
    repeated zitadel.user.v1.UserGrant result = 2;
}

message AddUserGrantRequest {
    string user_id = 1 [
        (validate.rules).string = {min_len: 1, max_len: 200},
        (google.api.field_behavior) = REQUIRED,
        (grpc.gateway.protoc_gen_openapiv2.options.openapiv2_field) = {
            min_length: 1;
            example: "\"69629026806489455\"";
        }
    ];
    string project_id = 2 [
        (validate.rules).string = {min_len: 1, max_len: 200},
        (google.api.field_behavior) = REQUIRED,
        (grpc.gateway.protoc_gen_openapiv2.options.openapiv2_field) = {
            min_length: 1;
            max_length: 200;
            example: "\"58949026806489455\"";
        }
    ];
    string project_grant_id = 3 [
        (validate.rules).string = {max_len: 200},
        (grpc.gateway.protoc_gen_openapiv2.options.openapiv2_field) = {
            max_length: 200;
            example: "\"9847026806489455\"";
            description: "Make sure to fill in the project grant id if the user grant is for a granted project and the organization is not the owner of the project.";
        }
    ];
    repeated string role_keys = 4 [
        (grpc.gateway.protoc_gen_openapiv2.options.openapiv2_field) = {
            example: "[\"RoleKey1\", \"RoleKey2\"]"
        }
    ];
}

message AddUserGrantResponse {
    string user_grant_id = 1;
    zitadel.v1.ObjectDetails details = 2;
}

message UpdateUserGrantRequest {
    string user_id = 1 [(validate.rules).string = {min_len: 1, max_len: 200}];
    string grant_id = 2 [(validate.rules).string = {min_len: 1, max_len: 200}];
    repeated string role_keys = 3 [
        (grpc.gateway.protoc_gen_openapiv2.options.openapiv2_field) = {
            example: "[\"RoleKey1\", \"RoleKey2\"]"
        }
    ];
}

message UpdateUserGrantResponse {
    zitadel.v1.ObjectDetails details = 1;
}

message DeactivateUserGrantRequest {
    string user_id = 1 [(validate.rules).string = {min_len: 1, max_len: 200}];
    string grant_id = 2 [(validate.rules).string = {min_len: 1, max_len: 200}];
}

message DeactivateUserGrantResponse {
    zitadel.v1.ObjectDetails details = 1;
}

message ReactivateUserGrantRequest {
    string user_id = 1 [(validate.rules).string = {min_len: 1, max_len: 200}];
    string grant_id = 2 [(validate.rules).string = {min_len: 1, max_len: 200}];
}

message ReactivateUserGrantResponse {
    zitadel.v1.ObjectDetails details = 1;
}

message RemoveUserGrantRequest {
    string user_id = 1 [(validate.rules).string = {min_len: 1, max_len: 200}];
    string grant_id = 2 [(validate.rules).string = {min_len: 1, max_len: 200}];
}

message RemoveUserGrantResponse {
    zitadel.v1.ObjectDetails details = 1;
}

message BulkRemoveUserGrantRequest {
    repeated string grant_id = 1 [
        (grpc.gateway.protoc_gen_openapiv2.options.openapiv2_field) = {
            example: "[\"9384786806489455\", \"2984754806489455\"]"
        }
    ];
}

message BulkRemoveUserGrantResponse {}

message GetOrgIAMPolicyRequest {}

message GetOrgIAMPolicyResponse {
    zitadel.policy.v1.OrgIAMPolicy policy = 1;
}

message GetDomainPolicyRequest {}

message GetDomainPolicyResponse {
    zitadel.policy.v1.DomainPolicy policy = 1;
}

message GetLoginPolicyRequest {}

message GetLoginPolicyResponse {
    zitadel.policy.v1.LoginPolicy policy = 1;
    //deprecated: is_default is also defined in zitadel.policy.v1.LoginPolicy
    bool is_default = 2;
}

message GetDefaultLoginPolicyRequest {}

message GetDefaultLoginPolicyResponse {
    zitadel.policy.v1.LoginPolicy policy = 1;
}

message AddCustomLoginPolicyRequest {
    message IDP {
        string idp_id = 1 [(validate.rules).string = {min_len: 1, max_len: 200}];
        zitadel.idp.v1.IDPOwnerType ownerType = 2 [(validate.rules).enum = {defined_only: true, not_in: [0]}];
    }

    bool allow_username_password = 1;
    bool allow_register = 2;
    bool allow_external_idp = 3;
    bool force_mfa = 4;
    zitadel.policy.v1.PasswordlessType passwordless_type = 5 [(validate.rules).enum = {defined_only: true}];
    bool hide_password_reset = 6;
    bool ignore_unknown_usernames = 7 [
        (grpc.gateway.protoc_gen_openapiv2.options.openapiv2_field) = {
            description: "defines if unknown username on login screen directly returns an error or always displays the password screen"
        }
    ];
    string default_redirect_uri = 8 [
        (grpc.gateway.protoc_gen_openapiv2.options.openapiv2_field) = {
            description: "defines where the user will be redirected to if the login is started without app context (e.g. from mail)"
        }
    ];
    google.protobuf.Duration password_check_lifetime = 9;
    google.protobuf.Duration external_login_check_lifetime = 10;
    google.protobuf.Duration mfa_init_skip_lifetime = 11;
    google.protobuf.Duration second_factor_check_lifetime = 12;
    google.protobuf.Duration multi_factor_check_lifetime = 13;
    repeated zitadel.policy.v1.SecondFactorType second_factors = 14;
    repeated zitadel.policy.v1.MultiFactorType multi_factors = 15;
    repeated IDP idps = 16;
    // If set to true, the suffix (@domain.com) of an unknown username input on the login screen will be matched against the org domains and will redirect to the registration of that organization on success.
    bool allow_domain_discovery = 17 [
        (grpc.gateway.protoc_gen_openapiv2.options.openapiv2_field) = {
            description: "If set to true, the suffix (@domain.com) of an unknown username input on the login screen will be matched against the org domains and will redirect to the registration of that organization on success."
        }
    ];
    bool disable_login_with_email = 18 [
        (grpc.gateway.protoc_gen_openapiv2.options.openapiv2_field) = {
            description: "defines if the user can additionally (to the login name) be identified by their verified email address"
        }
    ];
    bool disable_login_with_phone = 19 [
        (grpc.gateway.protoc_gen_openapiv2.options.openapiv2_field) = {
            description: "defines if the user can additionally (to the login name) be identified by their verified phone number"
        }
    ];
}

message AddCustomLoginPolicyResponse {
    zitadel.v1.ObjectDetails details = 1;
}

message UpdateCustomLoginPolicyRequest {
    bool allow_username_password = 1;
    bool allow_register = 2;
    bool allow_external_idp = 3;
    bool force_mfa = 4;
    zitadel.policy.v1.PasswordlessType passwordless_type = 5 [(validate.rules).enum = {defined_only: true}];
    bool hide_password_reset = 6;
    bool ignore_unknown_usernames = 7 [
        (grpc.gateway.protoc_gen_openapiv2.options.openapiv2_field) = {
            description: "defines if unknown username on login screen directly returns an error or always displays the password screen"
        }
    ];
    string default_redirect_uri = 8 [
        (grpc.gateway.protoc_gen_openapiv2.options.openapiv2_field) = {
            description: "defines where the user will be redirected to if the login is started without app context (e.g. from mail)"
        }
    ];
    google.protobuf.Duration password_check_lifetime = 9;
    google.protobuf.Duration external_login_check_lifetime = 10;
    google.protobuf.Duration mfa_init_skip_lifetime = 11;
    google.protobuf.Duration second_factor_check_lifetime = 12;
    google.protobuf.Duration multi_factor_check_lifetime = 13;
    // If set to true, the suffix (@domain.com) of an unknown username input on the login screen will be matched against the org domains and will redirect to the registration of that organization on success.
    bool allow_domain_discovery = 14 [
        (grpc.gateway.protoc_gen_openapiv2.options.openapiv2_field) = {
            description: "If set to true, the suffix (@domain.com) of an unknown username input on the login screen will be matched against the org domains and will redirect to the registration of that organization on success."
        }
    ];
    bool disable_login_with_email = 15 [
        (grpc.gateway.protoc_gen_openapiv2.options.openapiv2_field) = {
            description: "defines if the user can additionally (to the login name) be identified by their verified email address"
        }
    ];
    bool disable_login_with_phone = 16 [
        (grpc.gateway.protoc_gen_openapiv2.options.openapiv2_field) = {
            description: "defines if the user can additionally (to the login name) be identified by their verified phone number"
        }
    ];
}

message UpdateCustomLoginPolicyResponse {
    zitadel.v1.ObjectDetails details = 1;
}

message ResetLoginPolicyToDefaultRequest {}

message ResetLoginPolicyToDefaultResponse {
    zitadel.v1.ObjectDetails details = 1;
}

message ListLoginPolicyIDPsRequest {
    zitadel.v1.ListQuery query = 1;
}

message ListLoginPolicyIDPsResponse {
    zitadel.v1.ListDetails details = 1;
    repeated zitadel.idp.v1.IDPLoginPolicyLink result = 2;
}

message AddIDPToLoginPolicyRequest {
    string idp_id = 1 [(validate.rules).string = {min_len: 1, max_len: 200}];
    zitadel.idp.v1.IDPOwnerType ownerType = 2 [
        (validate.rules).enum = {defined_only: true, not_in: [0]},
        (grpc.gateway.protoc_gen_openapiv2.options.openapiv2_field) = {
            example: "[\"IDP_OWNER_TYPE_SYSTEM\"]";
            description: "Choose IDP_OWNER_TYPE_SYSTEM if the configuration is made on the instance and IDP_OWNER_TYPE_ORG if the configuration is made on the organization."
        }
    ];
}

message AddIDPToLoginPolicyResponse {
    zitadel.v1.ObjectDetails details = 1;
}

message RemoveIDPFromLoginPolicyRequest {
    string idp_id = 1 [(validate.rules).string = {min_len: 1, max_len: 200}];
}

message RemoveIDPFromLoginPolicyResponse {
    zitadel.v1.ObjectDetails details = 1;
}

message ListLoginPolicySecondFactorsRequest {}

message ListLoginPolicySecondFactorsResponse {
    zitadel.v1.ListDetails details = 1;
    repeated zitadel.policy.v1.SecondFactorType result = 2 [
        (grpc.gateway.protoc_gen_openapiv2.options.openapiv2_field) = {
            example: "[\"SECOND_FACTOR_TYPE_OTP\"]"
        }
    ];
}

message AddSecondFactorToLoginPolicyRequest {
    zitadel.policy.v1.SecondFactorType type = 1 [
        (validate.rules).enum = {defined_only: true, not_in: [0]},
        (grpc.gateway.protoc_gen_openapiv2.options.openapiv2_field) = {
            example: "\"SECOND_FACTOR_TYPE_OTP\"";
        }
    ];
}
message AddSecondFactorToLoginPolicyResponse {
    zitadel.v1.ObjectDetails details = 1;
}

message RemoveSecondFactorFromLoginPolicyRequest {
    zitadel.policy.v1.SecondFactorType type = 1 [(validate.rules).enum = {defined_only: true, not_in: [0]}];
}

message RemoveSecondFactorFromLoginPolicyResponse {
    zitadel.v1.ObjectDetails details = 1;
}

message ListLoginPolicyMultiFactorsRequest {}

message ListLoginPolicyMultiFactorsResponse {
    zitadel.v1.ListDetails details = 1;
    repeated zitadel.policy.v1.MultiFactorType result = 2 [
        (grpc.gateway.protoc_gen_openapiv2.options.openapiv2_field) = {
            example: "[\"MULTI_FACTOR_TYPE_U2F_WITH_VERIFICATION\"]"
        }
    ];
}

message AddMultiFactorToLoginPolicyRequest {
    zitadel.policy.v1.MultiFactorType type = 1 [
        (validate.rules).enum = {defined_only: true, not_in: [0]},
        (grpc.gateway.protoc_gen_openapiv2.options.openapiv2_field) = {
            example: "\"MULTI_FACTOR_TYPE_U2F_WITH_VERIFICATION\"";
        }
    ];
}

message AddMultiFactorToLoginPolicyResponse {
    zitadel.v1.ObjectDetails details = 1;
}

message RemoveMultiFactorFromLoginPolicyRequest {
    zitadel.policy.v1.MultiFactorType type = 1 [(validate.rules).enum = {defined_only: true, not_in: [0]}];
}

message RemoveMultiFactorFromLoginPolicyResponse {
    zitadel.v1.ObjectDetails details = 1;
}

message GetPasswordComplexityPolicyRequest {}

message GetPasswordComplexityPolicyResponse {
    zitadel.policy.v1.PasswordComplexityPolicy policy = 1;
    //deprecated: is_default is also defined in zitadel.policy.v1.PasswordComplexityPolicy
    bool is_default = 2 [
        (grpc.gateway.protoc_gen_openapiv2.options.openapiv2_field) = {
            description: "Deprecated: Is defined in the policy itself"
        }
    ];
}

//This is an empty request
message GetDefaultPasswordComplexityPolicyRequest {}

message GetDefaultPasswordComplexityPolicyResponse {
    zitadel.policy.v1.PasswordComplexityPolicy policy = 1;
}

message AddCustomPasswordComplexityPolicyRequest {
    uint64 min_length = 1 [
        (grpc.gateway.protoc_gen_openapiv2.options.openapiv2_field) = {
            example: "\"8\""
        }
    ];
    bool has_uppercase = 2 [
        (grpc.gateway.protoc_gen_openapiv2.options.openapiv2_field) = {
            description: "Defines if the password MUST contain an upper case letter"
        }
    ];
    bool has_lowercase = 3 [
        (grpc.gateway.protoc_gen_openapiv2.options.openapiv2_field) = {
            description: "Defines if the password MUST contain a lowercase letter"
        }
    ];
    bool has_number = 4 [
        (grpc.gateway.protoc_gen_openapiv2.options.openapiv2_field) = {
            description: "Defines if the password MUST contain a number"
        }
    ];
    bool has_symbol = 5 [
        (grpc.gateway.protoc_gen_openapiv2.options.openapiv2_field) = {
            description: "Defines if the password MUST contain a symbol. E.g. \"$\""
        }
    ];
}

message AddCustomPasswordComplexityPolicyResponse {
    zitadel.v1.ObjectDetails details = 1;
}

message UpdateCustomPasswordComplexityPolicyRequest {
    uint64 min_length = 1 [
        (grpc.gateway.protoc_gen_openapiv2.options.openapiv2_field) = {
            example: "\"8\""
        }
    ];
    bool has_uppercase = 2 [
        (grpc.gateway.protoc_gen_openapiv2.options.openapiv2_field) = {
            description: "Defines if the password MUST contain an upper case letter"
        }
    ];
    bool has_lowercase = 3 [
        (grpc.gateway.protoc_gen_openapiv2.options.openapiv2_field) = {
            description: "Defines if the password MUST contain a lowercase letter"
        }
    ];
    bool has_number = 4 [
        (grpc.gateway.protoc_gen_openapiv2.options.openapiv2_field) = {
            description: "Defines if the password MUST contain a number"
        }
    ];
    bool has_symbol = 5 [
        (grpc.gateway.protoc_gen_openapiv2.options.openapiv2_field) = {
            description: "defines if the password MUST contain a symbol. E.g. \"$\""
        }
    ];
}

message UpdateCustomPasswordComplexityPolicyResponse {
    zitadel.v1.ObjectDetails details = 1;
}

//This is an empty request
message ResetPasswordComplexityPolicyToDefaultRequest {}

message ResetPasswordComplexityPolicyToDefaultResponse {
    zitadel.v1.ObjectDetails details = 1;
}

//This is an empty request
message GetPasswordAgePolicyRequest {}

message GetPasswordAgePolicyResponse {
    zitadel.policy.v1.PasswordAgePolicy policy = 1;
    //deprecated: is_default is also defined in zitadel.policy.v1.PasswordAgePolicy
    bool is_default = 2;
}

//This is an empty request
message GetDefaultPasswordAgePolicyRequest {}

message GetDefaultPasswordAgePolicyResponse {
    zitadel.policy.v1.PasswordAgePolicy policy = 1;
}

message AddCustomPasswordAgePolicyRequest {
    uint32 max_age_days = 1;
    uint32 expire_warn_days = 2;
}

message AddCustomPasswordAgePolicyResponse {
    zitadel.v1.ObjectDetails details = 1;
}

message UpdateCustomPasswordAgePolicyRequest {
    uint32 max_age_days = 1;
    uint32 expire_warn_days = 2;
}

message UpdateCustomPasswordAgePolicyResponse {
    zitadel.v1.ObjectDetails details = 1;
}

//This is an empty request
message ResetPasswordAgePolicyToDefaultRequest {}

message ResetPasswordAgePolicyToDefaultResponse {
    zitadel.v1.ObjectDetails details = 1;
}

//This is an empty request
message GetLockoutPolicyRequest {}

message GetLockoutPolicyResponse {
    zitadel.policy.v1.LockoutPolicy policy = 1;
    //deprecated: is_default is also defined in zitadel.policy.v1.LockoutPolicy
    bool is_default = 2;
}

//This is an empty request
message GetDefaultLockoutPolicyRequest {}

message GetDefaultLockoutPolicyResponse {
    zitadel.policy.v1.LockoutPolicy policy = 1;
}

message AddCustomLockoutPolicyRequest {
    uint32 max_password_attempts = 1 [
        (grpc.gateway.protoc_gen_openapiv2.options.openapiv2_field) = {
            description: "When the user has reached the maximum password attempts the account will be locked, If this is set to 0 the lockout will not trigger."
        }
    ];
}

message AddCustomLockoutPolicyResponse {
    zitadel.v1.ObjectDetails details = 1;
}

message UpdateCustomLockoutPolicyRequest {
    uint32 max_password_attempts = 1 [
        (grpc.gateway.protoc_gen_openapiv2.options.openapiv2_field) = {
            description: "When the user has reached the maximum password attempts the account will be locked, If this is set to 0 the lockout will not trigger."
        }
    ];
}

message UpdateCustomLockoutPolicyResponse {
    zitadel.v1.ObjectDetails details = 1;
}

//This is an empty request
message ResetLockoutPolicyToDefaultRequest {}

message ResetLockoutPolicyToDefaultResponse {
    zitadel.v1.ObjectDetails details = 1;
}

//This is an empty request
message GetPrivacyPolicyRequest {}

message GetPrivacyPolicyResponse {
    zitadel.policy.v1.PrivacyPolicy policy = 1;
}

//This is an empty request
message GetDefaultPrivacyPolicyRequest {}

message GetDefaultPrivacyPolicyResponse {
    zitadel.policy.v1.PrivacyPolicy policy = 1;
}

message AddCustomPrivacyPolicyRequest {
    string tos_link = 1 [
        (grpc.gateway.protoc_gen_openapiv2.options.openapiv2_field) = {
            description: "If registration is enabled, the user has to accept the TOS. Variable {{.Lang}} can be set to have different links based on the language.";
            example: "\"https://zitadel.com/docs/legal/terms-of-service\"";
        }
    ];
    string privacy_link = 2 [
        (grpc.gateway.protoc_gen_openapiv2.options.openapiv2_field) = {
            description: "If registration is enabled, the user has to accept the privacy terms. Variable {{.Lang}} can be set to have different links based on the language.";
            example: "\"https://zitadel.com/docs/legal/privacy-policy\"";
        }
    ];
    string help_link = 3 [
        (grpc.gateway.protoc_gen_openapiv2.options.openapiv2_field) = {
            description: "Variable {{.Lang}} can be set to have different links based on the language.";
            example: "\"https://zitadel.com/docs/manuals/introduction\"";
        }
    ];
}

message AddCustomPrivacyPolicyResponse {
    zitadel.v1.ObjectDetails details = 1;
}

message UpdateCustomPrivacyPolicyRequest {
    string tos_link = 1 [
        (grpc.gateway.protoc_gen_openapiv2.options.openapiv2_field) = {
            description: "If registration is enabled, the user has to accept the TOS. Variable {{.Lang}} can be set to have different links based on the language.";
            example: "\"https://zitadel.com/docs/legal/terms-of-service\"";
        }
    ];
    string privacy_link = 2 [
        (grpc.gateway.protoc_gen_openapiv2.options.openapiv2_field) = {
            description: "If registration is enabled, the user has to accept the privacy terms. Variable {{.Lang}} can be set to have different links based on the language.";
            example: "\"https://zitadel.com/docs/legal/privacy-policy\"";
        }
    ];
    string help_link = 3 [
        (grpc.gateway.protoc_gen_openapiv2.options.openapiv2_field) = {
            description: "Variable {{.Lang}} can be set to have different links based on the language.";
            example: "\"https://zitadel.com/docs/manuals/introduction\"";
        }
    ];
}

message UpdateCustomPrivacyPolicyResponse {
    zitadel.v1.ObjectDetails details = 1;
}

//This is an empty request
message ResetPrivacyPolicyToDefaultRequest {}

message ResetPrivacyPolicyToDefaultResponse {
    zitadel.v1.ObjectDetails details = 1;
}

//This is an empty request
message GetNotificationPolicyRequest {}

message GetNotificationPolicyResponse {
    zitadel.policy.v1.NotificationPolicy policy = 1;
}

//This is an empty request
message GetDefaultNotificationPolicyRequest {}

message GetDefaultNotificationPolicyResponse {
    zitadel.policy.v1.NotificationPolicy policy = 1;
}

message AddCustomNotificationPolicyRequest {
    bool password_change = 1 [
        (grpc.gateway.protoc_gen_openapiv2.options.openapiv2_field) = {
            description: "If set to true the users will get a notification whenever their password has been changed.";
        }
    ];
}

message AddCustomNotificationPolicyResponse {
    zitadel.v1.ObjectDetails details = 1;
}

message UpdateCustomNotificationPolicyRequest {
    bool password_change = 1 [
        (grpc.gateway.protoc_gen_openapiv2.options.openapiv2_field) = {
            description: "If set to true the users will get a notification whenever their password has been changed.";
        }
    ];
}

message UpdateCustomNotificationPolicyResponse {
    zitadel.v1.ObjectDetails details = 1;
}

//This is an empty request
message ResetNotificationPolicyToDefaultRequest {}

message ResetNotificationPolicyToDefaultResponse {
    zitadel.v1.ObjectDetails details = 1;
}

//This is an empty request
message GetLabelPolicyRequest {}

message GetLabelPolicyResponse {
    zitadel.policy.v1.LabelPolicy policy = 1;
    //deprecated: is_default is also defined in zitadel.policy.v1.LabelPolicy
    bool is_default = 2;
}

//This is an empty request
message GetPreviewLabelPolicyRequest {}

message GetPreviewLabelPolicyResponse {
    zitadel.policy.v1.LabelPolicy policy = 1;
    //deprecated: is_default is also defined in zitadel.policy.v1.LabelPolicy
    bool is_default = 2;
}

//This is an empty request
message GetDefaultLabelPolicyRequest {}

message GetDefaultLabelPolicyResponse {
    zitadel.policy.v1.LabelPolicy policy = 1;
}

message AddCustomLabelPolicyRequest {
    string primary_color = 1 [
        (validate.rules).string = {max_len: 50},
        (grpc.gateway.protoc_gen_openapiv2.options.openapiv2_field) = {
            description: "Represents a color scheme"
            example: "\"#353535\"";
            max_length: 50;
        }
    ];
    // hides the org suffix on the login form if the scope \"urn:zitadel:iam:org:domain:primary:{domainname}\" is set
    bool hide_login_name_suffix = 3 [
        (grpc.gateway.protoc_gen_openapiv2.options.openapiv2_field) = {
            description: "hides the org suffix on the login form if the scope \"urn:zitadel:iam:org:domain:primary:{domainname}\" is set";
        }
    ];
    string warn_color = 4 [
        (validate.rules).string = {max_len: 50},
        (grpc.gateway.protoc_gen_openapiv2.options.openapiv2_field) = {
            description: "hex value for warn color";
            example: "\"#CD3D56\"";
            max_length: 50;
        }
    ];
    string background_color = 5 [
        (validate.rules).string = {max_len: 50},
        (grpc.gateway.protoc_gen_openapiv2.options.openapiv2_field) = {
            description: "hex value for background color";
            example: "\"#FAFAFA\"";
            max_length: 50;
        }
    ];
    string font_color = 6 [
        (validate.rules).string = {max_len: 50},
        (grpc.gateway.protoc_gen_openapiv2.options.openapiv2_field) = {
            description: "hex value for font color";
            example: "\"#000000\"";
            max_length: 50;
        }
    ];
    string primary_color_dark = 7 [
        (validate.rules).string = {max_len: 50},
        (grpc.gateway.protoc_gen_openapiv2.options.openapiv2_field) = {
            description: "hex value for the primary color dark theme";
            example: "\"#BBBAFA\"";
            max_length: 50;
        }
    ];
    string background_color_dark = 8 [
        (validate.rules).string = {max_len: 50},
        (grpc.gateway.protoc_gen_openapiv2.options.openapiv2_field) = {
            description: "hex value for background color dark theme";
            example: "\"#111827\"";
            max_length: 50;
        }
    ];
    string warn_color_dark = 9 [
        (validate.rules).string = {max_len: 50},
        (grpc.gateway.protoc_gen_openapiv2.options.openapiv2_field) = {
            description: "hex value for warning color dark theme";
            example: "\"#FF3B5B\"";
            max_length: 50;
        }
    ];
    string font_color_dark = 10 [
        (validate.rules).string = {max_len: 50},
        (grpc.gateway.protoc_gen_openapiv2.options.openapiv2_field) = {
            description: "hex value for font color dark theme";
            example: "\"#FFFFFF\"";
            max_length: 50;
        }
    ];
    bool disable_watermark = 11;
}

message AddCustomLabelPolicyResponse {
    zitadel.v1.ObjectDetails details = 1;
}

message UpdateCustomLabelPolicyRequest {
    string primary_color = 1 [(validate.rules).string = {max_len: 50}];
    bool hide_login_name_suffix = 3 [
        (grpc.gateway.protoc_gen_openapiv2.options.openapiv2_field) = {
            description: "hides the org suffix on the login form if the scope \"urn:zitadel:iam:org:domain:primary:{domainname}\" is set";
        }
    ];
    string warn_color = 4 [
        (validate.rules).string = {max_len: 50},
        (grpc.gateway.protoc_gen_openapiv2.options.openapiv2_field) = {
            description: "hex value for warn color";
            example: "\"#CD3D56\"";
            max_length: 50;
        }
    ];
    string background_color = 5 [
        (validate.rules).string = {max_len: 50},
        (grpc.gateway.protoc_gen_openapiv2.options.openapiv2_field) = {
            description: "hex value for background color";
            example: "\"#FAFAFA\"";
            max_length: 50;
        }
    ];
    string font_color = 6 [
        (validate.rules).string = {max_len: 50},
        (grpc.gateway.protoc_gen_openapiv2.options.openapiv2_field) = {
            description: "hex value for font color";
            example: "\"#000000\"";
            max_length: 50;
        }
    ];
    string primary_color_dark = 7 [
        (validate.rules).string = {max_len: 50},
        (grpc.gateway.protoc_gen_openapiv2.options.openapiv2_field) = {
            description: "hex value for the primary color dark theme";
            example: "\"#BBBAFA\"";
            max_length: 50;
        }
    ];
    string background_color_dark = 8 [
        (validate.rules).string = {max_len: 50},
        (grpc.gateway.protoc_gen_openapiv2.options.openapiv2_field) = {
            description: "hex value for background color dark theme";
            example: "\"#111827\"";
            max_length: 50;
        }
    ];
    string warn_color_dark = 9 [
        (validate.rules).string = {max_len: 50},
        (grpc.gateway.protoc_gen_openapiv2.options.openapiv2_field) = {
            description: "hex value for warning color dark theme";
            example: "\"#FF3B5B\"";
            max_length: 50;
        }
    ];
    string font_color_dark = 10 [
        (validate.rules).string = {max_len: 50},
        (grpc.gateway.protoc_gen_openapiv2.options.openapiv2_field) = {
            description: "hex value for font color dark theme";
            example: "\"#FFFFFF\"";
            max_length: 50;
        }
    ];
    bool disable_watermark = 11;
}

message UpdateCustomLabelPolicyResponse {
    zitadel.v1.ObjectDetails details = 1;
}

//This is an empty request
message ActivateCustomLabelPolicyRequest {}

message ActivateCustomLabelPolicyResponse {
    zitadel.v1.ObjectDetails details = 1;
}

//This is an empty request
message RemoveCustomLabelPolicyLogoRequest {}

message RemoveCustomLabelPolicyLogoResponse {
    zitadel.v1.ObjectDetails details = 1;
}

//This is an empty request
message RemoveCustomLabelPolicyLogoDarkRequest {}

message RemoveCustomLabelPolicyLogoDarkResponse {
    zitadel.v1.ObjectDetails details = 1;
}

//This is an empty request
message RemoveCustomLabelPolicyIconRequest {}

message RemoveCustomLabelPolicyIconResponse {
    zitadel.v1.ObjectDetails details = 1;
}

//This is an empty request
message RemoveCustomLabelPolicyIconDarkRequest {}

message RemoveCustomLabelPolicyIconDarkResponse {
    zitadel.v1.ObjectDetails details = 1;
}

//This is an empty request
message RemoveCustomLabelPolicyFontRequest {}

message RemoveCustomLabelPolicyFontResponse {
    zitadel.v1.ObjectDetails details = 1;
}

//This is an empty request
message ResetLabelPolicyToDefaultRequest {}

message ResetLabelPolicyToDefaultResponse {
    zitadel.v1.ObjectDetails details = 1;
}

message GetCustomInitMessageTextRequest {
    string language = 1 [(validate.rules).string = {min_len: 1, max_len: 200}];
}

message GetCustomInitMessageTextResponse {
    zitadel.text.v1.MessageCustomText custom_text = 1;
}

message GetDefaultInitMessageTextRequest {
    string language = 1 [(validate.rules).string = {min_len: 1, max_len: 200}];
}

message GetDefaultInitMessageTextResponse {
    zitadel.text.v1.MessageCustomText custom_text = 1;
}

message SetCustomInitMessageTextRequest {
    string language = 1 [
        (validate.rules).string = {min_len: 1, max_len: 200},
        (grpc.gateway.protoc_gen_openapiv2.options.openapiv2_field) = {
            example: "\"de\""
        }
    ];
    string title = 2 [
        (validate.rules).string = {max_len: 200},
        (grpc.gateway.protoc_gen_openapiv2.options.openapiv2_field) = {
            example: "\"ZITADEL - Initialize User\""
            max_length: 200;
        }
    ];
    string pre_header = 3 [
        (validate.rules).string = {max_len: 200},
        (grpc.gateway.protoc_gen_openapiv2.options.openapiv2_field) = {
            example: "\"Initialize User\""
            max_length: 200;
        }
    ];
    string subject = 4 [
        (validate.rules).string = {max_len: 200},
        (grpc.gateway.protoc_gen_openapiv2.options.openapiv2_field) = {
            example: "\"Initialize User\""
            max_length: 200;
        }
    ];
    string greeting = 5  [
        (validate.rules).string = {max_len: 200},
        (grpc.gateway.protoc_gen_openapiv2.options.openapiv2_field) = {
            example: "\"Hello {{.FirstName}} {{.LastName}},\""
            max_length: 200;
        }
    ];
    string text = 6 [
        (validate.rules).string = {max_len: 800},
        (grpc.gateway.protoc_gen_openapiv2.options.openapiv2_field) = {
            example: "\"This user was created in Zitadel. Use the username {{.PreferredLoginName}} to log in. Please click the button below to finish the initialization process. (Code {{.Code}}) If you didn't ask for this mail, please ignore it.\""
            max_length: 800;
        }
    ];
    string button_text = 7 [
        (validate.rules).string = {max_len: 200},
        (grpc.gateway.protoc_gen_openapiv2.options.openapiv2_field) = {
            example: "\"Finish initialization\""
            max_length: 200;
        }
    ];
    string footer_text = 8 [(validate.rules).string = {max_len: 200}];
}

message SetCustomInitMessageTextResponse {
    zitadel.v1.ObjectDetails details = 1;
}

message ResetCustomInitMessageTextToDefaultRequest {
    string language = 1 [(validate.rules).string = {min_len: 1, max_len: 200}];
}

message ResetCustomInitMessageTextToDefaultResponse {
    zitadel.v1.ObjectDetails details = 1;
}

message GetDefaultLoginTextsRequest {
    string language = 1 [(validate.rules).string = {min_len: 1, max_len: 200}];
}

message GetDefaultLoginTextsResponse {
    zitadel.text.v1.LoginCustomText custom_text = 1;
}

message GetCustomLoginTextsRequest {
    string language = 1 [(validate.rules).string = {min_len: 1, max_len: 200}];
}

message GetCustomLoginTextsResponse {
    zitadel.text.v1.LoginCustomText custom_text = 1;
}

message SetCustomLoginTextsRequest {
    string language = 1 [
        (validate.rules).string = {min_len: 1, max_len: 200},
        (grpc.gateway.protoc_gen_openapiv2.options.openapiv2_field) = {
            example: "\"de\""
        }
    ];
    zitadel.text.v1.SelectAccountScreenText select_account_text = 2;
    zitadel.text.v1.LoginScreenText login_text = 3;
    zitadel.text.v1.PasswordScreenText password_text = 4;
    zitadel.text.v1.UsernameChangeScreenText username_change_text = 5;
    zitadel.text.v1.UsernameChangeDoneScreenText username_change_done_text = 6;
    zitadel.text.v1.InitPasswordScreenText init_password_text = 7;
    zitadel.text.v1.InitPasswordDoneScreenText init_password_done_text = 8;
    zitadel.text.v1.EmailVerificationScreenText email_verification_text = 9;
    zitadel.text.v1.EmailVerificationDoneScreenText email_verification_done_text = 10;
    zitadel.text.v1.InitializeUserScreenText initialize_user_text = 11;
    zitadel.text.v1.InitializeUserDoneScreenText initialize_done_text = 12;
    zitadel.text.v1.InitMFAPromptScreenText init_mfa_prompt_text = 13;
    zitadel.text.v1.InitMFAOTPScreenText init_mfa_otp_text = 14;
    zitadel.text.v1.InitMFAU2FScreenText init_mfa_u2f_text = 15;
    zitadel.text.v1.InitMFADoneScreenText init_mfa_done_text = 16;
    zitadel.text.v1.MFAProvidersText mfa_providers_text = 17;
    zitadel.text.v1.VerifyMFAOTPScreenText verify_mfa_otp_text = 18;
    zitadel.text.v1.VerifyMFAU2FScreenText verify_mfa_u2f_text = 19;
    zitadel.text.v1.PasswordlessScreenText passwordless_text = 20;
    zitadel.text.v1.PasswordChangeScreenText password_change_text = 21;
    zitadel.text.v1.PasswordChangeDoneScreenText password_change_done_text = 22;
    zitadel.text.v1.PasswordResetDoneScreenText password_reset_done_text = 23;
    zitadel.text.v1.RegistrationOptionScreenText registration_option_text = 24;
    zitadel.text.v1.RegistrationUserScreenText registration_user_text = 25;
    zitadel.text.v1.RegistrationOrgScreenText registration_org_text = 26;
    zitadel.text.v1.LinkingUserDoneScreenText linking_user_done_text = 27;
    zitadel.text.v1.ExternalUserNotFoundScreenText external_user_not_found_text = 28;
    zitadel.text.v1.SuccessLoginScreenText success_login_text = 29;
    zitadel.text.v1.LogoutDoneScreenText logout_text = 30;
    zitadel.text.v1.FooterText footer_text = 31;
    zitadel.text.v1.PasswordlessPromptScreenText passwordless_prompt_text = 32;
    zitadel.text.v1.PasswordlessRegistrationScreenText passwordless_registration_text = 33;
    zitadel.text.v1.PasswordlessRegistrationDoneScreenText passwordless_registration_done_text = 34;
    zitadel.text.v1.ExternalRegistrationUserOverviewScreenText external_registration_user_overview_text = 35;
}

message SetCustomLoginTextsResponse {
    zitadel.v1.ObjectDetails details = 1;
}
message ResetCustomLoginTextsToDefaultRequest {
    string language = 1 [(validate.rules).string = {min_len: 1, max_len: 200}];
}

message ResetCustomLoginTextsToDefaultResponse {
    zitadel.v1.ObjectDetails details = 1;
}

message GetCustomPasswordResetMessageTextRequest {
    string language = 1 [(validate.rules).string = {min_len: 1, max_len: 200}];
}

message GetCustomPasswordResetMessageTextResponse {
    zitadel.text.v1.MessageCustomText custom_text = 1;
}

message GetDefaultPasswordResetMessageTextRequest {
    string language = 1 [(validate.rules).string = {min_len: 1, max_len: 200}];
}

message GetDefaultPasswordResetMessageTextResponse {
    zitadel.text.v1.MessageCustomText custom_text = 1;
}

message SetCustomPasswordResetMessageTextRequest {
    string language = 1 [
        (validate.rules).string = {min_len: 1, max_len: 200},
        (grpc.gateway.protoc_gen_openapiv2.options.openapiv2_field) = {
            example: "\"de\""
        }
    ];
    string title = 2 [
        (validate.rules).string = {max_len: 200},
        (grpc.gateway.protoc_gen_openapiv2.options.openapiv2_field) = {
            example: "\"ZITADEL - Reset Password\""
            max_length: 200;
        }
    ];
    string pre_header = 3 [
        (validate.rules).string = {max_len: 200},
        (grpc.gateway.protoc_gen_openapiv2.options.openapiv2_field) = {
            example: "\"Reset Password\""
            max_length: 200;
        }
    ];
    string subject = 4 [
        (validate.rules).string = {max_len: 200},
        (grpc.gateway.protoc_gen_openapiv2.options.openapiv2_field) = {
            example: "\"Reset Password\""
            max_length: 200;
        }
    ];
    string greeting = 5 [
        (validate.rules).string = {max_len: 200},
        (grpc.gateway.protoc_gen_openapiv2.options.openapiv2_field) = {
            example: "\"Hello {{.FirstName}} {{.LastName}},\""
            max_length: 200;
        }
    ];
    string text = 6 [
        (validate.rules).string = {max_len: 800},
        (grpc.gateway.protoc_gen_openapiv2.options.openapiv2_field) = {
            example: "\"We received a password reset request. Please use the button below to reset your password. (Code {{.Code}}) If you didn't ask for this mail, please ignore it.\""
            max_length: 800;
        }
    ];
    string button_text = 7 [
        (validate.rules).string = {max_len: 200},
        (grpc.gateway.protoc_gen_openapiv2.options.openapiv2_field) = {
            example: "\"Reset Password\""
            max_length: 200;
        }
    ];
    string footer_text = 8 [(validate.rules).string = {max_len: 200}];
}

message SetCustomPasswordResetMessageTextResponse {
    zitadel.v1.ObjectDetails details = 1;
}

message ResetCustomPasswordResetMessageTextToDefaultRequest {
    string language = 1 [(validate.rules).string = {min_len: 1, max_len: 200}];
}

message ResetCustomPasswordResetMessageTextToDefaultResponse {
    zitadel.v1.ObjectDetails details = 1;
}

message GetCustomVerifyEmailMessageTextRequest {
    string language = 1 [(validate.rules).string = {min_len: 1, max_len: 200}];
}

message GetCustomVerifyEmailMessageTextResponse {
    zitadel.text.v1.MessageCustomText custom_text = 1;
}

message GetDefaultVerifyEmailMessageTextRequest {
    string language = 1 [(validate.rules).string = {min_len: 1, max_len: 200}];
}

message GetDefaultVerifyEmailMessageTextResponse {
    zitadel.text.v1.MessageCustomText custom_text = 1;
}

message SetCustomVerifyEmailMessageTextRequest {
    string language = 1 [
        (validate.rules).string = {min_len: 1, max_len: 200},
        (grpc.gateway.protoc_gen_openapiv2.options.openapiv2_field) = {
            example: "\"de\""
        }
    ];
    string title = 2 [
        (validate.rules).string = {max_len: 200},
        (grpc.gateway.protoc_gen_openapiv2.options.openapiv2_field) = {
            example: "\"ZITADEL - Verify Email\""
            max_length: 200;
        }
    ];
    string pre_header = 3 [
        (validate.rules).string = {max_len: 200},
        (grpc.gateway.protoc_gen_openapiv2.options.openapiv2_field) = {
            example: "\"Verify Email\""
            max_length: 200;
        }
    ];
    string subject = 4 [
        (validate.rules).string = {max_len: 200},
        (grpc.gateway.protoc_gen_openapiv2.options.openapiv2_field) = {
            example: "\"Verify Email\""
            max_length: 200;
        }
    ];
    string greeting = 5  [
        (validate.rules).string = {max_len: 200},
        (grpc.gateway.protoc_gen_openapiv2.options.openapiv2_field) = {
            example: "\"Hello {{.FirstName}} {{.LastName}},\""
            max_length: 200;
        }
    ];
    string text = 6 [
        (validate.rules).string = {max_len: 800},
        (grpc.gateway.protoc_gen_openapiv2.options.openapiv2_field) = {
            example: "\"A new email has been added. Please use the button below to verify your mail. (Code {{.Code}}) If you didn't add a new email, please ignore this email.\""
            max_length: 800;
        }
    ];
    string button_text = 7 [
        (validate.rules).string = {max_len: 200},
        (grpc.gateway.protoc_gen_openapiv2.options.openapiv2_field) = {
            example: "\"Verify Email\""
            max_length: 200;
        }
    ];
    string footer_text = 8 [(validate.rules).string = {max_len: 200}];
}

message SetCustomVerifyEmailMessageTextResponse {
    zitadel.v1.ObjectDetails details = 1;
}

message ResetCustomVerifyEmailMessageTextToDefaultRequest {
    string language = 1 [(validate.rules).string = {min_len: 1, max_len: 200}];
}

message ResetCustomVerifyEmailMessageTextToDefaultResponse {
    zitadel.v1.ObjectDetails details = 1;
}

message GetCustomVerifyPhoneMessageTextRequest {
    string language = 1 [(validate.rules).string = {min_len: 1, max_len: 200}];
}

message GetCustomVerifyPhoneMessageTextResponse {
    zitadel.text.v1.MessageCustomText custom_text = 1;
}

message GetDefaultVerifyPhoneMessageTextRequest {
    string language = 1 [(validate.rules).string = {min_len: 1, max_len: 200}];
}

message GetDefaultVerifyPhoneMessageTextResponse {
    zitadel.text.v1.MessageCustomText custom_text = 1;
}

message SetCustomVerifyPhoneMessageTextRequest {
    string language = 1 [
        (validate.rules).string = {min_len: 1, max_len: 200},
        (grpc.gateway.protoc_gen_openapiv2.options.openapiv2_field) = {
            example: "\"de\""
        }
    ];
    string title = 2 [
        (validate.rules).string = {max_len: 200},
        (grpc.gateway.protoc_gen_openapiv2.options.openapiv2_field) = {
            example: "\"ZITADEL - Verify Phone\""
            max_length: 200;
        }
    ];
    string pre_header = 3 [
        (validate.rules).string = {max_len: 200},
        (grpc.gateway.protoc_gen_openapiv2.options.openapiv2_field) = {
            example: "\"Verify Phone\""
            max_length: 200;
        }
    ];
    string subject = 4 [
        (validate.rules).string = {max_len: 200},
        (grpc.gateway.protoc_gen_openapiv2.options.openapiv2_field) = {
            example: "\"Verify Phone\""
            max_length: 200;
        }
    ];
    string greeting = 5  [
        (validate.rules).string = {max_len: 200},
        (grpc.gateway.protoc_gen_openapiv2.options.openapiv2_field) = {
            example: "\"Hello {{.FirstName}} {{.LastName}},\""
            max_length: 200;
        }
    ];
    string text = 6 [
        (validate.rules).string = {max_len: 800},
        (grpc.gateway.protoc_gen_openapiv2.options.openapiv2_field) = {
            example: "\"A new phone number has been added. Please use the following code to verify it {{.Code}}.\""
            max_length: 800;
        }
    ];
    string button_text = 7 [
        (validate.rules).string = {max_len: 200},
        (grpc.gateway.protoc_gen_openapiv2.options.openapiv2_field) = {
            example: "\"Verify Phone\""
            max_length: 200;
        }
    ];
    string footer_text = 8 [(validate.rules).string = {max_len: 200}];
}

message SetCustomVerifyPhoneMessageTextResponse {
    zitadel.v1.ObjectDetails details = 1;
}

message ResetCustomVerifyPhoneMessageTextToDefaultRequest {
    string language = 1 [(validate.rules).string = {min_len: 1, max_len: 200}];
}

message ResetCustomVerifyPhoneMessageTextToDefaultResponse {
    zitadel.v1.ObjectDetails details = 1;
}

message GetCustomDomainClaimedMessageTextRequest {
    string language = 1 [(validate.rules).string = {min_len: 1, max_len: 200}];
}

message GetCustomDomainClaimedMessageTextResponse {
    zitadel.text.v1.MessageCustomText custom_text = 1;
}

message GetDefaultDomainClaimedMessageTextRequest {
    string language = 1 [(validate.rules).string = {min_len: 1, max_len: 200}];
}

message GetDefaultDomainClaimedMessageTextResponse {
    zitadel.text.v1.MessageCustomText custom_text = 1;
}

message SetCustomDomainClaimedMessageTextRequest {
    string language = 1 [
        (validate.rules).string = {min_len: 1, max_len: 200},
        (grpc.gateway.protoc_gen_openapiv2.options.openapiv2_field) = {
            example: "\"de\""
        }
    ];
    string title = 2 [
        (validate.rules).string = {max_len: 200},
        (grpc.gateway.protoc_gen_openapiv2.options.openapiv2_field) = {
            example: "\"ZITADEL - Domain has been claimed\""
            max_length: 200;
        }
    ];
    string pre_header = 3 [
        (validate.rules).string = {max_len: 200},
        (grpc.gateway.protoc_gen_openapiv2.options.openapiv2_field) = {
            example: "\"Change email / username\""
            max_length: 200;
        }
    ];
    string subject = 4 [
        (validate.rules).string = {max_len: 200},
        (grpc.gateway.protoc_gen_openapiv2.options.openapiv2_field) = {
            example: "\"Domain has been claimed\""
            max_length: 200;
        }
    ];
    string greeting = 5 [
        (validate.rules).string = {max_len: 200},
        (grpc.gateway.protoc_gen_openapiv2.options.openapiv2_field) = {
            example: "\"Hello {{.FirstName}} {{.LastName}},\""
            max_length: 200;
        }
    ];
    string text = 6 [
        (validate.rules).string = {max_len: 800},
        (grpc.gateway.protoc_gen_openapiv2.options.openapiv2_field) = {
            example: "\"The domain {{.Domain}} has been claimed by an organization. Your current user {{.UserName}} is not part of this organization. Therefore you'll have to change your email when you log in. We have created a temporary username ({{.TempUsername}}) for this login.\""
            max_length: 800;
        }
    ];
    string button_text = 7 [
        (validate.rules).string = {max_len: 200},
        (grpc.gateway.protoc_gen_openapiv2.options.openapiv2_field) = {
            example: "\"Login\""
            max_length: 200;
        }
    ];
    string footer_text = 8 [(validate.rules).string = {max_len: 200}];
}

message SetCustomDomainClaimedMessageTextResponse {
    zitadel.v1.ObjectDetails details = 1;
}

//This is an empty request
message ResetCustomDomainClaimedMessageTextToDefaultRequest {
    string language = 1 [(validate.rules).string = {min_len: 1, max_len: 200}];
}

message ResetCustomDomainClaimedMessageTextToDefaultResponse {
    zitadel.v1.ObjectDetails details = 1;
}

message GetCustomPasswordlessRegistrationMessageTextRequest {
    string language = 1 [(validate.rules).string = {min_len: 1, max_len: 200}];
}

message GetCustomPasswordlessRegistrationMessageTextResponse {
    zitadel.text.v1.MessageCustomText custom_text = 1;
}

message GetDefaultPasswordlessRegistrationMessageTextRequest {
    string language = 1 [(validate.rules).string = {min_len: 1, max_len: 200}];
}

message GetDefaultPasswordlessRegistrationMessageTextResponse {
    zitadel.text.v1.MessageCustomText custom_text = 1;
}

message SetCustomPasswordlessRegistrationMessageTextRequest {
    string language = 1 [
        (validate.rules).string = {min_len: 1, max_len: 200},
        (grpc.gateway.protoc_gen_openapiv2.options.openapiv2_field) = {
            example: "\"de\""
        }
    ];
    string title = 2 [
        (validate.rules).string = {max_len: 200},
        (grpc.gateway.protoc_gen_openapiv2.options.openapiv2_field) = {
            example: "\"ZITADEL - Password of the user has changed\""
            max_length: 200;
        }
    ];
    string pre_header = 3 [
        (validate.rules).string = {max_len: 200},
        (grpc.gateway.protoc_gen_openapiv2.options.openapiv2_field) = {
            example: "\"Password Changed\""
            max_length: 200;
        }
    ];
    string subject = 4 [
        (validate.rules).string = {max_len: 200},
        (grpc.gateway.protoc_gen_openapiv2.options.openapiv2_field) = {
            example: "\"Password of user has changed\""
            max_length: 200;
        }
    ];
    string greeting = 5 [
        (validate.rules).string = {max_len: 200},
        (grpc.gateway.protoc_gen_openapiv2.options.openapiv2_field) = {
            example: "\"Hello {{.FirstName}} {{.LastName}},\""
            max_length: 200;
        }
    ];
    string text = 6 [
        (validate.rules).string = {max_len: 800},
        (grpc.gateway.protoc_gen_openapiv2.options.openapiv2_field) = {
            example: "\"The password of your user has changed, if this change was not done by you, please be advised to immediately reset your password.\""
            max_length: 800;
        }
    ];
    string button_text = 7 [
        (validate.rules).string = {max_len: 200},
        (grpc.gateway.protoc_gen_openapiv2.options.openapiv2_field) = {
            example: "\"Login\""
            max_length: 200;
        }
    ];
    string footer_text = 8 [(validate.rules).string = {max_len: 200}];
}

message SetCustomPasswordlessRegistrationMessageTextResponse {
    zitadel.v1.ObjectDetails details = 1;
}

message ResetCustomPasswordlessRegistrationMessageTextToDefaultRequest {
    string language = 1 [(validate.rules).string = {min_len: 1, max_len: 200}];
}

message ResetCustomPasswordlessRegistrationMessageTextToDefaultResponse {
    zitadel.v1.ObjectDetails details = 1;
}

message GetCustomPasswordChangeMessageTextRequest {
    string language = 1 [(validate.rules).string = {min_len: 1, max_len: 200}];
}

message GetCustomPasswordChangeMessageTextResponse {
    zitadel.text.v1.MessageCustomText custom_text = 1;
}

message GetDefaultPasswordChangeMessageTextRequest {
    string language = 1 [(validate.rules).string = {min_len: 1, max_len: 200}];
}

message GetDefaultPasswordChangeMessageTextResponse {
    zitadel.text.v1.MessageCustomText custom_text = 1;
}

message SetCustomPasswordChangeMessageTextRequest {
    string language = 1 [
        (validate.rules).string = {min_len: 1, max_len: 200},
        (grpc.gateway.protoc_gen_openapiv2.options.openapiv2_field) = {
            example: "\"de\""
        }
    ];
    string title = 2 [
        (validate.rules).string = {max_len: 200},
        (grpc.gateway.protoc_gen_openapiv2.options.openapiv2_field) = {
            example: "\"ZITADEL - Add Passwordless Login\""
            max_length: 200;
        }
    ];
    string pre_header = 3 [
        (validate.rules).string = {max_len: 200},
        (grpc.gateway.protoc_gen_openapiv2.options.openapiv2_field) = {
            example: "\"Add Passwordless Login\""
            max_length: 200;
        }
    ];
    string subject = 4 [
        (validate.rules).string = {max_len: 200},
        (grpc.gateway.protoc_gen_openapiv2.options.openapiv2_field) = {
            example: "\"Add Passwordless Login\""
            max_length: 200;
        }
    ];
    string greeting = 5 [
        (validate.rules).string = {max_len: 200},
        (grpc.gateway.protoc_gen_openapiv2.options.openapiv2_field) = {
            example: "\"Hello {{.FirstName}} {{.LastName}},\""
            max_length: 200;
        }
    ];
    string text = 6 [
        (validate.rules).string = {max_len: 800},
        (grpc.gateway.protoc_gen_openapiv2.options.openapiv2_field) = {
            example: "\"We received a request to add a token for passwordless login. Please use the button below to add your token or device for passwordless login.\""
            max_length: 800;
        }
    ];
    string button_text = 7 [
        (validate.rules).string = {max_len: 200},
        (grpc.gateway.protoc_gen_openapiv2.options.openapiv2_field) = {
            example: "\"Add Passwordless Login\""
            max_length: 200;
        }
    ];
    string footer_text = 8 [(validate.rules).string = {max_len: 200}];
}

message SetCustomPasswordChangeMessageTextResponse {
    zitadel.v1.ObjectDetails details = 1;
}

message ResetCustomPasswordChangeMessageTextToDefaultRequest {
    string language = 1 [(validate.rules).string = {min_len: 1, max_len: 200}];
}

message ResetCustomPasswordChangeMessageTextToDefaultResponse {
    zitadel.v1.ObjectDetails details = 1;
}

message GetOrgIDPByIDRequest {
    string id = 1 [(validate.rules).string = {min_len: 1, max_len: 200}];
}

message GetOrgIDPByIDResponse {
    zitadel.idp.v1.IDP idp = 1;
}

message ListOrgIDPsRequest {
    //list limitations and ordering
    zitadel.v1.ListQuery query = 1;
    //the field the result is sorted
    zitadel.idp.v1.IDPFieldName sorting_column = 2;
    //criteria the client is looking for
    repeated IDPQuery queries = 3;
}

message IDPQuery {
    oneof query {
        option (validate.required) = true;

        zitadel.idp.v1.IDPIDQuery idp_id_query = 1;
        zitadel.idp.v1.IDPNameQuery idp_name_query = 2;
        zitadel.idp.v1.IDPOwnerTypeQuery owner_type_query = 3;
    }
}

message ListOrgIDPsResponse {
    zitadel.v1.ListDetails details = 1;
    zitadel.idp.v1.IDPFieldName sorting_column = 2;
    repeated zitadel.idp.v1.IDP result = 3;
}

message AddOrgOIDCIDPRequest {
    string name = 1 [
        (validate.rules).string = {min_len: 1, max_len: 200},
        (google.api.field_behavior) = REQUIRED,
        (grpc.gateway.protoc_gen_openapiv2.options.openapiv2_field) = {
            example: "\"google\"";
            min_length: 1;
            max_length: 200;
        }
    ];
    zitadel.idp.v1.IDPStylingType styling_type = 2 [
        (validate.rules).enum = {defined_only: true},
        (grpc.gateway.protoc_gen_openapiv2.options.openapiv2_field) = {
            description: "some identity providers specify the styling of the button to their login";
        }
    ];

    string client_id = 3 [
        (validate.rules).string = {min_len: 1, max_len: 200},
        (google.api.field_behavior) = REQUIRED,
        (grpc.gateway.protoc_gen_openapiv2.options.openapiv2_field) = {
            description: "client id generated by the identity provider";
            min_length: 1;
            max_length: 200;
        }
    ];
    string client_secret = 4 [
        (validate.rules).string = {min_len: 1, max_len: 200},
        (google.api.field_behavior) = REQUIRED,
        (grpc.gateway.protoc_gen_openapiv2.options.openapiv2_field) = {
            description: "client secret generated by the identity provider";
            min_length: 1;
            max_length: 200;
        }
    ];
    string issuer = 5 [
        (validate.rules).string = {min_len: 1, max_len: 200},
        (google.api.field_behavior) = REQUIRED,
        (grpc.gateway.protoc_gen_openapiv2.options.openapiv2_field) = {
            example: "\"https://accounts.google.com\"";
            description: "the OIDC issuer of the identity provider";
        }
    ];
    repeated string scopes = 6 [
        (grpc.gateway.protoc_gen_openapiv2.options.openapiv2_field) = {
            example: "[\"openid\", \"profile\", \"email\"]";
            description: "the scopes requested by ZITADEL during the request on the identity provider";
        }
    ];
    zitadel.idp.v1.OIDCMappingField display_name_mapping = 7 [
        (validate.rules).enum = {defined_only: true},
        (grpc.gateway.protoc_gen_openapiv2.options.openapiv2_field) = {
            description: "definition which field is mapped to the display name of the user";
        }
    ];
    zitadel.idp.v1.OIDCMappingField username_mapping = 8 [
        (validate.rules).enum = {defined_only: true},
        (grpc.gateway.protoc_gen_openapiv2.options.openapiv2_field) = {
            description: "definition which field is mapped to the email of the user";
        }
    ];
    bool auto_register = 9;
}

message AddOrgOIDCIDPResponse {
    zitadel.v1.ObjectDetails details = 1;
    string idp_id = 2 [
        (grpc.gateway.protoc_gen_openapiv2.options.openapiv2_field) = {
            example: "\"69234230193872955\"";
        }
    ];
}

message AddOrgJWTIDPRequest {
    string name = 1 [
        (validate.rules).string = {min_len: 1, max_len: 200},
        (google.api.field_behavior) = REQUIRED,
        (grpc.gateway.protoc_gen_openapiv2.options.openapiv2_field) = {
            example: "\"google\"";
            min_length: 1;
            max_length: 200;
        }
    ];
    zitadel.idp.v1.IDPStylingType styling_type = 2 [
        (validate.rules).enum = {defined_only: true},
        (grpc.gateway.protoc_gen_openapiv2.options.openapiv2_field) = {
            description: "some identity providers specify the styling of the button to their login";
        }
    ];
    string jwt_endpoint = 3 [
        (validate.rules).string = {min_len: 1, max_len: 200},
        (google.api.field_behavior) = REQUIRED,
        (grpc.gateway.protoc_gen_openapiv2.options.openapiv2_field) = {
            example: "\"https://accounts.google.com\"";
            description: "the endpoint where the JWT can be extracted";
            min_length: 1;
            max_length: 200;
        }
    ];
    string issuer = 4 [
        (validate.rules).string = {min_len: 1, max_len: 200},
        (google.api.field_behavior) = REQUIRED,
        (grpc.gateway.protoc_gen_openapiv2.options.openapiv2_field) = {
            example: "\"https://accounts.google.com\"";
            description: "the issuer of the JWT (for validation)";
            min_length: 1;
            max_length: 200;
        }
    ];
    string keys_endpoint = 5 [
        (validate.rules).string = {min_len: 1, max_len: 200},
        (google.api.field_behavior) = REQUIRED,
        (grpc.gateway.protoc_gen_openapiv2.options.openapiv2_field) = {
            example: "\"https://accounts.google.com/keys\"";
            description: "the endpoint to the key (JWK) which is used to sign the JWT with";
            min_length: 1;
            max_length: 200;
        }
    ];
    string header_name = 6 [
        (validate.rules).string = {min_len: 1, max_len: 200},
        (google.api.field_behavior) = REQUIRED,
        (grpc.gateway.protoc_gen_openapiv2.options.openapiv2_field) = {
            example: "\"x-auth-token\"";
            description: "the name of the header where the JWT is sent in, default is authorization";
            min_length: 1;
            max_length: 200;
        }
    ];
    bool auto_register = 7;
}

message AddOrgJWTIDPResponse {
    zitadel.v1.ObjectDetails details = 1;
    string idp_id = 2 [
        (grpc.gateway.protoc_gen_openapiv2.options.openapiv2_field) = {
            example: "\"69234230193872955\"";
        }
    ];
}

message DeactivateOrgIDPRequest {
    string idp_id = 1 [(validate.rules).string = {min_len: 1, max_len: 200}];
}

message DeactivateOrgIDPResponse {
    zitadel.v1.ObjectDetails details = 1;
}

message ReactivateOrgIDPRequest {
    string idp_id = 1 [(validate.rules).string = {min_len: 1, max_len: 200}];
}

message ReactivateOrgIDPResponse {
    zitadel.v1.ObjectDetails details = 1;
}

message RemoveOrgIDPRequest {
    string idp_id = 1 [(validate.rules).string = {min_len: 1, max_len: 200}];
}

//This is an empty response
message RemoveOrgIDPResponse {}

message UpdateOrgIDPRequest {
    string idp_id = 1 [(validate.rules).string = {min_len: 1, max_len: 200}];
    string name = 2 [
        (validate.rules).string = {min_len: 1, max_len: 200},
        (google.api.field_behavior) = REQUIRED,
        (grpc.gateway.protoc_gen_openapiv2.options.openapiv2_field) = {
            example: "\"google\"";
            min_length: 1;
            max_length: 200;
        }
    ];
    zitadel.idp.v1.IDPStylingType styling_type = 3 [
        (validate.rules).enum = {defined_only: true},
        (grpc.gateway.protoc_gen_openapiv2.options.openapiv2_field) = {
            description: "some identity providers specify the styling of the button to their login";
        }
    ];
    bool auto_register = 4;
}

message UpdateOrgIDPResponse {
    zitadel.v1.ObjectDetails details = 1;
}

message UpdateOrgIDPOIDCConfigRequest {
    string idp_id = 1 [
        (validate.rules).string = {min_len: 1, max_len: 200},
        (grpc.gateway.protoc_gen_openapiv2.options.openapiv2_field) = {
            example: "\"69629023906488334\"";
        }
    ];

    string client_id = 2 [
        (validate.rules).string = {min_len: 1, max_len: 200},
        (google.api.field_behavior) = REQUIRED,
        (grpc.gateway.protoc_gen_openapiv2.options.openapiv2_field) = {
            description: "client id generated by the identity provider";
            min_length: 1;
            max_length: 200;
        }
    ];
    string client_secret = 3 [
        (validate.rules).string = {max_len: 200},
        (grpc.gateway.protoc_gen_openapiv2.options.openapiv2_field) = {
            description: "client secret generated by the identity provider. If empty the secret is not overwritten";
        }
    ];
    string issuer = 4 [
        (validate.rules).string = {min_len: 1, max_len: 200},
        (google.api.field_behavior) = REQUIRED,
        (grpc.gateway.protoc_gen_openapiv2.options.openapiv2_field) = {
            example: "\"https://accounts.google.com\"";
            description: "the OIDC issuer of the identity provider";
            min_length: 1;
            max_length: 200;
        }
    ];
    repeated string scopes = 5 [
        (grpc.gateway.protoc_gen_openapiv2.options.openapiv2_field) = {
            example: "[\"openid\", \"profile\", \"email\"]";
            description: "the scopes requested by ZITADEL during the request on the identity provider";
        }
    ];
    zitadel.idp.v1.OIDCMappingField display_name_mapping = 6 [
        (validate.rules).enum = {defined_only: true},
        (grpc.gateway.protoc_gen_openapiv2.options.openapiv2_field) = {
            description: "definition which field is mapped to the display name of the user";
        }
    ];
    zitadel.idp.v1.OIDCMappingField username_mapping = 7 [
        (validate.rules).enum = {defined_only: true},
        (grpc.gateway.protoc_gen_openapiv2.options.openapiv2_field) = {
            description: "definition which field is mapped to the email of the user";
        }
    ];
}

message UpdateOrgIDPOIDCConfigResponse {
    zitadel.v1.ObjectDetails details = 1;
}


message UpdateOrgIDPJWTConfigRequest {
    string idp_id = 1 [
        (validate.rules).string = {min_len: 1, max_len: 200},
        (grpc.gateway.protoc_gen_openapiv2.options.openapiv2_field) = {
            example: "\"69629023906488334\"";
        }
    ];
    string jwt_endpoint = 2 [
        (validate.rules).string = {min_len: 1, max_len: 200},
        (google.api.field_behavior) = REQUIRED,
        (grpc.gateway.protoc_gen_openapiv2.options.openapiv2_field) = {
            example: "\"https://accounts.google.com\"";
            description: "the endpoint where the JWT can be extracted";
            min_length: 1;
            max_length: 200;
        }
    ];
    string issuer = 3 [
        (validate.rules).string = {min_len: 1, max_len: 200},
        (google.api.field_behavior) = REQUIRED,
        (grpc.gateway.protoc_gen_openapiv2.options.openapiv2_field) = {
            example: "\"https://accounts.google.com\"";
            description: "the issuer of the JWT (for validation)";
            min_length: 1;
            max_length: 200;
        }
    ];
    string keys_endpoint = 4 [
        (validate.rules).string = {min_len: 1, max_len: 200},
        (google.api.field_behavior) = REQUIRED,
        (grpc.gateway.protoc_gen_openapiv2.options.openapiv2_field) = {
            example: "\"https://accounts.google.com/keys\"";
            description: "the endpoint to the key (JWK) which is used to sign the JWT with";
            min_length: 1;
            max_length: 200;
        }
    ];
    string header_name = 5 [
        (validate.rules).string = {min_len: 1, max_len: 200},
        (google.api.field_behavior) = REQUIRED,
        (grpc.gateway.protoc_gen_openapiv2.options.openapiv2_field) = {
            example: "\"x-auth-token\"";
            description: "the name of the header where the JWT is sent in, default is authorization";
            max_length: 200;
        }
    ];
}

message UpdateOrgIDPJWTConfigResponse {
    zitadel.v1.ObjectDetails details = 1;
}

message ListProvidersRequest {
    //list limitations and ordering
    zitadel.v1.ListQuery query = 1;
    //criteria the client is looking for
    repeated ProviderQuery queries = 2;
}

message ProviderQuery {
    oneof query {
        zitadel.idp.v1.IDPIDQuery idp_id_query = 1;
        zitadel.idp.v1.IDPNameQuery idp_name_query = 2;
        zitadel.idp.v1.IDPOwnerTypeQuery owner_type_query = 3;
    }
}

message ListProvidersResponse {
    zitadel.v1.ListDetails details = 1;
    repeated zitadel.idp.v1.Provider result = 2;
}

message GetProviderByIDRequest {
    string id = 1 [(validate.rules).string = {min_len: 1, max_len: 200}];
}

message GetProviderByIDResponse {
    zitadel.idp.v1.Provider idp = 1;
}

message AddGenericOAuthProviderRequest {
    string name = 1 [(validate.rules).string = {min_len: 1, max_len: 200}];
    string client_id = 2 [(validate.rules).string = {min_len: 1, max_len: 200}];
    string client_secret = 3 [(validate.rules).string = {min_len: 1, max_len: 200}];
    string authorization_endpoint = 4 [(validate.rules).string = {min_len: 1, max_len: 200}];
    string token_endpoint = 5 [(validate.rules).string = {min_len: 1, max_len: 200}];
    string user_endpoint = 6 [(validate.rules).string = {min_len: 1, max_len: 200}];
    repeated string scopes = 7 [(validate.rules).repeated = {max_items: 20, items: {string: {min_len: 1, max_len: 100}}}];
    // identifying attribute of the user in the response of the user_endpoint
    string id_attribute = 8 [(validate.rules).string = {min_len: 1, max_len: 200}];
    zitadel.idp.v1.Options provider_options = 9;
}

message AddGenericOAuthProviderResponse {
    zitadel.v1.ObjectDetails details = 1;
    string id = 2;
}

message UpdateGenericOAuthProviderRequest {
    string id = 1 [(validate.rules).string = {min_len: 1, max_len: 200}];
    string name = 2 [(validate.rules).string = {min_len: 1, max_len: 200}];
    string client_id = 3 [(validate.rules).string = {min_len: 1, max_len: 200}];
    // client_secret will only be updated if provided
    string client_secret = 4 [(validate.rules).string = {max_len: 200}];
    string authorization_endpoint = 5 [(validate.rules).string = {min_len: 1, max_len: 200}];
    string token_endpoint = 6 [(validate.rules).string = {min_len: 1, max_len: 200}];
    string user_endpoint = 7 [(validate.rules).string = {min_len: 1, max_len: 200}];
    repeated string scopes = 8 [(validate.rules).repeated = {max_items: 20, items: {string: {min_len: 1, max_len: 100}}}];
    // identifying attribute of the user in the response of the user_endpoint
    string id_attribute = 9 [(validate.rules).string = {min_len: 1, max_len: 200}];
    zitadel.idp.v1.Options provider_options = 10;
}

message UpdateGenericOAuthProviderResponse {
    zitadel.v1.ObjectDetails details = 1;
}

message AddGenericOIDCProviderRequest {
    string name = 1 [(validate.rules).string = {min_len: 1, max_len: 200}];
    string issuer = 2 [(validate.rules).string = {min_len: 1, max_len: 200}];
    string client_id = 3 [(validate.rules).string = {min_len: 1, max_len: 200}];
    string client_secret = 4 [(validate.rules).string = {min_len: 1, max_len: 200}];
    repeated string scopes = 5 [(validate.rules).repeated = {max_items: 20, items: {string: {min_len: 1, max_len: 100}}}];
    zitadel.idp.v1.Options provider_options = 6;
}

message AddGenericOIDCProviderResponse {
    zitadel.v1.ObjectDetails details = 1;
    string id = 2;
}

message UpdateGenericOIDCProviderRequest {
    string id = 1 [(validate.rules).string = {min_len: 1, max_len: 200}];
    string name = 2 [(validate.rules).string = {min_len: 1, max_len: 200}];
    string issuer = 3 [(validate.rules).string = {min_len: 1, max_len: 200}];
    string client_id = 4 [(validate.rules).string = {min_len: 1, max_len: 200}];
    // client_secret will only be updated if provided
    string client_secret = 5 [(validate.rules).string = {max_len: 200}];
    repeated string scopes = 6 [(validate.rules).repeated = {max_items: 20, items: {string: {min_len: 1, max_len: 100}}}];
    zitadel.idp.v1.Options provider_options = 7;
}

message UpdateGenericOIDCProviderResponse {
    zitadel.v1.ObjectDetails details = 1;
}

message AddJWTProviderRequest {
    string name = 1 [(validate.rules).string = {min_len: 1, max_len: 200}];
    string issuer = 2 [(validate.rules).string = {min_len: 1, max_len: 200}];
    string jwt_endpoint = 3 [(validate.rules).string = {min_len: 1, max_len: 200}];
    string keys_endpoint = 4 [(validate.rules).string = {min_len: 1, max_len: 200}];
    string header_name = 5 [(validate.rules).string = {min_len: 1, max_len: 200}];
    zitadel.idp.v1.Options provider_options = 6;
}

message AddJWTProviderResponse {
    zitadel.v1.ObjectDetails details = 1;
    string id = 2;
}

message UpdateJWTProviderRequest {
    string id = 1 [(validate.rules).string = {min_len: 1, max_len: 200}];
    string name = 2 [(validate.rules).string = {min_len: 1, max_len: 200}];
    string issuer = 3 [(validate.rules).string = {min_len: 1, max_len: 200}];
    string jwt_endpoint = 4 [(validate.rules).string = {min_len: 1, max_len: 200}];
    string keys_endpoint = 5 [(validate.rules).string = {max_len: 200}];
    string header_name = 6 [(validate.rules).string = {min_len: 1, max_len: 200}];
    zitadel.idp.v1.Options provider_options = 7;
}

message UpdateJWTProviderResponse {
    zitadel.v1.ObjectDetails details = 1;
}

message AddAzureADProviderRequest {
    string name = 1 [(validate.rules).string = {min_len: 1, max_len: 200}];
    string client_id = 2 [(validate.rules).string = {min_len: 1, max_len: 200}];
    string client_secret = 3 [(validate.rules).string = {min_len: 1, max_len: 200}];
    // if not provided the `common` tenant will be used
    zitadel.idp.v1.AzureADTenant tenant = 4;
    bool email_verified = 5;
    repeated string scopes = 6 [(validate.rules).repeated = {max_items: 20, items: {string: {min_len: 1, max_len: 100}}}];
    zitadel.idp.v1.Options provider_options = 7;
}

message AddAzureADProviderResponse {
    zitadel.v1.ObjectDetails details = 1;
    string id = 2;
}

message UpdateAzureADProviderRequest {
    string id = 1 [(validate.rules).string = {min_len: 1, max_len: 200}];
    string name = 2 [(validate.rules).string = {min_len: 1, max_len: 200}];
    string client_id = 3 [(validate.rules).string = {min_len: 1, max_len: 200}];
    // client_secret will only be updated if provided
    string client_secret = 4 [(validate.rules).string = {max_len: 200}];
    // if not provided the `common` tenant will be used
    zitadel.idp.v1.AzureADTenant tenant = 5;
    bool email_verified = 6;
    repeated string scopes = 7 [(validate.rules).repeated = {max_items: 20, items: {string: {min_len: 1, max_len: 100}}}];
    zitadel.idp.v1.Options provider_options = 8;
}

message UpdateAzureADProviderResponse {
    zitadel.v1.ObjectDetails details = 1;
}

message AddGitHubProviderRequest {
    // GitHub will be used as default, if no name is provided
    string name = 1 [(validate.rules).string = {max_len: 200}];
    string client_id = 2 [(validate.rules).string = {min_len: 1, max_len: 200}];
    string client_secret = 3 [(validate.rules).string = {min_len: 1, max_len: 200}];
    repeated string scopes = 4 [(validate.rules).repeated = {max_items: 20, items: {string: {min_len: 1, max_len: 100}}}];
    zitadel.idp.v1.Options provider_options = 5;
}

message AddGitHubProviderResponse {
    zitadel.v1.ObjectDetails details = 1;
    string id = 2;
}

message UpdateGitHubProviderRequest {
    string id = 1 [(validate.rules).string = {min_len: 1, max_len: 200}];
    string name = 2 [(validate.rules).string = {max_len: 200}];
    string client_id = 3 [(validate.rules).string = {min_len: 1, max_len: 200}];
    // client_secret will only be updated if provided
    string client_secret = 4 [(validate.rules).string = {max_len: 200}];
    repeated string scopes = 5 [(validate.rules).repeated = {max_items: 20, items: {string: {min_len: 1, max_len: 100}}}];
    zitadel.idp.v1.Options provider_options = 6;
}

message UpdateGitHubProviderResponse {
    zitadel.v1.ObjectDetails details = 1;
}

message AddGitHubEnterpriseServerProviderRequest {
    string client_id = 1 [(validate.rules).string = {min_len: 1, max_len: 200}];
    string name = 2 [(validate.rules).string = {min_len: 1, max_len: 200}];
    string client_secret = 3 [(validate.rules).string = {min_len: 1, max_len: 200}];
    string authorization_endpoint = 4 [(validate.rules).string = {min_len: 1, max_len: 200}];
    string token_endpoint = 5 [(validate.rules).string = {min_len: 1, max_len: 200}];
    string user_endpoint = 6 [(validate.rules).string = {min_len: 1, max_len: 200}];
    repeated string scopes = 7 [(validate.rules).repeated = {max_items: 20, items: {string: {min_len: 1, max_len: 100}}}];
    zitadel.idp.v1.Options provider_options = 8;
}

message AddGitHubEnterpriseServerProviderResponse {
    zitadel.v1.ObjectDetails details = 1;
    string id = 2;
}

message UpdateGitHubEnterpriseServerProviderRequest {
    string id = 1 [(validate.rules).string = {min_len: 1, max_len: 200}];
    string name = 2 [(validate.rules).string = {min_len: 1, max_len: 200}];
    string client_id = 3 [(validate.rules).string = {min_len: 1, max_len: 200}];
    // client_secret will only be updated if provided
    string client_secret = 4 [(validate.rules).string = {max_len: 200}];
    string authorization_endpoint = 5 [(validate.rules).string = {min_len: 1, max_len: 200}];
    string token_endpoint = 6 [(validate.rules).string = {min_len: 1, max_len: 200}];
    string user_endpoint = 7 [(validate.rules).string = {min_len: 1, max_len: 200}];
    repeated string scopes = 8 [(validate.rules).repeated = {max_items: 20, items: {string: {min_len: 1, max_len: 100}}}];
    zitadel.idp.v1.Options provider_options = 9;
}

message UpdateGitHubEnterpriseServerProviderResponse {
    zitadel.v1.ObjectDetails details = 1;
}

message AddGitLabProviderRequest {
    // GitLab will be used as default, if no name is provided
    string name = 1 [(validate.rules).string = {max_len: 200}];
    string client_id = 2 [(validate.rules).string = {min_len: 1, max_len: 200}];
    string client_secret = 3 [(validate.rules).string = {min_len: 1, max_len: 200}];
    repeated string scopes = 4 [(validate.rules).repeated = {max_items: 20, items: {string: {min_len: 1, max_len: 100}}}];
    zitadel.idp.v1.Options provider_options = 5;
}

message AddGitLabProviderResponse {
    zitadel.v1.ObjectDetails details = 1;
    string id = 2;
}

message UpdateGitLabProviderRequest {
    string id = 1 [(validate.rules).string = {min_len: 1, max_len: 200}];
    string name = 2 [(validate.rules).string = {max_len: 200}];
    string client_id = 3 [(validate.rules).string = {min_len: 1, max_len: 200}];
    // client_secret will only be updated if provided
    string client_secret = 4 [(validate.rules).string = {max_len: 200}];
    repeated string scopes = 5 [(validate.rules).repeated = {max_items: 20, items: {string: {min_len: 1, max_len: 100}}}];
    zitadel.idp.v1.Options provider_options = 6;
}

message UpdateGitLabProviderResponse {
    zitadel.v1.ObjectDetails details = 1;
}

message AddGitLabSelfHostedProviderRequest {
    string issuer = 1 [(validate.rules).string = {min_len: 1, max_len: 200}];
    string name = 2 [(validate.rules).string = {min_len: 1, max_len: 200}];
    string client_id = 3 [(validate.rules).string = {min_len: 1, max_len: 200}];
    string client_secret = 4 [(validate.rules).string = {min_len: 1, max_len: 200}];
    repeated string scopes = 5 [(validate.rules).repeated = {max_items: 20, items: {string: {min_len: 1, max_len: 100}}}];
    zitadel.idp.v1.Options provider_options = 6;
}

message AddGitLabSelfHostedProviderResponse {
    zitadel.v1.ObjectDetails details = 1;
    string id = 2;
}

message UpdateGitLabSelfHostedProviderRequest {
    string id = 1 [(validate.rules).string = {min_len: 1, max_len: 200}];
    string issuer = 2 [(validate.rules).string = {min_len: 1, max_len: 200}];
    string name = 3 [(validate.rules).string = {min_len: 1, max_len: 200}];
    string client_id = 4 [(validate.rules).string = {min_len: 1, max_len: 200}];
    // client_secret will only be updated if provided
    string client_secret = 5 [(validate.rules).string = {max_len: 200}];
    repeated string scopes = 6 [(validate.rules).repeated = {max_items: 20, items: {string: {min_len: 1, max_len: 100}}}];
    zitadel.idp.v1.Options provider_options = 7;
}

message UpdateGitLabSelfHostedProviderResponse {
    zitadel.v1.ObjectDetails details = 1;
}

message AddGoogleProviderRequest {
    // Google will be used as default, if no name is provided
    string name = 1 [(validate.rules).string = {max_len: 200}];
    string client_id = 2 [(validate.rules).string = {min_len: 1, max_len: 200}];
    string client_secret = 3 [(validate.rules).string = {min_len: 1, max_len: 200}];
    repeated string scopes = 4 [(validate.rules).repeated = {max_items: 20, items: {string: {min_len: 1, max_len: 100}}}];
    zitadel.idp.v1.Options provider_options = 5;
}

message AddGoogleProviderResponse {
    zitadel.v1.ObjectDetails details = 1;
    string id = 2;
}

message UpdateGoogleProviderRequest {
    string id = 1 [(validate.rules).string = {min_len: 1, max_len: 200}];
    string name = 2 [(validate.rules).string = {max_len: 200}];
    string client_id = 3 [(validate.rules).string = {min_len: 1, max_len: 200}];
    // client_secret will only be updated if provided
    string client_secret = 4 [(validate.rules).string = {max_len: 200}];
    repeated string scopes = 5 [(validate.rules).repeated = {max_items: 20, items: {string: {min_len: 1, max_len: 100}}}];
    zitadel.idp.v1.Options provider_options = 6;
}

message UpdateGoogleProviderResponse {
    zitadel.v1.ObjectDetails details = 1;
}

message AddLDAPProviderRequest {
    string name = 1 [(validate.rules).string = {min_len: 1, max_len: 200}];
    string host = 2 [(validate.rules).string = {min_len: 1, max_len: 200}];
    string port = 3 [(validate.rules).string = {max_len: 5}];
    bool tls = 4;
    string base_dn = 5 [(validate.rules).string = {min_len: 1, max_len: 200}];
    string user_object_class = 6 [(validate.rules).string = {min_len: 1, max_len: 200}];
    string user_unique_attribute = 7 [(validate.rules).string = {min_len: 1, max_len: 200}];
    string admin = 8 [(validate.rules).string = {min_len: 1, max_len: 200}];
    string password = 9 [(validate.rules).string = {min_len: 1, max_len: 200}];
    zitadel.idp.v1.LDAPAttributes attributes = 10;
    zitadel.idp.v1.Options provider_options = 11;
}

message AddLDAPProviderResponse {
    zitadel.v1.ObjectDetails details = 1;
    string id = 2;
}

message UpdateLDAPProviderRequest {
    string id = 1 [(validate.rules).string = {min_len: 1, max_len: 200}];
    string name = 2 [(validate.rules).string = {min_len: 1, max_len: 200}];
    string host = 3 [(validate.rules).string = {min_len: 1, max_len: 200}];
    string port = 4 [(validate.rules).string = {max_len: 5}];
    bool tls = 5;
    string base_dn = 6 [(validate.rules).string = {min_len: 1, max_len: 200}];
    string user_object_class = 7 [(validate.rules).string = {min_len: 1, max_len: 200}];
    string user_unique_attribute = 8 [(validate.rules).string = {min_len: 1, max_len: 200}];
    string admin = 9 [(validate.rules).string = {min_len: 1, max_len: 200}];
    string password = 10 [(validate.rules).string = {max_len: 200}];
    zitadel.idp.v1.LDAPAttributes attributes = 11;
    zitadel.idp.v1.Options provider_options = 12;
}

message UpdateLDAPProviderResponse {
    zitadel.v1.ObjectDetails details = 1;
}

message DeleteProviderRequest {
    string id = 1 [(validate.rules).string = {min_len: 1, max_len: 200}];
}

message DeleteProviderResponse {
    zitadel.v1.ObjectDetails details = 1;
}

message ListActionsRequest {
    //list limitations and ordering
    zitadel.v1.ListQuery query = 1;
    //the field the result is sorted
    zitadel.action.v1.ActionFieldName sorting_column = 2;
    //criteria the client is looking for
    repeated ActionQuery queries = 3;
}

message ActionQuery {
    oneof query {
        option (validate.required) = true;

        zitadel.action.v1.ActionIDQuery action_id_query = 1;
        zitadel.action.v1.ActionNameQuery action_name_query = 2;
        zitadel.action.v1.ActionStateQuery action_state_query = 3;
    }
}

message ListActionsResponse {
    zitadel.v1.ListDetails details = 1;
    zitadel.action.v1.ActionFieldName sorting_column = 2;
    repeated zitadel.action.v1.Action result = 3;
}

message CreateActionRequest {
    string name = 1 [
        (validate.rules).string = {min_len: 1, max_len: 200},
        (google.api.field_behavior) = REQUIRED,
        (grpc.gateway.protoc_gen_openapiv2.options.openapiv2_field) = {
            example: "\"log context\"";
            min_length: 1;
            max_length: 200;
        }
    ];
    string script = 2 [
        (validate.rules).string = {min_len: 1, max_len: 2000},
        (google.api.field_behavior) = REQUIRED,
        (grpc.gateway.protoc_gen_openapiv2.options.openapiv2_field) = {
            example: "\"function log(context, calls){console.log(context)}\"";
            description: "Javascript code that should be executed"
            min_length: 1;
            max_length: 2000;
        }
    ];
    google.protobuf.Duration timeout = 3 [
        (validate.rules).duration = {gte: {}, lte: {seconds: 20}},
        (grpc.gateway.protoc_gen_openapiv2.options.openapiv2_field) = {
            description: "after which time the action will be terminated if not finished";
        }
    ];
    bool allowed_to_fail = 4 [
        (grpc.gateway.protoc_gen_openapiv2.options.openapiv2_field) = {
            description: "when true, the next action will be called even if this action fails";
        }
    ];
}

message CreateActionResponse {
    zitadel.v1.ObjectDetails details = 1;
    string id = 2;
}

message GetActionRequest {
    string id = 1;
}

message GetActionResponse {
    zitadel.action.v1.Action action = 1;
}

message UpdateActionRequest {
    string id = 1 [
        (validate.rules).string = {min_len: 1, max_len: 200},
        (grpc.gateway.protoc_gen_openapiv2.options.openapiv2_field) = {
            example: "\"69629023906488334\"";
        }
    ];
    string name = 2 [
        (validate.rules).string = {min_len: 1, max_len: 200},
        (grpc.gateway.protoc_gen_openapiv2.options.openapiv2_field) = {
            example: "\"log context\"";
        }
    ];
    string script = 3 [
        (validate.rules).string = {min_len: 1, max_len: 2000},
         (grpc.gateway.protoc_gen_openapiv2.options.openapiv2_field) = {
             example: "\"function log(context, calls){console.log(context)}\"";
         }
    ];
    google.protobuf.Duration timeout = 4 [
        (validate.rules).duration = {gte: {}, lte: {seconds: 20}},
        (grpc.gateway.protoc_gen_openapiv2.options.openapiv2_field) = {
            description: "after which time the action will be terminated if not finished";
        }
    ];
    bool allowed_to_fail = 5 [
        (grpc.gateway.protoc_gen_openapiv2.options.openapiv2_field) = {
            description: "when true, the next action will be called even if this action fails";
        }
    ];
}

message UpdateActionResponse {
    zitadel.v1.ObjectDetails details = 1;
}

message DeleteActionRequest {
    string id = 1;
}

message DeleteActionResponse {}

message ListFlowTypesRequest {}

message ListFlowTypesResponse {
    repeated zitadel.action.v1.FlowType result = 1;
}

message ListFlowTriggerTypesRequest {
    string type = 1;
}

message ListFlowTriggerTypesResponse {
    repeated zitadel.action.v1.TriggerType result = 1;
}

message DeactivateActionRequest {
    string id = 1;
}

message DeactivateActionResponse {
    zitadel.v1.ObjectDetails details = 1;
}

message ReactivateActionRequest {
    string id = 1;
}

message ReactivateActionResponse {
    zitadel.v1.ObjectDetails details = 1;
}

message GetFlowRequest {
    // id of the flow
    string type = 1;
}

message GetFlowResponse {
    zitadel.action.v1.Flow flow = 1;
}

message ClearFlowRequest {
    // id of the flow
    string type = 1;
}

message ClearFlowResponse {
    zitadel.v1.ObjectDetails details = 1;
}

message SetTriggerActionsRequest {
    // id of the flow type
    string flow_type = 1 [
        (grpc.gateway.protoc_gen_openapiv2.options.openapiv2_field) = {
            example: "\"1\"";
            description: "At the moment you have to send the ID of the Flow Type: ExternalAuthentication=1, CustomiseToken=2, InternalAuthentication=3, PreUserinfoCreation=3";
        }
    ];
    // id of the trigger type
    string trigger_type = 2 [
        (grpc.gateway.protoc_gen_openapiv2.options.openapiv2_field) = {
            example: "\"1\"";
            description: "At the moment you have to send the ID of the Trigger Type: PostAuthentication=1, PreCreation=2, PostCreation=3, PreUserinfoCreation=4, PreAccessTokenCreation=5";
         }
    ];
    repeated string action_ids = 3;
}

message SetTriggerActionsResponse {
    zitadel.v1.ObjectDetails details = 1;
}<|MERGE_RESOLUTION|>--- conflicted
+++ resolved
@@ -6551,11 +6551,7 @@
     // Change an existing Azure AD identity provider in the organisation
     rpc UpdateAzureADProvider(UpdateAzureADProviderRequest) returns (UpdateAzureADProviderResponse) {
         option (google.api.http) = {
-<<<<<<< HEAD
-            post: "/idps/azure/{id}"
-=======
             put: "/idps/azure/{id}"
->>>>>>> 5a307afe
             body: "*"
         };
 
