syntax = "proto3";

import "zitadel/app.proto";
import "zitadel/idp.proto";
import "zitadel/user.proto";
import "zitadel/object.proto";
import "zitadel/options.proto";
import "zitadel/org.proto";
import "zitadel/member.proto";
import "zitadel/project.proto";
import "zitadel/policy.proto";
import "zitadel/text.proto";
import "zitadel/message.proto";
import "zitadel/change.proto";
import "zitadel/auth_n_key.proto";
import "zitadel/features.proto";

import "google/api/annotations.proto";
import "google/protobuf/timestamp.proto";
import "google/protobuf/duration.proto";
import "protoc-gen-openapiv2/options/annotations.proto";
import "validate/validate.proto";


package zitadel.management.v1;

option go_package ="github.com/caos/zitadel/pkg/grpc/management";

option (grpc.gateway.protoc_gen_openapiv2.options.openapiv2_swagger) = {
    info: {
        title: "Management API";
        version: "1.0";
        description: "The management API is as the name states the interface where systems can mutate IAM objects like, organisations, projects, clients, users and so on if they have the necessary access rights.";
        contact:{
            name: "CAOS developers of ZITADEL"
            url: "https://zitadel.ch"
            email: "hi@zitadel.ch"
        }
        license: {
            name: "Apache License 2.0",
            url: "https://github.com/caos/zitadel/blob/main/LICENSE"
        };
    };

    schemes: HTTPS;
    consumes: "application/json";
    produces: "application/json";

    consumes: "application/grpc";
    produces: "application/grpc";

    consumes: "application/grpc-web+proto";
    produces: "application/grpc-web+proto";


    external_docs: {
        description: "Detailed information about ZITADEL",
        url: "https://docs.zitadel.ch"
    }
};


service ManagementService {
    rpc Healthz(HealthzRequest) returns (HealthzResponse) {
        option (google.api.http) = {
            get: "/healthz"
        };
    }

    rpc GetOIDCInformation(GetOIDCInformationRequest) returns (GetOIDCInformationResponse) {
        option (google.api.http) = {
            get: "/zitadel/docs"
        };
    }

    // Returns some needed settings of the IAM (Global Organisation ID, Zitadel Project ID)
    rpc GetIAM(GetIAMRequest) returns (GetIAMResponse) {
        option (google.api.http) = {
            get: "/iam"
        };

        option (zitadel.v1.auth_option) = {
            permission: "authenticated"
        };
    }

    // Returns the requested full blown user (human or machine)
    rpc GetUserByID(GetUserByIDRequest) returns (GetUserByIDResponse) {
        option (google.api.http) = {
            get: "/users/{id}"
        };

        option (zitadel.v1.auth_option) = {
            permission: "user.read"
        };
    }

    // Searches a user over all organisations
    // the login name has to match exactly
    rpc GetUserByLoginNameGlobal(GetUserByLoginNameGlobalRequest) returns (GetUserByLoginNameGlobalResponse) {
        option (google.api.http) = {
            get: "/global/users/_by_login_name"
        };

        option (zitadel.v1.auth_option) = {
            permission: "user.global.read"
        };

        option (grpc.gateway.protoc_gen_openapiv2.options.openapiv2_operation) = {
            summary: "Search a user within all organisations by it's loginname";
            description: "The request only returns data if the login name matches exactly."
            tags: "user";
            tags: "global";
            responses: {
                key: "200"
                value: {
                    description: "OK";
                }
                //TODO: errors
            };
        };
    }

    // Return the users matching the query
    // Limit should always be set, there is a default limit set by the service
    rpc ListUsers(ListUsersRequest) returns (ListUsersResponse) {
        option (google.api.http) = {
            post: "/users/_search"
            body: "*"
        };

        option (zitadel.v1.auth_option) = {
            permission: "user.read"
        };
    }

    // Returns the history of the user (each event)
    // Limit should always be set, there is a default limit set by the service
    rpc ListUserChanges(ListUserChangesRequest) returns (ListUserChangesResponse) {
        option (google.api.http) = {
            post: "/users/{user_id}/changes/_search"
            body: "*"
        };

        option (zitadel.v1.auth_option) = {
            permission: "user.read"
        };
    }

    // Returns if a user with the searched email or username is unique
    rpc IsUserUnique(IsUserUniqueRequest) returns (IsUserUniqueResponse) {
        option (google.api.http) = {
            get: "/users/_is_unique"
        };

        option (zitadel.v1.auth_option) = {
            permission: "user.read"
        };
    }

    // Create a user of the type human
    // A email will be sent to the user if email is not verified or no password is set
    // If a password is given, the user has to change on the next login
    rpc AddHumanUser(AddHumanUserRequest) returns (AddHumanUserResponse) {
        option (google.api.http) = {
            post: "/users/human"
            body: "*"
        };

        option (zitadel.v1.auth_option) = {
            permission: "user.write"
        };
    }

    // Create a user of the type human
    // A email will be sent to the user if email is not verified or no password is set
    // If a password is given, the user doesn't have to change on the next login
    rpc ImportHumanUser(ImportHumanUserRequest) returns (ImportHumanUserResponse) {
        option (google.api.http) = {
            post: "/users/human/_import"
            body: "*"
        };

        option (zitadel.v1.auth_option) = {
            permission: "user.write"
        };
    }

    // Create a user of the type machine
    rpc AddMachineUser(AddMachineUserRequest) returns (AddMachineUserResponse) {
        option (google.api.http) = {
            post: "/users/machine"
            body: "*"
        };

        option (zitadel.v1.auth_option) = {
            permission: "user.write"
        };
    }

    // Changes the user state to deactivated
    // The user will not be able to login
    // returns an error if user state is already deactivated
    rpc DeactivateUser(DeactivateUserRequest) returns (DeactivateUserResponse) {
        option (google.api.http) = {
            post: "/users/{id}/_deactivate"
            body: "*"
        };

        option (zitadel.v1.auth_option) = {
            permission: "user.write"
        };
    }

    // Changes the user state to active
    // returns an error if user state is not deactivated
    rpc ReactivateUser(ReactivateUserRequest) returns (ReactivateUserResponse) {
        option (google.api.http) = {
            post: "/users/{id}/_reactivate"
            body: "*"
        };

        option (zitadel.v1.auth_option) = {
            permission: "user.write"
        };
    }

    // Changes the user state to deactivated
    // The user will not be able to login
    // returns an error if user state is already locked
    rpc LockUser(LockUserRequest) returns (LockUserResponse) {
        option (google.api.http) = {
            post: "/users/{id}/_lock"
            body: "*"
        };

        option (zitadel.v1.auth_option) = {
            permission: "user.write"
        };
    }

    // Changes the user state to active
    // returns an error if user state is not locked
    rpc UnlockUser(UnlockUserRequest) returns (UnlockUserResponse) {
        option (google.api.http) = {
            post: "/users/{id}/_unlock"
            body: "*"
        };

        option (zitadel.v1.auth_option) = {
            permission: "user.write"
        };
    }

    // Changes the user state to deleted
    rpc RemoveUser(RemoveUserRequest) returns (RemoveUserResponse) {
        option (google.api.http) = {
            delete: "/users/{id}"
        };

        option (zitadel.v1.auth_option) = {
            permission: "user.delete"
        };
    }

    // Changes the username
    rpc UpdateUserName(UpdateUserNameRequest) returns (UpdateUserNameResponse) {
        option (google.api.http) = {
            get: "/users/{user_id}/username"
        };

        option (zitadel.v1.auth_option) = {
            permission: "user.write"
        };
    }

    // Returns the profile of the human
    rpc GetHumanProfile(GetHumanProfileRequest) returns (GetHumanProfileResponse) {
        option (google.api.http) = {
            get: "/users/{user_id}/profile"
        };

        option (zitadel.v1.auth_option) = {
            permission: "user.read"
        };
    }

    // Changes the profile of the human
    rpc UpdateHumanProfile(UpdateHumanProfileRequest) returns (UpdateHumanProfileResponse) {
        option (google.api.http) = {
            put: "/users/{user_id}/profile"
            body: "*"
        };

        option (zitadel.v1.auth_option) = {
            permission: "user.write"
        };
    }

    // GetHumanEmail returns the email and verified state of the human
    rpc GetHumanEmail(GetHumanEmailRequest) returns (GetHumanEmailResponse) {
        option (google.api.http) = {
            get: "/users/{user_id}/email"
        };

        option (zitadel.v1.auth_option) = {
            permission: "user.read"
        };
    }

    // Changes the email of the human
    // If state is not verified, the user will get a verification email
    rpc UpdateHumanEmail(UpdateHumanEmailRequest) returns (UpdateHumanEmailResponse) {
        option (google.api.http) = {
            put: "/users/{user_id}/email"
            body: "*"
        };

        option (zitadel.v1.auth_option) = {
            permission: "user.write"
        };
    }

    // Resends an email to the given email address to finish the initialization process of the user
    // Changes the email address of the user if it is provided
    rpc ResendHumanInitialization(ResendHumanInitializationRequest) returns (ResendHumanInitializationResponse) {
        option (google.api.http) = {
            post: "/users/{user_id}/_resend_initialization"
            body: "*"
        };

        option (zitadel.v1.auth_option) = {
            permission: "user.write"
        };
    }

    // Resends an email to the given email address to finish the email verification process of the user
    rpc ResendHumanEmailVerification(ResendHumanEmailVerificationRequest) returns (ResendHumanEmailVerificationResponse) {
        option (google.api.http) = {
            post: "/users/{user_id}/email/_resend_verification"
            body: "*"
        };

        option (zitadel.v1.auth_option) = {
            permission: "user.write"
        };
    }

    // Returns the phone and verified state of the human phone
    rpc GetHumanPhone(GetHumanPhoneRequest) returns (GetHumanPhoneResponse) {
        option (google.api.http) = {
            get: "/users/{user_id}/phone"
        };

        option (zitadel.v1.auth_option) = {
            permission: "user.read"
        };
    }

    // Changes the phone number
    // If verified is not set, the user will get an sms to verify the number
    rpc UpdateHumanPhone(UpdateHumanPhoneRequest) returns (UpdateHumanPhoneResponse) {
        option (google.api.http) = {
            put: "/users/{user_id}/phone"
            body: "*"
        };

        option (zitadel.v1.auth_option) = {
            permission: "user.write"
        };
    }

    // Removes the phone number of the human
    rpc RemoveHumanPhone(RemoveHumanPhoneRequest) returns (RemoveHumanPhoneResponse) {
        option (google.api.http) = {
            delete: "/users/{user_id}/phone"
        };

        option (zitadel.v1.auth_option) = {
            permission: "user.write"
        };
    }

    // An sms will be sent to the given phone number to finish the phone verification process of the user
    rpc ResendHumanPhoneVerification(ResendHumanPhoneVerificationRequest) returns (ResendHumanPhoneVerificationResponse) {
        option (google.api.http) = {
            post: "/users/{user_id}/phone/_resend_verification"
            body: "*"
        };

        option (zitadel.v1.auth_option) = {
            permission: "user.write"
        };
    }
    // Removes the avatar number of the human
    rpc RemoveMyAvatar(RemoveHumanAvatarRequest) returns (RemoveHumanAvatarResponse) {
        option (google.api.http) = {
            delete: "/users/{user_id}/avatar"
        };

        option (zitadel.v1.auth_option) = {
            permission: "user.write"
        };
    }

    // deprecated: use SetHumanPassword
    rpc SetHumanInitialPassword(SetHumanInitialPasswordRequest) returns (SetHumanInitialPasswordResponse) {
        option (google.api.http) = {
            post: "/users/{user_id}/password/_initialize"
            body: "*"
        };

        option (zitadel.v1.auth_option) = {
            permission: "user.write"
        };
    }

    // Set a new password for a user, on default the user has to change the password on the next login
    // Set no_change_required to true if the user does not have to change the password on the next login
    rpc SetHumanPassword(SetHumanPasswordRequest) returns (SetHumanPasswordResponse) {
        option (google.api.http) = {
            post: "/users/{user_id}/password"
            body: "*"
        };

        option (zitadel.v1.auth_option) = {
            permission: "user.write"
        };
    }

    // An email will be sent to the given address to reset the password of the user
    rpc SendHumanResetPasswordNotification(SendHumanResetPasswordNotificationRequest) returns (SendHumanResetPasswordNotificationResponse) {
        option (google.api.http) = {
            post: "/users/{user_id}/password/_reset"
            body: "*"
        };

        option (zitadel.v1.auth_option) = {
            permission: "user.write"
        };
    }

    // Returns a list of all factors (second and multi) which are configured on the user
    rpc ListHumanAuthFactors(ListHumanAuthFactorsRequest) returns (ListHumanAuthFactorsResponse) {
        option (google.api.http) = {
            post: "/users/{user_id}/auth_factors/_search"
        };

        option (zitadel.v1.auth_option) = {
            permission: "user.read"
        };
    }

    // The otp second factor will be removed from the user
    // Because only one otp can be configured per user, the configured one will be removed
    rpc RemoveHumanAuthFactorOTP(RemoveHumanAuthFactorOTPRequest) returns (RemoveHumanAuthFactorOTPResponse) {
        option (google.api.http) = {
            delete: "/users/{user_id}/auth_factors/otp"
        };

        option (zitadel.v1.auth_option) = {
            permission: "user.write"
        };
    }

    // The u2f (universial second factor) will be removed from the user
    rpc RemoveHumanAuthFactorU2F(RemoveHumanAuthFactorU2FRequest) returns (RemoveHumanAuthFactorU2FResponse) {
        option (google.api.http) = {
            delete: "/users/{user_id}/auth_factors/u2f/{token_id}"
        };

        option (zitadel.v1.auth_option) = {
            permission: "user.write"
        };
    }

    // Returns all configured passwordless authentications
    rpc ListHumanPasswordless(ListHumanPasswordlessRequest) returns (ListHumanPasswordlessResponse) {
        option (google.api.http) = {
            post: "/users/{user_id}/passwordless/_search"
        };

        option (zitadel.v1.auth_option) = {
            permission: "user.read"
        };
    }

    // Removed a configured passwordless authentication
    rpc RemoveHumanPasswordless(RemoveHumanPasswordlessRequest) returns (RemoveHumanPasswordlessResponse) {
        option (google.api.http) = {
            delete: "/users/{user_id}/passwordless/{token_id}"
        };

        option (zitadel.v1.auth_option) = {
            permission: "user.write"
        };
    }

    // Changes a machine user
    rpc UpdateMachine(UpdateMachineRequest) returns (UpdateMachineResponse) {
        option (google.api.http) = {
            put: "/users/{user_id}/machine"
            body: "*"
        };

        option (zitadel.v1.auth_option) = {
            permission: "user.write"
        };
    }

    // Returns a machine key of a (machine) user
    rpc GetMachineKeyByIDs(GetMachineKeyByIDsRequest) returns (GetMachineKeyByIDsResponse) {
        option (google.api.http) = {
            get: "/users/{user_id}/keys/{key_id}"
        };

        option (zitadel.v1.auth_option) = {
            permission: "user.read"
        };
    }

    // Returns all machine keys of a (machine) user which match the query
    // Limit should always be set, there is a default limit set by the service
    rpc ListMachineKeys(ListMachineKeysRequest) returns (ListMachineKeysResponse) {
        option (google.api.http) = {
            post: "/users/{user_id}/keys/_search"
            body: "*"
        };

        option (zitadel.v1.auth_option) = {
            permission: "user.read"
        };
    }

    // Generates a new machine key, details should be stored after return
    rpc AddMachineKey(AddMachineKeyRequest) returns (AddMachineKeyResponse) {
        option (google.api.http) = {
            post: "/users/{user_id}/keys"
            body: "*"
        };

        option (zitadel.v1.auth_option) = {
            permission: "user.write"
        };
    }

    // Removed a machine key
    rpc RemoveMachineKey(RemoveMachineKeyRequest) returns (RemoveMachineKeyResponse) {
        option (google.api.http) = {
            delete: "/users/{user_id}/keys/{key_id}"
        };

        option (zitadel.v1.auth_option) = {
            permission: "user.write"
        };
    }

    // Lists all identity providers (social logins) which a human has configured (e.g Google, Microsoft, AD, etc..)
    // Limit should always be set, there is a default limit set by the service
    rpc ListHumanLinkedIDPs(ListHumanLinkedIDPsRequest) returns (ListHumanLinkedIDPsResponse) {
        option (google.api.http) = {
            post: "/users/{user_id}/idps/_search"
            body: "*"
        };

        option (zitadel.v1.auth_option) = {
            permission: "user.read"
        };
    }

    // Removed a configured identity provider (social login) of a human
    rpc RemoveHumanLinkedIDP(RemoveHumanLinkedIDPRequest) returns (RemoveHumanLinkedIDPResponse) {
        option (google.api.http) = {
            delete: "/users/{user_id}/idps/{idp_id}/{linked_user_id}"
        };

        option (zitadel.v1.auth_option) = {
            permission: "user.write"
        };
    }

    // Show all the permissions a user has iin ZITADEL (ZITADEL Manager)
    // Limit should always be set, there is a default limit set by the service
    rpc ListUserMemberships(ListUserMembershipsRequest) returns (ListUserMembershipsResponse) {
        option (google.api.http) = {
            post: "/users/{user_id}/memberships/_search"
            body: "*"
        };

        option (zitadel.v1.auth_option) = {
            permission: "user.membership.read"
        };
    }

    // Returns the org given in the header
    rpc GetMyOrg(GetMyOrgRequest) returns (GetMyOrgResponse) {
        option (google.api.http) = {
            get: "/orgs/me"
        };

        option (zitadel.v1.auth_option) = {
            permission: "org.read"
        };
    }

    // Search a org over all organisations
    // Domain must match exactly
    rpc GetOrgByDomainGlobal(GetOrgByDomainGlobalRequest) returns (GetOrgByDomainGlobalResponse) {
        option (google.api.http) = {
            get: "/global/orgs/_by_domain"
        };

        option (zitadel.v1.auth_option) = {
            permission: "org.global.read"
        };
    }

    // Returns the history of my organisation (each event)
    // Limit should always be set, there is a default limit set by the service
    rpc ListOrgChanges(ListOrgChangesRequest) returns (ListOrgChangesResponse) {
        option (google.api.http) = {
            post: "/orgs/me/changes/_search"
            body: "*"
        };

        option (zitadel.v1.auth_option) = {
            permission: "org.read"
        };
    }

    // Creates a new organisation
    rpc AddOrg(AddOrgRequest) returns (AddOrgResponse) {
        option (google.api.http) = {
            post: "/orgs"
            body: "*"
        };

        option (zitadel.v1.auth_option) = {
            permission: "org.create"
        };
    }

    // Changes my organisation
    rpc UpdateOrg(UpdateOrgRequest) returns (UpdateOrgResponse) {
        option (google.api.http) = {
            put: "/orgs/me"
            body: "*"
        };

        option (zitadel.v1.auth_option) = {
            permission: "org.write"
        };
    }

    // Sets the state of my organisation to deactivated
    // Users of this organisation will not be able login
    rpc DeactivateOrg(DeactivateOrgRequest) returns (DeactivateOrgResponse) {
        option (google.api.http) = {
            post: "/orgs/me/_deactivate"
            body: "*"
        };

        option (zitadel.v1.auth_option) = {
            permission: "org.write"
        };
    }

    // Sets the state of my organisation to active
    rpc ReactivateOrg(ReactivateOrgRequest) returns (ReactivateOrgResponse) {
        option (google.api.http) = {
            post: "/orgs/me/_reactivate"
            body: "*"
        };

        option (zitadel.v1.auth_option) = {
            permission: "org.write"
        };
    }

    // Returns all registered domains of my organisation
    // Limit should always be set, there is a default limit set by the service
    rpc ListOrgDomains(ListOrgDomainsRequest) returns (ListOrgDomainsResponse) {
        option (google.api.http) = {
            post: "/orgs/me/domains/_search"
            body: "*"
        };

        option (zitadel.v1.auth_option) = {
            permission: "org.read"
        };
    }

    // Adds a new domain to my organisation
    rpc AddOrgDomain(AddOrgDomainRequest) returns (AddOrgDomainResponse) {
        option (google.api.http) = {
            post: "/orgs/me/domains"
            body: "*"
        };

        option (zitadel.v1.auth_option) = {
            permission: "org.write"
            feature: "custom_domain"
        };
    }

    // Removed the domain from my organisation
    rpc RemoveOrgDomain(RemoveOrgDomainRequest) returns (RemoveOrgDomainResponse) {
        option (google.api.http) = {
            delete: "/orgs/me/domains/{domain}"
        };

        option (zitadel.v1.auth_option) = {
            permission: "org.write"
        };
    }

    // Generates a new file to validate you domain
    rpc GenerateOrgDomainValidation(GenerateOrgDomainValidationRequest) returns (GenerateOrgDomainValidationResponse) {
        option (google.api.http) = {
            post: "/orgs/me/domains/{domain}/validation/_generate"
            body: "*"
        };

        option (zitadel.v1.auth_option) = {
            permission: "org.write"
            feature: "custom_domain"
        };
    }

    // Validates your domain with the choosen method
    // Validated domains must be unique
    rpc ValidateOrgDomain(ValidateOrgDomainRequest) returns (ValidateOrgDomainResponse) {
        option (google.api.http) = {
            post: "/orgs/me/domains/{domain}/validation/_validate"
            body: "*"
        };

        option (zitadel.v1.auth_option) = {
            permission: "org.write"
            feature: "custom_domain"
        };
    }

    // Sets the domain as primary
    // Primary domain is shown as suffix on the preferred username on the users of the organisation
    rpc SetPrimaryOrgDomain(SetPrimaryOrgDomainRequest) returns (SetPrimaryOrgDomainResponse) {
        option (google.api.http) = {
            post: "/orgs/me/domains/{domain}/_set_primary"
        };

        option (zitadel.v1.auth_option) = {
            permission: "org.write"
            feature: "custom_domain"
        };
    }

    // Returns all ZITADEL roles which are for organisation managers
    rpc ListOrgMemberRoles(ListOrgMemberRolesRequest) returns (ListOrgMemberRolesResponse) {
        option (google.api.http) = {
            post: "/orgs/members/roles/_search"
        };

        option (zitadel.v1.auth_option) = {
            permission: "org.member.read"
        };
    }

    // Returns all ZITADEL managers of this organisation (Project and Project Grant managers not included)
    // Limit should always be set, there is a default limit set by the service
    rpc ListOrgMembers(ListOrgMembersRequest) returns (ListOrgMembersResponse) {
        option (google.api.http) = {
            post: "/orgs/me/members/_search"
            body: "*"
        };

        option (zitadel.v1.auth_option) = {
            permission: "org.member.read"
        };
    }

    // Adds a new organisation manager, which is allowed to administrate ZITADEL
    rpc AddOrgMember(AddOrgMemberRequest) returns (AddOrgMemberResponse) {
        option (google.api.http) = {
            post: "/orgs/me/members"
            body: "*"
        };

        option (zitadel.v1.auth_option) = {
            permission: "org.member.write"
        };
    }

    // Changes the organisation manager
    rpc UpdateOrgMember(UpdateOrgMemberRequest) returns (UpdateOrgMemberResponse) {
        option (google.api.http) = {
            put: "/orgs/me/members/{user_id}"
            body: "*"
        };

        option (zitadel.v1.auth_option) = {
            permission: "org.member.write"
        };
    }

    // Removes an organisation manager
    rpc RemoveOrgMember(RemoveOrgMemberRequest) returns (RemoveOrgMemberResponse) {
        option (google.api.http) = {
            delete: "/orgs/me/members/{user_id}"
        };

        option (zitadel.v1.auth_option) = {
            permission: "org.member.delete"
        };
    }

    // Returns a project from my organisation (no granted projects)
    rpc GetProjectByID(GetProjectByIDRequest) returns (GetProjectByIDResponse) {
        option (google.api.http) = {
            get: "/projects/{id}"
        };

        option (zitadel.v1.auth_option) = {
            permission: "project.read"
            check_field_name: "Id"
        };
    }

    // returns a project my organisation got granted from another organisation
    rpc GetGrantedProjectByID(GetGrantedProjectByIDRequest) returns (GetGrantedProjectByIDResponse) {
        option (google.api.http) = {
            get: "/granted_projects/{project_id}/grants/{grant_id}"
        };

        option (zitadel.v1.auth_option) = {
            permission: "project.read"
            check_field_name: "GrantId"
        };
    }

    // Returns all projects my organisation is the owner (no granted projects)
    // Limit should always be set, there is a default limit set by the service
    rpc ListProjects(ListProjectsRequest) returns (ListProjectsResponse) {
        option (google.api.http) = {
            post: "/projects/_search"
            body: "*"
        };

        option (zitadel.v1.auth_option) = {
            permission: "project.read"
        };
    }

    // returns all projects my organisation got granted from another organisation
    // Limit should always be set, there is a default limit set by the service
    rpc ListGrantedProjects(ListGrantedProjectsRequest) returns (ListGrantedProjectsResponse) {
        option (google.api.http) = {
            post: "/granted_projects/_search"
            body: "*"
        };

        option (zitadel.v1.auth_option) = {
            permission: "project.read"
        };
    }

    // returns all roles of a project grant
    // Limit should always be set, there is a default limit set by the service
    rpc ListGrantedProjectRoles(ListGrantedProjectRolesRequest) returns (ListGrantedProjectRolesResponse) {
        option (google.api.http) = {
            get: "/granted_projects/{project_id}/grants/{grant_id}/roles/_search"
        };

        option (zitadel.v1.auth_option) = {
            permission: "project.role.read"
            check_field_name: "GrantId"
        };
    }

    // Returns the history of the project (each event)
    // Limit should always be set, there is a default limit set by the service
    rpc ListProjectChanges(ListProjectChangesRequest) returns (ListProjectChangesResponse) {
        option (google.api.http) = {
            post: "/projects/{project_id}/changes/_search"
        };

        option (zitadel.v1.auth_option) = {
            permission: "project.read"
        };
    }

    // Adds an new project to the organisation
    rpc AddProject(AddProjectRequest) returns (AddProjectResponse) {
        option (google.api.http) = {
            post: "/projects"
            body: "*"
        };

        option (zitadel.v1.auth_option) = {
            permission: "project.create"
        };
    }

    // Changes a project
    rpc UpdateProject(UpdateProjectRequest) returns (UpdateProjectResponse) {
        option (google.api.http) = {
            put: "/projects/{id}"
            body: "*"
        };

        option (zitadel.v1.auth_option) = {
            permission: "project.write"
            check_field_name: "Id"
        };
    }

    // Sets the state of a project to deactivated
    // Returns an error if project is already deactivated
    rpc DeactivateProject(DeactivateProjectRequest) returns (DeactivateProjectResponse) {
        option (google.api.http) = {
            post: "/projects/{id}/_deactivate"
            body: "*"
        };

        option (zitadel.v1.auth_option) = {
            permission: "project.write"
            check_field_name: "Id"
        };
    }

    // Sets the state of a project to active
    // Returns an error if project is not deactivated
    rpc ReactivateProject(ReactivateProjectRequest) returns (ReactivateProjectResponse) {
        option (google.api.http) = {
            post: "/projects/{id}/_reactivate"
            body: "*"
        };

        option (zitadel.v1.auth_option) = {
            permission: "project.write"
            check_field_name: "Id"
        };
    }

    // Removes a project
    // All project grants, applications and user grants for this project will be removed
    rpc RemoveProject(RemoveProjectRequest) returns (RemoveProjectResponse) {
        option (google.api.http) = {
            delete: "/projects/{id}"
        };

        option (zitadel.v1.auth_option) = {
            permission: "project.delete"
            check_field_name: "Id"
        };
    }

    // Returns all roles of a project matching the search query
    // If no limit is requested, default limit will be set, if the limit is higher then the default an error will be returned
    rpc ListProjectRoles(ListProjectRolesRequest) returns (ListProjectRolesResponse) {
        option (google.api.http) = {
            post: "/projects/{project_id}/roles/_search"
            body: "*"
        };

        option (zitadel.v1.auth_option) = {
            permission: "project.role.read"
            check_field_name: "ProjectId"
        };
    }

    // Adds a role to a project, key must be unique in the project
    rpc AddProjectRole(AddProjectRoleRequest) returns (AddProjectRoleResponse) {
        option (google.api.http) = {
            post: "/projects/{project_id}/roles"
            body: "*"
        };

        option (zitadel.v1.auth_option) = {
            permission: "project.role.write"
            check_field_name: "ProjectId"
        };
    }

    // add a list of project roles in one request
    rpc BulkAddProjectRoles(BulkAddProjectRolesRequest) returns (BulkAddProjectRolesResponse) {
        option (google.api.http) = {
            post: "/projects/{project_id}/roles/_bulk"
            body: "*"
        };

        option (zitadel.v1.auth_option) = {
            permission: "project.role.write"
            check_field_name: "ProjectId"
        };
    }

    // Changes a project role, key is not editable
    // If a key should change, remove the role and create a new
    rpc UpdateProjectRole(UpdateProjectRoleRequest) returns (UpdateProjectRoleResponse) {
        option (google.api.http) = {
            put: "/projects/{project_id}/roles/{role_key}"
            body: "*"
        };

        option (zitadel.v1.auth_option) = {
            permission: "project.role.write"
            check_field_name: "ProjectId"
        };
    }

    // Removes role from UserGrants, ProjectGrants and from Project
    rpc RemoveProjectRole(RemoveProjectRoleRequest) returns (RemoveProjectRoleResponse) {
        option (google.api.http) = {
            delete: "/projects/{project_id}/roles/{role_key}"
        };

        option (zitadel.v1.auth_option) = {
            permission: "project.role.delete"
            check_field_name: "ProjectId"
        };
    }

    // Returns all ZITADEL roles which are for project managers
    rpc ListProjectMemberRoles(ListProjectMemberRolesRequest) returns (ListProjectMemberRolesResponse) {
        option (google.api.http) = {
            post: "/projects/members/roles/_search"
        };

        option (zitadel.v1.auth_option) = {
            permission: "project.member.read"
        };
    }

    // Returns all ZITADEL managers of a projects
    // Limit should always be set, there is a default limit set by the service
    rpc ListProjectMembers(ListProjectMembersRequest) returns (ListProjectMembersResponse) {
        option (google.api.http) = {
            post: "/projects/{project_id}/members/_search"
            body: "*"
        };

        option (zitadel.v1.auth_option) = {
            permission: "project.member.read"
            check_field_name: "ProjectId"
        };
    }

    // Adds a new project manager, which is allowed to administrate in ZITADEL
    rpc AddProjectMember(AddProjectMemberRequest) returns (AddProjectMemberResponse) {
        option (google.api.http) = {
            post: "/projects/{project_id}/members"
            body: "*"
        };

        option (zitadel.v1.auth_option) = {
            permission: "project.member.write"
            check_field_name: "ProjectId"
        };
    }

    // Change project manager, which is allowed to administrate in ZITADEL
    rpc UpdateProjectMember(UpdateProjectMemberRequest) returns (UpdateProjectMemberResponse) {
        option (google.api.http) = {
            put: "/projects/{project_id}/members/{user_id}"
            body: "*"
        };

        option (zitadel.v1.auth_option) = {
            permission: "project.member.write"
            check_field_name: "ProjectId"
        };
    }

    // Remove project manager, which is allowed to administrate in ZITADEL
    rpc RemoveProjectMember(RemoveProjectMemberRequest) returns (RemoveProjectMemberResponse) {
        option (google.api.http) = {
            delete: "/projects/{project_id}/members/{user_id}"
        };

        option (zitadel.v1.auth_option) = {
            permission: "project.member.delete"
            check_field_name: "ProjectId"
        };
    }

    // Returns an application (oidc or api)
    rpc GetAppByID(GetAppByIDRequest) returns (GetAppByIDResponse) {
        option (google.api.http) = {
            get: "/projects/{project_id}/apps/{app_id}"
        };

        option (zitadel.v1.auth_option) = {
            permission: "project.app.read"
            check_field_name: "ProjectId"
        };
    }

    // Returns all applications of a project matching the query
    // Limit should always be set, there is a default limit set by the service
    rpc ListApps(ListAppsRequest) returns (ListAppsResponse) {
        option (google.api.http) = {
            post: "/projects/{project_id}/apps/_search"
            body: "*"
        };

        option (zitadel.v1.auth_option) = {
            permission: "project.app.read"
            check_field_name: "ProjectId"
        };
    }

    // Returns the history of the application (each event)
    // Limit should always be set, there is a default limit set by the service
    rpc ListAppChanges(ListAppChangesRequest) returns (ListAppChangesResponse) {
        option (google.api.http) = {
            post: "/projects/{project_id}/apps/{app_id}/changes/_search"
        };

        option (zitadel.v1.auth_option) = {
            permission: "project.app.read"
            check_field_name: "ProjectId"
        };
    }

    // Adds a new oidc client
    // Returns a client id
    // Returns a new generated secret if needed (Depending on the configuration)
    rpc AddOIDCApp(AddOIDCAppRequest) returns (AddOIDCAppResponse) {
        option (google.api.http) = {
            post: "/projects/{project_id}/apps/oidc"
            body: "*"
        };

        option (zitadel.v1.auth_option) = {
            permission: "project.app.write"
            check_field_name: "ProjectId"
        };
    }

    // Adds a new api application
    // Returns a client id
    // Returns a new generated secret if needed (Depending on the configuration)
    rpc AddAPIApp(AddAPIAppRequest) returns (AddAPIAppResponse) {
        option (google.api.http) = {
            post: "/projects/{project_id}/apps/api"
            body: "*"
        };

        option (zitadel.v1.auth_option) = {
            permission: "project.app.write"
            check_field_name: "ProjectId"
        };
    }

    // Changes application
    rpc UpdateApp(UpdateAppRequest) returns (UpdateAppResponse) {
        option (google.api.http) = {
            put: "/projects/{project_id}/apps/{app_id}"
            body: "*"
        };

        option (zitadel.v1.auth_option) = {
            permission: "project.app.write"
            check_field_name: "ProjectId"
        };
    }

    // Changes the configuration of the oidc client
    rpc UpdateOIDCAppConfig(UpdateOIDCAppConfigRequest) returns (UpdateOIDCAppConfigResponse) {
        option (google.api.http) = {
            put: "/projects/{project_id}/apps/{app_id}/oidc_config"
            body: "*"
        };

        option (zitadel.v1.auth_option) = {
            permission: "project.app.write"
            check_field_name: "ProjectId"
        };
    }

    // Changes the configuration of the api application
    rpc UpdateAPIAppConfig(UpdateAPIAppConfigRequest) returns (UpdateAPIAppConfigResponse) {
        option (google.api.http) = {
            put: "/projects/{project_id}/apps/{app_id}/api_config"
            body: "*"
        };

        option (zitadel.v1.auth_option) = {
            permission: "project.app.write"
            check_field_name: "ProjectId"
        };
    }

    // Set the state to deactivated
    // Its not possible to request tokens for deactivated apps
    // Returns an error if already deactivated
    rpc DeactivateApp(DeactivateAppRequest) returns (DeactivateAppResponse) {
        option (google.api.http) = {
            post: "/projects/{project_id}/apps/{app_id}/_deactivate"
            body: "*"
        };

        option (zitadel.v1.auth_option) = {
            permission: "project.app.write"
            check_field_name: "ProjectId"
        };
    }

    // Set the state to active
    // Returns an error if not deactivated
    rpc ReactivateApp(ReactivateAppRequest) returns (ReactivateAppResponse) {
        option (google.api.http) = {
            post: "/projects/{project_id}/apps/{app_id}/_reactivate"
            body: "*"
        };

        option (zitadel.v1.auth_option) = {
            permission: "project.app.write"
            check_field_name: "ProjectId"
        };
    }

    // Removed the application
    rpc RemoveApp(RemoveAppRequest) returns (RemoveAppResponse) {
        option (google.api.http) = {
            delete: "/projects/{project_id}/apps/{app_id}"
        };

        option (zitadel.v1.auth_option) = {
            permission: "project.app.delete"
            check_field_name: "ProjectId"
        };
    }

    // Generates a new client secret for the oidc client, make sure to save the response
    rpc RegenerateOIDCClientSecret(RegenerateOIDCClientSecretRequest) returns (RegenerateOIDCClientSecretResponse) {
        option (google.api.http) = {
            post: "/projects/{project_id}/apps/{app_id}/oidc_config/_generate_client_secret"
            body: "*"
        };

        option (zitadel.v1.auth_option) = {
            permission: "project.app.write"
            check_field_name: "ProjectId"
        };
    }

    // Generates a new client secret for the api application, make sure to save the response
    rpc RegenerateAPIClientSecret(RegenerateAPIClientSecretRequest) returns (RegenerateAPIClientSecretResponse) {
        option (google.api.http) = {
            post: "/projects/{project_id}/apps/{app_id}/api_config/_generate_client_secret"
            body: "*"
        };

        option (zitadel.v1.auth_option) = {
            permission: "project.app.write"
            check_field_name: "ProjectId"
        };
    }

    // Returns an application key
    rpc GetAppKey(GetAppKeyRequest) returns (GetAppKeyResponse) {
        option (google.api.http) = {
            get: "/projects/{project_id}/apps/{app_id}/keys/{key_id}"
        };

        option (zitadel.v1.auth_option) = {
            permission: "project.app.read"
            check_field_name: "ProjectId"
        };
    }

    // Returns all application keys matching the result
    // Limit should always be set, there is a default limit set by the service
    rpc ListAppKeys(ListAppKeysRequest) returns (ListAppKeysResponse) {
        option (google.api.http) = {
            post: "/projects/{project_id}/apps/{app_id}/keys/_search"
            body: "*"
        };

        option (zitadel.v1.auth_option) = {
            permission: "project.app.read"
            check_field_name: "ProjectId"
        };
    }

    // Creates a new app key
    // Will return key details in result, make sure to save it
    rpc AddAppKey(AddAppKeyRequest) returns (AddAppKeyResponse){
        option (google.api.http) = {
            post: "/projects/{project_id}/apps/{app_id}/keys"
            body: "*"
        };

        option (zitadel.v1.auth_option) = {
            permission: "project.app.write"
            check_field_name: "ProjectId"
        };
    }

    // Removes an app key
    rpc RemoveAppKey(RemoveAppKeyRequest) returns (RemoveAppKeyResponse) {
        option (google.api.http) = {
            delete: "/projects/{project_id}/apps/{app_id}/keys/{key_id}"
        };

        option (zitadel.v1.auth_option) = {
            permission: "project.app.write"
            check_field_name: "ProjectId"
        };
    }

    // Returns a project grant (ProjectGrant = Grant another organisation for my project)
    rpc GetProjectGrantByID(GetProjectGrantByIDRequest) returns (GetProjectGrantByIDResponse) {
        option (google.api.http) = {
            get: "/projects/{project_id}/grants/{grant_id}"
        };

        option (zitadel.v1.auth_option) = {
            permission: "project.grant.read"
        };
    }

    // Returns all project grants matching the query, (ProjectGrant = Grant another organisation for my project)
    // Limit should always be set, there is a default limit set by the service
    rpc ListProjectGrants(ListProjectGrantsRequest) returns (ListProjectGrantsResponse) {
        option (google.api.http) = {
            post: "/projects/{project_id}/grants/_search"
            body: "*"
        };

        option (zitadel.v1.auth_option) = {
            permission: "project.grant.read"
            check_field_name: "ProjectId"
        };
    }

    // Add a new project grant (ProjectGrant = Grant another organisation for my project)
    // Project Grant will be listed in granted project of the other organisation
    rpc AddProjectGrant(AddProjectGrantRequest) returns (AddProjectGrantResponse) {
        option (google.api.http) = {
            post: "/projects/{project_id}/grants"
            body: "*"
        };

        option (zitadel.v1.auth_option) = {
            permission: "project.grant.write"
        };
    }

    // Change project grant (ProjectGrant = Grant another organisation for my project)
    // Project Grant will be listed in granted project of the other organisation
    rpc UpdateProjectGrant(UpdateProjectGrantRequest) returns (UpdateProjectGrantResponse) {
        option (google.api.http) = {
            put: "/projects/{project_id}/grants/{grant_id}"
            body: "*"
        };

        option (zitadel.v1.auth_option) = {
            permission: "project.grant.write"
        };
    }

    // Set state of project grant to deactivated (ProjectGrant = Grant another organisation for my project)
    // Returns error if project not active
    rpc DeactivateProjectGrant(DeactivateProjectGrantRequest) returns (DeactivateProjectGrantResponse) {
        option (google.api.http) = {
            post: "/projects/{project_id}/grants/{grant_id}/_deactivate"
            body: "*"
        };

        option (zitadel.v1.auth_option) = {
            permission: "project.grant.write"
        };
    }

    // Set state of project grant to active (ProjectGrant = Grant another organisation for my project)
    // Returns error if project not deactivated
    rpc ReactivateProjectGrant(ReactivateProjectGrantRequest) returns (ReactivateProjectGrantResponse) {
        option (google.api.http) = {
            post: "/projects/{project_id}/grants/{grant_id}/_reactivate"
            body: "*"
        };

        option (zitadel.v1.auth_option) = {
            permission: "project.grant.write"
        };
    }

    // Removes project grant and all user grants for this project grant
    rpc RemoveProjectGrant(RemoveProjectGrantRequest) returns (RemoveProjectGrantResponse) {
        option (google.api.http) = {
            delete: "/projects/{project_id}/grants/{grant_id}"
        };

        option (zitadel.v1.auth_option) = {
            permission: "project.grant.delete"
        };
    }

    // Returns all ZITADEL roles which are for project grant managers
    rpc ListProjectGrantMemberRoles(ListProjectGrantMemberRolesRequest) returns (ListProjectGrantMemberRolesResponse) {
        option (google.api.http) = {
            post: "/projects/grants/members/roles/_search"
        };

        option (zitadel.v1.auth_option) = {
            permission: "project.grant.member.read"
        };
    }

    // Returns all ZITADEL managers of this project grant
    // Limit should always be set, there is a default limit set by the service
    rpc ListProjectGrantMembers(ListProjectGrantMembersRequest) returns (ListProjectGrantMembersResponse) {
        option (google.api.http) = {
            post: "/projects/{project_id}/grants/{grant_id}/members/_search"
            body: "*"
        };

        option (zitadel.v1.auth_option) = {
            permission: "project.grant.member.read"
        };
    }

    // Adds a new project grant manager, which is allowed to administrate in ZITADEL
    rpc AddProjectGrantMember(AddProjectGrantMemberRequest) returns (AddProjectGrantMemberResponse) {
        option (google.api.http) = {
            post: "/projects/{project_id}/grants/{grant_id}/members"
            body: "*"
        };

        option (zitadel.v1.auth_option) = {
            permission: "project.grant.member.write"
        };
    }

    // Changes project grant manager, which is allowed to administrate in ZITADEL
    rpc UpdateProjectGrantMember(UpdateProjectGrantMemberRequest) returns (UpdateProjectGrantMemberResponse) {
        option (google.api.http) = {
            put: "/projects/{project_id}/grants/{grant_id}/members/{user_id}"
            body: "*"
        };

        option (zitadel.v1.auth_option) = {
            permission: "project.grant.member.write"
        };
    }

    // Removed project grant manager
    rpc RemoveProjectGrantMember(RemoveProjectGrantMemberRequest) returns (RemoveProjectGrantMemberResponse) {
        option (google.api.http) = {
            delete: "/projects/{project_id}/grants/{grant_id}/members/{user_id}"
        };

        option (zitadel.v1.auth_option) = {
            permission: "project.grant.member.delete"
        };
    }

    // Returns a user grant (authorization of a user for a project)
    rpc GetUserGrantByID(GetUserGrantByIDRequest) returns (GetUserGrantByIDResponse) {
        option (google.api.http) = {
            get: "/users/{user_id}/grants/{grant_id}"
        };

        option (zitadel.v1.auth_option) = {
            permission: "user.grant.read"
        };
    }

    // Returns al user grant matching the query (authorizations of user for projects)
    // Limit should always be set, there is a default limit set by the service
    rpc ListUserGrants(ListUserGrantRequest) returns (ListUserGrantResponse) {
        option (google.api.http) = {
            post: "/users/grants/_search"
            body: "*"
        };

        option (zitadel.v1.auth_option) = {
            permission: "user.grant.read"
        };
    }

    // Creates a new user grant (authorization of a user for a project with specified roles)
    rpc AddUserGrant(AddUserGrantRequest) returns (AddUserGrantResponse) {
        option (google.api.http) = {
            post: "/users/{user_id}/grants"
            body: "*"
        };

        option (zitadel.v1.auth_option) = {
            permission: "user.grant.write"
        };
    }

    // Changes a user grant (authorization of a user for a project with specified roles)
    rpc UpdateUserGrant(UpdateUserGrantRequest) returns (UpdateUserGrantResponse) {
        option (google.api.http) = {
            put: "/users/{user_id}/grants/{grant_id}"
            body: "*"
        };

        option (zitadel.v1.auth_option) = {
            permission: "user.grant.write"
        };
    }

    // Sets the state of a user grant to deactivated
    // User will not be able to use the granted project anymore
    // Returns an error if user grant is already deactivated
    rpc DeactivateUserGrant(DeactivateUserGrantRequest) returns (DeactivateUserGrantResponse) {
        option (google.api.http) = {
            post: "/users/{user_id}/grants/{grant_id}/_deactivate"
            body: "*"
        };

        option (zitadel.v1.auth_option) = {
            permission: "user.grant.write"
        };
    }

    // Sets the state of a user grant to active
    // Returns an error if user grant is not deactivated
    rpc ReactivateUserGrant(ReactivateUserGrantRequest) returns (ReactivateUserGrantResponse) {
        option (google.api.http) = {
            post: "/users/{user_id}/grants/{grant_id}/_reactivate"
            body: "*"
        };

        option (zitadel.v1.auth_option) = {
            permission: "user.grant.write"
        };
    }

    // Removes a user grant
    rpc RemoveUserGrant(RemoveUserGrantRequest) returns (RemoveUserGrantResponse) {
        option (google.api.http) = {
            delete: "/users/{user_id}/grants/{grant_id}"
        };

        option (zitadel.v1.auth_option) = {
            permission: "user.grant.delete"
        };
    }

    // remove a list of user grants in one request
    rpc BulkRemoveUserGrant(BulkRemoveUserGrantRequest) returns (BulkRemoveUserGrantResponse) {
        option (google.api.http) = {
            delete: "/user_grants/_bulk"
            body: "*"
        };

        option (zitadel.v1.auth_option) = {
            permission: "user.grant.delete"
        };
    }

    rpc GetFeatures(GetFeaturesRequest) returns (GetFeaturesResponse) {
        option (google.api.http) = {
            get: "/features"
        };

        option (zitadel.v1.auth_option) = {
            permission: "features.read"
        };
    }

    // Returns the org iam policy (this policy is managed by the iam administrator)
    rpc GetOrgIAMPolicy(GetOrgIAMPolicyRequest) returns (GetOrgIAMPolicyResponse) {
        option (google.api.http) = {
            get: "/policies/orgiam"
        };

        option (zitadel.v1.auth_option) = {
            permission: "authenticated"
        };
    }

    // Returns the login policy of the organisation
    // With this policy the login gui can be configured
    rpc GetLoginPolicy(GetLoginPolicyRequest) returns (GetLoginPolicyResponse) {
        option (google.api.http) = {
            get: "/policies/login"
        };

        option (zitadel.v1.auth_option) = {
            permission: "policy.read"
        };
    }

    // Returns the default login policy configured in the IAM
    rpc GetDefaultLoginPolicy(GetDefaultLoginPolicyRequest) returns (GetDefaultLoginPolicyResponse) {
        option (google.api.http) = {
            get: "/policies/default/login"
        };

        option (zitadel.v1.auth_option) = {
            permission: "policy.read"
        };
    }

    // Add a custom login policy for the organisation
    // With this policy the login gui can be configured
    rpc AddCustomLoginPolicy(AddCustomLoginPolicyRequest) returns (AddCustomLoginPolicyResponse) {
        option (google.api.http) = {
            post: "/policies/login"
            body: "*"
        };

        option (zitadel.v1.auth_option) = {
            permission: "policy.write"
            feature: "login_policy"
        };
    }

    // Change the custom login policy for the organisation
    // With this policy the login gui can be configured
    rpc UpdateCustomLoginPolicy(UpdateCustomLoginPolicyRequest) returns (UpdateCustomLoginPolicyResponse) {
        option (google.api.http) = {
            put: "/policies/login"
            body: "*"
        };

        option (zitadel.v1.auth_option) = {
            permission: "policy.write"
            feature: "login_policy"
        };
    }

    // Removes the custom login policy of the organisation
    // The default policy of the IAM will trigger after
    rpc ResetLoginPolicyToDefault(ResetLoginPolicyToDefaultRequest) returns (ResetLoginPolicyToDefaultResponse) {
        option (google.api.http) = {
            delete: "/policies/login"
        };

        option (zitadel.v1.auth_option) = {
            permission: "policy.delete"
        };
    }

    // Lists all possible identity providers configured on the organisation
    // Limit should always be set, there is a default limit set by the service
    rpc ListLoginPolicyIDPs(ListLoginPolicyIDPsRequest) returns (ListLoginPolicyIDPsResponse) {
        option (google.api.http) = {
            post: "/policies/login/idps/_search"
            body: "*"
        };

        option (zitadel.v1.auth_option) = {
            permission: "policy.read"
        };
    }

    // Add a (preconfigured) identity provider to the custom login policy
    rpc AddIDPToLoginPolicy(AddIDPToLoginPolicyRequest) returns (AddIDPToLoginPolicyResponse) {
        option (google.api.http) = {
            post: "/policies/login/idps"
            body: "*"
        };

        option (zitadel.v1.auth_option) = {
            permission: "policy.write"
            feature: "login_policy.idp"
        };
    }

    // Remove a identity provider from the custom login policy
    rpc RemoveIDPFromLoginPolicy(RemoveIDPFromLoginPolicyRequest) returns (RemoveIDPFromLoginPolicyResponse) {
        option (google.api.http) = {
            delete: "/policies/login/idps/{idp_id}"
        };

        option (zitadel.v1.auth_option) = {
            permission: "policy.write"
            feature: "login_policy.idp"
        };
    }

    // Returns all configured second factors of the custom login policy
    rpc ListLoginPolicySecondFactors(ListLoginPolicySecondFactorsRequest) returns (ListLoginPolicySecondFactorsResponse) {
        option (google.api.http) = {
            post: "/policies/login/second_factors/_search"
        };

        option (zitadel.v1.auth_option) = {
            permission: "policy.read"
        };
    }

    // Adds a new second factor to the custom login policy
    rpc AddSecondFactorToLoginPolicy(AddSecondFactorToLoginPolicyRequest) returns (AddSecondFactorToLoginPolicyResponse) {
        option (google.api.http) = {
            post: "/policies/login/second_factors"
            body: "*"
        };

        option (zitadel.v1.auth_option) = {
            permission: "policy.write"
            feature: "login_policy.factors"
        };
    }

    // Remove a second factor from the custom login policy
    rpc RemoveSecondFactorFromLoginPolicy(RemoveSecondFactorFromLoginPolicyRequest) returns (RemoveSecondFactorFromLoginPolicyResponse) {
        option (google.api.http) = {
            delete: "/policies/login/second_factors/{type}"
        };

        option (zitadel.v1.auth_option) = {
            permission: "policy.write"
            feature: "login_policy.factors"
        };
    }

    // Returns all configured multi factors of the custom login policy
    rpc ListLoginPolicyMultiFactors(ListLoginPolicyMultiFactorsRequest) returns (ListLoginPolicyMultiFactorsResponse) {
        option (google.api.http) = {
            post: "/policies/login/auth_factors/_search"
        };

        option (zitadel.v1.auth_option) = {
            permission: "policy.read"
        };
    }

    // Adds a new multi factor to the custom login policy
    rpc AddMultiFactorToLoginPolicy(AddMultiFactorToLoginPolicyRequest) returns (AddMultiFactorToLoginPolicyResponse) {
        option (google.api.http) = {
            post: "/policies/login/multi_factors"
            body: "*"
        };

        option (zitadel.v1.auth_option) = {
            permission: "policy.write"
            feature: "login_policy.factors"
        };
    }

    // Remove a multi factor from the custom login policy
    rpc RemoveMultiFactorFromLoginPolicy(RemoveMultiFactorFromLoginPolicyRequest) returns (RemoveMultiFactorFromLoginPolicyResponse) {
        option (google.api.http) = {
            delete: "/policies/login/multi_factors/{type}"
        };

        option (zitadel.v1.auth_option) = {
            permission: "policy.write"
            feature: "login_policy.factors"
        };
    }

    // Returns the password complexity policy of the organisation
    // With this policy the password strength can be configured
    rpc GetPasswordComplexityPolicy(GetPasswordComplexityPolicyRequest) returns (GetPasswordComplexityPolicyResponse) {
        option (google.api.http) = {
            get: "/policies/password/complexity"
        };

        option (zitadel.v1.auth_option) = {
            permission: "policy.read"
        };
    }

    // Returns the default password complexity policy of the IAM
    // With this policy the password strength can be configured
    rpc GetDefaultPasswordComplexityPolicy(GetDefaultPasswordComplexityPolicyRequest) returns (GetDefaultPasswordComplexityPolicyResponse) {
        option (google.api.http) = {
            get: "/policies/default/password/complexity"
        };

        option (zitadel.v1.auth_option) = {
            permission: "policy.read"
        };
    }

    // Add a custom password complexity policy for the organisation
    // With this policy the password strength can be configured
    rpc AddCustomPasswordComplexityPolicy(AddCustomPasswordComplexityPolicyRequest) returns (AddCustomPasswordComplexityPolicyResponse) {
        option (google.api.http) = {
            post: "/policies/password/complexity"
            body: "*"
        };

        option (zitadel.v1.auth_option) = {
            permission: "policy.write"
            feature: "password_complexity_policy"
        };
    }

    // Update the custom password complexity policy for the organisation
    // With this policy the password strength can be configured
    rpc UpdateCustomPasswordComplexityPolicy(UpdateCustomPasswordComplexityPolicyRequest) returns (UpdateCustomPasswordComplexityPolicyResponse) {
        option (google.api.http) = {
            put: "/policies/password/complexity"
            body: "*"
        };

        option (zitadel.v1.auth_option) = {
            permission: "policy.write"
            feature: "password_complexity_policy"
        };
    }

    // Removes the custom password complexity policy of the organisation
    // The default policy of the IAM will trigger after
    rpc ResetPasswordComplexityPolicyToDefault(ResetPasswordComplexityPolicyToDefaultRequest) returns (ResetPasswordComplexityPolicyToDefaultResponse) {
        option (google.api.http) = {
            delete: "/policies/password/complexity"
        };

        option (zitadel.v1.auth_option) = {
            permission: "policy.delete"
        };
    }

    // The password age policy is not used at the moment
    rpc GetPasswordAgePolicy(GetPasswordAgePolicyRequest) returns (GetPasswordAgePolicyResponse) {
        option (google.api.http) = {
            get: "/policies/password/age"
        };

        option (zitadel.v1.auth_option) = {
            permission: "policy.read"
        };
    }

    // The password age policy is not used at the moment
    rpc GetDefaultPasswordAgePolicy(GetDefaultPasswordAgePolicyRequest) returns (GetDefaultPasswordAgePolicyResponse) {
        option (google.api.http) = {
            get: "/policies/default/password/age"
        };

        option (zitadel.v1.auth_option) = {
            permission: "policy.read"
        };
    }

    // The password age policy is not used at the moment
    rpc AddCustomPasswordAgePolicy(AddCustomPasswordAgePolicyRequest) returns (AddCustomPasswordAgePolicyResponse) {
        option (google.api.http) = {
            post: "/policies/password/age"
            body: "*"
        };

        option (zitadel.v1.auth_option) = {
            permission: "policy.write"
        };
    }

    // The password age policy is not used at the moment
    rpc UpdateCustomPasswordAgePolicy(UpdateCustomPasswordAgePolicyRequest) returns (UpdateCustomPasswordAgePolicyResponse) {
        option (google.api.http) = {
            put: "/policies/password/age"
            body: "*"
        };

        option (zitadel.v1.auth_option) = {
            permission: "policy.write"
        };
    }

    // The password age policy is not used at the moment
    rpc ResetPasswordAgePolicyToDefault(ResetPasswordAgePolicyToDefaultRequest) returns (ResetPasswordAgePolicyToDefaultResponse) {
        option (google.api.http) = {
            delete: "/policies/password/age"
        };

        option (zitadel.v1.auth_option) = {
            permission: "policy.delete"
        };
    }

    // The password lockout policy is not used at the moment
    rpc GetPasswordLockoutPolicy(GetPasswordLockoutPolicyRequest) returns (GetPasswordLockoutPolicyResponse) {
        option (google.api.http) = {
            get: "/policies/password/lockout"
        };

        option (zitadel.v1.auth_option) = {
            permission: "policy.read"
        };
    }

    // The password lockout policy is not used at the moment
    rpc GetDefaultPasswordLockoutPolicy(GetDefaultPasswordLockoutPolicyRequest) returns (GetDefaultPasswordLockoutPolicyResponse) {
        option (google.api.http) = {
            get: "/policies/default/password/lockout"
        };

        option (zitadel.v1.auth_option) = {
            permission: "policy.read"
        };
    }

    // The password lockout policy is not used at the moment
    rpc AddCustomPasswordLockoutPolicy(AddCustomPasswordLockoutPolicyRequest) returns (AddCustomPasswordLockoutPolicyResponse) {
        option (google.api.http) = {
            post: "/policies/password/lockout"
            body: "*"
        };

        option (zitadel.v1.auth_option) = {
            permission: "policy.write"
        };
    }

    // The password lockout policy is not used at the moment
    rpc UpdateCustomPasswordLockoutPolicy(UpdateCustomPasswordLockoutPolicyRequest) returns (UpdateCustomPasswordLockoutPolicyResponse) {
        option (google.api.http) = {
            put: "/policies/password/lockout"
            body: "*"
        };

        option (zitadel.v1.auth_option) = {
            permission: "policy.write"
        };
    }

    // The password lockout policy is not used at the moment
    rpc ResetPasswordLockoutPolicyToDefault(ResetPasswordLockoutPolicyToDefaultRequest) returns (ResetPasswordLockoutPolicyToDefaultResponse) {
        option (google.api.http) = {
            delete: "/policies/password/lockout"
        };

        option (zitadel.v1.auth_option) = {
            permission: "policy.delete"
        };
    }

    // Returns the active label policy of the organisation
    // With this policy the private labeling can be configured (colors, etc.)
    rpc GetLabelPolicy(GetLabelPolicyRequest) returns (GetLabelPolicyResponse) {
        option (google.api.http) = {
            get: "/policies/label"
        };

        option (zitadel.v1.auth_option) = {
            permission: "policy.read"
        };
    }

    // Returns the preview label policy of the organisation
    // With this policy the private labeling can be configured (colors, etc.)
    rpc GetPreviewLabelPolicy(GetPreviewLabelPolicyRequest) returns (GetPreviewLabelPolicyResponse) {
        option (google.api.http) = {
            get: "/policies/label/_preview"
        };

        option (zitadel.v1.auth_option) = {
            permission: "policy.read"
        };
    }

    // Returns the default label policy of the IAM
    // With this policy the private labeling can be configured (colors, etc.)
    rpc GetDefaultLabelPolicy(GetDefaultLabelPolicyRequest) returns (GetDefaultLabelPolicyResponse) {
        option (google.api.http) = {
            get: "/policies/default/label"
        };

        option (zitadel.v1.auth_option) = {
            permission: "policy.read"
            feature: "label_policy"
        };
    }

    // Add a custom label policy for the organisation
    // With this policy the private labeling can be configured (colors, etc.)
    rpc AddCustomLabelPolicy(AddCustomLabelPolicyRequest) returns (AddCustomLabelPolicyResponse) {
        option (google.api.http) = {
            post: "/policies/label"
            body: "*"
        };

        option (zitadel.v1.auth_option) = {
            permission: "policy.write"
            feature: "label_policy"
        };
    }

    // Changes the custom label policy for the organisation
    // With this policy the private labeling can be configured (colors, etc.)
    rpc UpdateCustomLabelPolicy(UpdateCustomLabelPolicyRequest) returns (UpdateCustomLabelPolicyResponse) {
        option (google.api.http) = {
            put: "/policies/label"
            body: "*"
        };

        option (zitadel.v1.auth_option) = {
            permission: "policy.write"
            feature: "label_policy"
        };
    }

    // Activates all changes of the label policy
    rpc ActivateCustomLabelPolicy(ActivateCustomLabelPolicyRequest) returns (ActivateCustomLabelPolicyResponse) {
        option (google.api.http) = {
            post: "/policies/label/_activate"
            body: "*"

        };

        option (zitadel.v1.auth_option) = {
            permission: "policy.write"
            feature: "label_policy"
        };
    }

    // Removes the logo of the label policy
    rpc RemoveCustomLabelPolicyLogo(RemoveCustomLabelPolicyLogoRequest) returns (RemoveCustomLabelPolicyLogoResponse) {
        option (google.api.http) = {
            delete: "/policies/label/logo"
        };

        option (zitadel.v1.auth_option) = {
            permission: "policy.write"
            feature: "label_policy"
        };
    }

    // Removes the logo dark of the label policy
    rpc RemoveCustomLabelPolicyLogoDark(RemoveCustomLabelPolicyLogoDarkRequest) returns (RemoveCustomLabelPolicyLogoDarkResponse) {
        option (google.api.http) = {
            delete: "/policies/label/logo_dark"
        };

        option (zitadel.v1.auth_option) = {
            permission: "policy.write"
            feature: "label_policy"
        };
    }

    // Removes the icon of the label policy
    rpc RemoveCustomLabelPolicyIcon(RemoveCustomLabelPolicyIconRequest) returns (RemoveCustomLabelPolicyIconResponse) {
        option (google.api.http) = {
            delete: "/policies/label/icon"
        };

        option (zitadel.v1.auth_option) = {
            permission: "policy.write"
            feature: "label_policy"
        };
    }

    // Removes the logo dark of the label policy
    rpc RemoveCustomLabelPolicyIconDark(RemoveCustomLabelPolicyIconDarkRequest) returns (RemoveCustomLabelPolicyIconDarkResponse) {
        option (google.api.http) = {
            delete: "/policies/label/icon_dark"
        };

        option (zitadel.v1.auth_option) = {
            permission: "policy.write"
            feature: "label_policy"
        };
    }

    // Removes the font of the label policy
    rpc RemoveCustomLabelPolicyFont(RemoveCustomLabelPolicyFontRequest) returns (RemoveCustomLabelPolicyFontResponse) {
        option (google.api.http) = {
            delete: "/policies/label/font"
        };

        option (zitadel.v1.auth_option) = {
            permission: "policy.write"
            feature: "label_policy"
        };
    }

    // Removes the custom label policy of the organisation
    // The default policy of the IAM will trigger after
    rpc ResetLabelPolicyToDefault(ResetLabelPolicyToDefaultRequest) returns (ResetLabelPolicyToDefaultResponse) {
        option (google.api.http) = {
            delete: "/policies/label"
        };

        option (zitadel.v1.auth_option) = {
            permission: "policy.delete"
        };
    }

    //Returns the custom text for initial message
    rpc GetCustomInitMessageText(GetCustomInitMessageTextRequest) returns (GetCustomInitMessageTextResponse) {
        option (google.api.http) = {
            get: "/text/message/init/{language}";
        };

        option (zitadel.v1.auth_option) = {
            permission: "policy.read";
        };
    }

    //Returns the default text for initial message
    rpc GetDefaultInitMessageText(GetDefaultInitMessageTextRequest) returns (GetDefaultInitMessageTextResponse) {
        option (google.api.http) = {
            get: "/text/default/message/init/{language}";
        };

        option (zitadel.v1.auth_option) = {
            permission: "policy.read";
        };
    }

    //Sets the default custom text for initial message
    // it impacts all organisations without customized initial message text
    // The Following Variables can be used:
    // {{.Code}} {{.UserName}} {{.FirstName}} {{.LastName}} {{.NickName}} {{.DisplayName}} {{.LastEmail}} {{.VerifiedEmail}} {{.LastPhone}} {{.VerifiedPhone}} {{.PreferredLoginName}} {{.LoginNames}} {{.ChangeDate}}
    rpc SetCustomInitMessageText(SetCustomInitMessageTextRequest) returns (SetCustomInitMessageTextResponse) {
        option (google.api.http) = {
            put: "/text/message/init/{language}";
            body: "*";
        };

        option (zitadel.v1.auth_option) = {
            permission: "policy.write";
            feature: "custom_text"
        };
    }

    // Removes the custom init message text of the organisation
    // The default text of the IAM will trigger after
    rpc ResetCustomInitMessageTextToDefault(ResetCustomInitMessageTextToDefaultRequest) returns (ResetCustomInitMessageTextToDefaultResponse) {
        option (google.api.http) = {
            delete: "/text/message/init/{language}"
        };

        option (zitadel.v1.auth_option) = {
            permission: "policy.delete"
        };
    }
    //Returns the custom text for password reset message
    rpc GetCustomPasswordResetMessageText(GetCustomPasswordResetMessageTextRequest) returns (GetCustomPasswordResetMessageTextResponse) {
        option (google.api.http) = {
            get: "/text/message/passwordreset/{language}";
        };

        option (zitadel.v1.auth_option) = {
            permission: "policy.read";
        };
    }

    //Returns the default text for password reset message
    rpc GetDefaultPasswordResetMessageText(GetDefaultPasswordResetMessageTextRequest) returns (GetDefaultPasswordResetMessageTextResponse) {
        option (google.api.http) = {
            get: "/text/default/message/passwordreset/{language}";
        };

        option (zitadel.v1.auth_option) = {
            permission: "policy.read";
        };
    }

    //Sets the default custom text for password reset message
    // it impacts all organisations without customized password reset message text
    // The Following Variables can be used:
    // {{.Code}} {{.UserName}} {{.FirstName}} {{.LastName}} {{.NickName}} {{.DisplayName}} {{.LastEmail}} {{.VerifiedEmail}} {{.LastPhone}} {{.VerifiedPhone}} {{.PreferredLoginName}} {{.LoginNames}} {{.ChangeDate}}
    rpc SetCustomPasswordResetMessageText(SetCustomPasswordResetMessageTextRequest) returns (SetCustomPasswordResetMessageTextResponse) {
        option (google.api.http) = {
            put: "/text/message/passwordreset/{language}";
            body: "*";
        };

        option (zitadel.v1.auth_option) = {
            permission: "policy.write";
            feature: "custom_text"
        };
    }

    // Removes the custom password reset message text of the organisation
    // The default text of the IAM will trigger after
    rpc ResetCustomPasswordResetMessageTextToDefault(ResetCustomPasswordResetMessageTextToDefaultRequest) returns (ResetCustomPasswordResetMessageTextToDefaultResponse) {
        option (google.api.http) = {
            delete: "/text/message/verifyemail/{language}"
        };

        option (zitadel.v1.auth_option) = {
            permission: "policy.delete"
        };
    }

    //Returns the custom text for verify email message
    rpc GetCustomVerifyEmailMessageText(GetCustomVerifyEmailMessageTextRequest) returns (GetCustomVerifyEmailMessageTextResponse) {
        option (google.api.http) = {
            get: "/text/message/verifyemail/{language}";
        };

        option (zitadel.v1.auth_option) = {
            permission: "policy.read";
        };
    }

    //Returns the default text for verify email message
    rpc GetDefaultVerifyEmailMessageText(GetDefaultVerifyEmailMessageTextRequest) returns (GetDefaultVerifyEmailMessageTextResponse) {
        option (google.api.http) = {
            get: "/text/default/message/verifyemail/{language}";
        };

        option (zitadel.v1.auth_option) = {
            permission: "policy.read";
        };
    }

    //Sets the default custom text for verify email message
    // it impacts all organisations without customized verify email message text
    // The Following Variables can be used:
    // {{.Code}} {{.UserName}} {{.FirstName}} {{.LastName}} {{.NickName}} {{.DisplayName}} {{.LastEmail}} {{.VerifiedEmail}} {{.LastPhone}} {{.VerifiedPhone}} {{.PreferredLoginName}} {{.LoginNames}} {{.ChangeDate}}
    rpc SetCustomVerifyEmailMessageText(SetCustomVerifyEmailMessageTextRequest) returns (SetCustomVerifyEmailMessageTextResponse) {
        option (google.api.http) = {
            put: "/text/message/verifyemail/{language}";
            body: "*";
        };

        option (zitadel.v1.auth_option) = {
            permission: "policy.write";
            feature: "custom_text"
        };
    }

    // Removes the custom verify email message text of the organisation
    // The default text of the IAM will trigger after
    rpc ResetCustomVerifyEmailMessageTextToDefault(ResetCustomVerifyEmailMessageTextToDefaultRequest) returns (ResetCustomVerifyEmailMessageTextToDefaultResponse) {
        option (google.api.http) = {
            delete: "/text/message/verifyemail/{language}"
        };

        option (zitadel.v1.auth_option) = {
            permission: "policy.delete"
        };
    }

    //Returns the custom text for verify email message
    rpc GetCustomVerifyPhoneMessageText(GetCustomVerifyPhoneMessageTextRequest) returns (GetCustomVerifyPhoneMessageTextResponse) {
        option (google.api.http) = {
            get: "/text/message/verifyphone/{language}";
        };

        option (zitadel.v1.auth_option) = {
            permission: "policy.read";
        };
    }

    //Returns the custom text for verify email message
    rpc GetDefaultVerifyPhoneMessageText(GetDefaultVerifyPhoneMessageTextRequest) returns (GetDefaultVerifyPhoneMessageTextResponse) {
        option (google.api.http) = {
            get: "/text/default/message/verifyphone/{language}";
        };

        option (zitadel.v1.auth_option) = {
            permission: "policy.read";
        };
    }

    //Sets the default custom text for verify email message
    // it impacts all organisations without customized verify email message text
    // The Following Variables can be used:
    // {{.Code}} {{.UserName}} {{.FirstName}} {{.LastName}} {{.NickName}} {{.DisplayName}} {{.LastEmail}} {{.VerifiedEmail}} {{.LastPhone}} {{.VerifiedPhone}} {{.PreferredLoginName}} {{.LoginNames}} {{.ChangeDate}}
    rpc SetCustomVerifyPhoneMessageText(SetCustomVerifyPhoneMessageTextRequest) returns (SetCustomVerifyPhoneMessageTextResponse) {
        option (google.api.http) = {
            put: "/text/message/verifyphone/{language}";
            body: "*";
        };

        option (zitadel.v1.auth_option) = {
            permission: "policy.write";
            feature: "custom_text"
        };
    }

    // Removes the custom verify phone text of the organisation
    // The default text of the IAM will trigger after
    rpc ResetCustomVerifyPhoneMessageTextToDefault(ResetCustomVerifyPhoneMessageTextToDefaultRequest) returns (ResetCustomVerifyPhoneMessageTextToDefaultResponse) {
        option (google.api.http) = {
            delete: "/text/message/verifyphone/{language}"
        };

        option (zitadel.v1.auth_option) = {
            permission: "policy.delete"
        };
    }

    //Returns the custom text for domain claimed message
    rpc GetCustomDomainClaimedMessageText(GetCustomDomainClaimedMessageTextRequest) returns (GetCustomDomainClaimedMessageTextResponse) {
        option (google.api.http) = {
            get: "/text/message/domainclaimed/{language}";
        };

        option (zitadel.v1.auth_option) = {
            permission: "policy.read";
        };
    }

    //Returns the custom text for domain claimed message
    rpc GetDefaultDomainClaimedMessageText(GetDefaultDomainClaimedMessageTextRequest) returns (GetDefaultDomainClaimedMessageTextResponse) {
        option (google.api.http) = {
            get: "/text/default/message/domainclaimed/{language}";
        };

        option (zitadel.v1.auth_option) = {
            permission: "policy.read";
        };
    }

    // Sets the default custom text for domain claimed message
    // it impacts all organisations without customized domain claimed message text
    // The Following Variables can be used:
    // {{.Domain}} {{.TempUsername}} {{.UserName}} {{.FirstName}} {{.LastName}} {{.NickName}} {{.DisplayName}} {{.LastEmail}} {{.VerifiedEmail}} {{.LastPhone}} {{.VerifiedPhone}} {{.PreferredLoginName}} {{.LoginNames}} {{.ChangeDate}}
    rpc SetCustomDomainClaimedMessageCustomText(SetCustomDomainClaimedMessageTextRequest) returns (SetCustomDomainClaimedMessageTextResponse) {
        option (google.api.http) = {
            put: "/text/message/domainclaimed/{language}";
            body: "*";
        };

        option (zitadel.v1.auth_option) = {
            permission: "policy.write";
            feature: "custom_text"
        };
    }

    // Removes the custom init message text of the organisation
    // The default text of the IAM will trigger after
    rpc ResetCustomDomainClaimedMessageTextToDefault(ResetCustomDomainClaimedMessageTextToDefaultRequest) returns (ResetCustomDomainClaimedMessageTextToDefaultResponse) {
        option (google.api.http) = {
            delete: "/text/message/domainclaimed/{language}"
        };

        option (zitadel.v1.auth_option) = {
            permission: "policy.delete"
        };
    }

    //Returns the custom texts for login ui
    rpc GetCustomLoginTexts(GetCustomLoginTextsRequest) returns (GetCustomLoginTextsResponse) {
        option (google.api.http) = {
            get: "/text/login/{language}";
        };

        option (zitadel.v1.auth_option) = {
            permission: "policy.read";
        };
    }

    //Returns the custom texts for login ui
    rpc GetDefaultLoginTexts(GetDefaultLoginTextsRequest) returns (GetDefaultLoginTextsResponse) {
        option (google.api.http) = {
            get: "/text/default/login/{language}";
        };

        option (zitadel.v1.auth_option) = {
            permission: "policy.read";
        };
    }

    //Sets the default custom text for login ui
    //it impacts all organisations without customized login ui texts
    rpc SetCustomLoginText(SetCustomLoginTextsRequest) returns (SetCustomLoginTextsResponse) {
        option (google.api.http) = {
            put: "/text/login/{language}";
            body: "*";
        };

        option (zitadel.v1.auth_option) = {
            permission: "policy.write";
            feature: "custom_text"
        };
    }

    // Removes the custom login text of the organisation
    // The default text of the IAM will trigger after
    rpc ResetCustomLoginTextToDefault(ResetCustomLoginTextsToDefaultRequest) returns (ResetCustomLoginTextsToDefaultResponse) {
        option (google.api.http) = {
            delete: "/text/login/{language}"
        };

        option (zitadel.v1.auth_option) = {
            permission: "policy.delete"
        };
    }

    // Returns a identity provider configuration of the organisation
    rpc GetOrgIDPByID(GetOrgIDPByIDRequest) returns (GetOrgIDPByIDResponse) {
        option (google.api.http) = {
            get: "/idps/{id}"
        };

        option (zitadel.v1.auth_option) = {
            permission: "org.idp.read"
        };
    }

    // Returns all identity provider configuration in the organisation, which match the query
    // Limit should always be set, there is a default limit set by the service
    rpc ListOrgIDPs(ListOrgIDPsRequest) returns (ListOrgIDPsResponse) {
        option (google.api.http) = {
            post: "/idps/_search"
            body: "*"
        };

        option (zitadel.v1.auth_option) = {
            permission: "org.idp.read"
        };
    }

    // Add a new identity provider configuration in the organisation
    // Provider must be OIDC compliant
    rpc AddOrgOIDCIDP(AddOrgOIDCIDPRequest) returns (AddOrgOIDCIDPResponse) {
        option (google.api.http) = {
            post: "/idps/oidc"
            body: "*"
        };

        option (zitadel.v1.auth_option) = {
            permission: "org.idp.write"
            feature: "login_policy.idp"
        };
    }

    // Deactivate identity provider configuration
    // Users will not be able to use this provider for login (e.g Google, Microsoft, AD, etc)
    // Returns error if already deactivated
    rpc DeactivateOrgIDP(DeactivateOrgIDPRequest) returns (DeactivateOrgIDPResponse) {
        option (google.api.http) = {
            post: "/idps/{idp_id}/_deactivate"
            body: "*"
        };

        option (zitadel.v1.auth_option) = {
            permission: "org.idp.write"
            feature: "login_policy.idp"
        };
    }

    // Activate identity provider configuration
    // Returns error if not deactivated
    rpc ReactivateOrgIDP(ReactivateOrgIDPRequest) returns (ReactivateOrgIDPResponse) {
        option (google.api.http) = {
            post: "/idps/{idp_id}/_reactivate"
            body: "*"
        };

        option (zitadel.v1.auth_option) = {
            permission: "org.idp.write"
            feature: "login_policy.idp"
        };
    }

    // Removes identity provider configuration
    // Will remove all linked providers of this configuration on the users
    rpc RemoveOrgIDP(RemoveOrgIDPRequest) returns (RemoveOrgIDPResponse) {
        option (google.api.http) = {
            delete: "/idps/{idp_id}"
        };

        option (zitadel.v1.auth_option) = {
            permission: "org.idp.write"
            feature: "login_policy.idp"
        };
    }

    // Change identity provider configuration of the organisation
    rpc UpdateOrgIDP(UpdateOrgIDPRequest) returns (UpdateOrgIDPResponse) {
        option (google.api.http) = {
            put: "/idps/{idp_id}"
            body: "*"
        };

        option (zitadel.v1.auth_option) = {
            permission: "org.idp.write"
            feature: "login_policy.idp"
        };
    }

    // Change OIDC identity provider configuration of the organisation
    rpc UpdateOrgIDPOIDCConfig(UpdateOrgIDPOIDCConfigRequest) returns (UpdateOrgIDPOIDCConfigResponse) {
        option (google.api.http) = {
            put: "/idps/{idp_id}/oidc_config"
            body: "*"
        };

        option (zitadel.v1.auth_option) = {
            permission: "org.idp.write"
            feature: "login_policy.idp"
        };
    }
}

//This is an empty request
message HealthzRequest {}

//This is an empty response
message HealthzResponse {}

//This is an empty request
message GetOIDCInformationRequest {}

message GetOIDCInformationResponse {
    string issuer = 1;
    string discovery_endpoint = 2;
}

//This is an empty request
message GetIAMRequest {}

message GetIAMResponse {
    string global_org_id = 1;
    string iam_project_id = 2;
}

message GetUserByIDRequest {
    string id = 1 [(validate.rules).string = {min_len: 1, max_len: 200}];
}

message GetUserByIDResponse {
    zitadel.user.v1.User user = 1;
}

message GetUserByLoginNameGlobalRequest{
    string login_name = 1 [(validate.rules).string = {min_len: 1, max_len: 200}];
}

message GetUserByLoginNameGlobalResponse {
    zitadel.user.v1.User user = 1;
}

message ListUsersRequest {
    //list limitations and ordering
    zitadel.v1.ListQuery query = 1;
    // the field the result is sorted
    zitadel.user.v1.UserFieldName sorting_column = 2;
    //criterias the client is looking for
    repeated zitadel.user.v1.SearchQuery queries = 3;
}

message ListUsersResponse {
    zitadel.v1.ListDetails details = 1;
    zitadel.user.v1.UserFieldName sorting_column = 2;
    repeated zitadel.user.v1.User result = 3;
}

message ListUserChangesRequest {
    //list limitations and ordering
    zitadel.change.v1.ChangeQuery query = 1;
    string user_id = 2 [(validate.rules).string = {min_len: 1, max_len: 200}];
}

message ListUserChangesResponse {
    zitadel.v1.ListDetails details = 1;
    repeated zitadel.change.v1.Change result = 2;
}

message IsUserUniqueRequest {
    string user_name = 1 [(validate.rules).string = {max_len: 200}];
    string email = 2 [(validate.rules).string = {max_len: 200}];
}

message IsUserUniqueResponse {
    bool is_unique = 1;
}

message AddHumanUserRequest {
    message Profile {
        string first_name = 1 [(validate.rules).string = {min_len: 1, max_len: 200}];
        string last_name = 2 [(validate.rules).string = {min_len: 1, max_len: 200}];
        string nick_name = 3 [(validate.rules).string = {max_len: 200}];
        string display_name = 4 [(validate.rules).string = {max_len: 200}];
        string preferred_language = 5 [(validate.rules).string = {max_len: 10}];
        zitadel.user.v1.Gender gender = 6;
    }
    message Email {
        string email = 1 [(validate.rules).string.email = true];  //TODO: check if no value is allowed
        bool is_email_verified = 2;
    }
    message Phone {
        // has to be a global number
        string phone = 1 [(validate.rules).string = {min_len: 1, max_len: 50, prefix: "+"}];
        bool is_phone_verified = 2;
    }

    string user_name = 1 [(validate.rules).string = {min_len: 1, max_len: 200}];

    Profile profile = 2 [(validate.rules).message.required = true];
    Email email = 3 [(validate.rules).message.required = true];
    Phone phone = 4;
    string initial_password = 5;
}

message AddHumanUserResponse {
    string user_id = 1;
    zitadel.v1.ObjectDetails details = 2;
}

message ImportHumanUserRequest {
    message Profile {
        string first_name = 1 [(validate.rules).string = {min_len: 1, max_len: 200}];
        string last_name = 2 [(validate.rules).string = {min_len: 1, max_len: 200}];
        string nick_name = 3 [(validate.rules).string = {max_len: 200}];
        string display_name = 4 [(validate.rules).string = {max_len: 200}];
        string preferred_language = 5 [(validate.rules).string = {max_len: 10}];
        zitadel.user.v1.Gender gender = 6;
    }
    message Email {
        string email = 1 [(validate.rules).string.email = true];  //TODO: check if no value is allowed
        bool is_email_verified = 2;
    }
    message Phone {
        // has to be a global number
        string phone = 1 [(validate.rules).string = {min_len: 1, max_len: 50, prefix: "+"}];
        bool is_phone_verified = 2;
    }

    string user_name = 1 [(validate.rules).string = {min_len: 1, max_len: 200}];

    Profile profile = 2 [(validate.rules).message.required = true];
    Email email = 3 [(validate.rules).message.required = true];
    Phone phone = 4;
    string password = 5;
    bool password_change_required = 6;
}

message ImportHumanUserResponse {
    string user_id = 1;
    zitadel.v1.ObjectDetails details = 2;
}

message AddMachineUserRequest {
    string user_name = 1 [(validate.rules).string = {min_len: 1, max_len: 200}];

    string name = 2 [(validate.rules).string = {min_len: 1, max_len: 200}];
    string description = 3 [(validate.rules).string = {max_len: 500}];
}

message AddMachineUserResponse {
    string user_id = 1;
    zitadel.v1.ObjectDetails details = 2;
}

message DeactivateUserRequest {
    string id = 1 [(validate.rules).string = {min_len: 1, max_len: 200}];
}

message DeactivateUserResponse {
    zitadel.v1.ObjectDetails details = 1;
}

message ReactivateUserRequest {
    string id = 1 [(validate.rules).string = {min_len: 1, max_len: 200}];
}

message ReactivateUserResponse {
    zitadel.v1.ObjectDetails details = 1;
}

message LockUserRequest {
    string id = 1 [(validate.rules).string = {min_len: 1, max_len: 200}];
}

message LockUserResponse {
    zitadel.v1.ObjectDetails details = 1;
}

message UnlockUserRequest {
    string id = 1 [(validate.rules).string = {min_len: 1, max_len: 200}];
}

message UnlockUserResponse {
    zitadel.v1.ObjectDetails details = 1;
}

message RemoveUserRequest {
    string id = 1 [(validate.rules).string = {min_len: 1, max_len: 200}];
}

message RemoveUserResponse {
    zitadel.v1.ObjectDetails details = 1;
}

message UpdateUserNameRequest {
    string user_id = 1 [(validate.rules).string = {min_len: 1, max_len: 200}];
    string user_name = 2 [(validate.rules).string = {min_len: 1, max_len: 200}];
}

message UpdateUserNameResponse {
    zitadel.v1.ObjectDetails details = 1;
}

message GetHumanProfileRequest {
    string user_id = 1 [(validate.rules).string = {min_len: 1, max_len: 200}];
}

message GetHumanProfileResponse {
    zitadel.v1.ObjectDetails details = 1;
    zitadel.user.v1.Profile profile = 2;
}

message UpdateHumanProfileRequest {
    string user_id = 1 [(validate.rules).string = {min_len: 1, max_len: 200}];

    string first_name = 2 [(validate.rules).string = {min_len: 1, max_len: 200}];
    string last_name = 3 [(validate.rules).string = {min_len: 1, max_len: 200}];
    string nick_name = 4 [(validate.rules).string = {max_len: 200}];
    string display_name = 5 [(validate.rules).string = {min_len: 1, max_len: 200}];
    string preferred_language = 6 [(validate.rules).string = {max_len: 10}];
    zitadel.user.v1.Gender gender = 7;
}

message UpdateHumanProfileResponse {
    zitadel.v1.ObjectDetails details = 1;
}

message GetHumanEmailRequest {
    string user_id = 1 [(validate.rules).string = {min_len: 1, max_len: 200}];
}

message GetHumanEmailResponse {
    zitadel.v1.ObjectDetails details = 1;
    zitadel.user.v1.Email email = 2;
}

message UpdateHumanEmailRequest {
    string user_id = 1 [(validate.rules).string = {min_len: 1, max_len: 200}];

    string email = 2 [(validate.rules).string.email = true];
    bool is_email_verified = 3;
}

message UpdateHumanEmailResponse {
    zitadel.v1.ObjectDetails details = 1;
}

message ResendHumanInitializationRequest {
    string user_id = 1 [(validate.rules).string = {min_len: 1, max_len: 200}];
    string email = 2 [(validate.rules).string.email = true];
}

message ResendHumanInitializationResponse {
    zitadel.v1.ObjectDetails details = 1;
}

message ResendHumanEmailVerificationRequest {
    string user_id = 1 [(validate.rules).string = {min_len: 1, max_len: 200}];
}

message ResendHumanEmailVerificationResponse {
    zitadel.v1.ObjectDetails details = 1;
}

message GetHumanPhoneRequest {
    string user_id = 1 [(validate.rules).string = {min_len: 1, max_len: 200}];
}

message GetHumanPhoneResponse {
    zitadel.v1.ObjectDetails details = 1;
    zitadel.user.v1.Phone phone = 2;
}

message UpdateHumanPhoneRequest {
    string user_id = 1 [(validate.rules).string = {min_len: 1, max_len: 200}];


    string phone = 2 [(validate.rules).string = {min_len: 1, max_len: 50, prefix: "+"}];
    bool is_phone_verified = 3;
}

message UpdateHumanPhoneResponse {
    zitadel.v1.ObjectDetails details = 1;
}

message RemoveHumanPhoneRequest {
    string user_id = 1 [(validate.rules).string = {min_len: 1, max_len: 200}];
}

message RemoveHumanPhoneResponse {
    zitadel.v1.ObjectDetails details = 1;
}

message ResendHumanPhoneVerificationRequest {
    string user_id = 1 [(validate.rules).string = {min_len: 1, max_len: 200}];
}

message ResendHumanPhoneVerificationResponse {
    zitadel.v1.ObjectDetails details = 1;
}

message RemoveHumanAvatarRequest {
    string user_id = 1 [(validate.rules).string = {min_len: 1, max_len: 200}];
}

message RemoveHumanAvatarResponse {
    zitadel.v1.ObjectDetails details = 1;
}

message SetHumanInitialPasswordRequest {
    string user_id = 1 [(validate.rules).string.min_len = 1];
    string password = 2 [(validate.rules).string = {min_len: 1, max_len: 72}];
}

message SetHumanInitialPasswordResponse {
    zitadel.v1.ObjectDetails details = 1;
}

message SetHumanPasswordRequest {
    string user_id = 1 [(validate.rules).string.min_len = 1];
    string password = 2 [(validate.rules).string = {min_len: 1, max_len: 72}];
    bool no_change_required = 3;
}

message SetHumanPasswordResponse {
    zitadel.v1.ObjectDetails details = 1;
}

message SendHumanResetPasswordNotificationRequest {
    enum Type {
        TYPE_EMAIL = 0;
        TYPE_SMS = 1;
    }
    string user_id = 1 [(validate.rules).string = {min_len: 1, max_len: 200}];
    Type type = 2 [(validate.rules).enum.defined_only = true];
}

message SendHumanResetPasswordNotificationResponse {
    zitadel.v1.ObjectDetails details = 1;
}

message ListHumanAuthFactorsRequest {
    string user_id = 1 [(validate.rules).string = {min_len: 1, max_len: 200}];
}

message ListHumanAuthFactorsResponse {
    repeated zitadel.user.v1.AuthFactor result = 1;
}

message RemoveHumanAuthFactorOTPRequest {
    string user_id = 1 [(validate.rules).string = {min_len: 1, max_len: 200}];
}

message RemoveHumanAuthFactorOTPResponse {
    zitadel.v1.ObjectDetails details = 1;
}

message RemoveHumanAuthFactorU2FRequest {
    string user_id = 1 [(validate.rules).string = {min_len: 1, max_len: 200}];
    string token_id = 2 [(validate.rules).string = {min_len: 1, max_len: 200}];
}

message RemoveHumanAuthFactorU2FResponse {
    zitadel.v1.ObjectDetails details = 1;
}

message ListHumanPasswordlessRequest {
    string user_id = 1 [(validate.rules).string = {min_len: 1, max_len: 200}];
}

message ListHumanPasswordlessResponse {
    repeated zitadel.user.v1.WebAuthNToken result = 1;
}

message RemoveHumanPasswordlessRequest {
    string user_id = 1 [(validate.rules).string = {min_len: 1, max_len: 200}];
    string token_id = 2 [(validate.rules).string = {min_len: 1, max_len: 200}];
}

message RemoveHumanPasswordlessResponse {
    zitadel.v1.ObjectDetails details = 1;
}

message UpdateMachineRequest {
    string user_id = 1 [(validate.rules).string = {min_len: 1, max_len: 200}];
    string description = 2 [(validate.rules).string.max_len = 500];
    string name = 3 [(validate.rules).string = {min_len: 1, max_len: 200}];
}

message UpdateMachineResponse {
    zitadel.v1.ObjectDetails details = 1;
}

message GetMachineKeyByIDsRequest {
    string user_id = 1 [(validate.rules).string = {min_len: 1, max_len: 200}];
    string key_id = 2 [(validate.rules).string = {min_len: 1, max_len: 200}];
}

message GetMachineKeyByIDsResponse {
    zitadel.authn.v1.Key key = 1;
}

message ListMachineKeysRequest {
    string user_id = 1 [(validate.rules).string = {min_len: 1, max_len: 200}];
    //list limitations and ordering
    zitadel.v1.ListQuery query = 2;
}

message ListMachineKeysResponse {
    zitadel.v1.ListDetails details = 1;
    repeated zitadel.authn.v1.Key result = 2;
}

message AddMachineKeyRequest {
    string user_id = 1 [(validate.rules).string.min_len = 1];
    zitadel.authn.v1.KeyType type = 2 [(validate.rules).enum = {defined_only: true, not_in: [0]}];
    google.protobuf.Timestamp expiration_date = 3 [
        (grpc.gateway.protoc_gen_openapiv2.options.openapiv2_field) = {
            example: "\"2519-04-01T08:45:00.000000Z\"";
            description: "The date the key will expire and no logins will be possible";
        }
    ];
}

message AddMachineKeyResponse {
    string key_id = 1;
    bytes key_details = 2;
    zitadel.v1.ObjectDetails details = 3;
}

message RemoveMachineKeyRequest {
    string user_id = 1 [(validate.rules).string = {min_len: 1, max_len: 200}];
    string key_id = 2 [(validate.rules).string = {min_len: 1, max_len: 200}];
}

message RemoveMachineKeyResponse {
    zitadel.v1.ObjectDetails details = 1;
}

message ListHumanLinkedIDPsRequest {
    string user_id = 1 [(validate.rules).string = {min_len: 1, max_len: 200}];
    //list limitations and ordering
    zitadel.v1.ListQuery query = 2;
}

message ListHumanLinkedIDPsResponse {
    zitadel.v1.ListDetails details = 1;
    repeated zitadel.idp.v1.IDPUserLink result = 2;
}

message RemoveHumanLinkedIDPRequest {
    string user_id = 1 [(validate.rules).string = {min_len: 1, max_len: 200}];
    string idp_id = 2 [(validate.rules).string = {min_len: 1, max_len: 200}];
    string linked_user_id = 3 [(validate.rules).string = {min_len: 1, max_len: 200}];
}

message RemoveHumanLinkedIDPResponse {
    zitadel.v1.ObjectDetails details = 1;
}

message ListUserMembershipsRequest {
    //list limitations and ordering
    string user_id = 1 [(validate.rules).string = {min_len: 1, max_len: 200}];
    //the field the result is sorted
    zitadel.v1.ListQuery query = 2;
    //criterias the client is looking for
    repeated zitadel.user.v1.MembershipQuery queries = 3;
}

message ListUserMembershipsResponse {
    zitadel.v1.ListDetails details = 1;
    repeated zitadel.user.v1.Membership result = 2;
}

//This is an empty request
message GetMyOrgRequest {}

message GetMyOrgResponse {
    zitadel.org.v1.Org org = 1;
}

message GetOrgByDomainGlobalRequest {
    string domain = 1 [(validate.rules).string = {min_len: 1, max_len: 200}];
}

message ListOrgChangesRequest {
    //list limitations and ordering
    zitadel.change.v1.ChangeQuery query = 1;
}

message ListOrgChangesResponse {
    zitadel.v1.ListDetails details = 1;
    repeated zitadel.change.v1.Change result = 2;
}

message GetOrgByDomainGlobalResponse {
    zitadel.org.v1.Org org = 1;
}

message AddOrgRequest {
    string name = 1 [(validate.rules).string = {min_len: 1, max_len: 200}];
}

message AddOrgResponse {
    string id = 1;
    zitadel.v1.ObjectDetails details = 2;
}

message UpdateOrgRequest {
    string name = 1 [(validate.rules).string = {min_len: 1, max_len: 200}];
}

message UpdateOrgResponse {
    zitadel.v1.ObjectDetails details = 1;
}

//This is an empty request
message DeactivateOrgRequest {}

message DeactivateOrgResponse {
    zitadel.v1.ObjectDetails details = 1;
}

//This is an empty request
message ReactivateOrgRequest {}

message ReactivateOrgResponse {
    zitadel.v1.ObjectDetails details = 1;
}

message ListOrgDomainsRequest {
    //list limitations and ordering
    zitadel.v1.ListQuery query = 1;
    //criterias the client is looking for
    repeated zitadel.org.v1.DomainSearchQuery queries = 2;
}

message ListOrgDomainsResponse {
    zitadel.v1.ListDetails details = 1;
    repeated zitadel.org.v1.Domain result = 2;
}

message AddOrgDomainRequest {
    string domain = 1 [(validate.rules).string = {min_len: 1, max_len: 200}];
}

message AddOrgDomainResponse {
    zitadel.v1.ObjectDetails details = 1;
}

message RemoveOrgDomainRequest {
    string domain = 1 [(validate.rules).string = {min_len: 1, max_len: 200}];
}

message RemoveOrgDomainResponse {
    zitadel.v1.ObjectDetails details = 1;
}

message GenerateOrgDomainValidationRequest {
    string domain = 1 [(validate.rules).string = {min_len: 1, max_len: 200}];
    zitadel.org.v1.DomainValidationType type = 2 [(validate.rules).enum = {defined_only: true, not_in: [0]}];
}

message GenerateOrgDomainValidationResponse {
    string token = 1;
    string url = 2;
}

message ValidateOrgDomainRequest {
    string domain = 1 [(validate.rules).string = {min_len: 1, max_len: 200}];
}

message ValidateOrgDomainResponse {
    zitadel.v1.ObjectDetails details = 1;
}

message SetPrimaryOrgDomainRequest {
    string domain = 1 [(validate.rules).string = {min_len: 1, max_len: 200}];
}

message SetPrimaryOrgDomainResponse {
    zitadel.v1.ObjectDetails details = 1;
}

//This is an empty request
message ListOrgMemberRolesRequest {}

message ListOrgMemberRolesResponse {
    repeated string result = 1;
}

message ListOrgMembersRequest {
    //list limitations and ordering
    zitadel.v1.ListQuery query = 1;
    //criterias the client is looking for
    repeated zitadel.member.v1.SearchQuery queries = 2;
}

message ListOrgMembersResponse {
    //list limitations and ordering
    zitadel.v1.ListDetails details = 1;
    //criterias the client is looking for
    repeated zitadel.member.v1.Member result = 2;
}

message AddOrgMemberRequest {
    string user_id = 1 [(validate.rules).string = {min_len: 1, max_len: 200}];
    repeated string roles = 2;
}
message AddOrgMemberResponse {
    zitadel.v1.ObjectDetails details = 1;
}

message UpdateOrgMemberRequest {
    string user_id = 1 [(validate.rules).string = {min_len: 1, max_len: 200}];
    repeated string roles = 2;
}

message UpdateOrgMemberResponse {
    zitadel.v1.ObjectDetails details = 1;
}

message RemoveOrgMemberRequest {
    string user_id = 1 [(validate.rules).string = {min_len: 1, max_len: 200}];
}

message RemoveOrgMemberResponse {
    zitadel.v1.ObjectDetails details = 1;
}

message GetProjectByIDRequest {
    string id = 1 [(validate.rules).string = {min_len: 1, max_len: 200}];
}

message GetProjectByIDResponse {
    zitadel.project.v1.Project project = 1;
}

message GetGrantedProjectByIDRequest {
    string project_id = 1 [(validate.rules).string = {min_len: 1, max_len: 200}];
    string grant_id = 2 [(validate.rules).string = {min_len: 1, max_len: 200}];
}

message GetGrantedProjectByIDResponse {
    zitadel.project.v1.GrantedProject granted_project = 1;
}

message ListProjectsRequest {
    //list limitations and ordering
    zitadel.v1.ListQuery query = 1;
    //criterias the client is looking for
    repeated zitadel.project.v1.ProjectQuery queries = 2;
}

message ListProjectsResponse {
    zitadel.v1.ListDetails details = 1;
    repeated zitadel.project.v1.Project result = 2;
}

message ListGrantedProjectsRequest {
    //list limitations and ordering
    zitadel.v1.ListQuery query = 1;
    //criterias the client is looking for
    repeated zitadel.project.v1.ProjectQuery queries = 2;
}

message ListGrantedProjectsResponse {
    zitadel.v1.ListDetails details = 1;
    repeated zitadel.project.v1.GrantedProject result = 2;
}

message ListProjectChangesRequest {
    //list limitations and ordering
    zitadel.change.v1.ChangeQuery query = 1;
    string project_id = 2 [(validate.rules).string = {min_len: 1, max_len: 200}];
}

message ListProjectChangesResponse {
    zitadel.v1.ListDetails details = 1;
    repeated zitadel.change.v1.Change result = 2;
}

message AddProjectRequest {
    string name = 1 [(validate.rules).string = {min_len: 1, max_len: 200}];
    bool project_role_assertion = 2;
    bool project_role_check = 3;
}

message AddProjectResponse {
    string id = 1 [(validate.rules).string = {min_len: 1, max_len: 200}];
    zitadel.v1.ObjectDetails details = 2;
}

message UpdateProjectRequest {
    string id = 1 [(validate.rules).string = {min_len: 1, max_len: 200}];
    string name = 2 [(validate.rules).string = {min_len: 1, max_len: 200}];
    bool project_role_assertion = 3;
    bool project_role_check = 4;
}

message UpdateProjectResponse {
    zitadel.v1.ObjectDetails details = 1;
}

message DeactivateProjectRequest {
    string id = 1 [(validate.rules).string = {min_len: 1, max_len: 200}];
}

message DeactivateProjectResponse {
    zitadel.v1.ObjectDetails details = 1;
}

message ReactivateProjectRequest {
    string id = 1 [(validate.rules).string = {min_len: 1, max_len: 200}];
}

message ReactivateProjectResponse {
    zitadel.v1.ObjectDetails details = 1;
}

message RemoveProjectRequest {
    string id = 1 [(validate.rules).string = {min_len: 1, max_len: 200}];
}

message RemoveProjectResponse {
    zitadel.v1.ObjectDetails details = 1;
}

//This is an empty request
message ListProjectMemberRolesRequest {}

message ListProjectMemberRolesResponse {
    zitadel.v1.ListDetails details = 1;
    repeated string result = 2;
}

message AddProjectRoleRequest {
    string project_id = 1 [(validate.rules).string = {min_len: 1, max_len: 200}];
    string role_key = 2 [(validate.rules).string = {min_len: 1, max_len: 200}];
    string display_name = 3 [(validate.rules).string = {min_len: 1, max_len: 200}];
    string group = 4 [(validate.rules).string = {max_len: 200}];
}

message AddProjectRoleResponse {
    zitadel.v1.ObjectDetails details = 1;
}

message BulkAddProjectRolesRequest {
    message Role {
        string key = 1 [(validate.rules).string = {min_len: 1, max_len: 200}];
        string display_name = 2 [(validate.rules).string = {min_len: 1, max_len: 200}];
        string group = 3 [(validate.rules).string = {max_len: 200}];
    }

    string project_id = 1 [(validate.rules).string = {min_len: 1, max_len: 200}];
    repeated Role roles = 2;
}

message BulkAddProjectRolesResponse {
    zitadel.v1.ObjectDetails details = 1;
}

message UpdateProjectRoleRequest {
    string project_id = 1 [(validate.rules).string = {min_len: 1, max_len: 200}];
    string role_key = 2 [(validate.rules).string = {min_len: 1, max_len: 200}];
    string display_name = 3 [(validate.rules).string = {min_len: 1, max_len: 200}];
    string group = 4 [(validate.rules).string = {max_len: 200}];
}

message UpdateProjectRoleResponse {
    zitadel.v1.ObjectDetails details = 1;
}

message RemoveProjectRoleRequest {
    string project_id = 1 [(validate.rules).string = {min_len: 1, max_len: 200}];
    string role_key = 2 [(validate.rules).string = {min_len: 1, max_len: 200}];
}

message RemoveProjectRoleResponse {
    zitadel.v1.ObjectDetails details = 1;
}

message ListProjectRolesRequest {
    string project_id = 1 [(validate.rules).string = {min_len: 1, max_len: 200}];
    //list limitations and ordering
    zitadel.v1.ListQuery query = 2;
    //criterias the client is looking for
    repeated zitadel.project.v1.RoleQuery queries = 3;
}

message ListProjectRolesResponse {
    zitadel.v1.ListDetails details = 1;
    repeated zitadel.project.v1.Role result = 2;
}

message ListGrantedProjectRolesRequest {
    string project_id = 1 [(validate.rules).string = {min_len: 1, max_len: 200}];
    string grant_id = 2 [(validate.rules).string = {min_len: 1, max_len: 200}];
    //list limitations and ordering
    zitadel.v1.ListQuery query = 3;
    //criterias the client is looking for
    repeated zitadel.project.v1.RoleQuery queries = 4;
}

message ListGrantedProjectRolesResponse {
    zitadel.v1.ListDetails details = 1;
    repeated zitadel.project.v1.Role result = 2;
}

message ListProjectMembersRequest {
    string project_id = 1 [(validate.rules).string = {min_len: 1, max_len: 200}];
    //list limitations and ordering
    zitadel.v1.ListQuery query = 2;
    //criterias the client is looking for
    repeated zitadel.member.v1.SearchQuery queries = 3;
}

message ListProjectMembersResponse {
    zitadel.v1.ListDetails details = 1;
    repeated zitadel.member.v1.Member result = 2;
}

message AddProjectMemberRequest {
    string project_id = 1 [(validate.rules).string = {min_len: 1, max_len: 200}];
    string user_id = 2 [(validate.rules).string = {min_len: 1, max_len: 200}];
    repeated string roles = 3;
}

message AddProjectMemberResponse {
    zitadel.v1.ObjectDetails details = 1;
}

message UpdateProjectMemberRequest {
    string project_id = 1 [(validate.rules).string = {min_len: 1, max_len: 200}];
    string user_id = 2 [(validate.rules).string = {min_len: 1, max_len: 200}];
    repeated string roles = 3;
}

message UpdateProjectMemberResponse {
    zitadel.v1.ObjectDetails details = 1;
}

message RemoveProjectMemberRequest {
    string project_id = 1 [(validate.rules).string = {min_len: 1, max_len: 200}];
    string user_id = 2 [(validate.rules).string = {min_len: 1, max_len: 200}];
}

message RemoveProjectMemberResponse {
    zitadel.v1.ObjectDetails details = 1;
}

message GetAppByIDRequest {
    string project_id = 1 [(validate.rules).string = {min_len: 1, max_len: 200}];
    string app_id = 2 [(validate.rules).string = {min_len: 1, max_len: 200}];
}

message GetAppByIDResponse {
    zitadel.app.v1.App app = 1;
}

message ListAppsRequest {
    string project_id = 1 [(validate.rules).string = {min_len: 1, max_len: 200}];
    //list limitations and ordering
    zitadel.v1.ListQuery query = 2;
    //criterias the client is looking for
    repeated zitadel.app.v1.AppQuery queries = 3;
}

message ListAppsResponse {
    zitadel.v1.ListDetails details = 1;
    repeated zitadel.app.v1.App result = 2;
}

message ListAppChangesRequest {
    //list limitations and ordering
    zitadel.change.v1.ChangeQuery query = 1;
    string project_id = 2 [(validate.rules).string = {min_len: 1, max_len: 200}];
    string app_id = 3 [(validate.rules).string = {min_len: 1, max_len: 200}];
}

message ListAppChangesResponse {
    zitadel.v1.ListDetails details = 1;
    repeated zitadel.change.v1.Change result = 2;
}

message AddOIDCAppRequest {
    string project_id = 1 [(validate.rules).string = {min_len: 1, max_len: 200}];
    string name = 2 [(validate.rules).string = {min_len: 1, max_len: 200}];
    repeated string redirect_uris = 3;
    repeated zitadel.app.v1.OIDCResponseType response_types = 4;
    repeated zitadel.app.v1.OIDCGrantType grant_types = 5;
    zitadel.app.v1.OIDCAppType app_type = 6 [(validate.rules).enum = {defined_only: true}];
    zitadel.app.v1.OIDCAuthMethodType auth_method_type = 7 [(validate.rules).enum = {defined_only: true}];
    repeated string post_logout_redirect_uris = 8;
    zitadel.app.v1.OIDCVersion version = 9 [(validate.rules).enum = {defined_only: true}];
    bool dev_mode = 10;
    zitadel.app.v1.OIDCTokenType access_token_type = 11 [(validate.rules).enum = {defined_only: true}];
    bool access_token_role_assertion = 12;
    bool id_token_role_assertion = 13;
    bool id_token_userinfo_assertion = 14;
    google.protobuf.Duration clock_skew = 15 [(validate.rules).duration = {gte: {}, lte: {seconds: 5}}];
    repeated string additional_origins = 16;
}

message AddOIDCAppResponse {
    string app_id = 1;
    zitadel.v1.ObjectDetails details = 2;
    string client_id = 3 [
        (grpc.gateway.protoc_gen_openapiv2.options.openapiv2_field) = {
            example: "\"gjöq34589uasgh\"";
            description: "generated secret for this config";
        }
    ];
    string client_secret = 4 [
        (grpc.gateway.protoc_gen_openapiv2.options.openapiv2_field) = {
            example: "\"gjöq34589uasgh\"";
            description: "generated secret for this config";
        }
    ];
    bool none_compliant = 5;
    repeated zitadel.v1.LocalizedMessage compliance_problems = 6;
}

message AddAPIAppRequest {
    string project_id = 1 [(validate.rules).string = {min_len: 1, max_len: 200}];
    string name = 2 [(validate.rules).string = {min_len: 1, max_len: 200}];
    zitadel.app.v1.APIAuthMethodType auth_method_type = 3 [(validate.rules).enum = {defined_only: true}];
}

message AddAPIAppResponse {
    string app_id = 1;
    zitadel.v1.ObjectDetails details = 2;
    string client_id = 3 [
        (grpc.gateway.protoc_gen_openapiv2.options.openapiv2_field) = {
            example: "\"gjöq34589uasgh\"";
            description: "generated secret for this config";
        }
    ];
    string client_secret = 4 [
        (grpc.gateway.protoc_gen_openapiv2.options.openapiv2_field) = {
            example: "\"gjöq34589uasgh\"";
            description: "generated secret for this config";
        }
    ];
}

message UpdateAppRequest {
    string project_id = 1 [(validate.rules).string = {min_len: 1, max_len: 200}];
    string app_id = 2 [(validate.rules).string = {min_len: 1, max_len: 200}];
    string name = 5 [(validate.rules).string = {min_len: 1, max_len: 200}];
}

message UpdateAppResponse {
    zitadel.v1.ObjectDetails details = 1;
}

message UpdateOIDCAppConfigRequest {
    string project_id = 1 [(validate.rules).string = {min_len: 1, max_len: 200}];
    string app_id = 2 [(validate.rules).string = {min_len: 1, max_len: 200}];

    repeated string redirect_uris = 3;
    repeated zitadel.app.v1.OIDCResponseType response_types = 4;
    repeated zitadel.app.v1.OIDCGrantType grant_types = 5;
    zitadel.app.v1.OIDCAppType app_type = 6 [(validate.rules).enum = {defined_only: true}];
    zitadel.app.v1.OIDCAuthMethodType auth_method_type = 7 [(validate.rules).enum = {defined_only: true}];
    repeated string post_logout_redirect_uris = 8;
    bool dev_mode = 9;
    zitadel.app.v1.OIDCTokenType access_token_type = 10 [(validate.rules).enum = {defined_only: true}];
    bool access_token_role_assertion = 11;
    bool id_token_role_assertion = 12;
    bool id_token_userinfo_assertion = 13;
    google.protobuf.Duration clock_skew = 14 [(validate.rules).duration = {gte: {}, lte: {seconds: 5}}];
    repeated string additional_origins = 15;
}

message UpdateOIDCAppConfigResponse {
    zitadel.v1.ObjectDetails details = 1;
}

message UpdateAPIAppConfigRequest {
    string project_id = 1 [(validate.rules).string = {min_len: 1, max_len: 200}];
    string app_id = 2 [(validate.rules).string = {min_len: 1, max_len: 200}];
    zitadel.app.v1.APIAuthMethodType auth_method_type = 7 [(validate.rules).enum = {defined_only: true}];
}

message UpdateAPIAppConfigResponse {
    zitadel.v1.ObjectDetails details = 1;
}

message DeactivateAppRequest {
    string project_id = 1 [(validate.rules).string = {min_len: 1, max_len: 200}];
    string app_id = 2 [(validate.rules).string = {min_len: 1, max_len: 200}];
}

message DeactivateAppResponse {
    zitadel.v1.ObjectDetails details = 1;
}

message ReactivateAppRequest {
    string project_id = 1 [(validate.rules).string = {min_len: 1, max_len: 200}];
    string app_id = 2 [(validate.rules).string = {min_len: 1, max_len: 200}];
}

message ReactivateAppResponse {
    zitadel.v1.ObjectDetails details = 1;
}

message RemoveAppRequest {
    string project_id = 1 [(validate.rules).string = {min_len: 1, max_len: 200}];
    string app_id = 2 [(validate.rules).string = {min_len: 1, max_len: 200}];
}

message RemoveAppResponse {
    zitadel.v1.ObjectDetails details = 1;
}

message RegenerateOIDCClientSecretRequest {
    string project_id = 1 [(validate.rules).string = {min_len: 1, max_len: 200}];
    string app_id = 2 [(validate.rules).string = {min_len: 1, max_len: 200}];
}

message RegenerateOIDCClientSecretResponse {
    string client_secret = 1 [
        (grpc.gateway.protoc_gen_openapiv2.options.openapiv2_field) = {
            example: "\"gjöq34589uasgh\"";
            description: "generated secret for the client";
        }
    ];
    zitadel.v1.ObjectDetails details = 2;
}

message RegenerateAPIClientSecretRequest {
    string project_id = 1 [(validate.rules).string = {min_len: 1, max_len: 200}];
    string app_id = 2 [(validate.rules).string = {min_len: 1, max_len: 200}];
}

message RegenerateAPIClientSecretResponse {
    string client_secret = 1;
    zitadel.v1.ObjectDetails details = 2;
}

message GetAppKeyRequest {
    string project_id = 1 [(validate.rules).string = {min_len: 1, max_len: 200}];
    string app_id = 2 [(validate.rules).string = {min_len: 1, max_len: 200}];
    string key_id = 3 [(validate.rules).string = {min_len: 1, max_len: 200}];
}

message GetAppKeyResponse {
    zitadel.authn.v1.Key key = 1;
}

message ListAppKeysRequest {
    //list limitations and ordering
    zitadel.v1.ListQuery query = 1;
    string app_id = 2 [(validate.rules).string = {min_len: 1, max_len: 200}];
    string project_id = 3 [(validate.rules).string = {min_len: 1, max_len: 200}];
}
message ListAppKeysResponse {
    zitadel.v1.ListDetails details = 1;
    repeated zitadel.authn.v1.Key result = 2;
}

message AddAppKeyRequest {
    string project_id = 1 [(validate.rules).string = {min_len: 1, max_len: 200}];
    string app_id = 2 [(validate.rules).string = {min_len: 1, max_len: 200}];
    zitadel.authn.v1.KeyType type = 3 [(validate.rules).enum = {defined_only: true, not_in: [0]}];
    google.protobuf.Timestamp expiration_date = 4 [
        (grpc.gateway.protoc_gen_openapiv2.options.openapiv2_field) = {
            example: "\"2519-04-01T08:45:00.000000Z\"";
            description: "The date the key will expire and no logins will be possible";
        }
    ];
}

message AddAppKeyResponse {
    string id = 1;
    zitadel.v1.ObjectDetails details = 2;
    bytes key_details = 3;
}

message RemoveAppKeyRequest {
    string project_id = 1 [(validate.rules).string = {min_len: 1, max_len: 200}];
    string app_id = 2 [(validate.rules).string = {min_len: 1, max_len: 200}];
    string key_id = 3 [(validate.rules).string = {min_len: 1, max_len: 200}];
}

message RemoveAppKeyResponse {
    zitadel.v1.ObjectDetails details = 1;
}

message GetProjectGrantByIDRequest {
    string project_id = 1 [(validate.rules).string = {min_len: 1, max_len: 200}];
    string grant_id = 2 [(validate.rules).string = {min_len: 1, max_len: 200}];
}

message GetProjectGrantByIDResponse {
    zitadel.project.v1.GrantedProject project_grant = 1;
}

message ListProjectGrantsRequest {
    string project_id = 1 [(validate.rules).string = {min_len: 1, max_len: 200}];
    //list limitations and ordering
    zitadel.v1.ListQuery query = 2;
    //criterias the client is looking for
    repeated zitadel.project.v1.ProjectGrantQuery queries = 3;
}

message ListProjectGrantsResponse {
    zitadel.v1.ListDetails details = 1;
    repeated zitadel.project.v1.GrantedProject result = 2;
}

message AddProjectGrantRequest {
    string project_id = 1 [(validate.rules).string = {min_len: 1, max_len: 200}];
    string granted_org_id = 2 [(validate.rules).string = {min_len: 1, max_len: 200}];
    repeated string role_keys = 3;
}

message AddProjectGrantResponse {
    string grant_id = 1;
    zitadel.v1.ObjectDetails details = 2;
}

message UpdateProjectGrantRequest {
    string project_id = 1 [(validate.rules).string = {min_len: 1, max_len: 200}];
    string grant_id = 2 [(validate.rules).string = {min_len: 1, max_len: 200}];
    repeated string role_keys = 3;
}

message UpdateProjectGrantResponse {
    zitadel.v1.ObjectDetails details = 1;
}

message DeactivateProjectGrantRequest {
    string project_id = 1 [(validate.rules).string = {min_len: 1, max_len: 200}];
    string grant_id = 2 [(validate.rules).string = {min_len: 1, max_len: 200}];
}

message DeactivateProjectGrantResponse {
    zitadel.v1.ObjectDetails details = 1;
}

message ReactivateProjectGrantRequest {
    string project_id = 1 [(validate.rules).string = {min_len: 1, max_len: 200}];
    string grant_id = 2 [(validate.rules).string = {min_len: 1, max_len: 200}];
}
message ReactivateProjectGrantResponse {
    zitadel.v1.ObjectDetails details = 1;
}

message RemoveProjectGrantRequest {
    string project_id = 1 [(validate.rules).string = {min_len: 1, max_len: 200}];
    string grant_id = 2 [(validate.rules).string = {min_len: 1, max_len: 200}];
}
message RemoveProjectGrantResponse {
    zitadel.v1.ObjectDetails details = 1;
}

message ListProjectGrantMemberRolesRequest {
    zitadel.v1.ListQuery query = 1;
    repeated string result = 2;
}

message ListProjectGrantMemberRolesResponse {
    zitadel.v1.ListDetails details = 1;
    repeated string result = 2;
}

message ListProjectGrantMembersRequest {
    string project_id = 1 [(validate.rules).string = {min_len: 1, max_len: 200}];
    string grant_id = 2 [(validate.rules).string = {min_len: 1, max_len: 200}];
    //list limitations and ordering
    zitadel.v1.ListQuery query = 3;
    //criterias the client is looking for
    repeated zitadel.member.v1.SearchQuery queries = 4;
}

message ListProjectGrantMembersResponse {
    zitadel.v1.ListDetails details = 1;
    repeated zitadel.member.v1.Member result = 2;
}

message AddProjectGrantMemberRequest {
    string project_id = 1 [(validate.rules).string = {min_len: 1, max_len: 200}];
    string grant_id = 2 [(validate.rules).string = {min_len: 1, max_len: 200}];
    string user_id = 3 [(validate.rules).string = {min_len: 1, max_len: 200}];
    repeated string roles = 4;
}

message AddProjectGrantMemberResponse {
    zitadel.v1.ObjectDetails details = 1;
}

message UpdateProjectGrantMemberRequest {
    string project_id = 1 [(validate.rules).string = {min_len: 1, max_len: 200}];
    string grant_id = 2 [(validate.rules).string = {min_len: 1, max_len: 200}];
    string user_id = 3 [(validate.rules).string = {min_len: 1, max_len: 200}];
    repeated string roles = 4;
}

message UpdateProjectGrantMemberResponse {
    zitadel.v1.ObjectDetails details = 1;
}

message RemoveProjectGrantMemberRequest {
    string project_id = 1 [(validate.rules).string = {min_len: 1, max_len: 200}];
    string grant_id = 2 [(validate.rules).string = {min_len: 1, max_len: 200}];
    string user_id = 3 [(validate.rules).string = {min_len: 1, max_len: 200}];
}

message RemoveProjectGrantMemberResponse {
    zitadel.v1.ObjectDetails details = 1;
}

message GetUserGrantByIDRequest {
    string user_id = 1 [(validate.rules).string = {min_len: 1, max_len: 200}];
    string grant_id = 2 [(validate.rules).string = {min_len: 1, max_len: 200}];
}

message GetUserGrantByIDResponse {
    zitadel.user.v1.UserGrant user_grant = 1;
}

message ListUserGrantRequest {
    //list limitations and ordering
    zitadel.v1.ListQuery query = 1;
    //criterias the client is looking for
    repeated zitadel.user.v1.UserGrantQuery queries = 2;
}

message ListUserGrantResponse {
    zitadel.v1.ListDetails details = 1;
    repeated zitadel.user.v1.UserGrant result = 2;
}

message AddUserGrantRequest {
    string user_id = 1 [(validate.rules).string = {min_len: 1, max_len: 200}];
    string project_id = 2 [(validate.rules).string = {min_len: 1, max_len: 200}];
    string project_grant_id = 3 [(validate.rules).string = {max_len: 200}];
    repeated string role_keys = 4;
}

message AddUserGrantResponse {
    string user_grant_id = 1;
    zitadel.v1.ObjectDetails details = 2;
}

message UpdateUserGrantRequest {
    string user_id = 1 [(validate.rules).string = {min_len: 1, max_len: 200}];
    string grant_id = 2 [(validate.rules).string = {min_len: 1, max_len: 200}];
    repeated string role_keys = 3;
}

message UpdateUserGrantResponse {
    zitadel.v1.ObjectDetails details = 1;
}

message DeactivateUserGrantRequest {
    string user_id = 1 [(validate.rules).string = {min_len: 1, max_len: 200}];
    string grant_id = 2 [(validate.rules).string = {min_len: 1, max_len: 200}];
}

message DeactivateUserGrantResponse {
    zitadel.v1.ObjectDetails details = 1;
}

message ReactivateUserGrantRequest {
    string user_id = 1 [(validate.rules).string = {min_len: 1, max_len: 200}];
    string grant_id = 2 [(validate.rules).string = {min_len: 1, max_len: 200}];
}

message ReactivateUserGrantResponse {
    zitadel.v1.ObjectDetails details = 1;
}

message RemoveUserGrantRequest {
    string user_id = 1 [(validate.rules).string = {min_len: 1, max_len: 200}];
    string grant_id = 2 [(validate.rules).string = {min_len: 1, max_len: 200}];
}

message RemoveUserGrantResponse {
    zitadel.v1.ObjectDetails details = 1;
}

message BulkRemoveUserGrantRequest {
    repeated string grant_id = 1;
}

message BulkRemoveUserGrantResponse {}

message GetFeaturesRequest {}

message GetFeaturesResponse {
    zitadel.features.v1.Features features = 1;
}

message GetOrgIAMPolicyRequest {}

message GetOrgIAMPolicyResponse {
    zitadel.policy.v1.OrgIAMPolicy policy = 1;
}

message GetLoginPolicyRequest {}

message GetLoginPolicyResponse {
    zitadel.policy.v1.LoginPolicy policy = 1;
    bool is_default = 2;
}

message GetDefaultLoginPolicyRequest {}

message GetDefaultLoginPolicyResponse {
    zitadel.policy.v1.LoginPolicy policy = 1;
}

message AddCustomLoginPolicyRequest {
    bool allow_username_password = 1;
    bool allow_register = 2;
    bool allow_external_idp = 3;
    bool force_mfa = 4;
    zitadel.policy.v1.PasswordlessType passwordless_type = 5 [(validate.rules).enum = {defined_only: true}];
    bool hide_password_reset = 6;
}

message AddCustomLoginPolicyResponse {
    zitadel.v1.ObjectDetails details = 1;
}

message UpdateCustomLoginPolicyRequest {
    bool allow_username_password = 1;
    bool allow_register = 2;
    bool allow_external_idp = 3;
    bool force_mfa = 4;
    zitadel.policy.v1.PasswordlessType passwordless_type = 5 [(validate.rules).enum = {defined_only: true}];
    bool hide_password_reset = 6;
}

message UpdateCustomLoginPolicyResponse {
    zitadel.v1.ObjectDetails details = 1;
}

message ResetLoginPolicyToDefaultRequest {}

message ResetLoginPolicyToDefaultResponse {
    zitadel.v1.ObjectDetails details = 1;
}

message ListLoginPolicyIDPsRequest {
    zitadel.v1.ListQuery query = 1;
}

message ListLoginPolicyIDPsResponse {
    zitadel.v1.ListDetails details = 1;
    repeated zitadel.idp.v1.IDPLoginPolicyLink result = 2;
}

message AddIDPToLoginPolicyRequest {
    string idp_id = 1 [(validate.rules).string = {min_len: 1, max_len: 200}];
    zitadel.idp.v1.IDPOwnerType ownerType = 2 [(validate.rules).enum = {defined_only: true, not_in: [0]}];
}

message AddIDPToLoginPolicyResponse {
    zitadel.v1.ObjectDetails details = 1;
}

message RemoveIDPFromLoginPolicyRequest {
    string idp_id = 1 [(validate.rules).string = {min_len: 1, max_len: 200}];
}

message RemoveIDPFromLoginPolicyResponse {
    zitadel.v1.ObjectDetails details = 1;
}

message ListLoginPolicySecondFactorsRequest {}

message ListLoginPolicySecondFactorsResponse {
    zitadel.v1.ListDetails details = 1;
    repeated zitadel.policy.v1.SecondFactorType result = 2;
}

message AddSecondFactorToLoginPolicyRequest {
    zitadel.policy.v1.SecondFactorType type = 1 [(validate.rules).enum = {defined_only: true, not_in: [0]}];
}
message AddSecondFactorToLoginPolicyResponse {
    zitadel.v1.ObjectDetails details = 1;
}

message RemoveSecondFactorFromLoginPolicyRequest {
    zitadel.policy.v1.SecondFactorType type = 1 [(validate.rules).enum = {defined_only: true, not_in: [0]}];
}

message RemoveSecondFactorFromLoginPolicyResponse {
    zitadel.v1.ObjectDetails details = 1;
}

message ListLoginPolicyMultiFactorsRequest {}

message ListLoginPolicyMultiFactorsResponse {
    zitadel.v1.ListDetails details = 1;
    repeated zitadel.policy.v1.MultiFactorType result = 2;
}

message AddMultiFactorToLoginPolicyRequest {
    zitadel.policy.v1.MultiFactorType type = 1 [(validate.rules).enum = {defined_only: true, not_in: [0]}];
}

message AddMultiFactorToLoginPolicyResponse {
    zitadel.v1.ObjectDetails details = 1;
}

message RemoveMultiFactorFromLoginPolicyRequest {
    zitadel.policy.v1.MultiFactorType type = 1 [(validate.rules).enum = {defined_only: true, not_in: [0]}];
}

message RemoveMultiFactorFromLoginPolicyResponse {
    zitadel.v1.ObjectDetails details = 1;
}

message GetPasswordComplexityPolicyRequest {}

message GetPasswordComplexityPolicyResponse {
    zitadel.policy.v1.PasswordComplexityPolicy policy = 1;
    bool is_default = 2;
}

//This is an empty request
message GetDefaultPasswordComplexityPolicyRequest {}

message GetDefaultPasswordComplexityPolicyResponse {
    zitadel.policy.v1.PasswordComplexityPolicy policy = 1;
}

message AddCustomPasswordComplexityPolicyRequest {
    uint64 min_length = 1;
    bool has_uppercase = 2;
    bool has_lowercase = 3;
    bool has_number = 4;
    bool has_symbol = 5;
}

message AddCustomPasswordComplexityPolicyResponse {
    zitadel.v1.ObjectDetails details = 1;
}

message UpdateCustomPasswordComplexityPolicyRequest {
    uint64 min_length = 1;
    bool has_uppercase = 2;
    bool has_lowercase = 3;
    bool has_number = 4;
    bool has_symbol = 5;
}

message UpdateCustomPasswordComplexityPolicyResponse {
    zitadel.v1.ObjectDetails details = 1;
}

//This is an empty request
message ResetPasswordComplexityPolicyToDefaultRequest {}

message ResetPasswordComplexityPolicyToDefaultResponse {
    zitadel.v1.ObjectDetails details = 1;
}

//This is an empty request
message GetPasswordAgePolicyRequest {}

message GetPasswordAgePolicyResponse {
    zitadel.policy.v1.PasswordAgePolicy policy = 1;
    bool is_default = 2;
}

//This is an empty request
message GetDefaultPasswordAgePolicyRequest {}

message GetDefaultPasswordAgePolicyResponse {
    zitadel.policy.v1.PasswordAgePolicy policy = 1;
}

message AddCustomPasswordAgePolicyRequest {
    uint32 max_age_days = 1;
    uint32 expire_warn_days = 2;
}

message AddCustomPasswordAgePolicyResponse {
    zitadel.v1.ObjectDetails details = 1;
}

message UpdateCustomPasswordAgePolicyRequest {
    uint32 max_age_days = 1;
    uint32 expire_warn_days = 2;
}

message UpdateCustomPasswordAgePolicyResponse {
    zitadel.v1.ObjectDetails details = 1;
}

//This is an empty request
message ResetPasswordAgePolicyToDefaultRequest {}

message ResetPasswordAgePolicyToDefaultResponse {
    zitadel.v1.ObjectDetails details = 1;
}

//This is an empty request
message GetPasswordLockoutPolicyRequest {}

message GetPasswordLockoutPolicyResponse {
    zitadel.policy.v1.PasswordLockoutPolicy policy = 1;
    bool is_default = 2;
}

//This is an empty request
message GetDefaultPasswordLockoutPolicyRequest {}

message GetDefaultPasswordLockoutPolicyResponse {
    zitadel.policy.v1.PasswordLockoutPolicy policy = 1;
}

message AddCustomPasswordLockoutPolicyRequest {
    uint32 max_attempts = 1;
    bool show_lockout_failure = 2;
}

message AddCustomPasswordLockoutPolicyResponse {
    zitadel.v1.ObjectDetails details = 1;
}

message UpdateCustomPasswordLockoutPolicyRequest {
    uint32 max_attempts = 1;
    bool show_lockout_failure = 2;
}

message UpdateCustomPasswordLockoutPolicyResponse {
    zitadel.v1.ObjectDetails details = 1;
}

//This is an empty request
message ResetPasswordLockoutPolicyToDefaultRequest {}

message ResetPasswordLockoutPolicyToDefaultResponse {
    zitadel.v1.ObjectDetails details = 1;
}

//This is an empty request
message GetLabelPolicyRequest {}

message GetLabelPolicyResponse {
    zitadel.policy.v1.LabelPolicy policy = 1;
    bool is_default = 2;
}

//This is an empty request
message GetPreviewLabelPolicyRequest {}

message GetPreviewLabelPolicyResponse {
    zitadel.policy.v1.LabelPolicy policy = 1;
    bool is_default = 2;
}

//This is an empty request
message GetDefaultLabelPolicyRequest {}

message GetDefaultLabelPolicyResponse {
    zitadel.policy.v1.LabelPolicy policy = 1;
}

message AddCustomLabelPolicyRequest {
    string primary_color = 1 [(validate.rules).string = {max_len: 50}];
    // hides the org suffix on the login form if the scope \"urn:zitadel:iam:org:domain:primary:{domainname}\" is set. Details about this scope in https://docs.zitadel.ch/concepts#Reserved_Scopes
    bool hide_login_name_suffix = 3 [
        (grpc.gateway.protoc_gen_openapiv2.options.openapiv2_field) = {
            description: "hides the org suffix on the login form if the scope \"urn:zitadel:iam:org:domain:primary:{domainname}\" is set. Details about this scope in https://docs.zitadel.ch/concepts#Reserved_Scopes";
        }
    ];
    string warn_color = 4 [(validate.rules).string = {max_len: 50}];
    string background_color = 5 [(validate.rules).string = {max_len: 50}];
    string font_color = 6 [(validate.rules).string = {max_len: 50}];
    string primary_color_dark = 7 [(validate.rules).string = {max_len: 50}];
    string background_color_dark = 8 [(validate.rules).string = {max_len: 50}];
    string warn_color_dark = 9 [(validate.rules).string = {max_len: 50}];
    string font_color_dark = 10 [(validate.rules).string = {max_len: 50}];
    bool disable_watermark = 11;
}

message AddCustomLabelPolicyResponse {
    zitadel.v1.ObjectDetails details = 1;
}

message UpdateCustomLabelPolicyRequest {
    string primary_color = 1 [(validate.rules).string = {max_len: 50}];
    bool hide_login_name_suffix = 3 [
        (grpc.gateway.protoc_gen_openapiv2.options.openapiv2_field) = {
            description: "hides the org suffix on the login form if the scope \"urn:zitadel:iam:org:domain:primary:{domainname}\" is set. Details about this scope in https://docs.zitadel.ch/concepts#Reserved_Scopes";
        }
    ];
    string warn_color = 4 [(validate.rules).string = {max_len: 50}];
    string background_color = 5 [(validate.rules).string = {max_len: 50}];
    string font_color = 6 [(validate.rules).string = {max_len: 50}];
    string primary_color_dark = 7 [(validate.rules).string = {max_len: 50}];
    string background_color_dark = 8 [(validate.rules).string = {max_len: 50}];
    string warn_color_dark = 9 [(validate.rules).string = {max_len: 50}];
    string font_color_dark = 10 [(validate.rules).string = {max_len: 50}];
    bool disable_watermark = 11;
}

message UpdateCustomLabelPolicyResponse {
    zitadel.v1.ObjectDetails details = 1;
}

//This is an empty request
message ActivateCustomLabelPolicyRequest {}

message ActivateCustomLabelPolicyResponse {
    zitadel.v1.ObjectDetails details = 1;
}

//This is an empty request
message RemoveCustomLabelPolicyLogoRequest {}

message RemoveCustomLabelPolicyLogoResponse {
    zitadel.v1.ObjectDetails details = 1;
}

//This is an empty request
message RemoveCustomLabelPolicyLogoDarkRequest {}

message RemoveCustomLabelPolicyLogoDarkResponse {
    zitadel.v1.ObjectDetails details = 1;
}

//This is an empty request
message RemoveCustomLabelPolicyIconRequest {}

message RemoveCustomLabelPolicyIconResponse {
    zitadel.v1.ObjectDetails details = 1;
}

//This is an empty request
message RemoveCustomLabelPolicyIconDarkRequest {}

message RemoveCustomLabelPolicyIconDarkResponse {
    zitadel.v1.ObjectDetails details = 1;
}

//This is an empty request
message RemoveCustomLabelPolicyFontRequest {}

message RemoveCustomLabelPolicyFontResponse {
    zitadel.v1.ObjectDetails details = 1;
}

//This is an empty request
message ResetLabelPolicyToDefaultRequest {}

message ResetLabelPolicyToDefaultResponse {
    zitadel.v1.ObjectDetails details = 1;
}

message GetCustomInitMessageTextRequest {
    string language = 1 [(validate.rules).string = {min_len: 1, max_len: 200}];
}

message GetCustomInitMessageTextResponse {
    zitadel.text.v1.MessageCustomText custom_text = 1;
}

message GetDefaultInitMessageTextRequest {
    string language = 1 [(validate.rules).string = {min_len: 1, max_len: 200}];
}

message GetDefaultInitMessageTextResponse {
    zitadel.text.v1.MessageCustomText custom_text = 1;
}

message SetCustomInitMessageTextRequest {
    string language = 1 [
        (validate.rules).string = {min_len: 1, max_len: 200},
        (grpc.gateway.protoc_gen_openapiv2.options.openapiv2_field) = {
            example: "\"de\""
        }
    ];
    string title = 2 [(validate.rules).string = {max_len: 200}];
    string pre_header = 3 [(validate.rules).string = {max_len: 200}];
    string subject = 4 [(validate.rules).string = {max_len: 200}];
    string greeting = 5  [(validate.rules).string = {max_len: 200}];
    string text = 6 [(validate.rules).string = {max_len: 800}];
    string button_text = 7 [(validate.rules).string = {max_len: 200}];
    string footer_text = 8 [(validate.rules).string = {max_len: 200}];
}

message SetCustomInitMessageTextResponse {
    zitadel.v1.ObjectDetails details = 1;
}

message ResetCustomInitMessageTextToDefaultRequest {
    string language = 1 [(validate.rules).string = {min_len: 1, max_len: 200}];
}

message ResetCustomInitMessageTextToDefaultResponse {
    zitadel.v1.ObjectDetails details = 1;
}

<<<<<<< HEAD
message GetDefaultLoginTextsRequest {
    string language = 1 [(validate.rules).string = {min_len: 1, max_len: 200}];
}

message GetDefaultLoginTextsResponse {
    zitadel.text.v1.LoginCustomText custom_text = 1;
}

message GetCustomLoginTextsRequest {
    string language = 1 [(validate.rules).string = {min_len: 1, max_len: 200}];
}

message GetCustomLoginTextsResponse {
    zitadel.text.v1.LoginCustomText custom_text = 1;
}

message SetCustomLoginTextsRequest {
    string language = 1 [
        (validate.rules).string = {min_len: 1, max_len: 200},
        (grpc.gateway.protoc_gen_openapiv2.options.openapiv2_field) = {
            example: "\"de\""
        }
    ];
    zitadel.text.v1.SelectAccountScreenText select_account_text = 2;
    zitadel.text.v1.LoginScreenText login_text = 3;
    zitadel.text.v1.PasswordScreenText password_text = 4;
    zitadel.text.v1.ResetPasswordScreenText reset_password_text = 5;
    zitadel.text.v1.InitializeUserScreenText initialize_user_text = 6;
    zitadel.text.v1.InitializeDoneScreenText initialize_done_text = 7;
    zitadel.text.v1.InitMFAPromptScreenText init_mfa_prompt_text = 8;
    zitadel.text.v1.InitMFAOTPScreenText init_mfa_otp_text = 9;
    zitadel.text.v1.InitMFAU2FScreenText init_mfa_u2f_text = 10;
    zitadel.text.v1.InitMFADoneScreenText init_mfa_done_text = 11;
    zitadel.text.v1.VerifyMFAOTPScreenText verify_mfa_otp_text = 12;
    zitadel.text.v1.VerifyMFAU2FScreenText verify_mfa_u2f_text = 13;
    zitadel.text.v1.RegistrationOptionScreenText registration_option_text = 14;
    zitadel.text.v1.RegistrationUserScreenText registration_user_text = 15;
    zitadel.text.v1.RegistrationOrgScreenText registration_org_text = 16;
    zitadel.text.v1.PasswordlessScreenText passwordless_text = 17;
    zitadel.text.v1.SuccessLoginScreenText success_login_text = 18;
}

message SetCustomLoginTextsResponse {
    zitadel.v1.ObjectDetails details = 1;
}
message ResetCustomLoginTextsToDefaultRequest {
    string language = 1 [(validate.rules).string = {min_len: 1, max_len: 200}];
}

message ResetCustomLoginTextsToDefaultResponse {
    zitadel.v1.ObjectDetails details = 1;
}

//This is an empty request
=======
>>>>>>> 2502f379
message GetCustomPasswordResetMessageTextRequest {
    string language = 1 [(validate.rules).string = {min_len: 1, max_len: 200}];
}

message GetCustomPasswordResetMessageTextResponse {
    zitadel.text.v1.MessageCustomText custom_text = 1;
}

message GetDefaultPasswordResetMessageTextRequest {
    string language = 1 [(validate.rules).string = {min_len: 1, max_len: 200}];
}

message GetDefaultPasswordResetMessageTextResponse {
    zitadel.text.v1.MessageCustomText custom_text = 1;
}

message SetCustomPasswordResetMessageTextRequest {
    string language = 1 [
        (validate.rules).string = {min_len: 1, max_len: 200},
        (grpc.gateway.protoc_gen_openapiv2.options.openapiv2_field) = {
            example: "\"de\""
        }
    ];
    string title = 2 [(validate.rules).string = {max_len: 200}];
    string pre_header = 3 [(validate.rules).string = {max_len: 200}];
    string subject = 4 [(validate.rules).string = {max_len: 200}];
    string greeting = 5  [(validate.rules).string = {max_len: 200}];
    string text = 6 [(validate.rules).string = {max_len: 800}];
    string button_text = 7 [(validate.rules).string = {max_len: 200}];
    string footer_text = 8 [(validate.rules).string = {max_len: 200}];
}

message SetCustomPasswordResetMessageTextResponse {
    zitadel.v1.ObjectDetails details = 1;
}

message ResetCustomPasswordResetMessageTextToDefaultRequest {
    string language = 1 [(validate.rules).string = {min_len: 1, max_len: 200}];
}

message ResetCustomPasswordResetMessageTextToDefaultResponse {
    zitadel.v1.ObjectDetails details = 1;
}

message GetCustomVerifyEmailMessageTextRequest {
    string language = 1 [(validate.rules).string = {min_len: 1, max_len: 200}];
}

message GetCustomVerifyEmailMessageTextResponse {
    zitadel.text.v1.MessageCustomText custom_text = 1;
}

message GetDefaultVerifyEmailMessageTextRequest {
    string language = 1 [(validate.rules).string = {min_len: 1, max_len: 200}];
}

message GetDefaultVerifyEmailMessageTextResponse {
    zitadel.text.v1.MessageCustomText custom_text = 1;
}

message SetCustomVerifyEmailMessageTextRequest {
    string language = 1 [
        (validate.rules).string = {min_len: 1, max_len: 200},
        (grpc.gateway.protoc_gen_openapiv2.options.openapiv2_field) = {
            example: "\"de\""
        }
    ];
    string title = 2 [(validate.rules).string = {max_len: 200}];
    string pre_header = 3 [(validate.rules).string = {max_len: 200}];
    string subject = 4 [(validate.rules).string = {max_len: 200}];
    string greeting = 5  [(validate.rules).string = {max_len: 200}];
    string text = 6 [(validate.rules).string = {max_len: 800}];
    string button_text = 7 [(validate.rules).string = {max_len: 200}];
    string footer_text = 8 [(validate.rules).string = {max_len: 200}];
}

message SetCustomVerifyEmailMessageTextResponse {
    zitadel.v1.ObjectDetails details = 1;
}

message ResetCustomVerifyEmailMessageTextToDefaultRequest {
    string language = 1 [(validate.rules).string = {min_len: 1, max_len: 200}];
}

message ResetCustomVerifyEmailMessageTextToDefaultResponse {
    zitadel.v1.ObjectDetails details = 1;
}

message GetCustomVerifyPhoneMessageTextRequest {
    string language = 1 [(validate.rules).string = {min_len: 1, max_len: 200}];
}

message GetCustomVerifyPhoneMessageTextResponse {
    zitadel.text.v1.MessageCustomText custom_text = 1;
}

message GetDefaultVerifyPhoneMessageTextRequest {
    string language = 1 [(validate.rules).string = {min_len: 1, max_len: 200}];
}

message GetDefaultVerifyPhoneMessageTextResponse {
    zitadel.text.v1.MessageCustomText custom_text = 1;
}

message SetCustomVerifyPhoneMessageTextRequest {
    string language = 1 [
        (validate.rules).string = {min_len: 1, max_len: 200},
        (grpc.gateway.protoc_gen_openapiv2.options.openapiv2_field) = {
            example: "\"de\""
        }
    ];
    string title = 2 [(validate.rules).string = {max_len: 200}];
    string pre_header = 3 [(validate.rules).string = {max_len: 200}];
    string subject = 4 [(validate.rules).string = {max_len: 200}];
    string greeting = 5  [(validate.rules).string = {max_len: 200}];
    string text = 6 [(validate.rules).string = {max_len: 800}];
    string button_text = 7 [(validate.rules).string = {max_len: 200}];
    string footer_text = 8 [(validate.rules).string = {max_len: 200}];
}

message SetCustomVerifyPhoneMessageTextResponse {
    zitadel.v1.ObjectDetails details = 1;
}

message ResetCustomVerifyPhoneMessageTextToDefaultRequest {
    string language = 1 [(validate.rules).string = {min_len: 1, max_len: 200}];
}

message ResetCustomVerifyPhoneMessageTextToDefaultResponse {
    zitadel.v1.ObjectDetails details = 1;
}

message GetCustomDomainClaimedMessageTextRequest {
    string language = 1 [(validate.rules).string = {min_len: 1, max_len: 200}];
}

message GetCustomDomainClaimedMessageTextResponse {
    zitadel.text.v1.MessageCustomText custom_text = 1;
}

message GetDefaultDomainClaimedMessageTextRequest {
    string language = 1 [(validate.rules).string = {min_len: 1, max_len: 200}];
}

message GetDefaultDomainClaimedMessageTextResponse {
    zitadel.text.v1.MessageCustomText custom_text = 1;
}

message SetCustomDomainClaimedMessageTextRequest {
    string language = 1 [
        (validate.rules).string = {min_len: 1, max_len: 200},
        (grpc.gateway.protoc_gen_openapiv2.options.openapiv2_field) = {
            example: "\"de\""
        }
    ];
    string title = 2 [(validate.rules).string = {max_len: 200}];
    string pre_header = 3 [(validate.rules).string = {max_len: 200}];
    string subject = 4 [(validate.rules).string = {max_len: 200}];
    string greeting = 5  [(validate.rules).string = {max_len: 200}];
    string text = 6 [(validate.rules).string = {max_len: 800}];
    string button_text = 7 [(validate.rules).string = {max_len: 200}];
    string footer_text = 8 [(validate.rules).string = {max_len: 200}];
}

message SetCustomDomainClaimedMessageTextResponse {
    zitadel.v1.ObjectDetails details = 1;
}

//This is an empty request
message ResetCustomDomainClaimedMessageTextToDefaultRequest {
    string language = 1 [(validate.rules).string = {min_len: 1, max_len: 200}];
}

message ResetCustomDomainClaimedMessageTextToDefaultResponse {
    zitadel.v1.ObjectDetails details = 1;
}

message GetOrgIDPByIDRequest {
    string id = 1 [(validate.rules).string = {min_len: 1, max_len: 200}];
}

message GetOrgIDPByIDResponse {
    zitadel.idp.v1.IDP idp = 1;
}

message ListOrgIDPsRequest {
    //list limitations and ordering
    zitadel.v1.ListQuery query = 1;
    //the field the result is sorted
    zitadel.idp.v1.IDPFieldName sorting_column = 2;
    //criterias the client is looking for
    repeated IDPQuery queries = 3;
}

message IDPQuery {
    oneof query {
        option (validate.required) = true;

        zitadel.idp.v1.IDPIDQuery idp_id_query = 1;
        zitadel.idp.v1.IDPNameQuery idp_name_query = 2;
        zitadel.idp.v1.IDPOwnerTypeQuery owner_type_query = 3;
    }
}

message ListOrgIDPsResponse {
    zitadel.v1.ListDetails details = 1;
    zitadel.idp.v1.IDPFieldName sorting_column = 2;
    repeated zitadel.idp.v1.IDP result = 3;
}

message AddOrgOIDCIDPRequest {
    string name = 1 [
        (validate.rules).string = {min_len: 1, max_len: 200},
        (grpc.gateway.protoc_gen_openapiv2.options.openapiv2_field) = {
            example: "\"google\"";
        }
    ];
    zitadel.idp.v1.IDPStylingType styling_type = 2 [
        (validate.rules).enum = {defined_only: true},
        (grpc.gateway.protoc_gen_openapiv2.options.openapiv2_field) = {
            description: "some identity providers specify the styling of the button to their login";
        }
    ];

    string client_id = 3 [
        (validate.rules).string = {min_len: 1, max_len: 200},
        (grpc.gateway.protoc_gen_openapiv2.options.openapiv2_field) = {
            description: "client id generated by the identity provider";
        }
    ];
    string client_secret = 4 [
        (validate.rules).string = {min_len: 1, max_len: 200},
        (grpc.gateway.protoc_gen_openapiv2.options.openapiv2_field) = {
            description: "client secret generated by the identity provider";
        }
    ];
    string issuer = 5 [
        (validate.rules).string = {min_len: 1, max_len: 200},
        (grpc.gateway.protoc_gen_openapiv2.options.openapiv2_field) = {
            example: "\"https://accounts.google.com\"";
            description: "the oidc issuer of the identity provider";
        }
    ];
    repeated string scopes = 6 [
        (grpc.gateway.protoc_gen_openapiv2.options.openapiv2_field) = {
            example: "[\"openid\", \"profile\", \"email\"]";
            description: "the scopes requested by ZITADEL during the request on the identity provider";
        }
    ];
    zitadel.idp.v1.OIDCMappingField display_name_mapping = 7 [
        (validate.rules).enum = {defined_only: true},
        (grpc.gateway.protoc_gen_openapiv2.options.openapiv2_field) = {
            description: "definition which field is mapped to the display name of the user";
        }
    ];
    zitadel.idp.v1.OIDCMappingField username_mapping = 8 [
        (validate.rules).enum = {defined_only: true},
        (grpc.gateway.protoc_gen_openapiv2.options.openapiv2_field) = {
            description: "definition which field is mapped to the email of the user";
        }
    ];
}

message AddOrgOIDCIDPResponse {
    zitadel.v1.ObjectDetails details = 1;
    string idp_id = 2;
}

message DeactivateOrgIDPRequest {
    string idp_id = 1 [(validate.rules).string = {min_len: 1, max_len: 200}];
}

message DeactivateOrgIDPResponse {
    zitadel.v1.ObjectDetails details = 1;
}

message ReactivateOrgIDPRequest {
    string idp_id = 1 [(validate.rules).string = {min_len: 1, max_len: 200}];
}

message ReactivateOrgIDPResponse {
    zitadel.v1.ObjectDetails details = 1;
}

message RemoveOrgIDPRequest {
    string idp_id = 1 [(validate.rules).string = {min_len: 1, max_len: 200}];
}

//This is an empty response
message RemoveOrgIDPResponse {}

message UpdateOrgIDPRequest {
    string idp_id = 1 [(validate.rules).string = {min_len: 1, max_len: 200}];
    string name = 2 [
        (validate.rules).string = {min_len: 1, max_len: 200},
        (grpc.gateway.protoc_gen_openapiv2.options.openapiv2_field) = {
            example: "\"google\"";
        }
    ];
    zitadel.idp.v1.IDPStylingType styling_type = 3 [
        (validate.rules).enum = {defined_only: true},
        (grpc.gateway.protoc_gen_openapiv2.options.openapiv2_field) = {
            description: "some identity providers specify the styling of the button to their login";
        }
    ];
}

message UpdateOrgIDPResponse {
    zitadel.v1.ObjectDetails details = 1;
}

message UpdateOrgIDPOIDCConfigRequest {
    string idp_id = 1 [
        (validate.rules).string = {min_len: 1, max_len: 200},
        (grpc.gateway.protoc_gen_openapiv2.options.openapiv2_field) = {
            example: "\"69629023906488334\"";
        }
    ];

    string client_id = 2 [
        (validate.rules).string = {min_len: 1, max_len: 200},
        (grpc.gateway.protoc_gen_openapiv2.options.openapiv2_field) = {
            description: "client id generated by the identity provider";
        }
    ];
    string client_secret = 3 [
        (validate.rules).string = {max_len: 200},
        (grpc.gateway.protoc_gen_openapiv2.options.openapiv2_field) = {
            description: "client secret generated by the identity provider. If empty the secret is not overwritten";
        }
    ];
    string issuer = 4 [
        (validate.rules).string = {min_len: 1, max_len: 200},
        (grpc.gateway.protoc_gen_openapiv2.options.openapiv2_field) = {
            example: "\"https://accounts.google.com\"";
            description: "the oidc issuer of the identity provider";
        }
    ];
    repeated string scopes = 5 [
        (grpc.gateway.protoc_gen_openapiv2.options.openapiv2_field) = {
            example: "[\"openid\", \"profile\", \"email\"]";
            description: "the scopes requested by ZITADEL during the request on the identity provider";
        }
    ];
    zitadel.idp.v1.OIDCMappingField display_name_mapping = 6 [
        (validate.rules).enum = {defined_only: true},
        (grpc.gateway.protoc_gen_openapiv2.options.openapiv2_field) = {
            description: "definition which field is mapped to the display name of the user";
        }
    ];
    zitadel.idp.v1.OIDCMappingField username_mapping = 7 [
        (validate.rules).enum = {defined_only: true},
        (grpc.gateway.protoc_gen_openapiv2.options.openapiv2_field) = {
            description: "definition which field is mapped to the email of the user";
        }
    ];
}

message UpdateOrgIDPOIDCConfigResponse {
    zitadel.v1.ObjectDetails details = 1;
}<|MERGE_RESOLUTION|>--- conflicted
+++ resolved
@@ -4180,7 +4180,6 @@
     zitadel.v1.ObjectDetails details = 1;
 }
 
-<<<<<<< HEAD
 message GetDefaultLoginTextsRequest {
     string language = 1 [(validate.rules).string = {min_len: 1, max_len: 200}];
 }
@@ -4234,9 +4233,6 @@
     zitadel.v1.ObjectDetails details = 1;
 }
 
-//This is an empty request
-=======
->>>>>>> 2502f379
 message GetCustomPasswordResetMessageTextRequest {
     string language = 1 [(validate.rules).string = {min_len: 1, max_len: 200}];
 }
