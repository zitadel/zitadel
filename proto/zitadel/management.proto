--- conflicted
+++ resolved
@@ -4865,7 +4865,6 @@
         }
     ];
 
-<<<<<<< HEAD
     string name = 2 [
         (validate.rules).string = {min_len: 1, max_len: 200},
         (google.api.field_behavior) = REQUIRED,
@@ -4883,11 +4882,10 @@
             example: "\"First machine account used for API XY.\"";
         }
     ];
-=======
-    string name = 2 [(validate.rules).string = {min_len: 1, max_len: 200}];
-    string description = 3 [(validate.rules).string = {max_len: 500}];
-    zitadel.user.v1.AccessTokenType access_token_type = 4 [(validate.rules).enum = {defined_only: true}];
->>>>>>> 50728129
+
+    zitadel.user.v1.AccessTokenType access_token_type = 4 [
+        (validate.rules).enum = {defined_only: true}
+    ];
 }
 
 message AddMachineUserResponse {
