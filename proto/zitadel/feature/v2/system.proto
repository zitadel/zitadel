syntax = "proto3";

package zitadel.feature.v2;

import "protoc-gen-openapiv2/options/annotations.proto";
import "validate/validate.proto";

import "zitadel/object/v2/object.proto";
import "zitadel/feature/v2/feature.proto";

option go_package = "github.com/zitadel/zitadel/pkg/grpc/feature/v2;feature";

message SetSystemFeaturesRequest{
<<<<<<< HEAD
  reserved 6;
  reserved "actions";
=======
  reserved 2, 3, 6;
  reserved "oidc_trigger_introspection_projections", "oidc_legacy_introspection", "actions";
>>>>>>> 9ebf2316
  optional bool login_default_org = 1 [
    (grpc.gateway.protoc_gen_openapiv2.options.openapiv2_field) = {
      example: "true";
      description: "The login UI will use the settings of the default org (and not from the instance) if no organization context is set";
    }
  ];

  optional bool user_schema = 4 [
    (grpc.gateway.protoc_gen_openapiv2.options.openapiv2_field) = {
      example: "true";
      description: "User Schemas allow to manage data schemas of user. If the flag is enabled, you'll be able to use the new API and its features. Note that it is still in an early stage.";
    }
  ];

  optional bool oidc_token_exchange = 5 [
    (grpc.gateway.protoc_gen_openapiv2.options.openapiv2_field) = {
      example: "true";
      description: "Enable the experimental `urn:ietf:params:oauth:grant-type:token-exchange` grant type for the OIDC token endpoint. Token exchange can be used to request tokens with a lesser scope or impersonate other users. See the security policy to allow impersonation on an instance.";
    }
  ];

  repeated ImprovedPerformance improved_performance = 7 [
    (validate.rules).repeated.unique = true,
    (validate.rules).repeated.items.enum = {defined_only:  true, not_in: [0]},
    (grpc.gateway.protoc_gen_openapiv2.options.openapiv2_field) = {
      example: "[1]";
      description: "Improves performance of specified execution paths.";
    }
  ];

  optional bool oidc_single_v1_session_termination = 8 [
    (grpc.gateway.protoc_gen_openapiv2.options.openapiv2_field) = {
      example: "true";
      description: "If the flag is enabled, you'll be able to terminate a single session from the login UI by providing an id_token with a `sid` claim as id_token_hint on the end_session endpoint. Note that currently all sessions from the same user agent (browser) are terminated in the login UI. Sessions managed through the Session API already allow the termination of single sessions.";
    }
  ];

  optional bool disable_user_token_event = 9 [
    (grpc.gateway.protoc_gen_openapiv2.options.openapiv2_field) = {
      example: "true";
      description: "Do not push user token meta-event user.token.v2.added to improve performance on many concurrent single (machine-)user logins";
    }
  ];

  optional bool enable_back_channel_logout = 10 [
    (grpc.gateway.protoc_gen_openapiv2.options.openapiv2_field) = {
      example: "true";
      description: "If the flag is enabled, you'll be able to use the OIDC Back-Channel Logout to be notified in your application about terminated user sessions.";
    }
  ];

  optional LoginV2 login_v2 = 11 [
    (grpc.gateway.protoc_gen_openapiv2.options.openapiv2_field) = {
      description: "Specify the login UI for all users and applications regardless of their preference.";
    }
  ];

  optional bool permission_check_v2 = 12 [
    (grpc.gateway.protoc_gen_openapiv2.options.openapiv2_field) = {
      example: "true";
      description: "Enable a newer, more performant, permission check used for v2 and v3 resource based APIs.";
    }
  ];
}

message SetSystemFeaturesResponse {
  zitadel.object.v2.Details details = 1;
}

message ResetSystemFeaturesRequest {}

message ResetSystemFeaturesResponse {
  zitadel.object.v2.Details details = 1;
}

message GetSystemFeaturesRequest {}

message GetSystemFeaturesResponse {
<<<<<<< HEAD
  reserved 7;
  reserved "actions";
=======
  reserved 3, 4, 7;
  reserved "oidc_trigger_introspection_projections", "oidc_legacy_introspection", "actions";
>>>>>>> 9ebf2316
  zitadel.object.v2.Details details = 1;
  FeatureFlag login_default_org = 2 [
    (grpc.gateway.protoc_gen_openapiv2.options.openapiv2_field) = {
      example: "true";
      description: "The login UI will use the settings of the default org (and not from the instance) if no organization context is set";
    }
  ];

  FeatureFlag user_schema = 5 [
    (grpc.gateway.protoc_gen_openapiv2.options.openapiv2_field) = {
      example: "true";
      description: "User Schemas allow to manage data schemas of user. If the flag is enabled, you'll be able to use the new API and its features. Note that it is still in an early stage.";
    }
  ];

  FeatureFlag oidc_token_exchange = 6 [
    (grpc.gateway.protoc_gen_openapiv2.options.openapiv2_field) = {
      example: "true";
      description: "Enable the experimental `urn:ietf:params:oauth:grant-type:token-exchange` grant type for the OIDC token endpoint. Token exchange can be used to request tokens with a lesser scope or impersonate other users. See the security policy to allow impersonation on an instance.";
    }
  ];

  ImprovedPerformanceFeatureFlag improved_performance = 8 [
    (grpc.gateway.protoc_gen_openapiv2.options.openapiv2_field) = {
      example: "[1]";
      description: "Improves performance of specified execution paths.";
    }
  ];

  FeatureFlag oidc_single_v1_session_termination = 9 [
    (grpc.gateway.protoc_gen_openapiv2.options.openapiv2_field) = {
      example: "true";
      description: "If the flag is enabled, you'll be able to terminate a single session from the login UI by providing an id_token with a `sid` claim as id_token_hint on the end_session endpoint. Note that currently all sessions from the same user agent (browser) are terminated in the login UI. Sessions managed through the Session API already allow the termination of single sessions.";
    }
  ];

  FeatureFlag disable_user_token_event = 10 [
    (grpc.gateway.protoc_gen_openapiv2.options.openapiv2_field) = {
      example: "true";
      description: "Do not push user token meta-event user.token.v2.added to improve performance on many concurrent single (machine-)user logins";
    }
  ];

  FeatureFlag enable_back_channel_logout = 11 [
    (grpc.gateway.protoc_gen_openapiv2.options.openapiv2_field) = {
      example: "true";
      description: "If the flag is enabled, you'll be able to use the OIDC Back-Channel Logout to be notified in your application about terminated user sessions.";
    }
  ];

  LoginV2FeatureFlag login_v2 = 12 [
    (grpc.gateway.protoc_gen_openapiv2.options.openapiv2_field) = {
      example: "true";
      description: "If the flag is set, all users will be redirected to the login V2 regardless of the application's preference.";
    }
  ];

  FeatureFlag permission_check_v2 = 13 [
    (grpc.gateway.protoc_gen_openapiv2.options.openapiv2_field) = {
      description: "Enable a newer, more performant, permission check used for v2 and v3 resource based APIs.";
    }
  ];
}<|MERGE_RESOLUTION|>--- conflicted
+++ resolved
@@ -11,13 +11,8 @@
 option go_package = "github.com/zitadel/zitadel/pkg/grpc/feature/v2;feature";
 
 message SetSystemFeaturesRequest{
-<<<<<<< HEAD
-  reserved 6;
-  reserved "actions";
-=======
   reserved 2, 3, 6;
   reserved "oidc_trigger_introspection_projections", "oidc_legacy_introspection", "actions";
->>>>>>> 9ebf2316
   optional bool login_default_org = 1 [
     (grpc.gateway.protoc_gen_openapiv2.options.openapiv2_field) = {
       example: "true";
@@ -96,13 +91,8 @@
 message GetSystemFeaturesRequest {}
 
 message GetSystemFeaturesResponse {
-<<<<<<< HEAD
-  reserved 7;
-  reserved "actions";
-=======
   reserved 3, 4, 7;
   reserved "oidc_trigger_introspection_projections", "oidc_legacy_introspection", "actions";
->>>>>>> 9ebf2316
   zitadel.object.v2.Details details = 1;
   FeatureFlag login_default_org = 2 [
     (grpc.gateway.protoc_gen_openapiv2.options.openapiv2_field) = {
