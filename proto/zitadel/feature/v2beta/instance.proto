--- conflicted
+++ resolved
@@ -36,18 +36,17 @@
       description: "User Schemas allow to manage data schemas of user. If the flag is enabled, you'll be able to use the new API and its features. Note that it is still in an early stage.";
     }
   ];
-<<<<<<< HEAD
-  optional bool execution = 5 [
-    (grpc.gateway.protoc_gen_openapiv2.options.openapiv2_field) = {
-      example: "true";
-      description: "Execution allow to manage data executions and targets. If the flag is enabled, you'll be able to use the new API and its features. Note that it is still in an early stage.";
-=======
 
   optional bool oidc_token_exchange = 5 [
     (grpc.gateway.protoc_gen_openapiv2.options.openapiv2_field) = {
       example: "true";
       description: "Enable the experimental `urn:ietf:params:oauth:grant-type:token-exchange` grant type for the OIDC token endpoint. Token exchange can be used to request tokens with a lesser scope or impersonate other users. See the security policy to allow impersonation on an instance.";
->>>>>>> 1e53aab4
+    }
+  ];
+  optional bool execution = 6 [
+    (grpc.gateway.protoc_gen_openapiv2.options.openapiv2_field) = {
+      example: "true";
+      description: "Execution allow to manage data executions and targets. If the flag is enabled, you'll be able to use the new API and its features. Note that it is still in an early stage.";
     }
   ];
 }
@@ -101,17 +100,17 @@
     }
   ];
 
-<<<<<<< HEAD
-  FeatureFlag execution = 6 [
-    (grpc.gateway.protoc_gen_openapiv2.options.openapiv2_field) = {
-      example: "true";
-      description: "Execution allow to manage data executions and targets. If the flag is enabled, you'll be able to use the new API and its features. Note that it is still in an early stage.";
-=======
   FeatureFlag oidc_token_exchange = 6 [
     (grpc.gateway.protoc_gen_openapiv2.options.openapiv2_field) = {
       example: "true";
       description: "Enable the experimental `urn:ietf:params:oauth:grant-type:token-exchange` grant type for the OIDC token endpoint. Token exchange can be used to request tokens with a lesser scope or impersonate other users. See the security policy to allow impersonation on an instance.";
->>>>>>> 1e53aab4
+    }
+  ];
+
+  FeatureFlag execution = 7 [
+    (grpc.gateway.protoc_gen_openapiv2.options.openapiv2_field) = {
+      example: "true";
+      description: "Execution allow to manage data executions and targets. If the flag is enabled, you'll be able to use the new API and its features. Note that it is still in an early stage.";
     }
   ];
 }