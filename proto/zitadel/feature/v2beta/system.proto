--- conflicted
+++ resolved
@@ -32,19 +32,20 @@
     }
   ];
 
-<<<<<<< HEAD
-  optional bool oidc_token_exchange = 4 [
-    (grpc.gateway.protoc_gen_openapiv2.options.openapiv2_field) = {
-      example: "true";
-      description: "Enable the experimental `urn:ietf:params:oauth:grant-type:token-exchange` grant type for the OIDC token endpoint. Token exchange can be used to request tokens with a lesser scope or impersonate other users. See the security policy to allow impersonation on an instance.";
-=======
   optional bool user_schema = 4 [
     (grpc.gateway.protoc_gen_openapiv2.options.openapiv2_field) = {
       example: "true";
       description: "User Schemas allow to manage data schemas of user. If the flag is enabled, you'll be able to use the new API and its features. Note that it is still in an early stage.";
->>>>>>> 1db10a42
     }
   ];
+
+  optional bool oidc_token_exchange = 5 [
+    (grpc.gateway.protoc_gen_openapiv2.options.openapiv2_field) = {
+      example: "true";
+      description: "Enable the experimental `urn:ietf:params:oauth:grant-type:token-exchange` grant type for the OIDC token endpoint. Token exchange can be used to request tokens with a lesser scope or impersonate other users. See the security policy to allow impersonation on an instance.";
+    }
+  ];
+  
 }
 
 message SetSystemFeaturesResponse {
@@ -82,17 +83,17 @@
     }
   ];
 
-<<<<<<< HEAD
-  FeatureFlag oidc_token_exchange = 5 [
-    (grpc.gateway.protoc_gen_openapiv2.options.openapiv2_field) = {
-      example: "true";
-      description: "Enable the experimental `urn:ietf:params:oauth:grant-type:token-exchange` grant type for the OIDC token endpoint. Token exchange can be used to request tokens with a lesser scope or impersonate other users. See the security policy to allow impersonation on an instance.";
-=======
   FeatureFlag user_schema = 5 [
     (grpc.gateway.protoc_gen_openapiv2.options.openapiv2_field) = {
       example: "true";
       description: "User Schemas allow to manage data schemas of user. If the flag is enabled, you'll be able to use the new API and its features. Note that it is still in an early stage.";
->>>>>>> 1db10a42
+    }
+  ];
+
+  FeatureFlag oidc_token_exchange = 6 [
+    (grpc.gateway.protoc_gen_openapiv2.options.openapiv2_field) = {
+      example: "true";
+      description: "Enable the experimental `urn:ietf:params:oauth:grant-type:token-exchange` grant type for the OIDC token endpoint. Token exchange can be used to request tokens with a lesser scope or impersonate other users. See the security policy to allow impersonation on an instance.";
     }
   ];
 }