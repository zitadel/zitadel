syntax = "proto3";

import "zitadel/object.proto";
import "zitadel/options.proto";
import "zitadel/instance.proto";
import "zitadel/auth_n_key.proto";

import "google/api/annotations.proto";
import "google/protobuf/timestamp.proto";
import "google/protobuf/duration.proto";
import "protoc-gen-openapiv2/options/annotations.proto";
import "validate/validate.proto";

package zitadel.system.v1;

option go_package = "github.com/zitadel/zitadel/pkg/grpc/system";

option (grpc.gateway.protoc_gen_openapiv2.options.openapiv2_swagger) = {
  info: {
    title: "System API";
    version: "1.0";
    description: "This API is intended to configure and manage the different tenants whithin ZITADEL.";
    contact:{
      name: "ZITADEL"
      url: "https://zitadel.com"
      email: "hi@zitadel.com"
    }
    license: {
      name: "Apache 2.0",
      url: "https://github.com/zitadel/zitadel/blob/main/LICENSE";
    };
  };

  schemes: HTTPS;
  schemes: HTTP;

  consumes: "application/json";
  consumes: "application/grpc";

  produces: "application/json";
  produces: "application/grpc";

  consumes: "application/grpc-web+proto";
  produces: "application/grpc-web+proto";

  host: "api.zitadel.ch";
  base_path: "/system/v1";

  external_docs: {
    description: "Detailed information about ZITADEL",
    url: "https://zitadel.com/docs"
  }

  responses: {
    key: "403";
    value: {
      description: "Returned when the user does not have permission to access the resource.";
      schema: {
        json_schema: {
          ref: "#/definitions/rpcStatus";
        }
      }
    }
  }
  responses: {
    key: "404";
    value: {
      description: "Returned when the resource does not exist.";
      schema: {
        json_schema: {
          ref: "#/definitions/rpcStatus";
        }
      }
    }
  }
};

service SystemService {
  //Indicates if ZITADEL is running.
  // It respondes as soon as ZITADEL started
  rpc Healthz(HealthzRequest) returns (HealthzResponse) {
    option (google.api.http) = {
      get: "/healthz";
    };

    option (grpc.gateway.protoc_gen_openapiv2.options.openapiv2_operation) = {
      tags: "probes";
      responses: {
        key: "200";
        value: {
          description: "ZITADEL started";
        };
      }
      responses: {
        key: "default";
        value: {
          description: "ZITADEL NOT started yet";
        };
      }
    };
  }

  // Returns a list of ZITADEL instances
  rpc ListInstances(ListInstancesRequest) returns (ListInstancesResponse) {
    option (google.api.http) = {
      post: "/instances/_search"
      body: "*"
    };

    option (zitadel.v1.auth_option) = {
      permission: "authenticated";
    };
  }

  // Returns the detail of an instance
  rpc GetInstance(GetInstanceRequest) returns (GetInstanceResponse) {
    option (google.api.http) = {
      get: "/instances/{instance_id}";
    };

    option (zitadel.v1.auth_option) = {
      permission: "authenticated";
    };
  }

  // Deprecated: Use CreateInstance instead
  // Creates a new instance with all needed setup data
  // This might take some time
  rpc AddInstance(AddInstanceRequest) returns (AddInstanceResponse) {
    option (google.api.http) = {
      post: "/instances"
      body: "*"
    };

    option (zitadel.v1.auth_option) = {
      permission: "authenticated";
    };
  }

  // Updates name of an existing instance
  rpc UpdateInstance(UpdateInstanceRequest) returns (UpdateInstanceResponse) {
    option (google.api.http) = {
      put: "/instances/{instance_id}"
      body: "*"
    };

    option (zitadel.v1.auth_option) = {
      permission: "authenticated";
    };
  }

<<<<<<< HEAD
  // Removes an instances
=======
  // Creates a new instance with all needed setup data
  // This might take some time
  rpc CreateInstance(CreateInstanceRequest) returns (CreateInstanceResponse) {
    option (google.api.http) = {
      post: "/instances/_create"
      body: "*"
    };

    option (zitadel.v1.auth_option) = {
      permission: "authenticated";
    };
  }

  // Removes a instances
>>>>>>> fab41880
  // This might take some time
  rpc RemoveInstance(RemoveInstanceRequest) returns (RemoveInstanceResponse) {
    option (google.api.http) = {
      delete: "/instances/{instance_id}"
    };

    option (zitadel.v1.auth_option) = {
      permission: "authenticated";
    };
  }

  // Checks if a domain exists
  rpc ExistsDomain(ExistsDomainRequest) returns (ExistsDomainResponse) {
    option (google.api.http) = {
      post: "/domains/{domain}/_exists";
      body: "*"
    };

    option (zitadel.v1.auth_option) = {
      permission: "authenticated";
    };
  }

  // Returns the custom domains of an instance
  rpc ListDomains(ListDomainsRequest) returns (ListDomainsResponse) {
    option (google.api.http) = {
      post: "/instances/{instance_id}/domains/_search";
      body: "*"
    };

    option (zitadel.v1.auth_option) = {
      permission: "authenticated";
    };
  }

  // Returns the domain of an instance
  rpc AddDomain(AddDomainRequest) returns (AddDomainResponse) {
    option (google.api.http) = {
      post: "/instances/{instance_id}/domains";
      body: "*"
    };

    option (zitadel.v1.auth_option) = {
      permission: "authenticated";
    };
  }

  // Returns the domain of an instance
  rpc RemoveDomain(RemoveDomainRequest) returns (RemoveDomainResponse) {
    option (google.api.http) = {
      delete: "/instances/{instance_id}/domains/{domain}";
    };

    option (zitadel.v1.auth_option) = {
      permission: "authenticated";
    };
  }

  // Returns the domain of an instance
  rpc SetPrimaryDomain(SetPrimaryDomainRequest) returns (SetPrimaryDomainResponse) {
    option (google.api.http) = {
      post: "/instances/{instance_id}/domains/_set_primary";
      body: "*"
    };

    option (zitadel.v1.auth_option) = {
      permission: "authenticated";
    };
  }

  //Returns all stored read models of ZITADEL
  // views are used for search optimisation and optimise request latencies
  // they represent the delta of the event happend on the objects
  rpc ListViews(ListViewsRequest) returns (ListViewsResponse) {
    option (google.api.http) = {
      post: "/views/_search";
      body: "*"
    };

    option (zitadel.v1.auth_option) = {
      permission: "authenticated";
    };

    option (grpc.gateway.protoc_gen_openapiv2.options.openapiv2_operation) = {
      tags: "views";
      responses: {
        key: "200";
        value: {
          description: "Views for query operations";
        };
      };
    };
  }

  //Truncates the delta of the change stream
  // be carefull with this function because ZITADEL has to
  // recompute the deltas after they got cleared.
  // Search requests will return wrong results until all deltas are recomputed
  rpc ClearView(ClearViewRequest) returns (ClearViewResponse) {
    option (google.api.http) = {
      post: "/views/{database}/{view_name}";
    };

    option (zitadel.v1.auth_option) = {
      permission: "authenticated";
    };

    option (grpc.gateway.protoc_gen_openapiv2.options.openapiv2_operation) = {
      tags: "views";
      responses: {
        key: "200";
        value: {
          description: "View cleared";
        };
      };
    };
  }

  //Returns event descriptions which cannot be processed.
  // It's possible that some events need some retries.
  // For example if the SMTP-API wasn't able to send an email at the first time
  rpc ListFailedEvents(ListFailedEventsRequest) returns (ListFailedEventsResponse) {
    option (google.api.http) = {
      post: "/failedevents/_search";
      body: "*"
    };

    option (zitadel.v1.auth_option) = {
      permission: "authenticated";
    };

    option (grpc.gateway.protoc_gen_openapiv2.options.openapiv2_operation) = {
      tags: "failed events";
      responses: {
        key: "200";
        value: {
          description: "Events which were not processed by the views";
        };
      };
    };
  }

  //Deletes the event from failed events view.
  // the event is not removed from the change stream
  // This call is usefull if the system was able to process the event later.
  // e.g. if the second try of sending an email was successful. the first try produced a
  // failed event. You can find out if it worked on the `failure_count`
  rpc RemoveFailedEvent(RemoveFailedEventRequest) returns (RemoveFailedEventResponse) {
    option (google.api.http) = {
      delete: "/failedevents/{database}/{view_name}/{failed_sequence}";
    };

    option (zitadel.v1.auth_option) = {
      permission: "authenticated";
    };

    option (grpc.gateway.protoc_gen_openapiv2.options.openapiv2_operation) = {
      tags: "failed events";
      responses: {
        key: "200";
        value: {
          description: "Events removed from the list";
        };
      };
      responses: {
        key: "400";
        value: {
          description: "failed event not found";
          schema: {
            json_schema: {
              ref: "#/definitions/rpcStatus";
            };
          };
        };
      };
    };
  }

  // Creates a new quota
  rpc AddQuota(AddQuotaRequest) returns (AddQuotaResponse) {
    option (google.api.http) = {
      post: "/quotas"
      body: "*"
    };

    option (zitadel.v1.auth_option) = {
      permission: "authenticated";
    };
  }

  // Removes a quota
  rpc RemoveQuota(RemoveQuotaRequest) returns (RemoveQuotaResponse) {
    option (google.api.http) = {
      delete: "/quotas/{quota_id}"
    };

    option (zitadel.v1.auth_option) = {
      permission: "authenticated";
    };
  }
}


//This is an empty request
message HealthzRequest {}

//This is an empty response
message HealthzResponse {}

message ListInstancesRequest {
  option (grpc.gateway.protoc_gen_openapiv2.options.openapiv2_schema) = {
    json_schema: {
      description: "Search query for lists";
      required: ["query"]
    };
  };

  //list limitations and ordering
  zitadel.v1.ListQuery query = 1;
  // the field the result is sorted
  zitadel.instance.v1.FieldName sorting_column = 2;
  //criterias the client is looking for
  repeated zitadel.instance.v1.Query queries = 3;
}

message ListInstancesResponse {
  zitadel.v1.ListDetails details = 1;
  zitadel.instance.v1.FieldName sorting_column = 2;
  repeated zitadel.instance.v1.Instance result = 3;
}

message GetInstanceRequest {
  string instance_id = 1 [(validate.rules).string = {min_len: 1, max_len: 200}];
}

message GetInstanceResponse {
  zitadel.instance.v1.InstanceDetail instance = 1;
}

message AddInstanceRequest {
  message Profile {
    string first_name = 1 [(validate.rules).string = {max_len: 200}];
    string last_name = 2 [(validate.rules).string = {max_len: 200}];
    string preferred_language = 5 [(validate.rules).string = {max_len: 10}];
  }
  message Email {
    string email = 1[(validate.rules).string = {min_len: 1, max_len: 200}];
    bool is_email_verified = 2;
  }
  message Password {
    string password = 1 [(validate.rules).string = {max_len: 200}];
    bool password_change_required = 2;
  }

  string instance_name = 1 [(validate.rules).string = {min_len: 1, max_len: 200}];
  string first_org_name = 2 [(validate.rules).string = {max_len: 200}];
  string custom_domain = 3 [(validate.rules).string = {max_len: 200}];
  string owner_user_name = 4 [(validate.rules).string = {max_len: 200}];
  Email owner_email = 5 [(validate.rules).message.required = true];
  Profile owner_profile = 6 [(validate.rules).message.required = false];
  Password owner_password = 7 [(validate.rules).message.required = false];
  string default_language = 8 [(validate.rules).string = {max_len: 10}];
}

message AddInstanceResponse {
  string instance_id = 1;
  zitadel.v1.ObjectDetails details = 2;
}

message CreateInstanceRequest {
  message Profile {
    string first_name = 1 [(validate.rules).string = {max_len: 200}];
    string last_name = 2 [(validate.rules).string = {max_len: 200}];
    string preferred_language = 3 [(validate.rules).string = {max_len: 10}];
  }
  message Email {
    string email = 1[(validate.rules).string = {min_len: 1, max_len: 200, email: true}];
    bool is_email_verified = 2;
  }
  message Password {
    string password = 1 [(validate.rules).string = {max_len: 200}];
    bool password_change_required = 2;
  }
  message Human {
    string user_name = 1 [(validate.rules).string = {max_len: 200}];
    Email email = 2 [(validate.rules).message.required = true];
    Profile profile = 3 [(validate.rules).message.required = false];
    Password password = 4 [(validate.rules).message.required = false];
  }
  message PersonalAccessToken {
    google.protobuf.Timestamp expiration_date = 1 [
      (grpc.gateway.protoc_gen_openapiv2.options.openapiv2_field) = {
        example: "\"2519-04-01T08:45:00.000000Z\"";
        description: "The date the token will expire and no logins will be possible";
      }
    ];
  }
  message MachineKey {
    zitadel.authn.v1.KeyType type = 1 [(validate.rules).enum = {defined_only: true, not_in: [0]}];
    google.protobuf.Timestamp expiration_date = 2 [
      (grpc.gateway.protoc_gen_openapiv2.options.openapiv2_field) = {
        example: "\"2519-04-01T08:45:00.000000Z\"";
        description: "The date the key will expire and no logins will be possible";
      }
    ];
  }
  message Machine {
    string user_name = 1 [(validate.rules).string = {max_len: 200}];
    string name = 2 [(validate.rules).string = {max_len: 200}];
    PersonalAccessToken personal_access_token = 3;
    MachineKey machine_key = 4;
  }

  string instance_name = 1 [(validate.rules).string = {min_len: 1, max_len: 200}];
  string first_org_name = 2 [(validate.rules).string = {max_len: 200}];
  string custom_domain = 3 [(validate.rules).string = {max_len: 200}];

  oneof owner {
    option (validate.required) = true;

    // oneof field for the user managing the instance
    Human human = 4;
    Machine machine = 5;
  }

  string default_language = 6 [(validate.rules).string = {max_len: 10}];
}

message CreateInstanceResponse {
  string instance_id = 1;
  zitadel.v1.ObjectDetails details = 2;
  string pat = 3;
  bytes machine_key = 4;
}

message UpdateInstanceRequest{
  string instance_id = 1;
  string instance_name = 2 [(validate.rules).string = {min_len: 1, max_len: 200}];
}

message UpdateInstanceResponse{
  zitadel.v1.ObjectDetails details = 1;
}

message RemoveInstanceRequest {
  string instance_id = 1 [(validate.rules).string = {min_len: 1, max_len: 200}];
}

message RemoveInstanceResponse {
  zitadel.v1.ObjectDetails details = 1;
}


message AddQuotaRequest {
  enum Unit {
      UNIT_REQUESTS_ALL_AUTHENTICATED = 0;
      UNIT_ACTIONS_ALL_RUNS_SECONDS = 1;
  }

  message Notification {
      uint32 percent = 1;
      bool repeat = 2;
      string call_url = 3;
  }

  string instance_id = 1 [(validate.rules).string = {min_len: 1, max_len: 200}];
  Unit unit = 2 [
    (grpc.gateway.protoc_gen_openapiv2.options.openapiv2_field) = {
        description: "the unit ZITADEL should measure";
    }
  ];
  google.protobuf.Timestamp from = 3 [
      (grpc.gateway.protoc_gen_openapiv2.options.openapiv2_field) = {
          example: "\"2019-04-01T08:45:00.000000Z\"";
          description: "the first intervals start timestamp";
      }
  ];
  google.protobuf.Duration interval = 4 [
      (grpc.gateway.protoc_gen_openapiv2.options.openapiv2_field) = {
          description: "the quotas repeated time window after which ZITADEL resets the measurement";
      }
  ];
  uint64 amount = 5 [
    (grpc.gateway.protoc_gen_openapiv2.options.openapiv2_field) = {
          description: "the count limit after which ZITADEL enforces the quotas actions";
    }
  ];
  bool limit = 6 [
    (grpc.gateway.protoc_gen_openapiv2.options.openapiv2_field) = {
          description: "whether ZITADEL should block further usage when the configured amount is used";
    }
  ];
  repeated Notification notifications = 7 [
      (grpc.gateway.protoc_gen_openapiv2.options.openapiv2_field) = {
          description: "the handlers, ZITADEL executes when certain quota percentages are reached";
    }
  ];
}

message AddQuotaResponse {
  string quota_id = 1;
  zitadel.v1.ObjectDetails details = 2;
}

message RemoveQuotaRequest {
  string instance_id = 1 [(validate.rules).string = {min_len: 1, max_len: 200}];
  string quota_id = 2;
}

message RemoveQuotaResponse {
  zitadel.v1.ObjectDetails details = 1;
}

// TODO: Delete?
message GetUsageRequest {
  string instance_id = 1 [(validate.rules).string = {min_len: 1, max_len: 200}];
}

// TODO: Delete?
message GetUsageResponse {
  zitadel.v1.ObjectDetails details = 1;
  uint64 executed_requests = 2;
  uint64 executed_action_mins = 3;
}

message ExistsDomainRequest {
  string domain = 1 [(validate.rules).string = {min_len: 1, max_len: 200}];
}

message ExistsDomainResponse {
  bool exists = 1;
}

message ListDomainsRequest {
  string instance_id = 1 [(validate.rules).string = {min_len: 1, max_len: 200}];//list limitations and ordering
  zitadel.v1.ListQuery query = 2;
  // the field the result is sorted
  zitadel.instance.v1.DomainFieldName sorting_column = 3;
  //criterias the client is looking for
  repeated zitadel.instance.v1.DomainSearchQuery queries = 4;
}

message ListDomainsResponse {
  zitadel.v1.ListDetails details = 1;
  zitadel.instance.v1.DomainFieldName sorting_column = 2;
  repeated zitadel.instance.v1.Domain result = 3;
}

message AddDomainRequest {
  string instance_id = 1 [(validate.rules).string = {min_len: 1, max_len: 200}];
  string domain = 2 [(validate.rules).string = {min_len: 1, max_len: 200}];
}

message AddDomainResponse {
  zitadel.v1.ObjectDetails details = 1;
}

message RemoveDomainRequest {
  string instance_id = 1 [(validate.rules).string = {min_len: 1, max_len: 200}];
  string domain = 2 [(validate.rules).string = {min_len: 1, max_len: 200}];
}

message RemoveDomainResponse {
  zitadel.v1.ObjectDetails details = 1;
}

message SetPrimaryDomainRequest {
  string instance_id = 1 [(validate.rules).string = {min_len: 1, max_len: 200}];
  string domain = 2 [(validate.rules).string = {min_len: 1, max_len: 200}];
}

message SetPrimaryDomainResponse {
  zitadel.v1.ObjectDetails details = 1;
}

message ChangeSubscriptionRequest {
  string domain = 1 [(validate.rules).string = {min_len: 1, max_len: 200}];
  string subscription_name = 2 [(validate.rules).string = {min_len: 1, max_len: 200}];
  uint64 request_limit = 3;
  uint64 action_mins_limit = 4;
}

message ChangeSubscriptionResponse {
  zitadel.v1.ObjectDetails details = 1;
}

//This is an empty request
message ListViewsRequest {}

message ListViewsResponse {
  //TODO: list details
  repeated View result = 1;
}

message ClearViewRequest {
  option (grpc.gateway.protoc_gen_openapiv2.options.openapiv2_schema) = {
    json_schema: {
      required: ["database", "view_name"]
    };
  };

  string database = 1 [
    (validate.rules).string = {min_len: 1, max_len: 200},
    (grpc.gateway.protoc_gen_openapiv2.options.openapiv2_field) = {
      example: "\"adminapi\"";
      min_length: 1;
      max_length: 200;
    }
  ];
  string view_name = 2 [
    (validate.rules).string = {min_len: 1, max_len: 200},
    (grpc.gateway.protoc_gen_openapiv2.options.openapiv2_field) = {
      example: "\"iam_members\"";
      min_length: 1;
      max_length: 200;
    }
  ];
}

//This is an empty response
message ClearViewResponse {}

//This is an empty request
message ListFailedEventsRequest {}

message ListFailedEventsResponse {
  //TODO: list details
  repeated FailedEvent result = 1;
}

message RemoveFailedEventRequest {
  option (grpc.gateway.protoc_gen_openapiv2.options.openapiv2_schema) = {
    json_schema: {
      required: ["database", "view_name", "failed_sequence"]
    };
  };

  string database = 1 [
    (validate.rules).string = {min_len: 1, max_len: 200},
    (grpc.gateway.protoc_gen_openapiv2.options.openapiv2_field) = {
      example: "\"adminapi\"";
      min_length: 1;
      max_length: 200;
    }
  ];
  string view_name = 2 [
    (validate.rules).string = {min_len: 1, max_len: 200},
    (grpc.gateway.protoc_gen_openapiv2.options.openapiv2_field) = {
      example: "\"iam_members\"";
      min_length: 1;
      max_length: 200;
    }
  ];
  uint64 failed_sequence = 3 [
    (grpc.gateway.protoc_gen_openapiv2.options.openapiv2_field) = {
      example: "\"9823758\"";
    }
  ];
  string instance_id = 4  [
    (grpc.gateway.protoc_gen_openapiv2.options.openapiv2_field) = {
      example: "\"840498034930840\"";
    }
  ];
}

//This is an empty response
message RemoveFailedEventResponse {}

message View {
  string database = 1 [
    (grpc.gateway.protoc_gen_openapiv2.options.openapiv2_field) = {
      example: "\"adminapi\"";
    }
  ];
  string view_name = 2 [
    (grpc.gateway.protoc_gen_openapiv2.options.openapiv2_field) = {
      example: "\"iam_members\"";
    }
  ];
  uint64 processed_sequence = 3 [
    (grpc.gateway.protoc_gen_openapiv2.options.openapiv2_field) = {
      example: "\"9823758\"";
    }
  ];
  google.protobuf.Timestamp event_timestamp = 4 [
    (grpc.gateway.protoc_gen_openapiv2.options.openapiv2_field) = {
      example: "\"2019-04-01T08:45:00.000000Z\"";
      description: "The timestamp the event occured";
    }
  ]; // The timestamp the event occured
  google.protobuf.Timestamp last_successful_spooler_run = 5 [
    (grpc.gateway.protoc_gen_openapiv2.options.openapiv2_field) = {
      description: "The timestamp the event occured";
    }
  ];
  string instance = 6  [
    (grpc.gateway.protoc_gen_openapiv2.options.openapiv2_field) = {
      example: "\"840498034930840\"";
    }
  ];
}

message FailedEvent {
  string database = 1 [
    (grpc.gateway.protoc_gen_openapiv2.options.openapiv2_field) = {
      example: "\"adminapi\"";
    }
  ];
  string view_name = 2 [
    (grpc.gateway.protoc_gen_openapiv2.options.openapiv2_field) = {
      example: "\"iam_members\"";
    }
  ];
  uint64 failed_sequence = 3 [
    (grpc.gateway.protoc_gen_openapiv2.options.openapiv2_field) = {
      example: "\"9823759\"";
    }
  ];
  uint64 failure_count = 4 [
    (grpc.gateway.protoc_gen_openapiv2.options.openapiv2_field) = {
      example: "\"5\"";
    }
  ];
  string error_message = 5 [
    (grpc.gateway.protoc_gen_openapiv2.options.openapiv2_field) = {
      example: "\"ID=EXAMP-ID3ER Message=Example message\"";
    }
  ];
  google.protobuf.Timestamp last_failed = 6 [
    (grpc.gateway.protoc_gen_openapiv2.options.openapiv2_field) = {
      description: "The timestamp the failure last occurred";
    }
  ];
}<|MERGE_RESOLUTION|>--- conflicted
+++ resolved
@@ -149,9 +149,6 @@
     };
   }
 
-<<<<<<< HEAD
-  // Removes an instances
-=======
   // Creates a new instance with all needed setup data
   // This might take some time
   rpc CreateInstance(CreateInstanceRequest) returns (CreateInstanceResponse) {
@@ -165,8 +162,7 @@
     };
   }
 
-  // Removes a instances
->>>>>>> fab41880
+  // Removes an instance
   // This might take some time
   rpc RemoveInstance(RemoveInstanceRequest) returns (RemoveInstanceResponse) {
     option (google.api.http) = {
