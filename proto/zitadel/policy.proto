--- conflicted
+++ resolved
@@ -62,17 +62,10 @@
             description: "defines if the organisation's admin changed the policy"
         }
     ];
-<<<<<<< HEAD
-    // hides the org suffix on the login form if the scope \"urn:zitadel:iam:org:domain:primary:{domainname}\" is set. Details about this scope in https://docs.zitadel.com/docs/apis/openidoauth/scopes#reserved-scopes
-    bool hide_login_name_suffix = 5 [
-        (grpc.gateway.protoc_gen_openapiv2.options.openapiv2_field) = {
-            description: "hides the org suffix on the login form if the scope \"urn:zitadel:iam:org:domain:primary:{domainname}\" is set. Details about this scope in https://docs.zitadel.com/docs/apis/openidoauth/scopes#reserved-scopes";
-=======
     // hides the org suffix on the login form if the scope \"urn:zitadel:iam:org:domain:primary:{domainname}\" is set
     bool hide_login_name_suffix = 5 [
         (grpc.gateway.protoc_gen_openapiv2.options.openapiv2_field) = {
             description: "hides the org suffix on the login form if the scope \"urn:zitadel:iam:org:domain:primary:{domainname}\" is set";
->>>>>>> c0f65088
         }
     ];
     // hex value for secondary color
