--- conflicted
+++ resolved
@@ -21,12 +21,9 @@
   bool password_complexity_policy = 10;
   bool label_policy = 11;
   bool custom_domain = 12;
-<<<<<<< HEAD
+  bool login_policy_password_reset = 13;
+  bool label_policy_watermark = 14;
   bool label_policy_private_label = 15;
-  bool label_policy_watermark = 14;
-=======
-  bool login_policy_password_reset = 13;
->>>>>>> c0d9d86b
 }
 
 message FeatureTier {
