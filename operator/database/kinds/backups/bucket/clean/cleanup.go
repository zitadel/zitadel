package clean

import (
	"time"

	"github.com/caos/orbos/mntr"
	"github.com/caos/orbos/pkg/kubernetes"
	"github.com/caos/zitadel/operator"
	"github.com/pkg/errors"
)

func GetCleanupFunc(
	monitor mntr.Monitor,
	namespace string,
	backupName string,
) operator.EnsureFunc {
	return func(k8sClient kubernetes.ClientInt) error {
		monitor.Info("waiting for clean to be completed")
<<<<<<< HEAD
		if err := k8sClient.WaitUntilJobCompleted(namespace, jobName, 60*time.Second); err != nil {
=======
		if err := k8sClient.WaitUntilJobCompleted(namespace, GetJobName(backupName), timeout); err != nil {
>>>>>>> fa9bd5a8
			monitor.Error(errors.Wrap(err, "error while waiting for clean to be completed"))
			return err
		}
		monitor.Info("clean is completed, cleanup")
		if err := k8sClient.DeleteJob(namespace, GetJobName(backupName)); err != nil {
			monitor.Error(errors.Wrap(err, "error while trying to cleanup clean"))
			return err
		}
		monitor.Info("clean cleanup is completed")
		return nil
	}
}<|MERGE_RESOLUTION|>--- conflicted
+++ resolved
@@ -1,8 +1,6 @@
 package clean
 
 import (
-	"time"
-
 	"github.com/caos/orbos/mntr"
 	"github.com/caos/orbos/pkg/kubernetes"
 	"github.com/caos/zitadel/operator"
@@ -16,11 +14,7 @@
 ) operator.EnsureFunc {
 	return func(k8sClient kubernetes.ClientInt) error {
 		monitor.Info("waiting for clean to be completed")
-<<<<<<< HEAD
-		if err := k8sClient.WaitUntilJobCompleted(namespace, jobName, 60*time.Second); err != nil {
-=======
 		if err := k8sClient.WaitUntilJobCompleted(namespace, GetJobName(backupName), timeout); err != nil {
->>>>>>> fa9bd5a8
 			monitor.Error(errors.Wrap(err, "error while waiting for clean to be completed"))
 			return err
 		}
