--- conflicted
+++ resolved
@@ -13,7 +13,6 @@
 )
 
 const (
-<<<<<<< HEAD
 	Instant            = "clean"
 	defaultMode        = int32(256)
 	certPath           = "/cockroach/cockroach-certs"
@@ -24,18 +23,6 @@
 	jobPrefix          = "backup-"
 	jobSuffix          = "-clean"
 	timeout            = 60 * time.Second
-=======
-	Instant                          = "clean"
-	defaultMode                      = int32(256)
-	certPath                         = "/cockroach/cockroach-certs"
-	secretPath                       = "/secrets/sa.json"
-	internalSecretName               = "client-certs"
-	image                            = "ghcr.io/caos/zitadel-crbackup"
-	rootSecretName                   = "cockroachdb.client.root"
-	jobPrefix                        = "backup-"
-	jobSuffix                        = "-clean"
-	timeout            time.Duration = 600
->>>>>>> fa9bd5a8
 )
 
 func AdaptFunc(
