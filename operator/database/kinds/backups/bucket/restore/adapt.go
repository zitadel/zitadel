--- conflicted
+++ resolved
@@ -13,7 +13,6 @@
 )
 
 const (
-<<<<<<< HEAD
 	Instant            = "restore"
 	defaultMode        = int32(256)
 	certPath           = "/cockroach/cockroach-certs"
@@ -24,18 +23,6 @@
 	internalSecretName = "client-certs"
 	rootSecretName     = "cockroachdb.client.root"
 	timeout            = 15 * time.Minute
-=======
-	Instant                          = "restore"
-	defaultMode                      = int32(256)
-	certPath                         = "/cockroach/cockroach-certs"
-	secretPath                       = "/secrets/sa.json"
-	jobPrefix                        = "backup-"
-	jobSuffix                        = "-restore"
-	image                            = "ghcr.io/caos/zitadel-crbackup"
-	internalSecretName               = "client-certs"
-	rootSecretName                   = "cockroachdb.client.root"
-	timeout            time.Duration = 1200
->>>>>>> fa9bd5a8
 )
 
 func AdaptFunc(
