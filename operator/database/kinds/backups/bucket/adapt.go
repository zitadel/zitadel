package bucket

import (
	"github.com/caos/orbos/mntr"
	"github.com/caos/orbos/pkg/kubernetes"
	"github.com/caos/orbos/pkg/kubernetes/resources/secret"
	"github.com/caos/orbos/pkg/labels"
	secretpkg "github.com/caos/orbos/pkg/secret"
	"github.com/caos/orbos/pkg/secret/read"
	"github.com/caos/orbos/pkg/tree"
	"github.com/caos/zitadel/operator"
	"github.com/caos/zitadel/operator/database/kinds/backups/bucket/backup"
	"github.com/caos/zitadel/operator/database/kinds/backups/bucket/clean"
	"github.com/caos/zitadel/operator/database/kinds/backups/bucket/restore"
	coreDB "github.com/caos/zitadel/operator/database/kinds/databases/core"
	"github.com/pkg/errors"
	corev1 "k8s.io/api/core/v1"
)

const (
	secretName = "backup-serviceaccountjson"
	secretKey  = "serviceaccountjson"
)

func AdaptFunc(
	name string,
	namespace string,
	componentLabels *labels.Component,
	checkDBReady operator.EnsureFunc,
	timestamp string,
	nodeselector map[string]string,
	tolerations []corev1.Toleration,
	version string,
	features []string,
) operator.AdaptFunc {
	return func(
		monitor mntr.Monitor,
		desired *tree.Tree,
		current *tree.Tree,
	) (
		operator.QueryFunc,
		operator.DestroyFunc,
		operator.ConfigureFunc,
		map[string]*secretpkg.Secret,
		map[string]*secretpkg.Existing,
		bool,
		error,
	) {

		internalMonitor := monitor.WithField("component", "backup")

		desiredKind, err := ParseDesiredV0(desired)
		if err != nil {
			return nil, nil, nil, nil, nil, false, errors.Wrap(err, "parsing desired state failed")
		}
		desired.Parsed = desiredKind

		secrets, existing := getSecretsMap(desiredKind)

		if !monitor.IsVerbose() && desiredKind.Spec.Verbose {
			internalMonitor.Verbose()
		}

		destroyS, err := secret.AdaptFuncToDestroy(namespace, secretName)
		if err != nil {
			return nil, nil, nil, nil, nil, false, err
		}

		_, destroyB, err := backup.AdaptFunc(
			internalMonitor,
			name,
			namespace,
			componentLabels,
			[]string{},
			checkDBReady,
			desiredKind.Spec.Bucket,
			desiredKind.Spec.Cron,
			secretName,
			secretKey,
			timestamp,
			nodeselector,
			tolerations,
			features,
			version,
		)
		if err != nil {
			return nil, nil, nil, nil, nil, false, err
		}

		_, destroyR, err := restore.AdaptFunc(
			monitor,
			name,
			namespace,
			componentLabels,
			[]string{},
			desiredKind.Spec.Bucket,
			timestamp,
			nodeselector,
			tolerations,
			checkDBReady,
			secretName,
			secretKey,
			version,
		)
		if err != nil {
			return nil, nil, nil, nil, nil, false, err
		}

		_, destroyC, err := clean.AdaptFunc(
			monitor,
			name,
			namespace,
			componentLabels,
			[]string{},
			[]string{},
			nodeselector,
			tolerations,
			checkDBReady,
			secretName,
			secretKey,
			version,
		)
		if err != nil {
			return nil, nil, nil, nil, nil, false, err
		}

		destroyers := make([]operator.DestroyFunc, 0)
		for _, feature := range features {
			switch feature {
			case backup.Normal, backup.Instant:
				destroyers = append(destroyers,
					operator.ResourceDestroyToZitadelDestroy(destroyS),
					destroyB,
				)
			case clean.Instant:
				destroyers = append(destroyers,
					destroyC,
				)
			case restore.Instant:
				destroyers = append(destroyers,
					destroyR,
				)
			}
		}

		return func(k8sClient kubernetes.ClientInt, queried map[string]interface{}) (operator.EnsureFunc, error) {

				if err := desiredKind.validateSecrets(); err != nil {
					return nil, err
				}

				currentDB, err := coreDB.ParseQueriedForDatabase(queried)
				if err != nil {
					return nil, err
				}

				databases, err := currentDB.GetListDatabasesFunc()(k8sClient)
				if err != nil {
					databases = []string{}
				}

<<<<<<< HEAD
				users, err := currentDB.GetListUsersFunc()(k8sClient)
				if err != nil {
					users = []string{}
				}

				value, err := helper.GetSecretValue(k8sClient, desiredKind.Spec.ServiceAccountJSON, desiredKind.Spec.ExistingServiceAccountJSON)
=======
				value, err := read.GetSecretValue(k8sClient, desiredKind.Spec.ServiceAccountJSON, desiredKind.Spec.ExistingServiceAccountJSON)
>>>>>>> c45624d6
				if err != nil {
					return nil, err
				}

				queryS, err := secret.AdaptFuncToEnsure(namespace, labels.MustForName(componentLabels, secretName), map[string]string{secretKey: value})
				if err != nil {
					return nil, err
				}

				queryB, _, err := backup.AdaptFunc(
					internalMonitor,
					name,
					namespace,
					componentLabels,
					databases,
					checkDBReady,
					desiredKind.Spec.Bucket,
					desiredKind.Spec.Cron,
					secretName,
					secretKey,
					timestamp,
					nodeselector,
					tolerations,
					features,
					version,
				)
				if err != nil {
					return nil, err
				}

				queryR, _, err := restore.AdaptFunc(
					monitor,
					name,
					namespace,
					componentLabels,
					databases,
					desiredKind.Spec.Bucket,
					timestamp,
					nodeselector,
					tolerations,
					checkDBReady,
					secretName,
					secretKey,
					version,
				)
				if err != nil {
					return nil, err
				}

				queryC, _, err := clean.AdaptFunc(
					monitor,
					name,
					namespace,
					componentLabels,
					databases,
					users,
					nodeselector,
					tolerations,
					checkDBReady,
					secretName,
					secretKey,
					version,
				)
				if err != nil {
					return nil, err
				}

				queriers := make([]operator.QueryFunc, 0)
				cleanupQueries := make([]operator.QueryFunc, 0)
				if databases != nil && len(databases) != 0 {
					for _, feature := range features {
						switch feature {
						case backup.Normal:
							queriers = append(queriers,
								operator.ResourceQueryToZitadelQuery(queryS),
								queryB,
							)
						case backup.Instant:
							queriers = append(queriers,
								operator.ResourceQueryToZitadelQuery(queryS),
								queryB,
							)
							cleanupQueries = append(cleanupQueries,
								operator.EnsureFuncToQueryFunc(backup.GetCleanupFunc(monitor, namespace, name)),
							)
						case clean.Instant:
							queriers = append(queriers,
								operator.ResourceQueryToZitadelQuery(queryS),
								queryC,
							)
							cleanupQueries = append(cleanupQueries,
								operator.EnsureFuncToQueryFunc(clean.GetCleanupFunc(monitor, namespace, name)),
							)
						case restore.Instant:
							queriers = append(queriers,
								operator.ResourceQueryToZitadelQuery(queryS),
								queryR,
							)
							cleanupQueries = append(cleanupQueries,
								operator.EnsureFuncToQueryFunc(restore.GetCleanupFunc(monitor, namespace, name)),
							)
						}
					}
				}

				for _, cleanup := range cleanupQueries {
					queriers = append(queriers, cleanup)
				}

				return operator.QueriersToEnsureFunc(internalMonitor, false, queriers, k8sClient, queried)
			},
			operator.DestroyersToDestroyFunc(internalMonitor, destroyers),
			func(kubernetes.ClientInt, map[string]interface{}, bool) error { return nil },
			secrets,
			existing,
			false,
			nil
	}
}<|MERGE_RESOLUTION|>--- conflicted
+++ resolved
@@ -159,16 +159,12 @@
 					databases = []string{}
 				}
 
-<<<<<<< HEAD
 				users, err := currentDB.GetListUsersFunc()(k8sClient)
 				if err != nil {
 					users = []string{}
 				}
 
-				value, err := helper.GetSecretValue(k8sClient, desiredKind.Spec.ServiceAccountJSON, desiredKind.Spec.ExistingServiceAccountJSON)
-=======
 				value, err := read.GetSecretValue(k8sClient, desiredKind.Spec.ServiceAccountJSON, desiredKind.Spec.ExistingServiceAccountJSON)
->>>>>>> c45624d6
 				if err != nil {
 					return nil, err
 				}
