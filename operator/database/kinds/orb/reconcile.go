--- conflicted
+++ resolved
@@ -25,44 +25,24 @@
 	return func(k8sClient kubernetes.ClientInt) (err error) {
 			recMonitor := monitor.WithField("version", spec.Version)
 
-<<<<<<< HEAD
-		if spec.Version == "" {
-			return errors.New("no version provided for self-reconciling")
-		}
-
-		if spec.SelfReconciling {
-			desiredTree := &tree.Tree{
-				Common: tree.NewCommon("databases.caos.ch/Orb", "v0", false),
-			}
-
-			if err := zitadelKubernetes.EnsureDatabaseArtifacts(monitor, treelabels.MustForAPI(desiredTree, mustDatabaseOperator(&spec.Version)), k8sClient, spec.Version, spec.NodeSelector, spec.Tolerations, spec.CustomImageRegistry, gitops); err != nil {
-				return fmt.Errorf("failed to deploy database-operator into k8s-cluster: %w", err)
-=======
 			if spec.Version == "" {
-				err := errors.New("No version provided for self-reconciling")
-				return err
+				return errors.New("no version provided for self-reconciling")
 			}
 
 			if spec.SelfReconciling {
 				desiredTree := &tree.Tree{
-					Common: &tree.Common{
-						Kind:    "databases.caos.ch/Orb",
-						Version: "v0",
-					},
+					Common: tree.NewCommon("databases.caos.ch/Orb", "v0", false),
 				}
 
 				if err := zitadelKubernetes.EnsureDatabaseArtifacts(monitor, treelabels.MustForAPI(desiredTree, mustDatabaseOperator(&spec.Version)), k8sClient, spec.Version, spec.NodeSelector, spec.Tolerations, spec.CustomImageRegistry, gitops); err != nil {
-					recMonitor.Error(errors.Wrap(err, "Failed to deploy database-operator into k8s-cluster"))
-					return err
+					return fmt.Errorf("failed to deploy database-operator into k8s-cluster: %w", err)
 				}
 				recMonitor.Info("Applied database-operator")
 			}
 			return nil
 		}, func(k8sClient kubernetes.ClientInt) error {
 			if err := zitadelKubernetes.DestroyDatabaseOperator(monitor, labels.MustForAPI(labels.NoopOperator("database-operator"), "database", "v0"), k8sClient, gitops); err != nil {
-				monitor.Error(errors.Wrap(err, "Failed to destroy database-operator in k8s-cluster"))
-				return err
->>>>>>> e89b2be1
+				return fmt.Errorf("failed to destroy database-operator in k8s-cluster: %w", err)
 			}
 			monitor.Info("Destroyed database-operator")
 			return nil
