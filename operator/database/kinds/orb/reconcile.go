package orb

import (
	"github.com/caos/orbos/mntr"
	"github.com/caos/orbos/pkg/kubernetes"
	"github.com/caos/orbos/pkg/labels"
	"github.com/caos/orbos/pkg/tree"
	"github.com/caos/orbos/pkg/treelabels"
	"github.com/caos/zitadel/operator"
	zitadelKubernetes "github.com/caos/zitadel/pkg/kubernetes"
	"github.com/pkg/errors"
)

func Reconcile(
	monitor mntr.Monitor,
	spec *Spec,
	gitops bool,
) (
	operator.EnsureFunc,
	operator.DestroyFunc,
) {
	return func(k8sClient kubernetes.ClientInt) (err error) {
			recMonitor := monitor.WithField("version", spec.Version)

<<<<<<< HEAD
			if spec.Version == "" {
				err := errors.New("No version provided for self-reconciling")
				return err
			}

			imageRegistry := spec.CustomImageRegistry
			if imageRegistry == "" {
				imageRegistry = "ghcr.io"
			}

			if spec.SelfReconciling {
				desiredTree := &tree.Tree{
					Common: &tree.Common{
						Kind:    "databases.caos.ch/Orb",
						Version: "v0",
					},
				}

				if err := zitadelKubernetes.EnsureDatabaseArtifacts(monitor, treelabels.MustForAPI(desiredTree, mustDatabaseOperator(&spec.Version)), k8sClient, spec.Version, spec.NodeSelector, spec.Tolerations, imageRegistry, gitops); err != nil {
					recMonitor.Error(errors.Wrap(err, "Failed to deploy database-operator into k8s-cluster"))
					return err
				}
				recMonitor.Info("Applied database-operator")
			}
			return nil
		}, func(k8sClient kubernetes.ClientInt) error {
			if err := zitadelKubernetes.DestroyDatabaseOperator(monitor, labels.MustForAPI(labels.NoopOperator("database-operator"), "database", "v0"), k8sClient, gitops); err != nil {
				monitor.Error(errors.Wrap(err, "Failed to destroy database-operator in k8s-cluster"))
=======
		if spec.Version == "" {
			err := errors.New("No version provided for self-reconciling")
			recMonitor.Error(err)
			return err
		}

		if spec.SelfReconciling {
			desiredTree := &tree.Tree{
				Common: &tree.Common{
					Kind:    "databases.caos.ch/Orb",
					Version: "v0",
				},
			}

			if err := zitadelKubernetes.EnsureDatabaseArtifacts(monitor, treelabels.MustForAPI(desiredTree, mustDatabaseOperator(&spec.Version)), k8sClient, spec.Version, spec.NodeSelector, spec.Tolerations, spec.CustomImageRegistry, gitops); err != nil {
				recMonitor.Error(errors.Wrap(err, "Failed to deploy database-operator into k8s-cluster"))
>>>>>>> 9413fc19
				return err
			}
			monitor.Info("Destroyed database-operator")
			return nil
		}
}<|MERGE_RESOLUTION|>--- conflicted
+++ resolved
@@ -22,15 +22,9 @@
 	return func(k8sClient kubernetes.ClientInt) (err error) {
 			recMonitor := monitor.WithField("version", spec.Version)
 
-<<<<<<< HEAD
 			if spec.Version == "" {
 				err := errors.New("No version provided for self-reconciling")
 				return err
-			}
-
-			imageRegistry := spec.CustomImageRegistry
-			if imageRegistry == "" {
-				imageRegistry = "ghcr.io"
 			}
 
 			if spec.SelfReconciling {
@@ -41,7 +35,7 @@
 					},
 				}
 
-				if err := zitadelKubernetes.EnsureDatabaseArtifacts(monitor, treelabels.MustForAPI(desiredTree, mustDatabaseOperator(&spec.Version)), k8sClient, spec.Version, spec.NodeSelector, spec.Tolerations, imageRegistry, gitops); err != nil {
+				if err := zitadelKubernetes.EnsureDatabaseArtifacts(monitor, treelabels.MustForAPI(desiredTree, mustDatabaseOperator(&spec.Version)), k8sClient, spec.Version, spec.NodeSelector, spec.Tolerations, spec.CustomImageRegistry, gitops); err != nil {
 					recMonitor.Error(errors.Wrap(err, "Failed to deploy database-operator into k8s-cluster"))
 					return err
 				}
@@ -51,24 +45,6 @@
 		}, func(k8sClient kubernetes.ClientInt) error {
 			if err := zitadelKubernetes.DestroyDatabaseOperator(monitor, labels.MustForAPI(labels.NoopOperator("database-operator"), "database", "v0"), k8sClient, gitops); err != nil {
 				monitor.Error(errors.Wrap(err, "Failed to destroy database-operator in k8s-cluster"))
-=======
-		if spec.Version == "" {
-			err := errors.New("No version provided for self-reconciling")
-			recMonitor.Error(err)
-			return err
-		}
-
-		if spec.SelfReconciling {
-			desiredTree := &tree.Tree{
-				Common: &tree.Common{
-					Kind:    "databases.caos.ch/Orb",
-					Version: "v0",
-				},
-			}
-
-			if err := zitadelKubernetes.EnsureDatabaseArtifacts(monitor, treelabels.MustForAPI(desiredTree, mustDatabaseOperator(&spec.Version)), k8sClient, spec.Version, spec.NodeSelector, spec.Tolerations, spec.CustomImageRegistry, gitops); err != nil {
-				recMonitor.Error(errors.Wrap(err, "Failed to deploy database-operator into k8s-cluster"))
->>>>>>> 9413fc19
 				return err
 			}
 			monitor.Info("Destroyed database-operator")
