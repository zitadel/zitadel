--- conflicted
+++ resolved
@@ -1,13 +1,9 @@
 package orb
 
 import (
-<<<<<<< HEAD
 	"errors"
 	"fmt"
 
-=======
-	"fmt"
->>>>>>> e89b2be1
 	"github.com/caos/orbos/mntr"
 	kubernetes2 "github.com/caos/orbos/pkg/kubernetes"
 	"github.com/caos/orbos/pkg/labels"
@@ -29,31 +25,13 @@
 	return func(k8sClient kubernetes2.ClientInt) (err error) {
 			recMonitor := monitor.WithField("version", spec.Version)
 
-<<<<<<< HEAD
-		if spec.Version == "" {
-			return errors.New("no version provided for self-reconciling")
-		}
-
-		if spec.SelfReconciling {
-			desiredTree := &tree.Tree{
-				Common: tree.NewCommon("zitadel.caos.ch/Orb", "v0", false),
-			}
-
-			if err := kubernetes.EnsureZitadelOperatorArtifacts(monitor, treelabels.MustForAPI(desiredTree, mustZITADELOperator(&spec.Version)), k8sClient, spec.Version, spec.NodeSelector, spec.Tolerations, spec.CustomImageRegistry, gitops); err != nil {
-				return fmt.Errorf("failed to deploy zitadel-operator into k8s-cluster: %w", err)
-=======
 			if spec.Version == "" {
-				err := errors.New("No version provided for self-reconciling")
-				recMonitor.Error(err)
-				return err
+				return mntr.ToUserError(errors.New("no version provided for self-reconciling"))
 			}
 
 			if spec.SelfReconciling {
 				desiredTree := &tree.Tree{
-					Common: &tree.Common{
-						Kind:    "zitadel.caos.ch/Orb",
-						Version: "v0",
-					},
+					Common: tree.NewCommon("zitadel.caos.ch/Orb", "v0", false),
 				}
 
 				if err := kubernetes.EnsureZitadelOperatorArtifacts(monitor, treelabels.MustForAPI(desiredTree, mustZITADELOperator(&spec.Version)), k8sClient, spec.Version, spec.NodeSelector, spec.Tolerations, spec.CustomImageRegistry, gitops); err != nil {
@@ -64,9 +42,7 @@
 			return nil
 		}, func(k8sClient kubernetes2.ClientInt) error {
 			if err := kubernetes.DestroyZitadelOperator(monitor, labels.MustForAPI(labels.NoopOperator("zitadel-operator"), "zitadel", "v0"), k8sClient, gitops); err != nil {
-				monitor.Error(errors.Wrap(err, "Failed to destroy zitadel-operator in k8s-cluster"))
-				return err
->>>>>>> e89b2be1
+				return fmt.Errorf("failed to destroy zitadel-operator in k8s-cluster: %w", err)
 			}
 			monitor.Info("Destroyed zitadel-operator")
 			return nil
