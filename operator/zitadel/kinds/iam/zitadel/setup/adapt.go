--- conflicted
+++ resolved
@@ -19,10 +19,6 @@
 	containerName = "zitadel"
 	rootSecret    = "client-root"
 	dbSecrets     = "db-secrets"
-<<<<<<< HEAD
-	timeout       = 5 * time.Minute
-=======
->>>>>>> fa9bd5a8
 )
 
 func AdaptFunc(
