package common

type image string

func (i image) String() string { return string(i) }

type dockerhubImage image

type zitadelImage image

const (
<<<<<<< HEAD
	CockroachImage        dockerhubImage = "cockroachdb/cockroach:v20.2.3"
	PostgresImage         dockerhubImage = "postgres:9.6.17"
	FlywayImage           dockerhubImage = "flyway/flyway:7.5.1"
	AlpineImage           dockerhubImage = "alpine:3.11"
	ZITADELImage          zitadelImage   = "caos/zitadel"
	ZITADELCockroachImage zitadelImage   = "caos/zitadel-cockroach"
	ZITADELOperatorImage  zitadelImage   = "caos/zitadel-operator"
=======
	CockroachImage       dockerhubImage = "cockroachdb/cockroach:v21.1.8"
	PostgresImage        dockerhubImage = "postgres:9.6.17"
	FlywayImage          dockerhubImage = "flyway/flyway:7.12.1"
	AlpineImage          dockerhubImage = "alpine:3.11"
	ZITADELImage         zitadelImage   = "caos/zitadel"
	BackupImage          zitadelImage   = "caos/zitadel-crbackup"
	ZITADELOperatorImage zitadelImage   = "caos/zitadel-operator"
>>>>>>> a4127278
)

func (z zitadelImage) Reference(customImageRegistry, version string) string {

	reg := "ghcr.io"
	if customImageRegistry != "" {
		reg = customImageRegistry
	}

	return concat(image(z), reg, version)
}

func (d dockerhubImage) Reference(customImageRegistry string) string {
	return concat(image(d), customImageRegistry, "")
}

func concat(img image, customImageRegistry, version string) string {
	str := img.String()

	if customImageRegistry != "" {
		str = customImageRegistry + "/" + str
	}

	if version != "" {
		str = str + ":" + version
	}
	return str
}<|MERGE_RESOLUTION|>--- conflicted
+++ resolved
@@ -9,23 +9,13 @@
 type zitadelImage image
 
 const (
-<<<<<<< HEAD
-	CockroachImage        dockerhubImage = "cockroachdb/cockroach:v20.2.3"
+	CockroachImage        dockerhubImage = "cockroachdb/cockroach:v21.1.8"
 	PostgresImage         dockerhubImage = "postgres:9.6.17"
-	FlywayImage           dockerhubImage = "flyway/flyway:7.5.1"
+	FlywayImage           dockerhubImage = "flyway/flyway:7.12.1"
 	AlpineImage           dockerhubImage = "alpine:3.11"
 	ZITADELImage          zitadelImage   = "caos/zitadel"
 	ZITADELCockroachImage zitadelImage   = "caos/zitadel-cockroach"
 	ZITADELOperatorImage  zitadelImage   = "caos/zitadel-operator"
-=======
-	CockroachImage       dockerhubImage = "cockroachdb/cockroach:v21.1.8"
-	PostgresImage        dockerhubImage = "postgres:9.6.17"
-	FlywayImage          dockerhubImage = "flyway/flyway:7.12.1"
-	AlpineImage          dockerhubImage = "alpine:3.11"
-	ZITADELImage         zitadelImage   = "caos/zitadel"
-	BackupImage          zitadelImage   = "caos/zitadel-crbackup"
-	ZITADELOperatorImage zitadelImage   = "caos/zitadel-operator"
->>>>>>> a4127278
 )
 
 func (z zitadelImage) Reference(customImageRegistry, version string) string {
