--- conflicted
+++ resolved
@@ -69,33 +69,7 @@
   // User is redirected to the app (default redirect url)
 });
 
-<<<<<<< HEAD
-test("login with Generic OIDC IDP, no user linked, linking not possible", async ({user, page}) => {
-    // Given idp Generic OIDC is configure on the organization as only authencation method
-    // Given idp Generic OIDC is configure with manually account linking  not allowed, and linking set to existing email
-    // Given user with email address user@zitadel.com doesn't exists
-
-    // User is automatically redirected to Generic OIDC
-    // User authenticates in Generic OIDC with user@zitadel.com
-    // User is redirect to ZITADEL login
-    // User with email address user@zitadel.com can not be found
-    // User will get an error message that account linking wasn't possible
-});
-
-
-test("login with Generic OIDC IDP, no user linked, linking successful", async ({user, page}) => {
-    // Given idp Generic OIDC is configure on the organization as only authencation method
-    // Given idp Generic OIDC is configure with manually account linking allowed, and linking set to existing email
-    // Given user with email address user@zitadel.com doesn't exists
-
-    // User is automatically redirected to Generic OIDC
-    // User authenticates in Generic OIDC with user@zitadel.com
-    // User is redirect to ZITADEL login
-    // User with email address user@zitadel.com can not be found
-    // User is prompted to link the account manually
-    // User is redirected to the app (default redirect url)
-=======
-test("login with Generic OIDC IDP, no user linked, user doesn't exist - no auto link", async ({ page }) => {
+test("login with Generic OIDC IDP, no user linked, linking not possible", async ({ page }) => {
   // Given idp Generic OIDC is configure on the organization as only authencation method
   // Given idp Generic OIDC is configure with manually account linking  not allowed, and linking set to existing email
   // Given user with email address user@zitadel.com doesn't exists
@@ -106,7 +80,7 @@
   // User will get an error message that account linking wasn't possible
 });
 
-test("login with Generic OIDC IDP, no user linked, user doesn't exist - no auto link", async ({ page }) => {
+test("login with Generic OIDC IDP, no user linked, linking successful", async ({ page }) => {
   // Given idp Generic OIDC is configure on the organization as only authencation method
   // Given idp Generic OIDC is configure with manually account linking allowed, and linking set to existing email
   // Given user with email address user@zitadel.com doesn't exists
@@ -116,5 +90,4 @@
   // User with email address user@zitadel.com can not be found
   // User is prompted to link the account manually
   // User is redirected to the app (default redirect url)
->>>>>>> 57d6f682
 });