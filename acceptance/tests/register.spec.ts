import { test } from "@playwright/test";
import dotenv from "dotenv";
import path from "path";
import { loginScreenExpect } from "./login";
import { registerWithPasskey, registerWithPassword } from "./register";
import { removeUserByUsername } from "./zitadel";

// Read from ".env" file.
dotenv.config({ path: path.resolve(__dirname, ".env.local") });

test("register with password", async ({ page }) => {
  const username = "register-password@example.com";
  const password = "Password1!";
  const firstname = "firstname";
  const lastname = "lastname";

  await removeUserByUsername(username);
  await registerWithPassword(page, firstname, lastname, username, password, password);
  await loginScreenExpect(page, firstname + " " + lastname);
});

test("register with passkey", async ({ page }) => {
  const username = "register-passkey@example.com";
  const firstname = "firstname";
  const lastname = "lastname";

<<<<<<< HEAD
    await removeUserByUsername(username)
    await registerWithPasskey(page, firstname, lastname, username)
    await loginScreenExpect(page, firstname + " " + lastname);
});

test("register with username and password - only password enabled", async ({user, page}) => {
    // Given on the default organization "username and password is allowed" is enabled
    // Given on the default organization "username registeration allowed" is enabled
    // Given on the default organization no idp is configured and enabled
    // Given on the default organization passkey is not enabled 
    // Given user doesn't exist

    // Click on button "register new user"
    // User is redirected to registration page
    // Only password is shown as an option - no passkey
    // User enters "firstname", "lastname", "username" and "password"
    // User is redirected to app (default redirect url)
});

test("register with username and password - wrong password not enough characters", async ({user, page}) => {
    // Given on the default organization "username and password is allowed" is enabled
    // Given on the default organization "username registeration allowed" is enabled
    // Given on the default organization no idp is configured and enabled
    // Given on the default organization passkey is not enabled 
    // Given password policy is set to 8 characters and must include number, symbol, lower and upper letter
    // Given user doesn't exist

    // Click on button "register new user"
    // User is redirected to registration page
    // Only password is shown as an option - no passkey
    // User enters "firstname", "lastname", "username" and a password thats to short
    // Error is shown "Password doesn't match the policy - it must have at least 8 characters"
});

test("register with username and password - wrong password number missing", async ({user, page}) => {
    // Given on the default organization "username and password is allowed" is enabled
    // Given on the default organization "username registeration allowed" is enabled
    // Given on the default organization no idp is configured and enabled
    // Given on the default organization passkey is not enabled 
    // Given password policy is set to 8 characters and must include number, symbol, lower and upper letter
    // Given user doesn't exist

    // Click on button "register new user"
    // User is redirected to registration page
    // Only password is shown as an option - no passkey
    // User enters "firstname", "lastname", "username" and a password without a number
    // Error is shown "Password doesn't match the policy - number missing"
});

test("register with username and password - wrong password upper case missing", async ({user, page}) => {
    // Given on the default organization "username and password is allowed" is enabled
    // Given on the default organization "username registeration allowed" is enabled
    // Given on the default organization no idp is configured and enabled
    // Given on the default organization passkey is not enabled 
    // Given password policy is set to 8 characters and must include number, symbol, lower and upper letter
    // Given user doesn't exist

    // Click on button "register new user"
    // User is redirected to registration page
    // Only password is shown as an option - no passkey
    // User enters "firstname", "lastname", "username" and a password without an upper case
    // Error is shown "Password doesn't match the policy - uppercase letter missing"
});

test("register with username and password - wrong password lower case missing", async ({user, page}) => {
    // Given on the default organization "username and password is allowed" is enabled
    // Given on the default organization "username registeration allowed" is enabled
    // Given on the default organization no idp is configured and enabled
    // Given on the default organization passkey is not enabled 
    // Given password policy is set to 8 characters and must include number, symbol, lower and upper letter
    // Given user doesn't exist

    // Click on button "register new user"
    // User is redirected to registration page
    // Only password is shown as an option - no passkey
    // User enters "firstname", "lastname", "username" and a password without an lower case
    // Error is shown "Password doesn't match the policy - lowercase letter missing"
});


test("register with username and password - wrong password symboo missing", async ({user, page}) => {
    // Given on the default organization "username and password is allowed" is enabled
    // Given on the default organization "username registeration allowed" is enabled
    // Given on the default organization no idp is configured and enabled
    // Given on the default organization passkey is not enabled 
    // Given password policy is set to 8 characters and must include number, symbol, lower and upper letter
    // Given user doesn't exist

    // Click on button "register new user"
    // User is redirected to registration page
    // Only password is shown as an option - no passkey
    // User enters "firstname", "lastname", "username" and a password without an symbol
    // Error is shown "Password doesn't match the policy - symbol missing"
});

test("register with username and password - password and passkey enabled", async ({user, page}) => {
    // Given on the default organization "username and password is allowed" is enabled
    // Given on the default organization "username registeration allowed" is enabled
    // Given on the default organization no idp is configured and enabled
    // Given on the default organization passkey is enabled
    // Given user doesn't exist

    // Click on button "register new user"
    // User is redirected to registration page
    // User enters "firstname", "lastname", "username"
    // Password and passkey are shown as authentication option
    // User clicks password
    // User enters password
    // User is redirected to app (default redirect url)
});

test("register with username and passkey - password and passkey enabled", async ({user, page}) => {
    // Given on the default organization "username and password is allowed" is enabled
    // Given on the default organization "username registeration allowed" is enabled
    // Given on the default organization no idp is configured and enabled
    // Given on the default organization passkey is enabled
    // Given user doesn't exist

    // Click on button "register new user"
    // User is redirected to registration page
    // User enters "firstname", "lastname", "username"
    // Password and passkey are shown as authentication option
    // User clicks passkey
    // Passkey is opened automatically
    // User verifies passkey
    // User is redirected to app (default redirect url)
});


test("register with username and password - registration disabled", async ({user, page}) => {
    // Given on the default organization "username and password is allowed" is enabled
    // Given on the default organization "username registeration allowed" is enabled
    // Given on the default organization no idp is configured and enabled
    // Given user doesn't exist

    // Button "register new user" is not available
});

test("register with username and password - multiple registration options", async ({user, page}) => {
    // Given on the default organization "username and password is allowed" is enabled
    // Given on the default organization "username registeration allowed" is enabled
    // Given on the default organization one idp is configured and enabled
    // Given user doesn't exist

    // Click on button "register new user"
    // User is redirected to registration options
    // Local User and idp button are shown
    // User clicks idp button
    // User enters "firstname", "lastname", "username" and "password"
    // User clicks next
    // User is redirected to app (default redirect url)
=======
  await removeUserByUsername(username);
  await registerWithPasskey(page, firstname, lastname, username);
  await loginScreenExpect(page, firstname + " " + lastname);
>>>>>>> 1379ff49
});<|MERGE_RESOLUTION|>--- conflicted
+++ resolved
@@ -24,10 +24,9 @@
   const firstname = "firstname";
   const lastname = "lastname";
 
-<<<<<<< HEAD
-    await removeUserByUsername(username)
-    await registerWithPasskey(page, firstname, lastname, username)
-    await loginScreenExpect(page, firstname + " " + lastname);
+  await removeUserByUsername(username);
+  await registerWithPasskey(page, firstname, lastname, username);
+  await loginScreenExpect(page, firstname + " " + lastname);
 });
 
 test("register with username and password - only password enabled", async ({user, page}) => {
@@ -176,9 +175,4 @@
     // User enters "firstname", "lastname", "username" and "password"
     // User clicks next
     // User is redirected to app (default redirect url)
-=======
-  await removeUserByUsername(username);
-  await registerWithPasskey(page, firstname, lastname, username);
-  await loginScreenExpect(page, firstname + " " + lastname);
->>>>>>> 1379ff49
 });