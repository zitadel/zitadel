--- conflicted
+++ resolved
@@ -20,10 +20,9 @@
   },
 });
 
-<<<<<<< HEAD
-test("username and passkey login", async ({user, page}) => {
-    await loginWithPasskey(page, user.getAuthenticatorId(), user.getUsername())
-    await loginScreenExpect(page, user.getFullName());
+test("username and passkey login", async ({ user, page }) => {
+  await loginWithPasskey(page, user.getAuthenticatorId(), user.getUsername());
+  await loginScreenExpect(page, user.getFullName());
 });
 
 test("username and passkey login, if passkey enabled", async ({user, page}) => {
@@ -46,9 +45,4 @@
     // user switches to password authentication
     // user enters password
     // user is redirected to app
-=======
-test("username and passkey login", async ({ user, page }) => {
-  await loginWithPasskey(page, user.getAuthenticatorId(), user.getUsername());
-  await loginScreenExpect(page, user.getFullName());
->>>>>>> 1379ff49
 });