--- conflicted
+++ resolved
@@ -37,12 +37,11 @@
   await loginnameScreenExpect(page, username);
 });
 
-<<<<<<< HEAD
-test("username and password login, wrong password", async ({user, page}) => {
-    await startLogin(page);
-    await loginname(page, user.getUsername())
-    await password(page, "wrong")
-    await passwordScreenExpect(page, "wrong")
+test("username and password login, wrong password", async ({ user, page }) => {
+  await startLogin(page);
+  await loginname(page, user.getUsername());
+  await password(page, "wrong");
+  await passwordScreenExpect(page, "wrong");
 });
 
 test("username and password login, wrong username, ignore unknown usernames", async ({user, page}) => {
@@ -152,11 +151,3 @@
     // enter phone number "0711111111" in login screen
     // user will see error message "user not found"
 });
-=======
-test("username and password login, wrong password", async ({ user, page }) => {
-  await startLogin(page);
-  await loginname(page, user.getUsername());
-  await password(page, "wrong");
-  await passwordScreenExpect(page, "wrong");
-});
->>>>>>> 1379ff49
