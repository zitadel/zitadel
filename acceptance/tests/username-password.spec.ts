--- conflicted
+++ resolved
@@ -1,59 +1,45 @@
-<<<<<<< HEAD
-import {test as base} from "@playwright/test";
-import {PasswordUser} from './user';
-import path from 'path';
-import dotenv from 'dotenv';
-import {loginScreenExpect, loginWithPassword, startLogin} from "./login";
-import {loginnameScreenExpect} from "./loginname-screen";
-import {passwordScreenExpect} from "./password-screen";
-import {loginname} from "./loginname";
-import {password} from "./password";
+import { test as base } from "@playwright/test";
+import dotenv from "dotenv";
+import path from "path";
+import { loginScreenExpect, loginWithPassword, startLogin } from "./login";
+import { loginname } from "./loginname";
+import { loginnameScreenExpect } from "./loginname-screen";
+import { password } from "./password";
+import { passwordScreenExpect } from "./password-screen";
+import { PasswordUser } from "./user";
 
 // Read from ".env" file.
-dotenv.config({path: path.resolve(__dirname, '.env.local')});
+dotenv.config({ path: path.resolve(__dirname, ".env.local") });
 
 const test = base.extend<{ user: PasswordUser }>({
-    user: async ({page}, use) => {
-        const user = new PasswordUser({
-            email: "password@example.com",
-            firstName: "first",
-            lastName: "last",
-            password: "Password1!",
-            organization: "",
-        });
-        await user.ensure(page);
-        await use(user);
-    },
+  user: async ({ page }, use) => {
+    const user = new PasswordUser({
+      email: "password@example.com",
+      firstName: "first",
+      lastName: "last",
+      password: "Password1!",
+      organization: "",
+    });
+    await user.ensure(page);
+    await use(user);
+  },
 });
 
-test("username and password login", async ({user, page}) => {
-    await loginWithPassword(page, user.getUsername(), user.getPassword())
-    await loginScreenExpect(page, user.getFullName());
+test("username and password login", async ({ user, page }) => {
+  await loginWithPassword(page, user.getUsername(), user.getPassword());
+  await loginScreenExpect(page, user.getFullName());
 });
 
-test("username and password login, unknown username", async ({page}) => {
-    const username = "unknown"
-    await startLogin(page);
-    await loginname(page, username)
-    await loginnameScreenExpect(page, username)
+test("username and password login, unknown username", async ({ page }) => {
+  const username = "unknown";
+  await startLogin(page);
+  await loginname(page, username);
+  await loginnameScreenExpect(page, username);
 });
 
-test("username and password login, wrong password", async ({user, page}) => {
-    await startLogin(page);
-    await loginname(page, user.getUsername())
-    await password(page, "wrong")
-    await passwordScreenExpect(page, "wrong")
-=======
-import { test } from "@playwright/test";
-
-test("username and password", async ({ page }) => {
-  await page.goto("/loginname");
-  const loginname = page.getByLabel("Loginname");
-  await loginname.pressSequentially("zitadel-admin@zitadel.localhost");
-  await loginname.press("Enter");
-  const password = page.getByLabel("Password");
-  await password.pressSequentially("Password1!");
-  await password.press("Enter");
-  await page.getByRole("heading", { name: "Welcome ZITADEL Admin!" }).click();
->>>>>>> 3f02e00f
+test("username and password login, wrong password", async ({ user, page }) => {
+  await startLogin(page);
+  await loginname(page, user.getUsername());
+  await password(page, "wrong");
+  await passwordScreenExpect(page, "wrong");
 });