version: 2
updates:
- package-ecosystem: npm
  directory: "/console"
  schedule:
    interval: weekly
  open-pull-requests-limit: 10
  commit-message:
    prefix: chore
    include: scope
- package-ecosystem: gomod
  directory: "/"
  schedule:
    interval: weekly
  open-pull-requests-limit: 10
  commit-message:
    prefix: chore
    include: scope
- package-ecosystem: "docker"
<<<<<<< HEAD
  directory: "/build/docker/zitadel"
=======
  directory: "/build"
>>>>>>> d8a3036d
  schedule:
    interval: "weekly"
  open-pull-requests-limit: 10
  commit-message:
    prefix: chore
    include: scope
- package-ecosystem: "docker"
<<<<<<< HEAD
  directory: "/build/docker/operator"
=======
  directory: "/build/operator"
>>>>>>> d8a3036d
  schedule:
    interval: "weekly"
  open-pull-requests-limit: 10
  commit-message:
    prefix: chore
    include: scope
- package-ecosystem: npm
  directory: "/site"
  schedule:
    interval: monthly
  open-pull-requests-limit: 10
  commit-message:
    prefix: chore
    include: scope<|MERGE_RESOLUTION|>--- conflicted
+++ resolved
@@ -17,11 +17,7 @@
     prefix: chore
     include: scope
 - package-ecosystem: "docker"
-<<<<<<< HEAD
-  directory: "/build/docker/zitadel"
-=======
   directory: "/build"
->>>>>>> d8a3036d
   schedule:
     interval: "weekly"
   open-pull-requests-limit: 10
@@ -29,11 +25,7 @@
     prefix: chore
     include: scope
 - package-ecosystem: "docker"
-<<<<<<< HEAD
-  directory: "/build/docker/operator"
-=======
   directory: "/build/operator"
->>>>>>> d8a3036d
   schedule:
     interval: "weekly"
   open-pull-requests-limit: 10
