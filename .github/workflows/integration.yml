--- conflicted
+++ resolved
@@ -43,11 +43,7 @@
           go run main.go init --config internal/integration/config/zitadel.yaml --config internal/integration/config/${INTEGRATION_DB_FLAVOR}.yaml
           go run main.go setup --masterkeyFromEnv --config internal/integration/config/zitadel.yaml --config internal/integration/config/${INTEGRATION_DB_FLAVOR}.yaml
       - name: Run integration tests
-<<<<<<< HEAD
-        run: go test -tags=integration -race -p 1 -v -coverprofile=profile.cov -coverpkg=./internal/...,./cmd/... ./internal/integration ./internal/api/grpc/... ./internal/api/oidc
-=======
-        run: go test -tags=integration -race -p 1 -v -coverprofile=profile.cov -coverpkg=./internal/...,./cmd/... ./internal/integration ./internal/api/grpc/... ./internal/notification/handlers/...
->>>>>>> a36818c2
+        run: go test -tags=integration -race -p 1 -v -coverprofile=profile.cov -coverpkg=./internal/...,./cmd/... ./internal/integration ./internal/api/grpc/... ./internal/notification/handlers/... ./internal/api/oidc
       - name: Publish go coverage
         uses: codecov/codecov-action@v3.1.0
         with:
