name: Compile

on:
  workflow_call:
    inputs:
      core_cache_key:
        required: true
        type: string
      core_cache_path:
        required: true
        type: string
      console_cache_key:
        required: true
        type: string
      console_cache_path:
        required: true
        type: string
      version:
        required: true
        type: string
      node_version:
        required: true
        type: string
    secrets:
      DEPOT_TOKEN:
        required: true

jobs:
  executable:
    runs-on: ubuntu-latest
    strategy:
      fail-fast: false
      matrix:
        goos: [linux, darwin, windows]
        goarch: [amd64, arm64]

    steps:
<<<<<<< HEAD
      - uses: actions/checkout@v4
      - uses: actions/cache/restore@v4
        timeout-minutes: 1
        name: restore console
        with:
          path: ${{ inputs.console_cache_path }}
          key: ${{ inputs.console_cache_key }}
          fail-on-cache-miss: true
      - uses: actions/cache/restore@v4
        timeout-minutes: 1
        name: restore core
        with:
          path: ${{ inputs.core_cache_path }}
          key: ${{ inputs.core_cache_key }}
          fail-on-cache-miss: true
      - uses: actions/setup-go@v5
        with:
          go-version-file: "go.mod"
      - name: compile
        timeout-minutes: 5
        run: |
          GOOS="${{matrix.goos}}" \
          GOARCH="${{matrix.goarch}}" \
          VERSION="${{ inputs.version }}" \
          COMMIT_SHA="${{ github.sha }}" \
          make compile_pipeline
      - name: create folder
        run: |
          mkdir zitadel-${{ matrix.goos }}-${{ matrix.goarch }}
          mv zitadel zitadel-${{ matrix.goos }}-${{ matrix.goarch }}/
          cp LICENSE zitadel-${{ matrix.goos }}-${{ matrix.goarch }}/
          cp README.md zitadel-${{ matrix.goos }}-${{ matrix.goarch }}/
          tar -czvf zitadel-${{ matrix.goos }}-${{ matrix.goarch }}.tar.gz zitadel-${{ matrix.goos }}-${{ matrix.goarch }}
      - uses: actions/upload-artifact@v4
        with:
          name: zitadel-${{ matrix.goos }}-${{ matrix.goarch }}
          path: zitadel-${{ matrix.goos }}-${{ matrix.goarch }}.tar.gz
=======
    -
      uses: actions/checkout@v4
    -
      uses: depot/setup-action@v1
    -
      run: make login_standalone_out
      env:
        DEPOT_TOKEN: ${{ secrets.DEPOT_TOKEN }}
        LOGIN_BAKE_CLI: depot bake
        DEPOT_PROJECT_ID: w47wkxzdtw
        NODE_VERSION: ${{ inputs.node_version }}
    -
      name: move files
      run: |
        cp login/LICENSE login/apps/login/standalone/
        cp login/README.md login/apps/login/standalone/
        tar -czvf login.tar.gz -C login/apps/login/standalone .
    -
      uses: actions/upload-artifact@v4
      with:
        name: login
        path: login.tar.gz
>>>>>>> 6d11145c

  checksums:
    runs-on: ubuntu-latest
    needs: [executable]
    steps:
      - uses: actions/download-artifact@v4
        with:
          path: executables
      - name: move files one folder up
        run: mv */*.tar.gz . && find . -type d -empty -delete
        working-directory: executables
      - run: sha256sum * > checksums.txt
        working-directory: executables
      - uses: actions/upload-artifact@v4
        with:
          name: checksums.txt
          path: executables/checksums.txt<|MERGE_RESOLUTION|>--- conflicted
+++ resolved
@@ -35,7 +35,6 @@
         goarch: [amd64, arm64]
 
     steps:
-<<<<<<< HEAD
       - uses: actions/checkout@v4
       - uses: actions/cache/restore@v4
         timeout-minutes: 1
@@ -73,30 +72,6 @@
         with:
           name: zitadel-${{ matrix.goos }}-${{ matrix.goarch }}
           path: zitadel-${{ matrix.goos }}-${{ matrix.goarch }}.tar.gz
-=======
-    -
-      uses: actions/checkout@v4
-    -
-      uses: depot/setup-action@v1
-    -
-      run: make login_standalone_out
-      env:
-        DEPOT_TOKEN: ${{ secrets.DEPOT_TOKEN }}
-        LOGIN_BAKE_CLI: depot bake
-        DEPOT_PROJECT_ID: w47wkxzdtw
-        NODE_VERSION: ${{ inputs.node_version }}
-    -
-      name: move files
-      run: |
-        cp login/LICENSE login/apps/login/standalone/
-        cp login/README.md login/apps/login/standalone/
-        tar -czvf login.tar.gz -C login/apps/login/standalone .
-    -
-      uses: actions/upload-artifact@v4
-      with:
-        name: login
-        path: login.tar.gz
->>>>>>> 6d11145c
 
   checksums:
     runs-on: ubuntu-latest
