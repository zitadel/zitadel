--- conflicted
+++ resolved
@@ -64,31 +64,19 @@
       - name: Set up Docker Buildx
         uses: docker/setup-buildx-action@v1
         with:
-<<<<<<< HEAD
-          username: ${{ github.repository_owner }}
-          password: ${{ secrets.GITHUB_TOKEN }}
-          registry: ${{ env.REGISTRY }}
-=======
-          ## Workaround until https://github.com/docker/build-push-action/issues/252#issuecomment-804898823 is merged
-          version: v0.6.0
-          buildkitd-flags: --debug
->>>>>>> 7d3c768d
+          ## Workaround until https://github.com/docker/build-push-action/issues/252#issuecomment-804898823 is merged
+          version: v0.6.0
+          buildkitd-flags: --debug
       - uses: docker/build-push-action@v2
         with:
           context: .
           file: ./build/zitadel/Dockerfile
           platforms: linux/amd64
-<<<<<<< HEAD
-          tags: ${{ env.REGISTRY }}/${{ github.repository }}:${{ needs.refs.outputs.sha_short }},${{ env.REGISTRY }}/${{ github.repository }}:${{ needs.refs.outputs.short_ref }}
-          push: true
-          cache-from: type=local,src=/tmp/.buildx-cache
-          cache-to: type=local,mode=max,dest=/tmp/.buildx-cache-new
-          build-args: |
-            VERSION=${{ needs.refs.outputs.version }}
-=======
           cache-from: type=gha,scope=${{ github.workflow }}
           cache-to: type=gha,scope=${{ github.workflow }},mode=max
           outputs: type=local,dest=/tmp/zitadel
+          build-args: |
+            VERSION=${{ needs.refs.outputs.version }}
       - uses: actions/upload-artifact@v2
         with:
           name: zitadel
@@ -107,7 +95,6 @@
           ## Workaround until https://github.com/docker/build-push-action/issues/252#issuecomment-804898823 is merged
           version: v0.6.0
           buildkitd-flags: --debug
->>>>>>> 7d3c768d
       - uses: docker/build-push-action@v2
         with:
           context: .
@@ -434,11 +421,10 @@
       - name: Create Sentry release
         if: ${{ github.ref == 'refs/heads/main' }}
         uses: getsentry/action-release@v1
-        if: steps.semantic.outputs.new_release_published == 'true'
         env:
           SENTRY_AUTH_TOKEN: ${{ secrets.SENTRY_AUTH_TOKEN }}
           SENTRY_ORG: ${{ secrets.SENTRY_ORG }}
           SENTRY_PROJECT: ${{ secrets.SENTRY_PROJECT }}
         with:
-          version: zitadel-${{ steps.semantic.outputs.new_release_version }}
+          version: zitadel-${{ needs.refs.outputs.version }}
           projects: "console database-operator zitadel zitadel-operator zitadelctl"