--- conflicted
+++ resolved
@@ -22,12 +22,9 @@
 jobs:
   lint_test_build:
     uses: ./.github/workflows/lint_test_build.yml
-<<<<<<< HEAD
     if: ${{ github.ref != 'refs/heads/main' || github.event_name == 'workflow_dispatch' }}
-=======
     permissions:
       contents: read
->>>>>>> 5aa2ca58
     with:
       node_version: "22"
     secrets:
