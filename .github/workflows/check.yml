--- conflicted
+++ resolved
@@ -54,61 +54,37 @@
       - name: Install Cypress binary
         run: pnpm cypress install
         working-directory: apps/login
-<<<<<<< HEAD
       - name: Set SHAs for nx affected commands
         uses: nrwl/nx-set-shas@v4
-      - name: Restore Nx cache
-        uses: actions/cache/restore@v4
-        # We use a local cache temporarily, until we use remote shared caching.
-        # We need this because some quality checks are flaky and have to be retryable to keep the failure rates low.
-        id: nx_cache
-        with:
-          path: ${{ env.nx_cache_path }}
-          # It includes the repository owner to prevent cache poisoning from forks.
-          # We restore caches from previous commits on the HEAD branch, then we fall back to caches from the base.
-          key: nx-${{ github.event.pull_request.base.ref || github.ref_name }}-${{ github.head_ref || github.ref_name }}-${{ github.repository_owner }}-${{ github.sha }}
-          enableCrossOsArchive: true
-          restore-keys: |
-            nx-${{ github.event.pull_request.base.ref || github.ref_name }}-${{ github.head_ref || github.ref_name }}-${{ github.repository_owner }}-
-            nx-${{ github.event.pull_request.base.ref || github.ref_name }}-${{ github.head_ref || github.ref_name }}-
-            nx-${{ github.event.pull_request.base.ref || github.ref_name }}-
       - name: Lint
+        env:
+          NX_CLOUD_ACCESS_TOKEN: ${{ secrets.NX_CLOUD_ACCESS_TOKEN_READONLY }}
         run: pnpm nx affected --nxBail --targets lint
       - name: Build
+        env:
+          NX_CLOUD_ACCESS_TOKEN: ${{ secrets.NX_CLOUD_ACCESS_TOKEN_READONLY }}
         run: pnpm nx affected --nxBail --targets build --exclude @zitadel/docs,@zitadel/benchmark
       - name: Test Unit
+        env:
+          NX_CLOUD_ACCESS_TOKEN: ${{ secrets.NX_CLOUD_ACCESS_TOKEN_READONLY }}
         run: pnpm nx affected --nxBail --targets test-unit
       - name: Test Integration Login
+        env:
+          NX_CLOUD_ACCESS_TOKEN: ${{ secrets.NX_CLOUD_ACCESS_TOKEN_READONLY }}
         run: pnpm nx affected --nxBail --targets test-integration --exclude='*,!@zitadel/login'
       - name: Test Integration API
-        run: pnpm nx affected --nxBail --targets test-integration --exclude='*,!@zitadel/api'
-      - name: Test Functional UI Firefox
-        run: pnpm nx affected --nxBail --targets test --exclude='*,!@zitadel/functional-ui' --browser firefox
-      - name: Test Functional UI Chrome
-        run: pnpm nx affected --nxBail --targets test --exclude='*,!@zitadel/functional-ui' --browser chrome
-      - name: Always Write the New Nx Cache
-        uses: actions/cache/save@v4
-        if: always()
-        with:
-          key: ${{ steps.nx_cache.outputs.cache-primary-key }}
-          path: ${{ env.nx_cache_path }}
-      - name: Publish API Unit Test Coverage
-=======
-      - uses: nrwl/nx-set-shas@v4
-      - name: Run Quality Checks on Affected Projects
         env:
           NX_CLOUD_ACCESS_TOKEN: ${{ secrets.NX_CLOUD_ACCESS_TOKEN_READONLY }}
-        run: nx affected --targets lint build test --exclude @zitadel/docs,@zitadel/benchmark
+        run: pnpm nx affected --nxBail --targets test-integration --exclude='*,!@zitadel/api'
       - name: Test Functional UI Firefox
         env:
           NX_CLOUD_ACCESS_TOKEN: ${{ secrets.NX_CLOUD_ACCESS_TOKEN_READONLY }}
-        run: nx affected --targets test-firefox
+        run: pnpm nx affected --nxBail --targets test --exclude='*,!@zitadel/functional-ui' --browser firefox
       - name: Test Functional UI Chrome
         env:
           NX_CLOUD_ACCESS_TOKEN: ${{ secrets.NX_CLOUD_ACCESS_TOKEN_READONLY }}
-        run: nx affected --targets test-chrome
-      - name: publish coverage
->>>>>>> ebb5950d
+        run: pnpm nx affected --nxBail --targets test --exclude='*,!@zitadel/functional-ui' --browser chrome
+      - name: Publish API Unit Test Coverage
         uses: codecov/codecov-action@v4.3.0
         with:
           file: profile.api.test-unit.cov
