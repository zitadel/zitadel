name: Docs
on:
  push:
    branches:
     - '**'
    tags-ignore:
      - '**'
    paths:
      - 'site/**'
<<<<<<< HEAD
    tags-ignore:
      - '**'
=======
>>>>>>> 05c6d068
env:
  GITHUB_TOKEN: ${{ secrets.GITHUB_TOKEN }}

jobs:
  builddocs:
    name: Build Doc Frontend
    runs-on: ubuntu-18.04
    defaults:
      run:
        working-directory: ./site
    steps:
    - name: Checkout Repo
      uses: actions/checkout@v2
    - uses: docker/build-push-action@v2
      with:
        context: .
        file: ./site/dockerfile
        platforms: linux/amd64
        tags: zitadel:docs
        push: false
        outputs: type=local,dest=output
    - name: Archive Production Artifact
      uses: actions/upload-artifact@master
      with:
        name: export
        path: output
  deploydocs:
    name: Deploy
    needs: builddocs
    runs-on: ubuntu-latest
    if: github.ref == 'refs/heads/main'
    steps:
      - name: Checkout Repo
        uses: actions/checkout@master
      - name: Download Artifact
        uses: actions/download-artifact@master
        with:
          name: export
          path: site/__sapper__/export
      - name: Add CNAME file
        run: echo "docs.zitadel.ch" > site/__sapper__/export/CNAME
      - name: Deploy
        uses: JamesIves/github-pages-deploy-action@releases/v3
        with:
          ACCESS_TOKEN: ${{ secrets.ACCESS_TOKEN }}
          BRANCH: gh-pages
          FOLDER: site/__sapper__/export
          CLEAN: true<|MERGE_RESOLUTION|>--- conflicted
+++ resolved
@@ -7,11 +7,6 @@
       - '**'
     paths:
       - 'site/**'
-<<<<<<< HEAD
-    tags-ignore:
-      - '**'
-=======
->>>>>>> 05c6d068
 env:
   GITHUB_TOKEN: ${{ secrets.GITHUB_TOKEN }}
 
